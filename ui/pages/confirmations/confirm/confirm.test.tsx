import React from 'react';
import configureMockStore from 'redux-mock-store';
import thunk from 'redux-thunk';

import { act } from '@testing-library/react';
import {
  orderSignatureMsg,
  permitSignatureMsg,
<<<<<<< HEAD
  permitSingleSignatureMsg,
  permitBatchSignatureMsg,
  unapprovedTypedSignMsgV4,
=======
>>>>>>> 851db4cd
} from '../../../../test/data/confirmations/typed_sign';
import mockState from '../../../../test/data/mock-state.json';
import {
  getMockPersonalSignConfirmState,
  getMockTypedSignConfirmState,
  getMockTypedSignConfirmStateForRequest,
} from '../../../../test/data/confirmations/helper';
import { renderWithConfirmContextProvider } from '../../../../test/lib/confirmations/render-helpers';
import * as actions from '../../../store/actions';
import { SignatureRequestType } from '../types/confirm';
import Confirm from './confirm';

jest.mock('react-router-dom', () => ({
  ...jest.requireActual('react-router-dom'),
  useHistory: () => ({
    replace: jest.fn(),
  }),
}));

jest.mock(
  '../../../components/app/currency-input/hooks/useTokenExchangeRate',
  () => '1',
);

const middleware = [thunk];

describe('Confirm', () => {
  afterEach(() => {
    jest.resetAllMocks();
  });

  it('should render', () => {
    const mockStore = configureMockStore(middleware)(mockState);
<<<<<<< HEAD

    act(() => {
      const { container } = renderWithProvider(<Confirm />, mockStore);
      expect(container).toBeDefined();
    });
=======
    const { container } = renderWithConfirmContextProvider(
      <Confirm />,
      mockStore,
    );
    expect(container).toBeDefined();
>>>>>>> 851db4cd
  });

  it('should match snapshot for signature - typed sign - permit', async () => {
    const mockStateTypedSign = getMockTypedSignConfirmStateForRequest(
      permitSignatureMsg,
      {
        metamask: { useTransactionSimulations: true },
      },
    );

    jest.spyOn(actions, 'getTokenStandardAndDetails').mockResolvedValue({
      decimals: '2',
      standard: 'erc20',
    });

    const mockStore = configureMockStore(middleware)(mockStateTypedSign);
    let container;

    await act(async () => {
      const { container: renderContainer } = renderWithConfirmContextProvider(
        <Confirm />,
        mockStore,
      );
      container = renderContainer;
    });

    expect(container).toMatchSnapshot();
  });

<<<<<<< HEAD
  it('matches snapshot for signature - personal sign type', async () => {
    const mockStatePersonalSign = {
      ...mockState,
      metamask: {
        ...mockState.metamask,
      },
      confirm: { currentConfirmation: unapprovedPersonalSignMsg },
    };
    const mockStore = configureMockStore(middleware)(mockStatePersonalSign);

    await act(async () => {
      const { container } = await renderWithProvider(<Confirm />, mockStore);
      expect(container).toMatchSnapshot();
    });
=======
  it('matches snapshot for signature - personal sign type', () => {
    const mockStatePersonalSign = getMockPersonalSignConfirmState();
    const mockStore = configureMockStore(middleware)(mockStatePersonalSign);
    const { container } = renderWithConfirmContextProvider(
      <Confirm />,
      mockStore,
    );
    expect(container).toMatchSnapshot();
>>>>>>> 851db4cd
  });

  it('should match snapshot signature - typed sign - order', async () => {
    const mockStateTypedSign = getMockTypedSignConfirmStateForRequest(
      orderSignatureMsg as SignatureRequestType,
      {
        metamask: {
          useTransactionSimulations: true,
        },
      },
    );

    jest.spyOn(actions, 'getTokenStandardAndDetails').mockResolvedValue({
      decimals: '2',
      standard: 'erc20',
    });

    const mockStore = configureMockStore(middleware)(mockStateTypedSign);
    let container;

    await act(async () => {
      const { container: renderContainer } = renderWithConfirmContextProvider(
        <Confirm />,
        mockStore,
      );
      container = renderContainer;
    });

    expect(container).toMatchSnapshot();
  });

  it('should match snapshot for signature - typed sign - V4', async () => {
    const mockStateTypedSign = getMockTypedSignConfirmState();
    const mockStore = configureMockStore(middleware)(mockStateTypedSign);
<<<<<<< HEAD

    await act(async () => {
      const { container } = await renderWithProvider(<Confirm />, mockStore);
      expect(container).toMatchSnapshot();
    });
  });

  it('should match snapshot for signature - typed sign - V4 - PermitSingle', async () => {
    const mockStateTypedSign = {
      ...mockState,
      metamask: {
        ...mockState.metamask,
      },
      confirm: { currentConfirmation: permitSingleSignatureMsg },
    };
    const mockStore = configureMockStore(middleware)(mockStateTypedSign);

    jest.spyOn(actions, 'getTokenStandardAndDetails').mockResolvedValue({
      decimals: '2',
      standard: 'erc20',
    });

    await act(async () => {
      const { container, findByText } = await renderWithProvider(
        <Confirm />,
        mockStore,
      );

      expect(await findByText('1,461,501,637,3...')).toBeInTheDocument();
      expect(container).toMatchSnapshot();
    });
  });

  it('should match snapshot for signature - typed sign - V4 - PermitBatch', async () => {
    const mockStateTypedSign = {
      ...mockState,
      metamask: {
        ...mockState.metamask,
      },
      confirm: { currentConfirmation: permitBatchSignatureMsg },
    };
    const mockStore = configureMockStore(middleware)(mockStateTypedSign);

    jest.spyOn(actions, 'getTokenStandardAndDetails').mockResolvedValue({
      decimals: '2',
      standard: 'erc20',
    });

    await act(async () => {
      const { container, findByText } = await renderWithProvider(
        <Confirm />,
        mockStore,
      );

      expect(await findByText('1,461,501,637,3...')).toBeInTheDocument();
      expect(container).toMatchSnapshot();
    });
=======
    const { container } = renderWithConfirmContextProvider(
      <Confirm />,
      mockStore,
    );
    expect(container).toMatchSnapshot();
>>>>>>> 851db4cd
  });
});<|MERGE_RESOLUTION|>--- conflicted
+++ resolved
@@ -6,12 +6,8 @@
 import {
   orderSignatureMsg,
   permitSignatureMsg,
-<<<<<<< HEAD
   permitSingleSignatureMsg,
   permitBatchSignatureMsg,
-  unapprovedTypedSignMsgV4,
-=======
->>>>>>> 851db4cd
 } from '../../../../test/data/confirmations/typed_sign';
 import mockState from '../../../../test/data/mock-state.json';
 import {
@@ -31,11 +27,6 @@
   }),
 }));
 
-jest.mock(
-  '../../../components/app/currency-input/hooks/useTokenExchangeRate',
-  () => '1',
-);
-
 const middleware = [thunk];
 
 describe('Confirm', () => {
@@ -45,19 +36,14 @@
 
   it('should render', () => {
     const mockStore = configureMockStore(middleware)(mockState);
-<<<<<<< HEAD
 
     act(() => {
-      const { container } = renderWithProvider(<Confirm />, mockStore);
+      const { container } = renderWithConfirmContextProvider(
+        <Confirm />,
+        mockStore,
+      );
       expect(container).toBeDefined();
     });
-=======
-    const { container } = renderWithConfirmContextProvider(
-      <Confirm />,
-      mockStore,
-    );
-    expect(container).toBeDefined();
->>>>>>> 851db4cd
   });
 
   it('should match snapshot for signature - typed sign - permit', async () => {
@@ -87,31 +73,17 @@
     expect(container).toMatchSnapshot();
   });
 
-<<<<<<< HEAD
   it('matches snapshot for signature - personal sign type', async () => {
-    const mockStatePersonalSign = {
-      ...mockState,
-      metamask: {
-        ...mockState.metamask,
-      },
-      confirm: { currentConfirmation: unapprovedPersonalSignMsg },
-    };
+    const mockStatePersonalSign = getMockPersonalSignConfirmState();
     const mockStore = configureMockStore(middleware)(mockStatePersonalSign);
 
     await act(async () => {
-      const { container } = await renderWithProvider(<Confirm />, mockStore);
+      const { container } = await renderWithConfirmContextProvider(
+        <Confirm />,
+        mockStore,
+      );
       expect(container).toMatchSnapshot();
     });
-=======
-  it('matches snapshot for signature - personal sign type', () => {
-    const mockStatePersonalSign = getMockPersonalSignConfirmState();
-    const mockStore = configureMockStore(middleware)(mockStatePersonalSign);
-    const { container } = renderWithConfirmContextProvider(
-      <Confirm />,
-      mockStore,
-    );
-    expect(container).toMatchSnapshot();
->>>>>>> 851db4cd
   });
 
   it('should match snapshot signature - typed sign - order', async () => {
@@ -146,22 +118,23 @@
   it('should match snapshot for signature - typed sign - V4', async () => {
     const mockStateTypedSign = getMockTypedSignConfirmState();
     const mockStore = configureMockStore(middleware)(mockStateTypedSign);
-<<<<<<< HEAD
 
     await act(async () => {
-      const { container } = await renderWithProvider(<Confirm />, mockStore);
+      const { container } = await renderWithConfirmContextProvider(
+        <Confirm />,
+        mockStore,
+      );
       expect(container).toMatchSnapshot();
     });
   });
 
   it('should match snapshot for signature - typed sign - V4 - PermitSingle', async () => {
-    const mockStateTypedSign = {
-      ...mockState,
-      metamask: {
-        ...mockState.metamask,
+    const mockStateTypedSign = getMockTypedSignConfirmStateForRequest(
+      permitSingleSignatureMsg,
+      {
+        metamask: { useTransactionSimulations: true },
       },
-      confirm: { currentConfirmation: permitSingleSignatureMsg },
-    };
+    );
     const mockStore = configureMockStore(middleware)(mockStateTypedSign);
 
     jest.spyOn(actions, 'getTokenStandardAndDetails').mockResolvedValue({
@@ -170,7 +143,7 @@
     });
 
     await act(async () => {
-      const { container, findByText } = await renderWithProvider(
+      const { container, findByText } = await renderWithConfirmContextProvider(
         <Confirm />,
         mockStore,
       );
@@ -181,13 +154,12 @@
   });
 
   it('should match snapshot for signature - typed sign - V4 - PermitBatch', async () => {
-    const mockStateTypedSign = {
-      ...mockState,
-      metamask: {
-        ...mockState.metamask,
+    const mockStateTypedSign = getMockTypedSignConfirmStateForRequest(
+      permitBatchSignatureMsg,
+      {
+        metamask: { useTransactionSimulations: true },
       },
-      confirm: { currentConfirmation: permitBatchSignatureMsg },
-    };
+    );
     const mockStore = configureMockStore(middleware)(mockStateTypedSign);
 
     jest.spyOn(actions, 'getTokenStandardAndDetails').mockResolvedValue({
@@ -196,7 +168,7 @@
     });
 
     await act(async () => {
-      const { container, findByText } = await renderWithProvider(
+      const { container, findByText } = await renderWithConfirmContextProvider(
         <Confirm />,
         mockStore,
       );
@@ -204,12 +176,5 @@
       expect(await findByText('1,461,501,637,3...')).toBeInTheDocument();
       expect(container).toMatchSnapshot();
     });
-=======
-    const { container } = renderWithConfirmContextProvider(
-      <Confirm />,
-      mockStore,
-    );
-    expect(container).toMatchSnapshot();
->>>>>>> 851db4cd
   });
 });