--- conflicted
+++ resolved
@@ -24,9 +24,6 @@
               <div
                 class="identicon"
                 style="height: 32px; width: 32px; border-radius: 16px;"
-<<<<<<< HEAD
-              />
-=======
               >
                 <div
                   style="border-radius: 50px; overflow: hidden; padding: 0px; margin: 0px; width: 32px; height: 32px; display: inline-block; background: rgb(250, 58, 0);"
@@ -64,19 +61,11 @@
                   </svg>
                 </div>
               </div>
->>>>>>> 05dda700
             </div>
             <div
               class="mm-box mm-text mm-avatar-base mm-avatar-base--size-xs mm-avatar-network confirm_header__avatar-network mm-text--body-xs mm-text--text-transform-uppercase mm-box--display-flex mm-box--justify-content-center mm-box--align-items-center mm-box--color-text-default mm-box--background-color-goerli mm-box--rounded-full mm-box--border-color-transparent box--border-style-solid box--border-width-1"
             >
-<<<<<<< HEAD
-              <img
-                alt="Goerli logo"
-                class="mm-avatar-network__network-image"
-              />
-=======
               G
->>>>>>> 05dda700
             </div>
           </div>
           <div
@@ -2264,14 +2253,7 @@
             <div
               class="mm-box mm-text mm-avatar-base mm-avatar-base--size-xs mm-avatar-network confirm_header__avatar-network mm-text--body-xs mm-text--text-transform-uppercase mm-box--display-flex mm-box--justify-content-center mm-box--align-items-center mm-box--color-text-default mm-box--background-color-goerli mm-box--rounded-full mm-box--border-color-transparent box--border-style-solid box--border-width-1"
             >
-<<<<<<< HEAD
-              <img
-                alt="Goerli logo"
-                class="mm-avatar-network__network-image"
-              />
-=======
               G
->>>>>>> 05dda700
             </div>
           </div>
           <div
@@ -3449,143 +3431,9 @@
           </div>
           <div
             class="mm-box mm-box--margin-bottom-4 mm-box--padding-2 mm-box--background-color-background-default mm-box--rounded-md"
-            data-testid="confirmation__simulation_section"
           >
             <div
               class="mm-box confirm-info-row mm-box--margin-top-2 mm-box--margin-bottom-2 mm-box--padding-right-2 mm-box--padding-left-2 mm-box--display-flex mm-box--flex-direction-row mm-box--flex-wrap-wrap mm-box--justify-content-space-between mm-box--align-items-center mm-box--color-text-default mm-box--rounded-lg"
-              style="overflow-wrap: anywhere; min-height: 24px; position: relative;"
-            >
-              <div
-                class="mm-box mm-box--display-flex mm-box--flex-direction-row mm-box--justify-content-center mm-box--align-items-flex-start"
-<<<<<<< HEAD
-              >
-                <div
-                  class="mm-box mm-box--display-flex mm-box--align-items-center"
-                >
-                  <p
-                    class="mm-box mm-text mm-text--body-md-medium mm-box--color-inherit"
-                  >
-                    Estimated changes
-                  </p>
-                  <div>
-                    <div
-                      aria-describedby="tippy-tooltip-3"
-                      class=""
-                      data-original-title="Estimated changes are what might happen if you go through with this transaction. This is just a prediction, not a guarantee."
-                      data-tooltipped=""
-                      style="display: flex;"
-                      tabindex="0"
-                    >
-                      <span
-                        class="mm-box mm-icon mm-icon--size-sm mm-box--margin-left-1 mm-box--display-inline-block mm-box--color-icon-muted"
-                        style="mask-image: url('./images/icons/question.svg');"
-                      />
-                    </div>
-                  </div>
-                </div>
-              </div>
-              <div
-                class="mm-box mm-box--display-flex mm-box--gap-2 mm-box--flex-wrap-wrap mm-box--align-items-center mm-box--min-width-0"
-              >
-                <p
-                  class="mm-box mm-text mm-text--body-md mm-box--color-inherit"
-                  style="white-space: pre-wrap;"
-                >
-                  You're giving the spender permission to spend this many tokens from your account.
-                </p>
-=======
-              >
-                <div
-                  class="mm-box mm-box--display-flex mm-box--align-items-center"
-                >
-                  <p
-                    class="mm-box mm-text mm-text--body-md-medium mm-box--color-inherit"
-                  >
-                    Spender
-                  </p>
-                </div>
->>>>>>> 05dda700
-              </div>
-            </div>
-            <div
-              class="mm-box confirm-info-row mm-box--margin-top-2 mm-box--margin-bottom-2 mm-box--padding-right-2 mm-box--padding-left-2 mm-box--display-flex mm-box--flex-direction-row mm-box--flex-wrap-wrap mm-box--justify-content-space-between mm-box--color-text-default mm-box--rounded-lg"
-              style="overflow-wrap: anywhere; min-height: 24px; position: relative;"
-            >
-              <div
-                class="mm-box mm-box--display-flex mm-box--flex-direction-row mm-box--justify-content-center mm-box--align-items-flex-start"
-              >
-                <div
-                  class="mm-box mm-box--display-flex mm-box--align-items-center"
-                >
-                  <p
-                    class="mm-box mm-text mm-text--body-md-medium mm-box--color-inherit"
-                  >
-                    Spending cap
-                  </p>
-                </div>
-              </div>
-              <div
-                class="mm-box"
-                style="margin-left: auto; max-width: 100%;"
-              >
-                <div
-                  class="mm-box"
-                >
-                  <div
-                    class="mm-box mm-box--display-flex mm-box--justify-content-flex-end"
-                  >
-                    <div
-                      class="mm-box mm-box--margin-inline-end-1 mm-box--display-inline mm-box--min-width-0"
-                    >
-                      <div
-                        style="min-width: 0;"
-                      >
-                        <div
-                          aria-describedby="tippy-tooltip-4"
-                          class=""
-                          data-original-title="30"
-                          data-tooltipped=""
-                          style="display: inline;"
-                          tabindex="0"
-                        >
-                          <p
-                            class="mm-box mm-text mm-text--body-md mm-text--text-align-center mm-box--padding-inline-2 mm-box--color-text-default mm-box--background-color-background-alternative mm-box--rounded-xl"
-                            data-testid="simulation-token-value"
-                            style="padding-top: 1px; padding-bottom: 1px;"
-                          >
-                            30
-                          </p>
-                        </div>
-                      </div>
-                    </div>
-                    <div>
-                      <div
-                        class="name name__missing"
-                      >
-                        <span
-                          class="mm-box name__icon mm-icon mm-icon--size-md mm-box--display-inline-block mm-box--color-inherit"
-                          style="mask-image: url('./images/icons/question.svg');"
-                        />
-                        <p
-                          class="mm-box mm-text name__value mm-text--body-md mm-box--color-text-default"
-                        >
-                          0xCcCCc...ccccC
-                        </p>
-                      </div>
-                    </div>
-                  </div>
-                  <div
-                    class="mm-box"
-                  />
-                </div>
-              </div>
-            </div>
-          </div>
-          <div
-            class="mm-box mm-box--margin-bottom-4 mm-box--padding-2 mm-box--background-color-background-default mm-box--rounded-md"
-          >
-            <div
-              class="mm-box confirm-info-row mm-box--margin-top-2 mm-box--margin-bottom-2 mm-box--padding-right-2 mm-box--padding-left-2 mm-box--display-flex mm-box--flex-direction-row mm-box--flex-wrap-wrap mm-box--justify-content-space-between mm-box--color-text-default mm-box--rounded-lg"
               style="overflow-wrap: anywhere; min-height: 24px; position: relative;"
             >
               <div
