--- conflicted
+++ resolved
@@ -223,11 +223,7 @@
                 style="height: 32px; width: 32px; border-radius: 16px;"
               >
                 <div
-<<<<<<< HEAD
-                  style="border-radius: 50px; overflow: hidden; padding: 0px; margin: 0px; width: 32px; height: 32px; display: inline-block; background: rgb(250, 58, 0);"
-=======
                   style="border-radius: 50px; overflow: hidden; padding: 0px; margin: 0px; width: 32px; height: 32px; display: inline-block; background: rgb(200, 20, 59);"
->>>>>>> 46e05e6d
                 >
                   <svg
                     height="32"
@@ -236,43 +232,25 @@
                     y="0"
                   >
                     <rect
-<<<<<<< HEAD
-                      fill="#18CDF2"
-                      height="32"
-                      transform="translate(-1.04839350379394 -3.3042840694604987) rotate(328.9 16 16)"
-=======
                       fill="#017B8E"
                       height="32"
                       transform="translate(0.7994460693567097 -0.8216011156969824) rotate(317.9 16 16)"
->>>>>>> 46e05e6d
                       width="32"
                       x="0"
                       y="0"
                     />
                     <rect
-<<<<<<< HEAD
-                      fill="#035E56"
-                      height="32"
-                      transform="translate(-18.298461708832043 10.5924618717486) rotate(176.2 16 16)"
-=======
                       fill="#F2B602"
                       height="32"
                       transform="translate(-7.493396036912253 11.409935428284795) rotate(134.1 16 16)"
->>>>>>> 46e05e6d
                       width="32"
                       x="0"
                       y="0"
                     />
                     <rect
-<<<<<<< HEAD
-                      fill="#F26602"
-                      height="32"
-                      transform="translate(16.667842018223922 -14.205139722997082) rotate(468.9 16 16)"
-=======
                       fill="#FA8E00"
                       height="32"
                       transform="translate(-25.712272690754798 -11.558881043268883) rotate(364.0 16 16)"
->>>>>>> 46e05e6d
                       width="32"
                       x="0"
                       y="0"
@@ -293,9 +271,7 @@
             <p
               class="mm-box mm-text mm-text--body-md-medium mm-box--color-text-default"
               data-testid="header-account-name"
-            >
-              Test Account
-            </p>
+            />
             <p
               class="mm-box mm-text mm-text--body-md mm-box--color-text-alternative"
               data-testid="header-network-display-name"
@@ -313,11 +289,7 @@
           >
             <div>
               <div
-<<<<<<< HEAD
-                aria-describedby="tippy-tooltip-7"
-=======
                 aria-describedby="tippy-tooltip-18"
->>>>>>> 46e05e6d
                 class=""
                 data-original-title="Account details"
                 data-tooltipped=""
@@ -376,11 +348,7 @@
                 </p>
                 <div>
                   <div
-<<<<<<< HEAD
-                    aria-describedby="tippy-tooltip-8"
-=======
                     aria-describedby="tippy-tooltip-19"
->>>>>>> 46e05e6d
                     class=""
                     data-original-title="Estimated changes are what might happen if you go through with this transaction. This is just a prediction, not a guarantee."
                     data-tooltipped=""
@@ -2095,47 +2063,7 @@
               <div
                 class="identicon"
                 style="height: 32px; width: 32px; border-radius: 16px;"
-<<<<<<< HEAD
-              >
-                <div
-                  style="border-radius: 50px; overflow: hidden; padding: 0px; margin: 0px; width: 32px; height: 32px; display: inline-block; background: rgb(250, 58, 0);"
-                >
-                  <svg
-                    height="32"
-                    width="32"
-                    x="0"
-                    y="0"
-                  >
-                    <rect
-                      fill="#18CDF2"
-                      height="32"
-                      transform="translate(-1.04839350379394 -3.3042840694604987) rotate(328.9 16 16)"
-                      width="32"
-                      x="0"
-                      y="0"
-                    />
-                    <rect
-                      fill="#035E56"
-                      height="32"
-                      transform="translate(-18.298461708832043 10.5924618717486) rotate(176.2 16 16)"
-                      width="32"
-                      x="0"
-                      y="0"
-                    />
-                    <rect
-                      fill="#F26602"
-                      height="32"
-                      transform="translate(16.667842018223922 -14.205139722997082) rotate(468.9 16 16)"
-                      width="32"
-                      x="0"
-                      y="0"
-                    />
-                  </svg>
-                </div>
-              </div>
-=======
               />
->>>>>>> 46e05e6d
             </div>
             <div
               class="mm-box mm-text mm-avatar-base mm-avatar-base--size-xs mm-avatar-network confirm_header__avatar-network mm-text--body-xs mm-text--text-transform-uppercase mm-box--display-flex mm-box--justify-content-center mm-box--align-items-center mm-box--color-text-default mm-box--background-color-background-alternative mm-box--rounded-full mm-box--border-color-transparent box--border-style-solid box--border-width-1"
@@ -2900,10 +2828,7 @@
             >
               <div
                 class="mm-box mm-box--display-flex mm-box--flex-direction-row mm-box--justify-content-center mm-box--align-items-flex-start"
-<<<<<<< HEAD
-=======
                 style="align-items: center;"
->>>>>>> 46e05e6d
               >
                 <p
                   class="mm-box mm-text mm-text--body-md-medium mm-box--color-inherit"
@@ -2943,10 +2868,7 @@
             >
               <div
                 class="mm-box mm-box--display-flex mm-box--flex-direction-row mm-box--justify-content-center mm-box--align-items-flex-start"
-<<<<<<< HEAD
-=======
                 style="align-items: center;"
->>>>>>> 46e05e6d
               >
                 <p
                   class="mm-box mm-text mm-text--body-md-medium mm-box--color-inherit"
@@ -2959,53 +2881,6 @@
                 style="margin-left: auto; max-width: 100%;"
               >
                 <div
-<<<<<<< HEAD
-                  class="mm-box mm-box--display-flex"
-                >
-                  <div
-                    class="mm-box mm-box--margin-inline-end-1 mm-box--display-inline mm-box--min-width-0"
-                  >
-                    <div
-                      style="min-width: 0;"
-                    >
-                      <div
-                        aria-describedby="tippy-tooltip-4"
-                        class=""
-                        data-original-title="30"
-                        data-tooltipped=""
-                        style="display: inline;"
-                        tabindex="0"
-                      >
-                        <p
-                          class="mm-box mm-text mm-text--body-md mm-text--text-align-center mm-box--padding-inline-2 mm-box--color-text-default mm-box--background-color-background-alternative mm-box--rounded-xl"
-                          data-testid="simulation-token-value"
-                          style="padding-top: 1px; padding-bottom: 1px;"
-                        >
-                          30
-                        </p>
-                      </div>
-                    </div>
-                  </div>
-                  <div>
-                    <div
-                      class="name name__missing"
-                    >
-                      <span
-                        class="mm-box name__icon mm-icon mm-icon--size-md mm-box--display-inline-block mm-box--color-inherit"
-                        style="mask-image: url('./images/icons/question.svg');"
-                      />
-                      <p
-                        class="mm-box mm-text name__value mm-text--body-md mm-box--color-text-default"
-                      >
-                        0xCcCCc...ccccC
-                      </p>
-                    </div>
-                  </div>
-                </div>
-                <div
-                  class="mm-box"
-                />
-=======
                   class="mm-box"
                 >
                   <div
@@ -3055,7 +2930,6 @@
                     class="mm-box"
                   />
                 </div>
->>>>>>> 46e05e6d
               </div>
             </div>
           </div>
