// Jest Snapshot v1, https://goo.gl/fbAQLP

exports[`Confirm matches snapshot for signature - personal sign type 1`] = `
<div>
  <div
    class="mm-box multichain-page multichain-page--has-app-header mm-box--display-flex mm-box--flex-direction-row mm-box--justify-content-center mm-box--width-full mm-box--height-full mm-box--background-color-background-default"
    data-testid="multichain-page"
  >
    <div
      class="mm-box multichain-page__inner-container confirm_wrapper mm-box--display-flex mm-box--flex-direction-column mm-box--width-full mm-box--height-full mm-box--background-color-background-default"
    >
      <div
        class="mm-box confirm_header__wrapper mm-box--display-flex mm-box--justify-content-space-between mm-box--align-items-center"
        data-testid="confirm-header"
      >
        <div
          class="mm-box mm-box--padding-4 mm-box--display-flex mm-box--align-items-flex-start"
        >
          <div
            class="mm-box mm-box--margin-top-2 mm-box--display-flex"
          >
            <div
              class="inline-flex shrink-0 items-center justify-center overflow-hidden bg-section rounded-lg h-8 w-8"
            >
              <div
                class="flex [&>div]:!rounded-none"
              >
                <div
                  style="border-radius: 50px; overflow: hidden; padding: 0px; margin: 0px; width: 32px; height: 32px; display: inline-block; background: rgb(250, 58, 0);"
                >
                  <svg
                    height="32"
                    width="32"
                    x="0"
                    y="0"
                  >
                    <rect
                      fill="#18CDF2"
                      height="32"
                      transform="translate(-1.04839350379394 -3.30428406946050) rotate(328.9 16.00000000000000 16.00000000000000)"
                      width="32"
                      x="0"
                      y="0"
                    />
                    <rect
                      fill="#035E56"
                      height="32"
                      transform="translate(-18.29846170883204 10.59246187174860) rotate(176.2 16.00000000000000 16.00000000000000)"
                      width="32"
                      x="0"
                      y="0"
                    />
                    <rect
                      fill="#F26602"
                      height="32"
                      transform="translate(16.66784201822392 -14.20513972299708) rotate(468.9 16.00000000000000 16.00000000000000)"
                      width="32"
                      x="0"
                      y="0"
                    />
                  </svg>
                </div>
              </div>
            </div>
          </div>
          <div
            class="mm-box mm-box--margin-top-0 mm-box--margin-inline-start-4"
          >
            <p
              class="mm-box mm-text mm-text--body-md-medium mm-box--color-text-default"
              data-testid="header-account-name"
            >
              Account 1
            </p>
            <p
              class="mm-box mm-text mm-text--body-md mm-box--color-text-alternative"
              data-testid="header-network-display-name"
            >
              Wallet 1
            </p>
          </div>
        </div>
        <div
          class="mm-box mm-box--padding-4 mm-box--display-flex mm-box--align-items-flex-end"
        >
          <div
            class="mm-box mm-box--display-flex mm-box--justify-content-flex-end"
            style="align-self: flex-end;"
          >
            <div>
              <div
                aria-describedby="tippy-tooltip-7"
                class=""
                data-original-title="Account details"
                data-tooltipped=""
                style="display: inline;"
                tabindex="0"
              >
                <button
                  aria-label="Account details"
                  class="mm-box mm-button-icon mm-button-icon--size-md mm-box--display-inline-flex mm-box--justify-content-center mm-box--align-items-center mm-box--color-icon-default mm-box--background-color-transparent mm-box--rounded-lg"
                  data-testid="header-info__account-details-button"
                >
                  <span
                    class="mm-box mm-icon mm-icon--size-md mm-box--display-inline-block mm-box--color-inherit"
                    style="mask-image: url('./images/icons/info.svg');"
                  />
                </button>
              </div>
            </div>
          </div>
        </div>
      </div>
      <div
        class="mm-box mm-box--width-full mm-box--height-full mm-box--background-color-background-alternative"
        style="min-height: 0; overflow: hidden; position: relative;"
      >
        <div
          class="mm-box mm-box--padding-right-4 mm-box--padding-left-4 mm-box--display-flex mm-box--flex-direction-column mm-box--width-full mm-box--height-full"
          style="overflow: auto;"
        >
          <h2
            class="mm-box mm-text mm-text--heading-lg mm-text--text-align-center mm-box--padding-top-4 mm-box--padding-bottom-2 mm-box--color-text-default"
          >
            Signature request
          </h2>
          <p
            class="mm-box mm-text mm-text--body-md mm-text--text-align-center mm-box--padding-bottom-4 mm-box--color-text-alternative"
          >
            Review request details before you confirm.
          </p>
          <div
            class="mm-box mm-box--margin-bottom-4 mm-box--padding-2 mm-box--background-color-background-default mm-box--rounded-md"
          >
            <div
              class="mm-box confirm-info-row mm-box--margin-top-2 mm-box--margin-bottom-2 mm-box--padding-right-2 mm-box--padding-left-2 mm-box--display-flex mm-box--flex-direction-row mm-box--flex-wrap-wrap mm-box--justify-content-space-between mm-box--align-items-flex-start mm-box--color-text-default mm-box--rounded-lg"
              style="overflow-wrap: anywhere; min-height: 24px; position: relative; background: transparent;"
            >
              <div
                class="mm-box mm-box--display-flex mm-box--flex-direction-row mm-box--justify-content-center mm-box--align-items-flex-start mm-box--color-text-default"
              >
                <div
                  class="mm-box mm-box--display-flex mm-box--align-items-center"
                >
                  <p
                    class="mm-box mm-text mm-text--body-md-medium mm-box--color-inherit"
                  >
                    Network
                  </p>
                </div>
              </div>
              <div
                class="mm-box mm-box--display-flex mm-box--gap-2 mm-box--flex-wrap-wrap mm-box--align-items-center mm-box--min-width-0"
              >
                <div
                  class="mm-box mm-text mm-avatar-base mm-avatar-base--size-xs mm-avatar-network mm-text--body-xs mm-text--text-transform-uppercase mm-box--display-flex mm-box--justify-content-center mm-box--align-items-center mm-box--color-text-default mm-box--background-color-background-alternative mm-box--rounded-md mm-box--border-color-background-default mm-box--border-width-1 box--border-style-solid"
                >
                  G
                </div>
                <p
                  class="mm-box mm-text mm-text--body-md mm-box--color-text-default"
                >
                  Goerli
                </p>
              </div>
            </div>
            <div
              class="mm-box confirm-info-row mm-box--margin-top-2 mm-box--margin-bottom-2 mm-box--padding-right-2 mm-box--padding-left-2 mm-box--display-flex mm-box--flex-direction-row mm-box--flex-wrap-wrap mm-box--justify-content-space-between mm-box--align-items-flex-start mm-box--color-text-default mm-box--rounded-lg"
              style="overflow-wrap: anywhere; min-height: 24px; position: relative; background: transparent;"
            >
              <div
                class="mm-box mm-box--display-flex mm-box--flex-direction-row mm-box--justify-content-center mm-box--align-items-flex-start mm-box--color-text-default"
              >
                <div
                  class="mm-box mm-box--display-flex mm-box--align-items-center"
                >
                  <p
                    class="mm-box mm-text mm-text--body-md-medium mm-box--color-inherit"
                  >
                    Request from
                  </p>
                  <div>
                    <div
                      aria-describedby="tippy-tooltip-8"
                      class=""
                      data-original-title="This is the site asking for your signature."
                      data-tooltipped=""
                      style="display: flex;"
                      tabindex="0"
                    >
                      <span
                        class="mm-box mm-icon mm-icon--size-sm mm-box--margin-left-1 mm-box--display-inline-block mm-box--color-icon-muted"
                        style="mask-image: url('./images/icons/question.svg');"
                      />
                    </div>
                  </div>
                </div>
              </div>
              <div
                class="mm-box mm-box--display-flex mm-box--gap-2 mm-box--flex-wrap-wrap mm-box--align-items-center"
              >
                <p
                  class="mm-box mm-text mm-text--body-md mm-box--color-inherit"
                >
                  metamask.github.io
                </p>
              </div>
            </div>
          </div>
          <div
            class="mm-box mm-box--margin-bottom-4 mm-box--padding-2 mm-box--background-color-background-default mm-box--rounded-md"
          >
            <div
              class="mm-box confirm-info-row mm-box--margin-top-2 mm-box--margin-bottom-2 mm-box--padding-right-2 mm-box--padding-left-2 mm-box--display-flex mm-box--flex-direction-column mm-box--flex-wrap-wrap mm-box--justify-content-space-between mm-box--align-items-flex-start mm-box--color-text-default mm-box--rounded-lg"
              style="overflow-wrap: anywhere; min-height: 24px; position: relative; background: transparent;"
            >
              <button
                aria-label="copy-button"
                class="mm-box mm-button-icon mm-button-icon--size-sm mm-box--display-inline-flex mm-box--justify-content-center mm-box--align-items-center mm-box--color-icon-muted mm-box--background-color-transparent mm-box--rounded-lg"
                style="cursor: pointer; position: absolute; right: 32px; top: 2px;"
              >
                <span
                  class="mm-box mm-icon mm-icon--size-sm mm-box--display-inline-block mm-box--color-inherit"
                  style="mask-image: url('./images/icons/copy.svg');"
                />
              </button>
              <button
                aria-label="collapse-button"
                class="mm-box mm-button-icon mm-button-icon--size-sm mm-box--display-inline-flex mm-box--justify-content-center mm-box--align-items-center mm-box--color-icon-muted mm-box--background-color-transparent mm-box--rounded-lg"
                data-testid="sectionCollapseButton"
                style="cursor: pointer; position: absolute; right: 8px;"
              >
                <span
                  class="mm-box mm-icon mm-icon--size-sm mm-box--display-inline-block mm-box--color-inherit"
                  style="mask-image: url('./images/icons/collapse.svg');"
                />
              </button>
              <div
                class="mm-box mm-box--padding-right-12 mm-box--display-flex mm-box--flex-direction-row mm-box--justify-content-center mm-box--align-items-flex-start mm-box--color-text-default"
              >
                <div
                  class="mm-box mm-box--display-flex mm-box--align-items-center"
                >
                  <p
                    class="mm-box mm-text mm-text--body-md-medium mm-box--color-inherit"
                  >
                    Message
                  </p>
                </div>
              </div>
              <div
                class="mm-box mm-box--display-flex mm-box--gap-2 mm-box--flex-wrap-wrap mm-box--align-items-center mm-box--min-width-0"
              >
                <p
                  class="mm-box mm-text mm-text--body-md mm-box--color-inherit"
                  style="white-space: pre-wrap;"
                >
                  Example \`personal_sign\` message
                </p>
              </div>
            </div>
          </div>
        </div>
      </div>
      <div
        class="mm-box multichain-page-footer confirm-footer_page-footer mm-box--padding-4 mm-box--display-flex mm-box--gap-4 mm-box--flex-direction-column mm-box--width-full"
      >
        <div
          class="mm-box mm-box--display-flex mm-box--gap-4 mm-box--flex-direction-row"
        >
          <button
            class="mm-box mm-text mm-button-base mm-button-base--size-lg mm-button-base--block mm-button-secondary mm-text--body-md-medium mm-box--padding-0 mm-box--padding-right-4 mm-box--padding-left-4 mm-box--display-inline-flex mm-box--justify-content-center mm-box--align-items-center mm-box--color-text-default mm-box--background-color-background-muted mm-box--rounded-xl"
            data-testid="confirm-footer-cancel-button"
          >
            Cancel
          </button>
          <button
            class="mm-box mm-text mm-button-base mm-button-base--size-lg mm-button-base--block mm-button-primary mm-text--body-md-medium mm-box--padding-0 mm-box--padding-right-4 mm-box--padding-left-4 mm-box--display-inline-flex mm-box--justify-content-center mm-box--align-items-center mm-box--color-icon-inverse mm-box--background-color-icon-default mm-box--rounded-xl"
            data-testid="confirm-footer-button"
          >
            Confirm
          </button>
        </div>
      </div>
    </div>
  </div>
</div>
`;

exports[`Confirm should match snapshot for signature - typed sign - V4 - PermitBatch 1`] = `
<div>
  <div
    class="mm-box multichain-page multichain-page--has-app-header mm-box--display-flex mm-box--flex-direction-row mm-box--justify-content-center mm-box--width-full mm-box--height-full mm-box--background-color-background-default"
    data-testid="multichain-page"
  >
    <div
      class="mm-box multichain-page__inner-container confirm_wrapper mm-box--display-flex mm-box--flex-direction-column mm-box--width-full mm-box--height-full mm-box--background-color-background-default"
    >
      <div
        class="mm-box confirm_header__wrapper mm-box--display-flex mm-box--justify-content-space-between mm-box--align-items-center"
        data-testid="confirm-header"
      >
        <div
          class="mm-box mm-box--padding-4 mm-box--display-flex mm-box--align-items-flex-start"
        >
          <div
            class="mm-box mm-box--margin-top-2 mm-box--display-flex"
          >
            <div
              class="inline-flex shrink-0 items-center justify-center overflow-hidden bg-section rounded-lg h-8 w-8"
            >
              <div
                class="flex [&>div]:!rounded-none"
              />
            </div>
          </div>
          <div
            class="mm-box mm-box--margin-top-3 mm-box--margin-inline-start-4"
          >
            <p
              class="mm-box mm-text mm-text--body-md-medium mm-box--color-text-default"
              data-testid="header-account-name"
            />
            
          </div>
        </div>
        <div
          class="mm-box mm-box--padding-4 mm-box--display-flex mm-box--align-items-flex-end"
        >
          <div
            class="mm-box mm-box--display-flex mm-box--justify-content-flex-end"
            style="align-self: flex-end;"
          >
            <div>
              <div
                aria-describedby="tippy-tooltip-22"
                class=""
                data-original-title="Account details"
                data-tooltipped=""
                style="display: inline;"
                tabindex="0"
              >
                <button
                  aria-label="Account details"
                  class="mm-box mm-button-icon mm-button-icon--size-md mm-box--display-inline-flex mm-box--justify-content-center mm-box--align-items-center mm-box--color-icon-default mm-box--background-color-transparent mm-box--rounded-lg"
                  data-testid="header-info__account-details-button"
                >
                  <span
                    class="mm-box mm-icon mm-icon--size-md mm-box--display-inline-block mm-box--color-inherit"
                    style="mask-image: url('./images/icons/info.svg');"
                  />
                </button>
              </div>
            </div>
          </div>
        </div>
      </div>
      <div
        class="mm-box mm-box--width-full mm-box--height-full mm-box--background-color-background-alternative"
        style="min-height: 0; overflow: hidden; position: relative;"
      >
        <div
          class="mm-box mm-box--padding-right-4 mm-box--padding-left-4 mm-box--display-flex mm-box--flex-direction-column mm-box--width-full mm-box--height-full"
          style="overflow: auto;"
        >
          <div
            class="mm-box mm-box--margin-bottom-4 mm-box--padding-2 mm-box--background-color-background-default mm-box--rounded-md"
            data-testid="confirmation__simulation_section"
          >
            <div
              class="mm-box confirm-info-row mm-box--margin-top-2 mm-box--margin-bottom-2 mm-box--padding-right-2 mm-box--padding-left-2 mm-box--display-flex mm-box--flex-direction-row mm-box--flex-wrap-wrap mm-box--justify-content-space-between mm-box--align-items-flex-start mm-box--color-text-default mm-box--rounded-lg"
              style="overflow-wrap: anywhere; min-height: 24px; position: relative;"
            >
              <div
                class="mm-box mm-box--display-flex mm-box--flex-direction-row mm-box--justify-content-center mm-box--align-items-flex-start"
              >
                <div
                  class="mm-box mm-box--display-flex mm-box--align-items-center"
                >
                  <p
                    class="mm-box mm-text mm-text--body-md-medium mm-box--color-inherit"
                  >
                    Estimated changes
                  </p>
                  <div>
                    <div
                      aria-describedby="tippy-tooltip-23"
                      class=""
                      data-original-title="Estimated changes are what might happen if you go through with this transaction. This is just a prediction, not a guarantee."
                      data-tooltipped=""
                      style="display: flex;"
                      tabindex="0"
                    >
                      <span
                        class="mm-box mm-icon mm-icon--size-sm mm-box--margin-left-1 mm-box--display-inline-block mm-box--color-icon-muted"
                        style="mask-image: url('./images/icons/question.svg');"
                      />
                    </div>
                  </div>
                </div>
              </div>
              <div
                class="mm-box mm-box--display-flex mm-box--gap-2 mm-box--flex-wrap-wrap mm-box--align-items-center mm-box--min-width-0"
              >
                <p
                  class="mm-box mm-text mm-text--body-md mm-box--color-inherit"
                  style="white-space: pre-wrap;"
                >
                  You're giving the spender permission to spend this many tokens from your account.
                </p>
              </div>
            </div>
            <div
              class="mm-box confirm-info-row mm-box--margin-top-2 mm-box--margin-bottom-2 mm-box--padding-right-2 mm-box--padding-left-2 mm-box--display-flex mm-box--flex-direction-row mm-box--flex-wrap-wrap mm-box--justify-content-space-between mm-box--align-items-flex-start mm-box--color-text-default mm-box--rounded-lg"
              style="overflow-wrap: anywhere; min-height: 24px; position: relative;"
            >
              <div
                class="mm-box mm-box--display-flex mm-box--flex-direction-row mm-box--justify-content-center mm-box--align-items-flex-start"
              >
                <div
                  class="mm-box mm-box--display-flex mm-box--align-items-center"
                >
                  <p
                    class="mm-box mm-text mm-text--body-md-medium mm-box--color-inherit"
                  >
                    Spending cap
                  </p>
                </div>
              </div>
              <div
                class="mm-box"
                style="margin-left: auto; max-width: 100%;"
              >
                <div
                  class="mm-box mm-box--display-flex mm-box--gap-2 mm-box--flex-direction-column"
                >
                  <div
                    class="mm-box mm-box--margin-left-auto"
                    style="max-width: 100%;"
                  >
                    <div
                      class="mm-box mm-box--display-flex mm-box--justify-content-flex-end"
                    >
                      <div
                        class="mm-box mm-box--margin-inline-end-1 mm-box--display-inline mm-box--min-width-0"
                      >
                        <div
                          style="min-width: 0;"
                        >
                          <div
                            aria-describedby="tippy-tooltip-24"
                            class=""
                            data-original-title="1,461,501,637,330,902,918,203,684,832,716,283,019,655,932,542,975"
                            data-tooltipped=""
                            style="display: inline;"
                            tabindex="0"
                          >
                            <p
                              class="mm-box mm-text mm-text--body-md mm-text--text-align-center mm-box--padding-inline-2 mm-box--color-text-default mm-box--background-color-background-alternative mm-box--rounded-xl"
                              data-testid="simulation-token-value"
                              style="padding-top: 1px; padding-bottom: 1px;"
                            >
                              Unlimited
                            </p>
                          </div>
                        </div>
                      </div>
                      <div
                        class="mm-box mm-box--display-flex mm-box--flex-direction-column"
                      >
                        <div
                          class="name name__clickable name__missing"
                        >
                          <span
                            class="mm-box name__icon mm-icon mm-icon--size-sm mm-box--display-inline-block mm-box--color-inherit"
                            style="mask-image: url('./images/icons/question.svg');"
                          />
                          <p
                            class="mm-box mm-text name__value mm-text--body-md mm-box--color-text-default"
                          >
                            0xA0b86...6eB48
                          </p>
                        </div>
                      </div>
                    </div>
                    <div
                      class="mm-box"
                    />
                  </div>
                  <div
                    class="mm-box mm-box--margin-left-auto"
                    style="max-width: 100%;"
                  >
                    <div
                      class="mm-box mm-box--display-flex mm-box--justify-content-flex-end"
                    >
                      <div
                        class="mm-box mm-box--margin-inline-end-1 mm-box--display-inline mm-box--min-width-0"
                      >
                        <div
                          style="min-width: 0;"
                        >
                          <div
                            aria-describedby="tippy-tooltip-25"
                            class=""
                            data-original-title="2,461,501,637,330,902,918,203,684,832,716,283,019,655,932,542,975"
                            data-tooltipped=""
                            style="display: inline;"
                            tabindex="0"
                          >
                            <p
                              class="mm-box mm-text mm-text--body-md mm-text--text-align-center mm-box--padding-inline-2 mm-box--color-text-default mm-box--background-color-background-alternative mm-box--rounded-xl"
                              data-testid="simulation-token-value"
                              style="padding-top: 1px; padding-bottom: 1px;"
                            >
                              Unlimited
                            </p>
                          </div>
                        </div>
                      </div>
                      <div
                        class="mm-box mm-box--display-flex mm-box--flex-direction-column"
                      >
                        <div
                          class="name name__clickable name__missing"
                        >
                          <span
                            class="mm-box name__icon mm-icon mm-icon--size-sm mm-box--display-inline-block mm-box--color-inherit"
                            style="mask-image: url('./images/icons/question.svg');"
                          />
                          <p
                            class="mm-box mm-text name__value mm-text--body-md mm-box--color-text-default"
                          >
                            0xb0B86...6EB48
                          </p>
                        </div>
                      </div>
                    </div>
                    <div
                      class="mm-box"
                    />
                  </div>
                </div>
              </div>
            </div>
          </div>
          <div
            class="mm-box mm-box--margin-bottom-4 mm-box--padding-2 mm-box--background-color-background-default mm-box--rounded-md"
            data-testid="confirmation_request-section"
          >
            <div
              class="mm-box confirm-info-row mm-box--margin-top-2 mm-box--margin-bottom-2 mm-box--padding-right-2 mm-box--padding-left-2 mm-box--display-flex mm-box--flex-direction-row mm-box--flex-wrap-wrap mm-box--justify-content-space-between mm-box--align-items-flex-start mm-box--color-text-default mm-box--rounded-lg"
              style="overflow-wrap: anywhere; min-height: 24px; position: relative;"
            >
              <div
                class="mm-box mm-box--display-flex mm-box--flex-direction-row mm-box--justify-content-center mm-box--align-items-flex-start"
              >
                <div
                  class="mm-box mm-box--display-flex mm-box--align-items-center"
                >
                  <p
                    class="mm-box mm-text mm-text--body-md-medium mm-box--color-inherit"
                  >
                    Spender
                  </p>
                </div>
              </div>
              <div
                class="mm-box mm-box--display-flex mm-box--flex-direction-row mm-box--align-items-center"
              >
                <div
                  class="mm-box mm-box--display-flex mm-box--flex-direction-column"
                >
                  <div
                    class="name name__clickable name__missing"
                  >
                    <span
                      class="mm-box name__icon mm-icon mm-icon--size-sm mm-box--display-inline-block mm-box--color-inherit"
                      style="mask-image: url('./images/icons/question.svg');"
                    />
                    <p
                      class="mm-box mm-text name__value mm-text--body-md mm-box--color-text-default"
                    >
                      0x3fC91...b7FAD
                    </p>
                  </div>
                </div>
              </div>
            </div>
            <div
              style="padding-top: 8px; padding-bottom: 8px;"
            >
              <div
                style="height: 1px; margin-left: -8px; margin-right: -8px;"
              />
            </div>
            <div
              class="mm-box confirm-info-row mm-box--margin-top-2 mm-box--margin-bottom-2 mm-box--padding-right-2 mm-box--padding-left-2 mm-box--display-flex mm-box--flex-direction-row mm-box--flex-wrap-wrap mm-box--justify-content-space-between mm-box--align-items-flex-start mm-box--color-text-default mm-box--rounded-lg"
              style="overflow-wrap: anywhere; min-height: 24px; position: relative; background: transparent;"
            >
              <div
                class="mm-box mm-box--display-flex mm-box--flex-direction-row mm-box--justify-content-center mm-box--align-items-flex-start mm-box--color-text-default"
              >
                <div
                  class="mm-box mm-box--display-flex mm-box--align-items-center"
                >
                  <p
                    class="mm-box mm-text mm-text--body-md-medium mm-box--color-inherit"
                  >
                    Network
                  </p>
                </div>
              </div>
              <div
                class="mm-box mm-box--display-flex mm-box--gap-2 mm-box--flex-wrap-wrap mm-box--align-items-center mm-box--min-width-0"
              >
                <div
                  class="mm-box mm-text mm-avatar-base mm-avatar-base--size-xs mm-avatar-network mm-text--body-xs mm-text--text-transform-uppercase mm-box--display-flex mm-box--justify-content-center mm-box--align-items-center mm-box--color-text-default mm-box--background-color-background-alternative mm-box--rounded-md mm-box--border-color-background-default mm-box--border-width-1 box--border-style-solid"
                >
                  <img
                    alt="Goerli logo"
                    class="mm-avatar-network__network-image"
                  />
                </div>
                <p
                  class="mm-box mm-text mm-text--body-md mm-box--color-text-default"
                >
                  Goerli
                </p>
              </div>
            </div>
            <div
              class="mm-box confirm-info-row mm-box--margin-top-2 mm-box--margin-bottom-2 mm-box--padding-right-2 mm-box--padding-left-2 mm-box--display-flex mm-box--flex-direction-row mm-box--flex-wrap-wrap mm-box--justify-content-space-between mm-box--align-items-flex-start mm-box--color-text-default mm-box--rounded-lg"
              style="overflow-wrap: anywhere; min-height: 24px; position: relative; background: transparent;"
            >
              <div
                class="mm-box mm-box--display-flex mm-box--flex-direction-row mm-box--justify-content-center mm-box--align-items-flex-start mm-box--color-text-default"
              >
                <div
                  class="mm-box mm-box--display-flex mm-box--align-items-center"
                >
                  <p
                    class="mm-box mm-text mm-text--body-md-medium mm-box--color-inherit"
                  >
                    Request from
                  </p>
                  <div>
                    <div
                      aria-describedby="tippy-tooltip-26"
                      class=""
                      data-original-title="This is the site asking for your signature."
                      data-tooltipped=""
                      style="display: flex;"
                      tabindex="0"
                    >
                      <span
                        class="mm-box mm-icon mm-icon--size-sm mm-box--margin-left-1 mm-box--display-inline-block mm-box--color-icon-muted"
                        style="mask-image: url('./images/icons/question.svg');"
                      />
                    </div>
                  </div>
                </div>
              </div>
              <div
                class="mm-box mm-box--display-flex mm-box--gap-2 mm-box--flex-wrap-wrap mm-box--align-items-center"
              >
                <p
                  class="mm-box mm-text mm-text--body-md mm-box--color-inherit"
                >
                  metamask.github.io
                </p>
              </div>
            </div>
            <div
              class="mm-box confirm-info-row mm-box--margin-top-2 mm-box--margin-bottom-2 mm-box--padding-right-2 mm-box--padding-left-2 mm-box--display-flex mm-box--flex-direction-row mm-box--flex-wrap-wrap mm-box--justify-content-space-between mm-box--align-items-flex-start mm-box--color-text-default mm-box--rounded-lg"
              style="overflow-wrap: anywhere; min-height: 24px; position: relative; background: transparent;"
            >
              <div
                class="mm-box mm-box--display-flex mm-box--flex-direction-row mm-box--justify-content-center mm-box--align-items-flex-start mm-box--color-text-default"
              >
                <div
                  class="mm-box mm-box--display-flex mm-box--align-items-center"
                >
                  <p
                    class="mm-box mm-text mm-text--body-md-medium mm-box--color-inherit"
                  >
                    Interacting with
                  </p>
                  <div>
                    <div
                      aria-describedby="tippy-tooltip-27"
                      class=""
                      data-original-title="This is the contract you're interacting with. Protect yourself from scammers by verifying the details."
                      data-tooltipped=""
                      style="display: flex;"
                      tabindex="0"
                    >
                      <span
                        class="mm-box mm-icon mm-icon--size-sm mm-box--margin-left-1 mm-box--display-inline-block mm-box--color-icon-muted"
                        style="mask-image: url('./images/icons/question.svg');"
                      />
                    </div>
                  </div>
                </div>
              </div>
              <div
                class="mm-box mm-box--display-flex mm-box--flex-direction-row mm-box--align-items-center"
              >
                <div
                  class="mm-box mm-box--display-flex mm-box--flex-direction-column"
                >
                  <div
                    class="name name__clickable name__missing"
                  >
                    <span
                      class="mm-box name__icon mm-icon mm-icon--size-sm mm-box--display-inline-block mm-box--color-inherit"
                      style="mask-image: url('./images/icons/question.svg');"
                    />
                    <p
                      class="mm-box mm-text name__value mm-text--body-md mm-box--color-text-default"
                    >
                      0x00000...78BA3
                    </p>
                  </div>
                </div>
              </div>
            </div>
          </div>
          <div
            class="mm-box mm-box--margin-bottom-4 mm-box--padding-2 mm-box--background-color-background-default mm-box--rounded-md"
            data-testid="confirmation_message-section"
          >
            <div
              class="mm-box confirm-info-row mm-box--margin-top-2 mm-box--margin-bottom-2 mm-box--padding-right-2 mm-box--padding-left-2 mm-box--display-flex mm-box--flex-direction-column mm-box--flex-wrap-wrap mm-box--justify-content-space-between mm-box--align-items-flex-start mm-box--color-text-default mm-box--rounded-lg"
              style="overflow-wrap: anywhere; min-height: 24px; position: relative;"
            >
              <button
                aria-label="copy-button"
                class="mm-box mm-button-icon mm-button-icon--size-sm mm-box--display-inline-flex mm-box--justify-content-center mm-box--align-items-center mm-box--color-icon-muted mm-box--background-color-transparent mm-box--rounded-lg"
                style="cursor: pointer; position: absolute; right: 32px; top: 2px;"
              >
                <span
                  class="mm-box mm-icon mm-icon--size-sm mm-box--display-inline-block mm-box--color-inherit"
                  style="mask-image: url('./images/icons/copy.svg');"
                />
              </button>
              <button
                aria-label="collapse-button"
                class="mm-box mm-button-icon mm-button-icon--size-sm mm-box--display-inline-flex mm-box--justify-content-center mm-box--align-items-center mm-box--color-icon-muted mm-box--background-color-transparent mm-box--rounded-lg"
                data-testid="sectionCollapseButton"
                style="cursor: pointer; position: absolute; right: 8px;"
              >
                <span
                  class="mm-box mm-icon mm-icon--size-sm mm-box--display-inline-block mm-box--color-inherit"
                  style="mask-image: url('./images/icons/expand.svg');"
                />
              </button>
              <div
                class="mm-box mm-box--padding-right-12 mm-box--display-flex mm-box--flex-direction-row mm-box--justify-content-center mm-box--align-items-flex-start"
              >
                <div
                  class="mm-box mm-box--display-flex mm-box--align-items-center"
                >
                  <p
                    class="mm-box mm-text mm-text--body-md-medium mm-box--color-inherit"
                  >
                    Message
                  </p>
                </div>
              </div>
            </div>
          </div>
        </div>
      </div>
      <div
        class="mm-box multichain-page-footer confirm-footer_page-footer mm-box--padding-4 mm-box--display-flex mm-box--gap-4 mm-box--flex-direction-column mm-box--width-full"
      >
        <div
          class="mm-box mm-box--display-flex mm-box--gap-4 mm-box--flex-direction-row"
        >
          <button
            class="mm-box mm-text mm-button-base mm-button-base--size-lg mm-button-base--block mm-button-secondary mm-text--body-md-medium mm-box--padding-0 mm-box--padding-right-4 mm-box--padding-left-4 mm-box--display-inline-flex mm-box--justify-content-center mm-box--align-items-center mm-box--color-text-default mm-box--background-color-background-muted mm-box--rounded-xl"
            data-testid="confirm-footer-cancel-button"
          >
            Cancel
          </button>
          <button
            class="mm-box mm-text mm-button-base mm-button-base--size-lg mm-button-base--block mm-button-primary mm-text--body-md-medium mm-box--padding-0 mm-box--padding-right-4 mm-box--padding-left-4 mm-box--display-inline-flex mm-box--justify-content-center mm-box--align-items-center mm-box--color-icon-inverse mm-box--background-color-icon-default mm-box--rounded-xl"
            data-testid="confirm-footer-button"
          >
            Confirm
          </button>
        </div>
      </div>
    </div>
  </div>
</div>
`;

exports[`Confirm should match snapshot for signature - typed sign - V4 - PermitSingle 1`] = `
<div>
  <div
    class="mm-box multichain-page multichain-page--has-app-header mm-box--display-flex mm-box--flex-direction-row mm-box--justify-content-center mm-box--width-full mm-box--height-full mm-box--background-color-background-default"
    data-testid="multichain-page"
  >
    <div
      class="mm-box multichain-page__inner-container confirm_wrapper mm-box--display-flex mm-box--flex-direction-column mm-box--width-full mm-box--height-full mm-box--background-color-background-default"
    >
      <div
        class="mm-box confirm_header__wrapper mm-box--display-flex mm-box--justify-content-space-between mm-box--align-items-center"
        data-testid="confirm-header"
      >
        <div
          class="mm-box mm-box--padding-4 mm-box--display-flex mm-box--align-items-flex-start"
        >
          <div
            class="mm-box mm-box--margin-top-2 mm-box--display-flex"
          >
            <div
              class="inline-flex shrink-0 items-center justify-center overflow-hidden bg-section rounded-lg h-8 w-8"
            >
              <div
                class="flex [&>div]:!rounded-none"
              />
            </div>
          </div>
          <div
            class="mm-box mm-box--margin-top-3 mm-box--margin-inline-start-4"
          >
            <p
              class="mm-box mm-text mm-text--body-md-medium mm-box--color-text-default"
              data-testid="header-account-name"
            />
            
          </div>
        </div>
        <div
          class="mm-box mm-box--padding-4 mm-box--display-flex mm-box--align-items-flex-end"
        >
          <div
            class="mm-box mm-box--display-flex mm-box--justify-content-flex-end"
            style="align-self: flex-end;"
          >
            <div>
              <div
                aria-describedby="tippy-tooltip-15"
                class=""
                data-original-title="Account details"
                data-tooltipped=""
                style="display: inline;"
                tabindex="0"
              >
                <button
                  aria-label="Account details"
                  class="mm-box mm-button-icon mm-button-icon--size-md mm-box--display-inline-flex mm-box--justify-content-center mm-box--align-items-center mm-box--color-icon-default mm-box--background-color-transparent mm-box--rounded-lg"
                  data-testid="header-info__account-details-button"
                >
                  <span
                    class="mm-box mm-icon mm-icon--size-md mm-box--display-inline-block mm-box--color-inherit"
                    style="mask-image: url('./images/icons/info.svg');"
                  />
                </button>
              </div>
            </div>
          </div>
        </div>
      </div>
      <div
        class="mm-box mm-box--width-full mm-box--height-full mm-box--background-color-background-alternative"
        style="min-height: 0; overflow: hidden; position: relative;"
      >
        <div
          class="mm-box mm-box--padding-right-4 mm-box--padding-left-4 mm-box--display-flex mm-box--flex-direction-column mm-box--width-full mm-box--height-full"
          style="overflow: auto;"
        >
          <div
            class="mm-box mm-box--margin-bottom-4 mm-box--padding-2 mm-box--background-color-background-default mm-box--rounded-md"
            data-testid="confirmation__simulation_section"
          >
            <div
              class="mm-box confirm-info-row mm-box--margin-top-2 mm-box--margin-bottom-2 mm-box--padding-right-2 mm-box--padding-left-2 mm-box--display-flex mm-box--flex-direction-row mm-box--flex-wrap-wrap mm-box--justify-content-space-between mm-box--align-items-flex-start mm-box--color-text-default mm-box--rounded-lg"
              style="overflow-wrap: anywhere; min-height: 24px; position: relative;"
            >
              <div
                class="mm-box mm-box--display-flex mm-box--flex-direction-row mm-box--justify-content-center mm-box--align-items-flex-start"
              >
                <div
                  class="mm-box mm-box--display-flex mm-box--align-items-center"
                >
                  <p
                    class="mm-box mm-text mm-text--body-md-medium mm-box--color-inherit"
                  >
                    Estimated changes
                  </p>
                  <div>
                    <div
                      aria-describedby="tippy-tooltip-16"
                      class=""
                      data-original-title="Estimated changes are what might happen if you go through with this transaction. This is just a prediction, not a guarantee."
                      data-tooltipped=""
                      style="display: flex;"
                      tabindex="0"
                    >
                      <span
                        class="mm-box mm-icon mm-icon--size-sm mm-box--margin-left-1 mm-box--display-inline-block mm-box--color-icon-muted"
                        style="mask-image: url('./images/icons/question.svg');"
                      />
                    </div>
                  </div>
                </div>
              </div>
              <div
                class="mm-box mm-box--display-flex mm-box--gap-2 mm-box--flex-wrap-wrap mm-box--align-items-center mm-box--min-width-0"
              >
                <p
                  class="mm-box mm-text mm-text--body-md mm-box--color-inherit"
                  style="white-space: pre-wrap;"
                >
                  You're giving the spender permission to spend this many tokens from your account.
                </p>
              </div>
            </div>
            <div
              class="mm-box confirm-info-row mm-box--margin-top-2 mm-box--margin-bottom-2 mm-box--padding-right-2 mm-box--padding-left-2 mm-box--display-flex mm-box--flex-direction-row mm-box--flex-wrap-wrap mm-box--justify-content-space-between mm-box--align-items-flex-start mm-box--color-text-default mm-box--rounded-lg"
              style="overflow-wrap: anywhere; min-height: 24px; position: relative;"
            >
              <div
                class="mm-box mm-box--display-flex mm-box--flex-direction-row mm-box--justify-content-center mm-box--align-items-flex-start"
              >
                <div
                  class="mm-box mm-box--display-flex mm-box--align-items-center"
                >
                  <p
                    class="mm-box mm-text mm-text--body-md-medium mm-box--color-inherit"
                  >
                    Spending cap
                  </p>
                </div>
              </div>
              <div
                class="mm-box"
                style="margin-left: auto; max-width: 100%;"
              >
                <div
                  class="mm-box mm-box--display-flex mm-box--gap-2 mm-box--flex-direction-column"
                >
                  <div
                    class="mm-box mm-box--margin-left-auto"
                    style="max-width: 100%;"
                  >
                    <div
                      class="mm-box mm-box--display-flex mm-box--justify-content-flex-end"
                    >
                      <div
                        class="mm-box mm-box--margin-inline-end-1 mm-box--display-inline mm-box--min-width-0"
                      >
                        <div
                          style="min-width: 0;"
                        >
                          <div
                            aria-describedby="tippy-tooltip-17"
                            class=""
                            data-original-title="1,461,501,637,330,902,918,203,684,832,716,283,019,655,932,542,975"
                            data-tooltipped=""
                            style="display: inline;"
                            tabindex="0"
                          >
                            <p
                              class="mm-box mm-text mm-text--body-md mm-text--text-align-center mm-box--padding-inline-2 mm-box--color-text-default mm-box--background-color-background-alternative mm-box--rounded-xl"
                              data-testid="simulation-token-value"
                              style="padding-top: 1px; padding-bottom: 1px;"
                            >
                              Unlimited
                            </p>
                          </div>
                        </div>
                      </div>
                      <div
                        class="mm-box mm-box--display-flex mm-box--flex-direction-column"
                      >
                        <div
                          class="name name__clickable name__missing"
                        >
                          <span
                            class="mm-box name__icon mm-icon mm-icon--size-sm mm-box--display-inline-block mm-box--color-inherit"
                            style="mask-image: url('./images/icons/question.svg');"
                          />
                          <p
                            class="mm-box mm-text name__value mm-text--body-md mm-box--color-text-default"
                          >
                            0xA0b86...6eB48
                          </p>
                        </div>
                      </div>
                    </div>
                    <div
                      class="mm-box"
                    />
                  </div>
                </div>
              </div>
            </div>
          </div>
          <div
            class="mm-box mm-box--margin-bottom-4 mm-box--padding-2 mm-box--background-color-background-default mm-box--rounded-md"
            data-testid="confirmation_request-section"
          >
            <div
              class="mm-box confirm-info-row mm-box--margin-top-2 mm-box--margin-bottom-2 mm-box--padding-right-2 mm-box--padding-left-2 mm-box--display-flex mm-box--flex-direction-row mm-box--flex-wrap-wrap mm-box--justify-content-space-between mm-box--align-items-flex-start mm-box--color-text-default mm-box--rounded-lg"
              style="overflow-wrap: anywhere; min-height: 24px; position: relative;"
            >
              <div
                class="mm-box mm-box--display-flex mm-box--flex-direction-row mm-box--justify-content-center mm-box--align-items-flex-start"
              >
                <div
                  class="mm-box mm-box--display-flex mm-box--align-items-center"
                >
                  <p
                    class="mm-box mm-text mm-text--body-md-medium mm-box--color-inherit"
                  >
                    Spender
                  </p>
                </div>
              </div>
              <div
                class="mm-box mm-box--display-flex mm-box--flex-direction-row mm-box--align-items-center"
              >
                <div
                  class="mm-box mm-box--display-flex mm-box--flex-direction-column"
                >
                  <div
                    class="name name__clickable name__missing"
                  >
                    <span
                      class="mm-box name__icon mm-icon mm-icon--size-sm mm-box--display-inline-block mm-box--color-inherit"
                      style="mask-image: url('./images/icons/question.svg');"
                    />
                    <p
                      class="mm-box mm-text name__value mm-text--body-md mm-box--color-text-default"
                    >
                      0x3fC91...b7FAD
                    </p>
                  </div>
                </div>
              </div>
            </div>
            <div
              style="padding-top: 8px; padding-bottom: 8px;"
            >
              <div
                style="height: 1px; margin-left: -8px; margin-right: -8px;"
              />
            </div>
            <div
              class="mm-box confirm-info-row mm-box--margin-top-2 mm-box--margin-bottom-2 mm-box--padding-right-2 mm-box--padding-left-2 mm-box--display-flex mm-box--flex-direction-row mm-box--flex-wrap-wrap mm-box--justify-content-space-between mm-box--align-items-flex-start mm-box--color-text-default mm-box--rounded-lg"
              style="overflow-wrap: anywhere; min-height: 24px; position: relative; background: transparent;"
            >
              <div
                class="mm-box mm-box--display-flex mm-box--flex-direction-row mm-box--justify-content-center mm-box--align-items-flex-start mm-box--color-text-default"
              >
                <div
                  class="mm-box mm-box--display-flex mm-box--align-items-center"
                >
                  <p
                    class="mm-box mm-text mm-text--body-md-medium mm-box--color-inherit"
                  >
                    Network
                  </p>
                </div>
              </div>
              <div
                class="mm-box mm-box--display-flex mm-box--gap-2 mm-box--flex-wrap-wrap mm-box--align-items-center mm-box--min-width-0"
              >
                <div
                  class="mm-box mm-text mm-avatar-base mm-avatar-base--size-xs mm-avatar-network mm-text--body-xs mm-text--text-transform-uppercase mm-box--display-flex mm-box--justify-content-center mm-box--align-items-center mm-box--color-text-default mm-box--background-color-background-alternative mm-box--rounded-md mm-box--border-color-background-default mm-box--border-width-1 box--border-style-solid"
                >
                  <img
                    alt="Goerli logo"
                    class="mm-avatar-network__network-image"
                  />
                </div>
                <p
                  class="mm-box mm-text mm-text--body-md mm-box--color-text-default"
                >
                  Goerli
                </p>
              </div>
            </div>
            <div
              class="mm-box confirm-info-row mm-box--margin-top-2 mm-box--margin-bottom-2 mm-box--padding-right-2 mm-box--padding-left-2 mm-box--display-flex mm-box--flex-direction-row mm-box--flex-wrap-wrap mm-box--justify-content-space-between mm-box--align-items-flex-start mm-box--color-text-default mm-box--rounded-lg"
              style="overflow-wrap: anywhere; min-height: 24px; position: relative; background: transparent;"
            >
              <div
                class="mm-box mm-box--display-flex mm-box--flex-direction-row mm-box--justify-content-center mm-box--align-items-flex-start mm-box--color-text-default"
              >
                <div
                  class="mm-box mm-box--display-flex mm-box--align-items-center"
                >
                  <p
                    class="mm-box mm-text mm-text--body-md-medium mm-box--color-inherit"
                  >
                    Request from
                  </p>
                  <div>
                    <div
                      aria-describedby="tippy-tooltip-18"
                      class=""
                      data-original-title="This is the site asking for your signature."
                      data-tooltipped=""
                      style="display: flex;"
                      tabindex="0"
                    >
                      <span
                        class="mm-box mm-icon mm-icon--size-sm mm-box--margin-left-1 mm-box--display-inline-block mm-box--color-icon-muted"
                        style="mask-image: url('./images/icons/question.svg');"
                      />
                    </div>
                  </div>
                </div>
              </div>
              <div
                class="mm-box mm-box--display-flex mm-box--gap-2 mm-box--flex-wrap-wrap mm-box--align-items-center"
              >
                <p
                  class="mm-box mm-text mm-text--body-md mm-box--color-inherit"
                >
                  metamask.github.io
                </p>
              </div>
            </div>
            <div
              class="mm-box confirm-info-row mm-box--margin-top-2 mm-box--margin-bottom-2 mm-box--padding-right-2 mm-box--padding-left-2 mm-box--display-flex mm-box--flex-direction-row mm-box--flex-wrap-wrap mm-box--justify-content-space-between mm-box--align-items-flex-start mm-box--color-text-default mm-box--rounded-lg"
              style="overflow-wrap: anywhere; min-height: 24px; position: relative; background: transparent;"
            >
              <div
                class="mm-box mm-box--display-flex mm-box--flex-direction-row mm-box--justify-content-center mm-box--align-items-flex-start mm-box--color-text-default"
              >
                <div
                  class="mm-box mm-box--display-flex mm-box--align-items-center"
                >
                  <p
                    class="mm-box mm-text mm-text--body-md-medium mm-box--color-inherit"
                  >
                    Interacting with
                  </p>
                  <div>
                    <div
                      aria-describedby="tippy-tooltip-19"
                      class=""
                      data-original-title="This is the contract you're interacting with. Protect yourself from scammers by verifying the details."
                      data-tooltipped=""
                      style="display: flex;"
                      tabindex="0"
                    >
                      <span
                        class="mm-box mm-icon mm-icon--size-sm mm-box--margin-left-1 mm-box--display-inline-block mm-box--color-icon-muted"
                        style="mask-image: url('./images/icons/question.svg');"
                      />
                    </div>
                  </div>
                </div>
              </div>
              <div
                class="mm-box mm-box--display-flex mm-box--flex-direction-row mm-box--align-items-center"
              >
                <div
                  class="mm-box mm-box--display-flex mm-box--flex-direction-column"
                >
                  <div
                    class="name name__clickable name__missing"
                  >
                    <span
                      class="mm-box name__icon mm-icon mm-icon--size-sm mm-box--display-inline-block mm-box--color-inherit"
                      style="mask-image: url('./images/icons/question.svg');"
                    />
                    <p
                      class="mm-box mm-text name__value mm-text--body-md mm-box--color-text-default"
                    >
                      0x00000...78BA3
                    </p>
                  </div>
                </div>
              </div>
            </div>
          </div>
          <div
            class="mm-box mm-box--margin-bottom-4 mm-box--padding-2 mm-box--background-color-background-default mm-box--rounded-md"
            data-testid="confirmation_message-section"
          >
            <div
              class="mm-box confirm-info-row mm-box--margin-top-2 mm-box--margin-bottom-2 mm-box--padding-right-2 mm-box--padding-left-2 mm-box--display-flex mm-box--flex-direction-column mm-box--flex-wrap-wrap mm-box--justify-content-space-between mm-box--align-items-flex-start mm-box--color-text-default mm-box--rounded-lg"
              style="overflow-wrap: anywhere; min-height: 24px; position: relative;"
            >
              <button
                aria-label="copy-button"
                class="mm-box mm-button-icon mm-button-icon--size-sm mm-box--display-inline-flex mm-box--justify-content-center mm-box--align-items-center mm-box--color-icon-muted mm-box--background-color-transparent mm-box--rounded-lg"
                style="cursor: pointer; position: absolute; right: 32px; top: 2px;"
              >
                <span
                  class="mm-box mm-icon mm-icon--size-sm mm-box--display-inline-block mm-box--color-inherit"
                  style="mask-image: url('./images/icons/copy.svg');"
                />
              </button>
              <button
                aria-label="collapse-button"
                class="mm-box mm-button-icon mm-button-icon--size-sm mm-box--display-inline-flex mm-box--justify-content-center mm-box--align-items-center mm-box--color-icon-muted mm-box--background-color-transparent mm-box--rounded-lg"
                data-testid="sectionCollapseButton"
                style="cursor: pointer; position: absolute; right: 8px;"
              >
                <span
                  class="mm-box mm-icon mm-icon--size-sm mm-box--display-inline-block mm-box--color-inherit"
                  style="mask-image: url('./images/icons/expand.svg');"
                />
              </button>
              <div
                class="mm-box mm-box--padding-right-12 mm-box--display-flex mm-box--flex-direction-row mm-box--justify-content-center mm-box--align-items-flex-start"
              >
                <div
                  class="mm-box mm-box--display-flex mm-box--align-items-center"
                >
                  <p
                    class="mm-box mm-text mm-text--body-md-medium mm-box--color-inherit"
                  >
                    Message
                  </p>
                </div>
              </div>
            </div>
          </div>
        </div>
      </div>
      <div
        class="mm-box multichain-page-footer confirm-footer_page-footer mm-box--padding-4 mm-box--display-flex mm-box--gap-4 mm-box--flex-direction-column mm-box--width-full"
      >
        <div
          class="mm-box mm-box--display-flex mm-box--gap-4 mm-box--flex-direction-row"
        >
          <button
            class="mm-box mm-text mm-button-base mm-button-base--size-lg mm-button-base--block mm-button-secondary mm-text--body-md-medium mm-box--padding-0 mm-box--padding-right-4 mm-box--padding-left-4 mm-box--display-inline-flex mm-box--justify-content-center mm-box--align-items-center mm-box--color-text-default mm-box--background-color-background-muted mm-box--rounded-xl"
            data-testid="confirm-footer-cancel-button"
          >
            Cancel
          </button>
          <button
            class="mm-box mm-text mm-button-base mm-button-base--size-lg mm-button-base--block mm-button-primary mm-text--body-md-medium mm-box--padding-0 mm-box--padding-right-4 mm-box--padding-left-4 mm-box--display-inline-flex mm-box--justify-content-center mm-box--align-items-center mm-box--color-icon-inverse mm-box--background-color-icon-default mm-box--rounded-xl"
            data-testid="confirm-footer-button"
          >
            Confirm
          </button>
        </div>
      </div>
    </div>
  </div>
</div>
`;

exports[`Confirm should match snapshot for signature - typed sign - V4 1`] = `
<div>
  <div
    class="mm-box multichain-page multichain-page--has-app-header mm-box--display-flex mm-box--flex-direction-row mm-box--justify-content-center mm-box--width-full mm-box--height-full mm-box--background-color-background-default"
    data-testid="multichain-page"
  >
    <div
      class="mm-box multichain-page__inner-container confirm_wrapper mm-box--display-flex mm-box--flex-direction-column mm-box--width-full mm-box--height-full mm-box--background-color-background-default"
    >
      <div
        class="mm-box confirm_header__wrapper mm-box--display-flex mm-box--justify-content-space-between mm-box--align-items-center"
        data-testid="confirm-header"
      >
        <div
          class="mm-box mm-box--padding-4 mm-box--display-flex mm-box--align-items-flex-start"
        >
          <div
            class="mm-box mm-box--margin-top-2 mm-box--display-flex"
          >
            <div
              class="inline-flex shrink-0 items-center justify-center overflow-hidden bg-section rounded-lg h-8 w-8"
            >
              <div
                class="flex [&>div]:!rounded-none"
              >
                <div
                  style="border-radius: 50px; overflow: hidden; padding: 0px; margin: 0px; width: 32px; height: 32px; display: inline-block; background: rgb(250, 58, 0);"
                >
                  <svg
                    height="32"
                    width="32"
                    x="0"
                    y="0"
                  >
                    <rect
                      fill="#18CDF2"
                      height="32"
                      transform="translate(-1.04839350379394 -3.30428406946050) rotate(328.9 16.00000000000000 16.00000000000000)"
                      width="32"
                      x="0"
                      y="0"
                    />
                    <rect
                      fill="#035E56"
                      height="32"
                      transform="translate(-18.29846170883204 10.59246187174860) rotate(176.2 16.00000000000000 16.00000000000000)"
                      width="32"
                      x="0"
                      y="0"
                    />
                    <rect
                      fill="#F26602"
                      height="32"
                      transform="translate(16.66784201822392 -14.20513972299708) rotate(468.9 16.00000000000000 16.00000000000000)"
                      width="32"
                      x="0"
                      y="0"
                    />
                  </svg>
                </div>
              </div>
            </div>
          </div>
          <div
            class="mm-box mm-box--margin-top-0 mm-box--margin-inline-start-4"
          >
            <p
              class="mm-box mm-text mm-text--body-md-medium mm-box--color-text-default"
              data-testid="header-account-name"
            >
              Account 1
            </p>
            <p
              class="mm-box mm-text mm-text--body-md mm-box--color-text-alternative"
              data-testid="header-network-display-name"
            >
              Wallet 1
            </p>
          </div>
        </div>
        <div
          class="mm-box mm-box--padding-4 mm-box--display-flex mm-box--align-items-flex-end"
        >
          <div
            class="mm-box mm-box--display-flex mm-box--justify-content-flex-end"
            style="align-self: flex-end;"
          >
            <div>
              <div
                aria-describedby="tippy-tooltip-12"
                class=""
                data-original-title="Account details"
                data-tooltipped=""
                style="display: inline;"
                tabindex="0"
              >
                <button
                  aria-label="Account details"
                  class="mm-box mm-button-icon mm-button-icon--size-md mm-box--display-inline-flex mm-box--justify-content-center mm-box--align-items-center mm-box--color-icon-default mm-box--background-color-transparent mm-box--rounded-lg"
                  data-testid="header-info__account-details-button"
                >
                  <span
                    class="mm-box mm-icon mm-icon--size-md mm-box--display-inline-block mm-box--color-inherit"
                    style="mask-image: url('./images/icons/info.svg');"
                  />
                </button>
              </div>
            </div>
          </div>
        </div>
      </div>
      <div
        class="mm-box mm-box--width-full mm-box--height-full mm-box--background-color-background-alternative"
        style="min-height: 0; overflow: hidden; position: relative;"
      >
        <div
          class="mm-box mm-box--padding-right-4 mm-box--padding-left-4 mm-box--display-flex mm-box--flex-direction-column mm-box--width-full mm-box--height-full"
          style="overflow: auto;"
        >
          <h2
            class="mm-box mm-text mm-text--heading-lg mm-text--text-align-center mm-box--padding-top-4 mm-box--padding-bottom-2 mm-box--color-text-default"
          >
            Signature request
          </h2>
          <p
            class="mm-box mm-text mm-text--body-md mm-text--text-align-center mm-box--padding-bottom-4 mm-box--color-text-alternative"
          >
            Review request details before you confirm.
          </p>
          <div
            class="mm-box mm-box--margin-bottom-4 mm-box--padding-2 mm-box--background-color-background-default mm-box--rounded-md"
            data-testid="confirmation_request-section"
          >
            <div
              class="mm-box confirm-info-row mm-box--margin-top-2 mm-box--margin-bottom-2 mm-box--padding-right-2 mm-box--padding-left-2 mm-box--display-flex mm-box--flex-direction-row mm-box--flex-wrap-wrap mm-box--justify-content-space-between mm-box--align-items-flex-start mm-box--color-text-default mm-box--rounded-lg"
              style="overflow-wrap: anywhere; min-height: 24px; position: relative; background: transparent;"
            >
              <div
                class="mm-box mm-box--display-flex mm-box--flex-direction-row mm-box--justify-content-center mm-box--align-items-flex-start mm-box--color-text-default"
              >
                <div
                  class="mm-box mm-box--display-flex mm-box--align-items-center"
                >
                  <p
                    class="mm-box mm-text mm-text--body-md-medium mm-box--color-inherit"
                  >
                    Network
                  </p>
                </div>
              </div>
              <div
                class="mm-box mm-box--display-flex mm-box--gap-2 mm-box--flex-wrap-wrap mm-box--align-items-center mm-box--min-width-0"
              >
                <div
                  class="mm-box mm-text mm-avatar-base mm-avatar-base--size-xs mm-avatar-network mm-text--body-xs mm-text--text-transform-uppercase mm-box--display-flex mm-box--justify-content-center mm-box--align-items-center mm-box--color-text-default mm-box--background-color-background-alternative mm-box--rounded-md mm-box--border-color-background-default mm-box--border-width-1 box--border-style-solid"
                >
                  G
                </div>
                <p
                  class="mm-box mm-text mm-text--body-md mm-box--color-text-default"
                >
                  Goerli
                </p>
              </div>
            </div>
            <div
              class="mm-box confirm-info-row mm-box--margin-top-2 mm-box--margin-bottom-2 mm-box--padding-right-2 mm-box--padding-left-2 mm-box--display-flex mm-box--flex-direction-row mm-box--flex-wrap-wrap mm-box--justify-content-space-between mm-box--align-items-flex-start mm-box--color-text-default mm-box--rounded-lg"
              style="overflow-wrap: anywhere; min-height: 24px; position: relative; background: transparent;"
            >
              <div
                class="mm-box mm-box--display-flex mm-box--flex-direction-row mm-box--justify-content-center mm-box--align-items-flex-start mm-box--color-text-default"
              >
                <div
                  class="mm-box mm-box--display-flex mm-box--align-items-center"
                >
                  <p
                    class="mm-box mm-text mm-text--body-md-medium mm-box--color-inherit"
                  >
                    Request from
                  </p>
                  <div>
                    <div
                      aria-describedby="tippy-tooltip-13"
                      class=""
                      data-original-title="This is the site asking for your signature."
                      data-tooltipped=""
                      style="display: flex;"
                      tabindex="0"
                    >
                      <span
                        class="mm-box mm-icon mm-icon--size-sm mm-box--margin-left-1 mm-box--display-inline-block mm-box--color-icon-muted"
                        style="mask-image: url('./images/icons/question.svg');"
                      />
                    </div>
                  </div>
                </div>
              </div>
              <div
                class="mm-box mm-box--display-flex mm-box--gap-2 mm-box--flex-wrap-wrap mm-box--align-items-center"
              >
                <p
                  class="mm-box mm-text mm-text--body-md mm-box--color-inherit"
                >
                  metamask.github.io
                </p>
              </div>
            </div>
            <div
              class="mm-box confirm-info-row mm-box--margin-top-2 mm-box--margin-bottom-2 mm-box--padding-right-2 mm-box--padding-left-2 mm-box--display-flex mm-box--flex-direction-row mm-box--flex-wrap-wrap mm-box--justify-content-space-between mm-box--align-items-flex-start mm-box--color-text-default mm-box--rounded-lg"
              style="overflow-wrap: anywhere; min-height: 24px; position: relative; background: transparent;"
            >
              <div
                class="mm-box mm-box--display-flex mm-box--flex-direction-row mm-box--justify-content-center mm-box--align-items-flex-start mm-box--color-text-default"
              >
                <div
                  class="mm-box mm-box--display-flex mm-box--align-items-center"
                >
                  <p
                    class="mm-box mm-text mm-text--body-md-medium mm-box--color-inherit"
                  >
                    Interacting with
                  </p>
                  <div>
                    <div
                      aria-describedby="tippy-tooltip-14"
                      class=""
                      data-original-title="This is the contract you're interacting with. Protect yourself from scammers by verifying the details."
                      data-tooltipped=""
                      style="display: flex;"
                      tabindex="0"
                    >
                      <span
                        class="mm-box mm-icon mm-icon--size-sm mm-box--margin-left-1 mm-box--display-inline-block mm-box--color-icon-muted"
                        style="mask-image: url('./images/icons/question.svg');"
                      />
                    </div>
                  </div>
                </div>
              </div>
              <div
                class="mm-box mm-box--display-flex mm-box--flex-direction-row mm-box--align-items-center"
              >
                <div
                  class="mm-box mm-box--display-flex mm-box--flex-direction-column"
                >
                  <div
                    class="name name__clickable name__missing"
                  >
                    <span
                      class="mm-box name__icon mm-icon mm-icon--size-sm mm-box--display-inline-block mm-box--color-inherit"
                      style="mask-image: url('./images/icons/question.svg');"
                    />
                    <p
                      class="mm-box mm-text name__value mm-text--body-md mm-box--color-text-default"
                    >
                      0xCcCCc...ccccC
                    </p>
                  </div>
                </div>
              </div>
            </div>
          </div>
          <div
            class="mm-box mm-box--margin-bottom-4 mm-box--padding-2 mm-box--background-color-background-default mm-box--rounded-md"
            data-testid="confirmation_message-section"
          >
            <div
              class="mm-box confirm-info-row mm-box--margin-top-2 mm-box--margin-bottom-2 mm-box--padding-right-2 mm-box--padding-left-2 mm-box--display-flex mm-box--flex-direction-row mm-box--flex-wrap-wrap mm-box--justify-content-space-between mm-box--align-items-flex-start mm-box--color-text-default mm-box--rounded-lg"
              style="overflow-wrap: anywhere; min-height: 24px; position: relative;"
            >
              <button
                aria-label="copy-button"
                class="mm-box mm-button-icon mm-button-icon--size-sm mm-box--display-inline-flex mm-box--justify-content-center mm-box--align-items-center mm-box--color-icon-muted mm-box--background-color-transparent mm-box--rounded-lg"
                style="cursor: pointer; position: absolute; right: 4px; top: 2px;"
              >
                <span
                  class="mm-box mm-icon mm-icon--size-sm mm-box--display-inline-block mm-box--color-inherit"
                  style="mask-image: url('./images/icons/copy.svg');"
                />
              </button>
              <div
                class="mm-box mm-box--padding-right-6 mm-box--display-flex mm-box--flex-direction-row mm-box--justify-content-center mm-box--align-items-flex-start"
              >
                <div
                  class="mm-box mm-box--display-flex mm-box--align-items-center"
                >
                  <p
                    class="mm-box mm-text mm-text--body-md-medium mm-box--color-inherit"
                  >
                    Message
                  </p>
                </div>
              </div>
              <div
                class="mm-box mm-box--width-full"
              >
                <div
                  class="mm-box confirm-info-row mm-box--margin-top-2 mm-box--margin-bottom-2 mm-box--padding-right-2 mm-box--padding-left-2 mm-box--display-flex mm-box--flex-direction-row mm-box--flex-wrap-wrap mm-box--justify-content-space-between mm-box--align-items-flex-start mm-box--color-text-default mm-box--rounded-lg"
                  style="overflow-wrap: anywhere; min-height: 24px; position: relative; padding-left: 0px; padding-right: 0px;"
                >
                  <div
                    class="mm-box mm-box--display-flex mm-box--flex-direction-row mm-box--justify-content-center mm-box--align-items-flex-start"
                  >
                    <div
                      class="mm-box mm-box--display-flex mm-box--align-items-center"
                    >
                      <p
                        class="mm-box mm-text mm-text--body-md-medium mm-box--color-inherit"
                      >
                        Primary type:
                      </p>
                    </div>
                  </div>
                  <div
                    class="mm-box mm-box--display-flex mm-box--gap-2 mm-box--flex-wrap-wrap mm-box--align-items-center mm-box--min-width-0"
                  >
                    <p
                      class="mm-box mm-text mm-text--body-md mm-box--color-inherit"
                      style="white-space: pre-wrap;"
                    >
                      Mail
                    </p>
                  </div>
                </div>
                <div
                  class="mm-box"
                  style="margin-left: -8px;"
                >
                  <div
                    class="mm-box mm-box--width-full"
                  >
                    <div
                      class="mm-box confirm-info-row mm-box--margin-top-2 mm-box--margin-bottom-2 mm-box--padding-right-2 mm-box--padding-left-2 mm-box--display-flex mm-box--flex-direction-row mm-box--flex-wrap-wrap mm-box--justify-content-space-between mm-box--align-items-flex-start mm-box--color-text-default mm-box--rounded-lg"
                      data-testid="confirmation_data-contents-index-0"
                      style="overflow-wrap: anywhere; min-height: 24px; position: relative; padding-right: 0px;"
                    >
                      <div
                        class="mm-box mm-box--display-flex mm-box--flex-direction-row mm-box--justify-content-center mm-box--align-items-flex-start"
                      >
                        <div
                          class="mm-box mm-box--display-flex mm-box--align-items-center"
                        >
                          <p
                            class="mm-box mm-text mm-text--body-md-medium mm-box--color-inherit"
                          >
                            Contents:
                          </p>
                        </div>
                      </div>
                      <div
                        class="mm-box mm-box--display-flex mm-box--gap-2 mm-box--flex-wrap-wrap mm-box--align-items-center mm-box--min-width-0"
                      >
                        <p
                          class="mm-box mm-text mm-text--body-md mm-box--color-inherit"
                          style="white-space: pre-wrap;"
                        >
                          Hello, Bob!
                        </p>
                      </div>
                    </div>
                    <div
                      class="mm-box confirm-info-row mm-box--margin-top-2 mm-box--margin-bottom-2 mm-box--padding-right-2 mm-box--padding-left-2 mm-box--display-flex mm-box--flex-direction-row mm-box--flex-wrap-wrap mm-box--justify-content-space-between mm-box--align-items-flex-start mm-box--color-text-default mm-box--rounded-lg"
                      data-testid="confirmation_data-from-index-1"
                      style="overflow-wrap: anywhere; min-height: 24px; position: relative; padding-right: 0px;"
                    >
                      <div
                        class="mm-box mm-box--display-flex mm-box--flex-direction-row mm-box--justify-content-center mm-box--align-items-flex-start"
                      >
                        <div
                          class="mm-box mm-box--display-flex mm-box--align-items-center"
                        >
                          <p
                            class="mm-box mm-text mm-text--body-md-medium mm-box--color-inherit"
                          >
                            From:
                          </p>
                        </div>
                      </div>
                      <div
                        class="mm-box mm-box--width-full"
                      >
                        <div
                          class="mm-box confirm-info-row mm-box--margin-top-2 mm-box--margin-bottom-2 mm-box--padding-right-2 mm-box--padding-left-2 mm-box--display-flex mm-box--flex-direction-row mm-box--flex-wrap-wrap mm-box--justify-content-space-between mm-box--align-items-flex-start mm-box--color-text-default mm-box--rounded-lg"
                          data-testid="confirmation_data-name-index-0"
                          style="overflow-wrap: anywhere; min-height: 24px; position: relative; padding-right: 0px;"
                        >
                          <div
                            class="mm-box mm-box--display-flex mm-box--flex-direction-row mm-box--justify-content-center mm-box--align-items-flex-start"
                          >
                            <div
                              class="mm-box mm-box--display-flex mm-box--align-items-center"
                            >
                              <p
                                class="mm-box mm-text mm-text--body-md-medium mm-box--color-inherit"
                              >
                                Name:
                              </p>
                            </div>
                          </div>
                          <div
                            class="mm-box mm-box--display-flex mm-box--gap-2 mm-box--flex-wrap-wrap mm-box--align-items-center mm-box--min-width-0"
                          >
                            <p
                              class="mm-box mm-text mm-text--body-md mm-box--color-inherit"
                              style="white-space: pre-wrap;"
                            >
                              Cow
                            </p>
                          </div>
                        </div>
                        <div
                          class="mm-box confirm-info-row mm-box--margin-top-2 mm-box--margin-bottom-2 mm-box--padding-right-2 mm-box--padding-left-2 mm-box--display-flex mm-box--flex-direction-row mm-box--flex-wrap-wrap mm-box--justify-content-space-between mm-box--align-items-flex-start mm-box--color-text-default mm-box--rounded-lg"
                          data-testid="confirmation_data-wallets-index-1"
                          style="overflow-wrap: anywhere; min-height: 24px; position: relative; padding-right: 0px;"
                        >
                          <div
                            class="mm-box mm-box--display-flex mm-box--flex-direction-row mm-box--justify-content-center mm-box--align-items-flex-start"
                          >
                            <div
                              class="mm-box mm-box--display-flex mm-box--align-items-center"
                            >
                              <p
                                class="mm-box mm-text mm-text--body-md-medium mm-box--color-inherit"
                              >
                                Wallets:
                              </p>
                            </div>
                          </div>
                          <div
                            class="mm-box mm-box--width-full"
                          >
                            <div
                              class="mm-box confirm-info-row mm-box--margin-top-2 mm-box--margin-bottom-2 mm-box--padding-right-2 mm-box--padding-left-2 mm-box--display-flex mm-box--flex-direction-row mm-box--flex-wrap-wrap mm-box--justify-content-space-between mm-box--align-items-flex-start mm-box--color-text-default mm-box--rounded-lg"
                              data-testid="confirmation_data-0-index-0"
                              style="overflow-wrap: anywhere; min-height: 24px; position: relative; padding-right: 0px;"
                            >
                              <div
                                class="mm-box mm-box--display-flex mm-box--flex-direction-row mm-box--justify-content-center mm-box--align-items-flex-start"
                              >
                                <div
                                  class="mm-box mm-box--display-flex mm-box--align-items-center"
                                >
                                  <p
                                    class="mm-box mm-text mm-text--body-md-medium mm-box--color-inherit"
                                  >
                                    0:
                                  </p>
                                </div>
                              </div>
                              <div
                                class="mm-box mm-box--display-flex mm-box--flex-direction-row mm-box--align-items-center"
                              >
                                <div
                                  class="mm-box mm-box--display-flex mm-box--flex-direction-column"
                                >
                                  <div
                                    class="name name__clickable name__missing"
                                  >
                                    <span
                                      class="mm-box name__icon mm-icon mm-icon--size-sm mm-box--display-inline-block mm-box--color-inherit"
                                      style="mask-image: url('./images/icons/question.svg');"
                                    />
                                    <p
                                      class="mm-box mm-text name__value mm-text--body-md mm-box--color-text-default"
                                    >
                                      0xCD2a3...DD826
                                    </p>
                                  </div>
                                </div>
                              </div>
                            </div>
                            <div
                              class="mm-box confirm-info-row mm-box--margin-top-2 mm-box--margin-bottom-2 mm-box--padding-right-2 mm-box--padding-left-2 mm-box--display-flex mm-box--flex-direction-row mm-box--flex-wrap-wrap mm-box--justify-content-space-between mm-box--align-items-flex-start mm-box--color-text-default mm-box--rounded-lg"
                              data-testid="confirmation_data-1-index-1"
                              style="overflow-wrap: anywhere; min-height: 24px; position: relative; padding-right: 0px;"
                            >
                              <div
                                class="mm-box mm-box--display-flex mm-box--flex-direction-row mm-box--justify-content-center mm-box--align-items-flex-start"
                              >
                                <div
                                  class="mm-box mm-box--display-flex mm-box--align-items-center"
                                >
                                  <p
                                    class="mm-box mm-text mm-text--body-md-medium mm-box--color-inherit"
                                  >
                                    1:
                                  </p>
                                </div>
                              </div>
                              <div
                                class="mm-box mm-box--display-flex mm-box--flex-direction-row mm-box--align-items-center"
                              >
                                <div
                                  class="mm-box mm-box--display-flex mm-box--flex-direction-column"
                                >
                                  <div
                                    class="name name__clickable name__missing"
                                  >
                                    <span
                                      class="mm-box name__icon mm-icon mm-icon--size-sm mm-box--display-inline-block mm-box--color-inherit"
                                      style="mask-image: url('./images/icons/question.svg');"
                                    />
                                    <p
                                      class="mm-box mm-text name__value mm-text--body-md mm-box--color-text-default"
                                    >
                                      0xDeaDb...DbeeF
                                    </p>
                                  </div>
                                </div>
                              </div>
                            </div>
                            <div
                              class="mm-box confirm-info-row mm-box--margin-top-2 mm-box--margin-bottom-2 mm-box--padding-right-2 mm-box--padding-left-2 mm-box--display-flex mm-box--flex-direction-row mm-box--flex-wrap-wrap mm-box--justify-content-space-between mm-box--align-items-flex-start mm-box--color-text-default mm-box--rounded-lg"
                              data-testid="confirmation_data-2-index-2"
                              style="overflow-wrap: anywhere; min-height: 24px; position: relative; padding-right: 0px;"
                            >
                              <div
                                class="mm-box mm-box--display-flex mm-box--flex-direction-row mm-box--justify-content-center mm-box--align-items-flex-start"
                              >
                                <div
                                  class="mm-box mm-box--display-flex mm-box--align-items-center"
                                >
                                  <p
                                    class="mm-box mm-text mm-text--body-md-medium mm-box--color-inherit"
                                  >
                                    2:
                                  </p>
                                </div>
                              </div>
                              <div
                                class="mm-box mm-box--display-flex mm-box--flex-direction-row mm-box--align-items-center"
                              >
                                <div
                                  class="mm-box mm-box--display-flex mm-box--flex-direction-column"
                                >
                                  <div
                                    class="name name__clickable name__missing"
                                  >
                                    <span
                                      class="mm-box name__icon mm-icon mm-icon--size-sm mm-box--display-inline-block mm-box--color-inherit"
                                      style="mask-image: url('./images/icons/question.svg');"
                                    />
                                    <p
                                      class="mm-box mm-text name__value mm-text--body-md mm-box--color-text-default"
                                    >
                                      0x06195...43896
                                    </p>
                                  </div>
                                </div>
                              </div>
                            </div>
                          </div>
                        </div>
                      </div>
                    </div>
                    <div
                      class="mm-box confirm-info-row mm-box--margin-top-2 mm-box--margin-bottom-2 mm-box--padding-right-2 mm-box--padding-left-2 mm-box--display-flex mm-box--flex-direction-row mm-box--flex-wrap-wrap mm-box--justify-content-space-between mm-box--align-items-flex-start mm-box--color-text-default mm-box--rounded-lg"
                      data-testid="confirmation_data-to-index-2"
                      style="overflow-wrap: anywhere; min-height: 24px; position: relative; padding-right: 0px;"
                    >
                      <div
                        class="mm-box mm-box--display-flex mm-box--flex-direction-row mm-box--justify-content-center mm-box--align-items-flex-start"
                      >
                        <div
                          class="mm-box mm-box--display-flex mm-box--align-items-center"
                        >
                          <p
                            class="mm-box mm-text mm-text--body-md-medium mm-box--color-inherit"
                          >
                            To:
                          </p>
                        </div>
                      </div>
                      <div
                        class="mm-box mm-box--width-full"
                      >
                        <div
                          class="mm-box confirm-info-row mm-box--margin-top-2 mm-box--margin-bottom-2 mm-box--padding-right-2 mm-box--padding-left-2 mm-box--display-flex mm-box--flex-direction-row mm-box--flex-wrap-wrap mm-box--justify-content-space-between mm-box--align-items-flex-start mm-box--color-text-default mm-box--rounded-lg"
                          data-testid="confirmation_data-0-index-0"
                          style="overflow-wrap: anywhere; min-height: 24px; position: relative; padding-right: 0px;"
                        >
                          <div
                            class="mm-box mm-box--display-flex mm-box--flex-direction-row mm-box--justify-content-center mm-box--align-items-flex-start"
                          >
                            <div
                              class="mm-box mm-box--display-flex mm-box--align-items-center"
                            >
                              <p
                                class="mm-box mm-text mm-text--body-md-medium mm-box--color-inherit"
                              >
                                0:
                              </p>
                            </div>
                          </div>
                          <div
                            class="mm-box mm-box--width-full"
                          >
                            <div
                              class="mm-box confirm-info-row mm-box--margin-top-2 mm-box--margin-bottom-2 mm-box--padding-right-2 mm-box--padding-left-2 mm-box--display-flex mm-box--flex-direction-row mm-box--flex-wrap-wrap mm-box--justify-content-space-between mm-box--align-items-flex-start mm-box--color-text-default mm-box--rounded-lg"
                              data-testid="confirmation_data-name-index-0"
                              style="overflow-wrap: anywhere; min-height: 24px; position: relative; padding-right: 0px;"
                            >
                              <div
                                class="mm-box mm-box--display-flex mm-box--flex-direction-row mm-box--justify-content-center mm-box--align-items-flex-start"
                              >
                                <div
                                  class="mm-box mm-box--display-flex mm-box--align-items-center"
                                >
                                  <p
                                    class="mm-box mm-text mm-text--body-md-medium mm-box--color-inherit"
                                  >
                                    Name:
                                  </p>
                                </div>
                              </div>
                              <div
                                class="mm-box mm-box--display-flex mm-box--gap-2 mm-box--flex-wrap-wrap mm-box--align-items-center mm-box--min-width-0"
                              >
                                <p
                                  class="mm-box mm-text mm-text--body-md mm-box--color-inherit"
                                  style="white-space: pre-wrap;"
                                >
                                  Bob
                                </p>
                              </div>
                            </div>
                            <div
                              class="mm-box confirm-info-row mm-box--margin-top-2 mm-box--margin-bottom-2 mm-box--padding-right-2 mm-box--padding-left-2 mm-box--display-flex mm-box--flex-direction-row mm-box--flex-wrap-wrap mm-box--justify-content-space-between mm-box--align-items-flex-start mm-box--color-text-default mm-box--rounded-lg"
                              data-testid="confirmation_data-wallets-index-1"
                              style="overflow-wrap: anywhere; min-height: 24px; position: relative; padding-right: 0px;"
                            >
                              <div
                                class="mm-box mm-box--display-flex mm-box--flex-direction-row mm-box--justify-content-center mm-box--align-items-flex-start"
                              >
                                <div
                                  class="mm-box mm-box--display-flex mm-box--align-items-center"
                                >
                                  <p
                                    class="mm-box mm-text mm-text--body-md-medium mm-box--color-inherit"
                                  >
                                    Wallets:
                                  </p>
                                </div>
                              </div>
                              <div
                                class="mm-box mm-box--width-full"
                              >
                                <div
                                  class="mm-box confirm-info-row mm-box--margin-top-2 mm-box--margin-bottom-2 mm-box--padding-right-2 mm-box--padding-left-2 mm-box--display-flex mm-box--flex-direction-row mm-box--flex-wrap-wrap mm-box--justify-content-space-between mm-box--align-items-flex-start mm-box--color-text-default mm-box--rounded-lg"
                                  data-testid="confirmation_data-0-index-0"
                                  style="overflow-wrap: anywhere; min-height: 24px; position: relative; padding-right: 0px;"
                                >
                                  <div
                                    class="mm-box mm-box--display-flex mm-box--flex-direction-row mm-box--justify-content-center mm-box--align-items-flex-start"
                                  >
                                    <div
                                      class="mm-box mm-box--display-flex mm-box--align-items-center"
                                    >
                                      <p
                                        class="mm-box mm-text mm-text--body-md-medium mm-box--color-inherit"
                                      >
                                        0:
                                      </p>
                                    </div>
                                  </div>
                                  <div
                                    class="mm-box mm-box--display-flex mm-box--flex-direction-row mm-box--align-items-center"
                                  >
                                    <div
                                      class="mm-box mm-box--display-flex mm-box--flex-direction-column"
                                    >
                                      <div
                                        class="name name__clickable name__missing"
                                      >
                                        <span
                                          class="mm-box name__icon mm-icon mm-icon--size-sm mm-box--display-inline-block mm-box--color-inherit"
                                          style="mask-image: url('./images/icons/question.svg');"
                                        />
                                        <p
                                          class="mm-box mm-text name__value mm-text--body-md mm-box--color-text-default"
                                        >
                                          0xbBbBB...bBBbB
                                        </p>
                                      </div>
                                    </div>
                                  </div>
                                </div>
                                <div
                                  class="mm-box confirm-info-row mm-box--margin-top-2 mm-box--margin-bottom-2 mm-box--padding-right-2 mm-box--padding-left-2 mm-box--display-flex mm-box--flex-direction-row mm-box--flex-wrap-wrap mm-box--justify-content-space-between mm-box--align-items-flex-start mm-box--color-text-default mm-box--rounded-lg"
                                  data-testid="confirmation_data-1-index-1"
                                  style="overflow-wrap: anywhere; min-height: 24px; position: relative; padding-right: 0px;"
                                >
                                  <div
                                    class="mm-box mm-box--display-flex mm-box--flex-direction-row mm-box--justify-content-center mm-box--align-items-flex-start"
                                  >
                                    <div
                                      class="mm-box mm-box--display-flex mm-box--align-items-center"
                                    >
                                      <p
                                        class="mm-box mm-text mm-text--body-md-medium mm-box--color-inherit"
                                      >
                                        1:
                                      </p>
                                    </div>
                                  </div>
                                  <div
                                    class="mm-box mm-box--display-flex mm-box--flex-direction-row mm-box--align-items-center"
                                  >
                                    <div
                                      class="mm-box mm-box--display-flex mm-box--flex-direction-column"
                                    >
                                      <div
                                        class="name name__clickable name__missing"
                                      >
                                        <span
                                          class="mm-box name__icon mm-icon mm-icon--size-sm mm-box--display-inline-block mm-box--color-inherit"
                                          style="mask-image: url('./images/icons/question.svg');"
                                        />
                                        <p
                                          class="mm-box mm-text name__value mm-text--body-md mm-box--color-text-default"
                                        >
                                          0xB0Bda...bEa57
                                        </p>
                                      </div>
                                    </div>
                                  </div>
                                </div>
                                <div
                                  class="mm-box confirm-info-row mm-box--margin-top-2 mm-box--margin-bottom-2 mm-box--padding-right-2 mm-box--padding-left-2 mm-box--display-flex mm-box--flex-direction-row mm-box--flex-wrap-wrap mm-box--justify-content-space-between mm-box--align-items-flex-start mm-box--color-text-default mm-box--rounded-lg"
                                  data-testid="confirmation_data-2-index-2"
                                  style="overflow-wrap: anywhere; min-height: 24px; position: relative; padding-right: 0px;"
                                >
                                  <div
                                    class="mm-box mm-box--display-flex mm-box--flex-direction-row mm-box--justify-content-center mm-box--align-items-flex-start"
                                  >
                                    <div
                                      class="mm-box mm-box--display-flex mm-box--align-items-center"
                                    >
                                      <p
                                        class="mm-box mm-text mm-text--body-md-medium mm-box--color-inherit"
                                      >
                                        2:
                                      </p>
                                    </div>
                                  </div>
                                  <div
                                    class="mm-box mm-box--display-flex mm-box--flex-direction-row mm-box--align-items-center"
                                  >
                                    <div
                                      class="mm-box mm-box--display-flex mm-box--flex-direction-column"
                                    >
                                      <div
                                        class="name name__clickable name__missing"
                                      >
                                        <span
                                          class="mm-box name__icon mm-icon mm-icon--size-sm mm-box--display-inline-block mm-box--color-inherit"
                                          style="mask-image: url('./images/icons/question.svg');"
                                        />
                                        <p
                                          class="mm-box mm-text name__value mm-text--body-md mm-box--color-text-default"
                                        >
                                          0xB0B0b...00000
                                        </p>
                                      </div>
                                    </div>
                                  </div>
                                </div>
                              </div>
                            </div>
                          </div>
                        </div>
                      </div>
                    </div>
                  </div>
                </div>
              </div>
            </div>
          </div>
        </div>
      </div>
      <div
        class="mm-box multichain-page-footer confirm-footer_page-footer mm-box--padding-4 mm-box--display-flex mm-box--gap-4 mm-box--flex-direction-column mm-box--width-full"
      >
        <div
          class="mm-box mm-box--display-flex mm-box--gap-4 mm-box--flex-direction-row"
        >
          <button
            class="mm-box mm-text mm-button-base mm-button-base--size-lg mm-button-base--block mm-button-secondary mm-text--body-md-medium mm-box--padding-0 mm-box--padding-right-4 mm-box--padding-left-4 mm-box--display-inline-flex mm-box--justify-content-center mm-box--align-items-center mm-box--color-text-default mm-box--background-color-background-muted mm-box--rounded-xl"
            data-testid="confirm-footer-cancel-button"
          >
            Cancel
          </button>
          <button
            class="mm-box mm-text mm-button-base mm-button-base--size-lg mm-button-base--block mm-button-primary mm-text--body-md-medium mm-box--padding-0 mm-box--padding-right-4 mm-box--padding-left-4 mm-box--display-inline-flex mm-box--justify-content-center mm-box--align-items-center mm-box--color-icon-inverse mm-box--background-color-icon-default mm-box--rounded-xl"
            data-testid="confirm-footer-button"
          >
            Confirm
          </button>
        </div>
      </div>
    </div>
  </div>
</div>
`;

exports[`Confirm should match snapshot for signature - typed sign - permit 1`] = `
<div>
  <div
    class="mm-box multichain-page multichain-page--has-app-header mm-box--display-flex mm-box--flex-direction-row mm-box--justify-content-center mm-box--width-full mm-box--height-full mm-box--background-color-background-default"
    data-testid="multichain-page"
  >
    <div
      class="mm-box multichain-page__inner-container confirm_wrapper mm-box--display-flex mm-box--flex-direction-column mm-box--width-full mm-box--height-full mm-box--background-color-background-default"
    >
      <div
        class="mm-box confirm_header__wrapper mm-box--display-flex mm-box--justify-content-space-between mm-box--align-items-center"
        data-testid="confirm-header"
      >
        <div
          class="mm-box mm-box--padding-4 mm-box--display-flex mm-box--align-items-flex-start"
        >
          <div
            class="mm-box mm-box--margin-top-2 mm-box--display-flex"
          >
            <div
              class="inline-flex shrink-0 items-center justify-center overflow-hidden bg-section rounded-lg h-8 w-8"
            >
              <div
                class="flex [&>div]:!rounded-none"
              >
                <div
                  style="border-radius: 50px; overflow: hidden; padding: 0px; margin: 0px; width: 32px; height: 32px; display: inline-block; background: rgb(200, 20, 59);"
                >
                  <svg
                    height="32"
                    width="32"
                    x="0"
                    y="0"
                  >
                    <rect
                      fill="#017B8E"
                      height="32"
                      transform="translate(0.79944606935671 -0.82160111569698) rotate(317.9 16.00000000000000 16.00000000000000)"
                      width="32"
                      x="0"
                      y="0"
                    />
                    <rect
                      fill="#F2B602"
                      height="32"
                      transform="translate(-7.49339603691225 11.40993542828480) rotate(134.1 16.00000000000000 16.00000000000000)"
                      width="32"
                      x="0"
                      y="0"
                    />
                    <rect
                      fill="#FA8E00"
                      height="32"
                      transform="translate(-25.71227269075480 -11.55888104326888) rotate(364.0 16.00000000000000 16.00000000000000)"
                      width="32"
                      x="0"
                      y="0"
                    />
                  </svg>
                </div>
              </div>
            </div>
          </div>
          <div
            class="mm-box mm-box--margin-top-3 mm-box--margin-inline-start-4"
          >
            <p
              class="mm-box mm-text mm-text--body-md-medium mm-box--color-text-default"
              data-testid="header-account-name"
            />
            
          </div>
        </div>
        <div
          class="mm-box mm-box--padding-4 mm-box--display-flex mm-box--align-items-flex-end"
        >
          <div
            class="mm-box mm-box--display-flex mm-box--justify-content-flex-end"
            style="align-self: flex-end;"
          >
            <div>
              <div
                aria-describedby="tippy-tooltip-2"
                class=""
                data-original-title="Account details"
                data-tooltipped=""
                style="display: inline;"
                tabindex="0"
              >
                <button
                  aria-label="Account details"
                  class="mm-box mm-button-icon mm-button-icon--size-md mm-box--display-inline-flex mm-box--justify-content-center mm-box--align-items-center mm-box--color-icon-default mm-box--background-color-transparent mm-box--rounded-lg"
                  data-testid="header-info__account-details-button"
                >
                  <span
                    class="mm-box mm-icon mm-icon--size-md mm-box--display-inline-block mm-box--color-inherit"
                    style="mask-image: url('./images/icons/info.svg');"
                  />
                </button>
              </div>
            </div>
          </div>
        </div>
      </div>
      <div
        class="mm-box mm-box--width-full mm-box--height-full mm-box--background-color-background-alternative"
        style="min-height: 0; overflow: hidden; position: relative;"
      >
        <div
          class="mm-box mm-box--padding-right-4 mm-box--padding-left-4 mm-box--display-flex mm-box--flex-direction-column mm-box--width-full mm-box--height-full"
          style="overflow: auto;"
        >
          <h2
            class="mm-box mm-text mm-text--heading-lg mm-text--text-align-center mm-box--padding-top-4 mm-box--padding-bottom-2 mm-box--color-text-default"
          >
            Spending cap request
          </h2>
          <p
            class="mm-box mm-text mm-text--body-md mm-text--text-align-center mm-box--padding-bottom-4 mm-box--color-text-alternative"
          >
            This site wants permission to spend your tokens.
          </p>
          <div
            class="mm-box mm-box--margin-bottom-4 mm-box--padding-2 mm-box--background-color-background-default mm-box--rounded-md"
            data-testid="confirmation__simulation_section"
          >
            <div
              class="mm-box confirm-info-row mm-box--margin-top-2 mm-box--margin-bottom-2 mm-box--padding-right-2 mm-box--padding-left-2 mm-box--display-flex mm-box--flex-direction-row mm-box--flex-wrap-wrap mm-box--justify-content-space-between mm-box--align-items-flex-start mm-box--color-text-default mm-box--rounded-lg"
              style="overflow-wrap: anywhere; min-height: 24px; position: relative;"
            >
              <div
                class="mm-box mm-box--display-flex mm-box--flex-direction-row mm-box--justify-content-center mm-box--align-items-flex-start"
              >
                <div
                  class="mm-box mm-box--display-flex mm-box--align-items-center"
                >
                  <p
                    class="mm-box mm-text mm-text--body-md-medium mm-box--color-inherit"
                  >
                    Estimated changes
                  </p>
                  <div>
                    <div
                      aria-describedby="tippy-tooltip-3"
                      class=""
                      data-original-title="Estimated changes are what might happen if you go through with this transaction. This is just a prediction, not a guarantee."
                      data-tooltipped=""
                      style="display: flex;"
                      tabindex="0"
                    >
                      <span
                        class="mm-box mm-icon mm-icon--size-sm mm-box--margin-left-1 mm-box--display-inline-block mm-box--color-icon-muted"
                        style="mask-image: url('./images/icons/question.svg');"
                      />
                    </div>
                  </div>
                </div>
              </div>
              <div
                class="mm-box mm-box--display-flex mm-box--gap-2 mm-box--flex-wrap-wrap mm-box--align-items-center mm-box--min-width-0"
              >
                <p
                  class="mm-box mm-text mm-text--body-md mm-box--color-inherit"
                  style="white-space: pre-wrap;"
                >
                  You're giving the spender permission to spend this many tokens from your account.
                </p>
              </div>
            </div>
            <div
              class="mm-box confirm-info-row mm-box--margin-top-2 mm-box--margin-bottom-2 mm-box--padding-right-2 mm-box--padding-left-2 mm-box--display-flex mm-box--flex-direction-row mm-box--flex-wrap-wrap mm-box--justify-content-space-between mm-box--align-items-flex-start mm-box--color-text-default mm-box--rounded-lg"
              style="overflow-wrap: anywhere; min-height: 24px; position: relative;"
            >
              <div
                class="mm-box mm-box--display-flex mm-box--flex-direction-row mm-box--justify-content-center mm-box--align-items-flex-start"
              >
                <div
                  class="mm-box mm-box--display-flex mm-box--align-items-center"
                >
                  <p
                    class="mm-box mm-text mm-text--body-md-medium mm-box--color-inherit"
                  >
                    Spending cap
                  </p>
                </div>
              </div>
              <div
                class="mm-box"
                style="margin-left: auto; max-width: 100%;"
              >
                <div
                  class="mm-box mm-box--margin-left-auto"
                  style="max-width: 100%;"
                >
                  <div
                    class="mm-box mm-box--display-flex mm-box--justify-content-flex-end"
                  >
                    <div
                      class="mm-box mm-box--margin-inline-end-1 mm-box--display-inline mm-box--min-width-0"
                    >
                      <div
                        style="min-width: 0;"
                      >
                        <div
                          aria-describedby="tippy-tooltip-4"
                          class=""
                          data-original-title="30"
                          data-tooltipped=""
                          style="display: inline;"
                          tabindex="0"
                        >
                          <p
                            class="mm-box mm-text mm-text--body-md mm-text--text-align-center mm-box--padding-inline-2 mm-box--color-text-default mm-box--background-color-background-alternative mm-box--rounded-xl"
                            data-testid="simulation-token-value"
                            style="padding-top: 1px; padding-bottom: 1px;"
                          >
                            30
                          </p>
                        </div>
                      </div>
                    </div>
                    <div
                      class="mm-box mm-box--display-flex mm-box--flex-direction-column"
                    >
                      <div
                        class="name name__clickable name__missing"
                      >
                        <span
                          class="mm-box name__icon mm-icon mm-icon--size-sm mm-box--display-inline-block mm-box--color-inherit"
                          style="mask-image: url('./images/icons/question.svg');"
                        />
                        <p
                          class="mm-box mm-text name__value mm-text--body-md mm-box--color-text-default"
                        >
                          0xCcCCc...ccccC
                        </p>
                      </div>
                    </div>
                  </div>
                  <div
                    class="mm-box"
                  />
                </div>
              </div>
            </div>
          </div>
          <div
            class="mm-box mm-box--margin-bottom-4 mm-box--padding-2 mm-box--background-color-background-default mm-box--rounded-md"
            data-testid="confirmation_request-section"
          >
            <div
              class="mm-box confirm-info-row mm-box--margin-top-2 mm-box--margin-bottom-2 mm-box--padding-right-2 mm-box--padding-left-2 mm-box--display-flex mm-box--flex-direction-row mm-box--flex-wrap-wrap mm-box--justify-content-space-between mm-box--align-items-flex-start mm-box--color-text-default mm-box--rounded-lg"
              style="overflow-wrap: anywhere; min-height: 24px; position: relative;"
            >
              <div
                class="mm-box mm-box--display-flex mm-box--flex-direction-row mm-box--justify-content-center mm-box--align-items-flex-start"
              >
                <div
                  class="mm-box mm-box--display-flex mm-box--align-items-center"
                >
                  <p
                    class="mm-box mm-text mm-text--body-md-medium mm-box--color-inherit"
                  >
                    Spender
                  </p>
                </div>
              </div>
              <div
                class="mm-box mm-box--display-flex mm-box--flex-direction-row mm-box--align-items-center"
              >
                <div
                  class="mm-box mm-box--display-flex mm-box--flex-direction-column"
                >
                  <div
                    class="name name__clickable name__missing"
                  >
                    <span
                      class="mm-box name__icon mm-icon mm-icon--size-sm mm-box--display-inline-block mm-box--color-inherit"
                      style="mask-image: url('./images/icons/question.svg');"
                    />
                    <p
                      class="mm-box mm-text name__value mm-text--body-md mm-box--color-text-default"
                    >
                      0x5B38D...eddC4
                    </p>
                  </div>
                </div>
              </div>
            </div>
            <div
              style="padding-top: 8px; padding-bottom: 8px;"
            >
              <div
                style="height: 1px; margin-left: -8px; margin-right: -8px;"
              />
            </div>
            <div
              class="mm-box confirm-info-row mm-box--margin-top-2 mm-box--margin-bottom-2 mm-box--padding-right-2 mm-box--padding-left-2 mm-box--display-flex mm-box--flex-direction-row mm-box--flex-wrap-wrap mm-box--justify-content-space-between mm-box--align-items-flex-start mm-box--color-text-default mm-box--rounded-lg"
              style="overflow-wrap: anywhere; min-height: 24px; position: relative; background: transparent;"
            >
              <div
                class="mm-box mm-box--display-flex mm-box--flex-direction-row mm-box--justify-content-center mm-box--align-items-flex-start mm-box--color-text-default"
              >
                <div
                  class="mm-box mm-box--display-flex mm-box--align-items-center"
                >
                  <p
                    class="mm-box mm-text mm-text--body-md-medium mm-box--color-inherit"
                  >
                    Network
                  </p>
                </div>
              </div>
              <div
                class="mm-box mm-box--display-flex mm-box--gap-2 mm-box--flex-wrap-wrap mm-box--align-items-center mm-box--min-width-0"
              >
                <div
                  class="mm-box mm-text mm-avatar-base mm-avatar-base--size-xs mm-avatar-network mm-text--body-xs mm-text--text-transform-uppercase mm-box--display-flex mm-box--justify-content-center mm-box--align-items-center mm-box--color-text-default mm-box--background-color-background-alternative mm-box--rounded-md mm-box--border-color-background-default mm-box--border-width-1 box--border-style-solid"
                >
                  G
                </div>
                <p
                  class="mm-box mm-text mm-text--body-md mm-box--color-text-default"
                >
                  Goerli
                </p>
              </div>
            </div>
            <div
              class="mm-box confirm-info-row mm-box--margin-top-2 mm-box--margin-bottom-2 mm-box--padding-right-2 mm-box--padding-left-2 mm-box--display-flex mm-box--flex-direction-row mm-box--flex-wrap-wrap mm-box--justify-content-space-between mm-box--align-items-flex-start mm-box--color-text-default mm-box--rounded-lg"
              style="overflow-wrap: anywhere; min-height: 24px; position: relative; background: transparent;"
            >
              <div
                class="mm-box mm-box--display-flex mm-box--flex-direction-row mm-box--justify-content-center mm-box--align-items-flex-start mm-box--color-text-default"
              >
                <div
                  class="mm-box mm-box--display-flex mm-box--align-items-center"
                >
                  <p
                    class="mm-box mm-text mm-text--body-md-medium mm-box--color-inherit"
                  >
                    Request from
                  </p>
                  <div>
                    <div
                      aria-describedby="tippy-tooltip-5"
                      class=""
                      data-original-title="This is the site asking for your signature."
                      data-tooltipped=""
                      style="display: flex;"
                      tabindex="0"
                    >
                      <span
                        class="mm-box mm-icon mm-icon--size-sm mm-box--margin-left-1 mm-box--display-inline-block mm-box--color-icon-muted"
                        style="mask-image: url('./images/icons/question.svg');"
                      />
                    </div>
                  </div>
                </div>
              </div>
              <div
                class="mm-box mm-box--display-flex mm-box--gap-2 mm-box--flex-wrap-wrap mm-box--align-items-center"
              >
                <p
                  class="mm-box mm-text mm-text--body-md mm-box--color-inherit"
                >
                  metamask.github.io
                </p>
              </div>
            </div>
            <div
              class="mm-box confirm-info-row mm-box--margin-top-2 mm-box--margin-bottom-2 mm-box--padding-right-2 mm-box--padding-left-2 mm-box--display-flex mm-box--flex-direction-row mm-box--flex-wrap-wrap mm-box--justify-content-space-between mm-box--align-items-flex-start mm-box--color-text-default mm-box--rounded-lg"
              style="overflow-wrap: anywhere; min-height: 24px; position: relative; background: transparent;"
            >
              <div
                class="mm-box mm-box--display-flex mm-box--flex-direction-row mm-box--justify-content-center mm-box--align-items-flex-start mm-box--color-text-default"
              >
                <div
                  class="mm-box mm-box--display-flex mm-box--align-items-center"
                >
                  <p
                    class="mm-box mm-text mm-text--body-md-medium mm-box--color-inherit"
                  >
                    Interacting with
                  </p>
                  <div>
                    <div
                      aria-describedby="tippy-tooltip-6"
                      class=""
                      data-original-title="This is the contract you're interacting with. Protect yourself from scammers by verifying the details."
                      data-tooltipped=""
                      style="display: flex;"
                      tabindex="0"
                    >
                      <span
                        class="mm-box mm-icon mm-icon--size-sm mm-box--margin-left-1 mm-box--display-inline-block mm-box--color-icon-muted"
                        style="mask-image: url('./images/icons/question.svg');"
                      />
                    </div>
                  </div>
                </div>
              </div>
              <div
                class="mm-box mm-box--display-flex mm-box--flex-direction-row mm-box--align-items-center"
              >
                <div
                  class="mm-box mm-box--display-flex mm-box--flex-direction-column"
                >
                  <div
                    class="name name__clickable name__missing"
                  >
                    <span
                      class="mm-box name__icon mm-icon mm-icon--size-sm mm-box--display-inline-block mm-box--color-inherit"
                      style="mask-image: url('./images/icons/question.svg');"
                    />
                    <p
                      class="mm-box mm-text name__value mm-text--body-md mm-box--color-text-default"
                    >
                      0xCcCCc...ccccC
                    </p>
                  </div>
                </div>
              </div>
            </div>
          </div>
          <div
            class="mm-box mm-box--margin-bottom-4 mm-box--padding-2 mm-box--background-color-background-default mm-box--rounded-md"
            data-testid="confirmation_message-section"
          >
            <div
              class="mm-box confirm-info-row mm-box--margin-top-2 mm-box--margin-bottom-2 mm-box--padding-right-2 mm-box--padding-left-2 mm-box--display-flex mm-box--flex-direction-column mm-box--flex-wrap-wrap mm-box--justify-content-space-between mm-box--align-items-flex-start mm-box--color-text-default mm-box--rounded-lg"
              style="overflow-wrap: anywhere; min-height: 24px; position: relative;"
            >
              <button
                aria-label="copy-button"
                class="mm-box mm-button-icon mm-button-icon--size-sm mm-box--display-inline-flex mm-box--justify-content-center mm-box--align-items-center mm-box--color-icon-muted mm-box--background-color-transparent mm-box--rounded-lg"
                style="cursor: pointer; position: absolute; right: 32px; top: 2px;"
              >
                <span
                  class="mm-box mm-icon mm-icon--size-sm mm-box--display-inline-block mm-box--color-inherit"
                  style="mask-image: url('./images/icons/copy.svg');"
                />
              </button>
              <button
                aria-label="collapse-button"
                class="mm-box mm-button-icon mm-button-icon--size-sm mm-box--display-inline-flex mm-box--justify-content-center mm-box--align-items-center mm-box--color-icon-muted mm-box--background-color-transparent mm-box--rounded-lg"
                data-testid="sectionCollapseButton"
                style="cursor: pointer; position: absolute; right: 8px;"
              >
                <span
                  class="mm-box mm-icon mm-icon--size-sm mm-box--display-inline-block mm-box--color-inherit"
                  style="mask-image: url('./images/icons/expand.svg');"
                />
              </button>
              <div
                class="mm-box mm-box--padding-right-12 mm-box--display-flex mm-box--flex-direction-row mm-box--justify-content-center mm-box--align-items-flex-start"
              >
                <div
                  class="mm-box mm-box--display-flex mm-box--align-items-center"
                >
                  <p
                    class="mm-box mm-text mm-text--body-md-medium mm-box--color-inherit"
                  >
                    Message
                  </p>
                </div>
              </div>
            </div>
          </div>
        </div>
      </div>
      <div
        class="mm-box multichain-page-footer confirm-footer_page-footer mm-box--padding-4 mm-box--display-flex mm-box--gap-4 mm-box--flex-direction-column mm-box--width-full"
      >
        <div
          class="mm-box mm-box--display-flex mm-box--gap-4 mm-box--flex-direction-row"
        >
          <button
            class="mm-box mm-text mm-button-base mm-button-base--size-lg mm-button-base--block mm-button-secondary mm-text--body-md-medium mm-box--padding-0 mm-box--padding-right-4 mm-box--padding-left-4 mm-box--display-inline-flex mm-box--justify-content-center mm-box--align-items-center mm-box--color-text-default mm-box--background-color-background-muted mm-box--rounded-xl"
            data-testid="confirm-footer-cancel-button"
          >
            Cancel
          </button>
          <button
            class="mm-box mm-text mm-button-base mm-button-base--size-lg mm-button-base--block mm-button-primary mm-text--body-md-medium mm-box--padding-0 mm-box--padding-right-4 mm-box--padding-left-4 mm-box--display-inline-flex mm-box--justify-content-center mm-box--align-items-center mm-box--color-icon-inverse mm-box--background-color-icon-default mm-box--rounded-xl"
            data-testid="confirm-footer-button"
          >
            Confirm
          </button>
        </div>
      </div>
    </div>
  </div>
</div>
`;

exports[`Confirm should match snapshot signature - typed sign - order 1`] = `
<div>
  <div
    class="mm-box multichain-page multichain-page--has-app-header mm-box--display-flex mm-box--flex-direction-row mm-box--justify-content-center mm-box--width-full mm-box--height-full mm-box--background-color-background-default"
    data-testid="multichain-page"
  >
    <div
      class="mm-box multichain-page__inner-container confirm_wrapper mm-box--display-flex mm-box--flex-direction-column mm-box--width-full mm-box--height-full mm-box--background-color-background-default"
    >
      <div
        class="mm-box confirm_header__wrapper mm-box--display-flex mm-box--justify-content-space-between mm-box--align-items-center"
        data-testid="confirm-header"
      >
        <div
          class="mm-box mm-box--padding-4 mm-box--display-flex mm-box--align-items-flex-start"
        >
          <div
            class="mm-box mm-box--margin-top-2 mm-box--display-flex"
          >
            <div
              class="inline-flex shrink-0 items-center justify-center overflow-hidden bg-section rounded-lg h-8 w-8"
            >
              <div
                class="flex [&>div]:!rounded-none"
              >
                <div
                  style="border-radius: 50px; overflow: hidden; padding: 0px; margin: 0px; width: 32px; height: 32px; display: inline-block; background: rgb(200, 20, 59);"
                >
                  <svg
                    height="32"
                    width="32"
                    x="0"
                    y="0"
                  >
                    <rect
                      fill="#017B8E"
                      height="32"
                      transform="translate(0.79944606935671 -0.82160111569698) rotate(317.9 16.00000000000000 16.00000000000000)"
                      width="32"
                      x="0"
                      y="0"
                    />
                    <rect
                      fill="#F2B602"
                      height="32"
                      transform="translate(-7.49339603691225 11.40993542828480) rotate(134.1 16.00000000000000 16.00000000000000)"
                      width="32"
                      x="0"
                      y="0"
                    />
                    <rect
                      fill="#FA8E00"
                      height="32"
                      transform="translate(-25.71227269075480 -11.55888104326888) rotate(364.0 16.00000000000000 16.00000000000000)"
                      width="32"
                      x="0"
                      y="0"
                    />
                  </svg>
                </div>
              </div>
            </div>
          </div>
          <div
            class="mm-box mm-box--margin-top-3 mm-box--margin-inline-start-4"
          >
            <p
              class="mm-box mm-text mm-text--body-md-medium mm-box--color-text-default"
              data-testid="header-account-name"
            />
            
          </div>
        </div>
        <div
          class="mm-box mm-box--padding-4 mm-box--display-flex mm-box--align-items-flex-end"
        >
          <div
            class="mm-box mm-box--display-flex mm-box--justify-content-flex-end"
            style="align-self: flex-end;"
          >
            <div>
              <div
                aria-describedby="tippy-tooltip-9"
                class=""
                data-original-title="Account details"
                data-tooltipped=""
                style="display: inline;"
                tabindex="0"
              >
                <button
                  aria-label="Account details"
                  class="mm-box mm-button-icon mm-button-icon--size-md mm-box--display-inline-flex mm-box--justify-content-center mm-box--align-items-center mm-box--color-icon-default mm-box--background-color-transparent mm-box--rounded-lg"
                  data-testid="header-info__account-details-button"
                >
                  <span
                    class="mm-box mm-icon mm-icon--size-md mm-box--display-inline-block mm-box--color-inherit"
                    style="mask-image: url('./images/icons/info.svg');"
                  />
                </button>
              </div>
            </div>
          </div>
        </div>
      </div>
      <div
        class="mm-box mm-box--width-full mm-box--height-full mm-box--background-color-background-alternative"
        style="min-height: 0; overflow: hidden; position: relative;"
      >
        <div
          class="mm-box mm-box--padding-right-4 mm-box--padding-left-4 mm-box--display-flex mm-box--flex-direction-column mm-box--width-full mm-box--height-full"
          style="overflow: auto;"
        >
          <h2
            class="mm-box mm-text mm-text--heading-lg mm-text--text-align-center mm-box--padding-top-4 mm-box--padding-bottom-2 mm-box--color-text-default"
          >
            Signature request
          </h2>
          <p
            class="mm-box mm-text mm-text--body-md mm-text--text-align-center mm-box--padding-bottom-4 mm-box--color-text-alternative"
          >
            Review request details before you confirm.
          </p>
          <div
            class="mm-box mm-box--margin-bottom-4 mm-box--padding-2 mm-box--background-color-background-default mm-box--rounded-md"
            data-testid="confirmation_request-section"
          >
            <div
              class="mm-box confirm-info-row mm-box--margin-top-2 mm-box--margin-bottom-2 mm-box--padding-right-2 mm-box--padding-left-2 mm-box--display-flex mm-box--flex-direction-row mm-box--flex-wrap-wrap mm-box--justify-content-space-between mm-box--align-items-flex-start mm-box--color-text-default mm-box--rounded-lg"
              style="overflow-wrap: anywhere; min-height: 24px; position: relative; background: transparent;"
            >
              <div
                class="mm-box mm-box--display-flex mm-box--flex-direction-row mm-box--justify-content-center mm-box--align-items-flex-start mm-box--color-text-default"
              >
                <div
                  class="mm-box mm-box--display-flex mm-box--align-items-center"
                >
                  <p
                    class="mm-box mm-text mm-text--body-md-medium mm-box--color-inherit"
                  >
                    Network
                  </p>
                </div>
              </div>
              <div
                class="mm-box mm-box--display-flex mm-box--gap-2 mm-box--flex-wrap-wrap mm-box--align-items-center mm-box--min-width-0"
              >
                <div
                  class="mm-box mm-text mm-avatar-base mm-avatar-base--size-xs mm-avatar-network mm-text--body-xs mm-text--text-transform-uppercase mm-box--display-flex mm-box--justify-content-center mm-box--align-items-center mm-box--color-text-default mm-box--background-color-background-alternative mm-box--rounded-md mm-box--border-color-background-default mm-box--border-width-1 box--border-style-solid"
                >
                  G
                </div>
                <p
                  class="mm-box mm-text mm-text--body-md mm-box--color-text-default"
                >
                  Goerli
                </p>
              </div>
            </div>
            <div
              class="mm-box confirm-info-row mm-box--margin-top-2 mm-box--margin-bottom-2 mm-box--padding-right-2 mm-box--padding-left-2 mm-box--display-flex mm-box--flex-direction-row mm-box--flex-wrap-wrap mm-box--justify-content-space-between mm-box--align-items-flex-start mm-box--color-text-default mm-box--rounded-lg"
              style="overflow-wrap: anywhere; min-height: 24px; position: relative; background: transparent;"
            >
              <div
                class="mm-box mm-box--display-flex mm-box--flex-direction-row mm-box--justify-content-center mm-box--align-items-flex-start mm-box--color-text-default"
              >
                <div
                  class="mm-box mm-box--display-flex mm-box--align-items-center"
                >
                  <p
                    class="mm-box mm-text mm-text--body-md-medium mm-box--color-inherit"
                  >
                    Request from
                  </p>
                  <div>
                    <div
                      aria-describedby="tippy-tooltip-10"
                      class=""
                      data-original-title="This is the site asking for your signature."
                      data-tooltipped=""
                      style="display: flex;"
                      tabindex="0"
                    >
                      <span
                        class="mm-box mm-icon mm-icon--size-sm mm-box--margin-left-1 mm-box--display-inline-block mm-box--color-icon-muted"
                        style="mask-image: url('./images/icons/question.svg');"
                      />
                    </div>
                  </div>
                </div>
              </div>
              <div
                class="mm-box mm-box--display-flex mm-box--gap-2 mm-box--flex-wrap-wrap mm-box--align-items-center"
              >
                <p
                  class="mm-box mm-text mm-text--body-md mm-box--color-inherit"
                >
                  metamask.github.io
                </p>
              </div>
            </div>
            <div
              class="mm-box confirm-info-row mm-box--margin-top-2 mm-box--margin-bottom-2 mm-box--padding-right-2 mm-box--padding-left-2 mm-box--display-flex mm-box--flex-direction-row mm-box--flex-wrap-wrap mm-box--justify-content-space-between mm-box--align-items-flex-start mm-box--color-text-default mm-box--rounded-lg"
              style="overflow-wrap: anywhere; min-height: 24px; position: relative; background: transparent;"
            >
              <div
                class="mm-box mm-box--display-flex mm-box--flex-direction-row mm-box--justify-content-center mm-box--align-items-flex-start mm-box--color-text-default"
              >
                <div
                  class="mm-box mm-box--display-flex mm-box--align-items-center"
                >
                  <p
                    class="mm-box mm-text mm-text--body-md-medium mm-box--color-inherit"
                  >
                    Interacting with
                  </p>
                  <div>
                    <div
                      aria-describedby="tippy-tooltip-11"
                      class=""
                      data-original-title="This is the contract you're interacting with. Protect yourself from scammers by verifying the details."
                      data-tooltipped=""
                      style="display: flex;"
                      tabindex="0"
                    >
                      <span
                        class="mm-box mm-icon mm-icon--size-sm mm-box--margin-left-1 mm-box--display-inline-block mm-box--color-icon-muted"
                        style="mask-image: url('./images/icons/question.svg');"
                      />
                    </div>
                  </div>
                </div>
              </div>
              <div
                class="mm-box mm-box--display-flex mm-box--flex-direction-row mm-box--align-items-center"
              >
                <div
                  class="mm-box mm-box--display-flex mm-box--flex-direction-column"
                >
                  <div
                    class="name name__clickable name__missing"
                  >
                    <span
                      class="mm-box name__icon mm-icon mm-icon--size-sm mm-box--display-inline-block mm-box--color-inherit"
                      style="mask-image: url('./images/icons/question.svg');"
                    />
                    <p
                      class="mm-box mm-text name__value mm-text--body-md mm-box--color-text-default"
                    >
                      0xDef1C...25EfF
                    </p>
                  </div>
                </div>
              </div>
            </div>
          </div>
          <div
            class="mm-box mm-box--margin-bottom-4 mm-box--padding-2 mm-box--background-color-background-default mm-box--rounded-md"
            data-testid="confirmation_message-section"
          >
            <div
              class="mm-box confirm-info-row mm-box--margin-top-2 mm-box--margin-bottom-2 mm-box--padding-right-2 mm-box--padding-left-2 mm-box--display-flex mm-box--flex-direction-column mm-box--flex-wrap-wrap mm-box--justify-content-space-between mm-box--align-items-flex-start mm-box--color-text-default mm-box--rounded-lg"
              style="overflow-wrap: anywhere; min-height: 24px; position: relative;"
            >
              <button
                aria-label="copy-button"
                class="mm-box mm-button-icon mm-button-icon--size-sm mm-box--display-inline-flex mm-box--justify-content-center mm-box--align-items-center mm-box--color-icon-muted mm-box--background-color-transparent mm-box--rounded-lg"
                style="cursor: pointer; position: absolute; right: 32px; top: 2px;"
              >
                <span
                  class="mm-box mm-icon mm-icon--size-sm mm-box--display-inline-block mm-box--color-inherit"
                  style="mask-image: url('./images/icons/copy.svg');"
                />
              </button>
              <button
                aria-label="collapse-button"
                class="mm-box mm-button-icon mm-button-icon--size-sm mm-box--display-inline-flex mm-box--justify-content-center mm-box--align-items-center mm-box--color-icon-muted mm-box--background-color-transparent mm-box--rounded-lg"
                data-testid="sectionCollapseButton"
                style="cursor: pointer; position: absolute; right: 8px;"
              >
                <span
                  class="mm-box mm-icon mm-icon--size-sm mm-box--display-inline-block mm-box--color-inherit"
                  style="mask-image: url('./images/icons/collapse.svg');"
                />
              </button>
              <div
                class="mm-box mm-box--padding-right-12 mm-box--display-flex mm-box--flex-direction-row mm-box--justify-content-center mm-box--align-items-flex-start"
              >
                <div
                  class="mm-box mm-box--display-flex mm-box--align-items-center"
                >
                  <p
                    class="mm-box mm-text mm-text--body-md-medium mm-box--color-inherit"
                  >
                    Message
                  </p>
                </div>
              </div>
              <div
                class="mm-box mm-box--width-full"
              >
                <div
                  class="mm-box confirm-info-row mm-box--margin-top-2 mm-box--margin-bottom-2 mm-box--padding-right-2 mm-box--padding-left-2 mm-box--display-flex mm-box--flex-direction-row mm-box--flex-wrap-wrap mm-box--justify-content-space-between mm-box--align-items-flex-start mm-box--color-text-default mm-box--rounded-lg"
                  style="overflow-wrap: anywhere; min-height: 24px; position: relative; padding-left: 0px; padding-right: 0px;"
                >
                  <div
                    class="mm-box mm-box--display-flex mm-box--flex-direction-row mm-box--justify-content-center mm-box--align-items-flex-start"
                  >
                    <div
                      class="mm-box mm-box--display-flex mm-box--align-items-center"
                    >
                      <p
                        class="mm-box mm-text mm-text--body-md-medium mm-box--color-inherit"
                      >
                        Primary type:
                      </p>
                    </div>
                  </div>
                  <div
                    class="mm-box mm-box--display-flex mm-box--gap-2 mm-box--flex-wrap-wrap mm-box--align-items-center mm-box--min-width-0"
                  >
                    <p
                      class="mm-box mm-text mm-text--body-md mm-box--color-inherit"
                      style="white-space: pre-wrap;"
                    >
                      Order
                    </p>
                  </div>
                </div>
                <div
                  class="mm-box"
                  style="margin-left: -8px;"
                >
                  <div
                    class="mm-box mm-box--width-full"
                  >
                    <div
                      class="mm-box confirm-info-row mm-box--margin-top-2 mm-box--margin-bottom-2 mm-box--padding-right-2 mm-box--padding-left-2 mm-box--display-flex mm-box--flex-direction-row mm-box--flex-wrap-wrap mm-box--justify-content-space-between mm-box--align-items-flex-start mm-box--color-text-default mm-box--rounded-lg"
                      data-testid="confirmation_data-direction-index-0"
                      style="overflow-wrap: anywhere; min-height: 24px; position: relative; padding-right: 0px;"
                    >
                      <div
                        class="mm-box mm-box--display-flex mm-box--flex-direction-row mm-box--justify-content-center mm-box--align-items-flex-start"
                      >
                        <div
                          class="mm-box mm-box--display-flex mm-box--align-items-center"
                        >
                          <p
                            class="mm-box mm-text mm-text--body-md-medium mm-box--color-inherit"
                          >
                            Direction:
                          </p>
                        </div>
                      </div>
                      <div
                        class="mm-box mm-box--display-flex mm-box--gap-2 mm-box--flex-wrap-wrap mm-box--align-items-center mm-box--min-width-0"
                      >
                        <p
                          class="mm-box mm-text mm-text--body-md mm-box--color-inherit"
                          style="white-space: pre-wrap;"
                        >
                          0
                        </p>
                      </div>
                    </div>
                    <div
                      class="mm-box confirm-info-row mm-box--margin-top-2 mm-box--margin-bottom-2 mm-box--padding-right-2 mm-box--padding-left-2 mm-box--display-flex mm-box--flex-direction-row mm-box--flex-wrap-wrap mm-box--justify-content-space-between mm-box--align-items-flex-start mm-box--color-text-default mm-box--rounded-lg"
                      data-testid="confirmation_data-maker-index-1"
                      style="overflow-wrap: anywhere; min-height: 24px; position: relative; padding-right: 0px;"
                    >
                      <div
                        class="mm-box mm-box--display-flex mm-box--flex-direction-row mm-box--justify-content-center mm-box--align-items-flex-start"
                      >
                        <div
                          class="mm-box mm-box--display-flex mm-box--align-items-center"
                        >
                          <p
                            class="mm-box mm-text mm-text--body-md-medium mm-box--color-inherit"
                          >
                            Maker:
                          </p>
                        </div>
                      </div>
                      <div
                        class="mm-box mm-box--display-flex mm-box--flex-direction-row mm-box--align-items-center"
                      >
                        <div
                          class="mm-box mm-box--display-flex mm-box--flex-direction-column"
                        >
                          <div
                            class="name name__clickable name__recognized_unsaved"
                          >
<<<<<<< HEAD
                            <div
                              class="inline-flex shrink-0 items-center justify-center overflow-hidden bg-section rounded-sm h-4 w-4"
                            >
                              <div
                                class="flex [&>div]:!rounded-none"
                              >
                                <div
                                  style="border-radius: 50px; overflow: hidden; padding: 0px; margin: 0px; width: 16px; height: 16px; display: inline-block; background: rgb(250, 58, 0);"
                                >
                                  <svg
                                    height="16"
                                    width="16"
                                    x="0"
                                    y="0"
                                  >
                                    <rect
                                      fill="#18CDF2"
                                      height="16"
                                      transform="translate(-0.52419675189697 -1.65214203473025) rotate(328.9 8.00000000000000 8.00000000000000)"
                                      width="16"
                                      x="0"
                                      y="0"
                                    />
                                    <rect
                                      fill="#035E56"
                                      height="16"
                                      transform="translate(-9.14923085441602 5.29623093587430) rotate(176.2 8.00000000000000 8.00000000000000)"
                                      width="16"
                                      x="0"
                                      y="0"
                                    />
                                    <rect
                                      fill="#F26602"
                                      height="16"
                                      transform="translate(8.33392100911196 -7.10256986149854) rotate(468.9 8.00000000000000 8.00000000000000)"
                                      width="16"
                                      x="0"
                                      y="0"
                                    />
                                  </svg>
                                </div>
                              </div>
                            </div>
=======
                            <span
                              class="mm-box name__icon mm-icon mm-icon--size-sm mm-box--display-inline-block mm-box--color-inherit"
                              style="mask-image: url('./images/icons/question.svg');"
                            />
>>>>>>> 5a5b17ae
                            <p
                              class="mm-box mm-text name__name mm-text--body-md mm-box--color-text-default"
                            >
                              Account 1
                            </p>
                          </div>
                        </div>
                      </div>
                    </div>
                    <div
                      class="mm-box confirm-info-row mm-box--margin-top-2 mm-box--margin-bottom-2 mm-box--padding-right-2 mm-box--padding-left-2 mm-box--display-flex mm-box--flex-direction-row mm-box--flex-wrap-wrap mm-box--justify-content-space-between mm-box--align-items-flex-start mm-box--color-text-default mm-box--rounded-lg"
                      data-testid="confirmation_data-taker-index-2"
                      style="overflow-wrap: anywhere; min-height: 24px; position: relative; padding-right: 0px;"
                    >
                      <div
                        class="mm-box mm-box--display-flex mm-box--flex-direction-row mm-box--justify-content-center mm-box--align-items-flex-start"
                      >
                        <div
                          class="mm-box mm-box--display-flex mm-box--align-items-center"
                        >
                          <p
                            class="mm-box mm-text mm-text--body-md-medium mm-box--color-inherit"
                          >
                            Taker:
                          </p>
                        </div>
                      </div>
                      <div
                        class="mm-box mm-box--display-flex mm-box--flex-direction-row mm-box--align-items-center"
                      >
                        <div
                          class="mm-box mm-box--display-flex mm-box--flex-direction-column"
                        >
                          <div
                            class="name name__clickable name__missing"
                          >
                            <span
                              class="mm-box name__icon mm-icon mm-icon--size-sm mm-box--display-inline-block mm-box--color-inherit"
                              style="mask-image: url('./images/icons/question.svg');"
                            />
                            <p
                              class="mm-box mm-text name__value mm-text--body-md mm-box--color-text-default"
                            >
                              0xCD2a3...DD826
                            </p>
                          </div>
                        </div>
                      </div>
                    </div>
                    <div
                      class="mm-box confirm-info-row mm-box--margin-top-2 mm-box--margin-bottom-2 mm-box--padding-right-2 mm-box--padding-left-2 mm-box--display-flex mm-box--flex-direction-row mm-box--flex-wrap-wrap mm-box--justify-content-space-between mm-box--align-items-flex-start mm-box--color-text-default mm-box--rounded-lg"
                      data-testid="confirmation_data-expiry-index-3"
                      style="overflow-wrap: anywhere; min-height: 24px; position: relative; padding-right: 0px;"
                    >
                      <div
                        class="mm-box mm-box--display-flex mm-box--flex-direction-row mm-box--justify-content-center mm-box--align-items-flex-start"
                      >
                        <div
                          class="mm-box mm-box--display-flex mm-box--align-items-center"
                        >
                          <p
                            class="mm-box mm-text mm-text--body-md-medium mm-box--color-inherit"
                          >
                            Expiry:
                          </p>
                        </div>
                      </div>
                      <div
                        class="mm-box mm-box--display-flex mm-box--gap-2 mm-box--flex-wrap-wrap mm-box--align-items-center mm-box--min-width-0"
                      >
                        <p
                          class="mm-box mm-text mm-text--body-md mm-box--color-inherit"
                          style="white-space: pre-wrap;"
                        >
                          2524604400
                        </p>
                      </div>
                    </div>
                    <div
                      class="mm-box confirm-info-row mm-box--margin-top-2 mm-box--margin-bottom-2 mm-box--padding-right-2 mm-box--padding-left-2 mm-box--display-flex mm-box--flex-direction-row mm-box--flex-wrap-wrap mm-box--justify-content-space-between mm-box--align-items-flex-start mm-box--color-text-default mm-box--rounded-lg"
                      data-testid="confirmation_data-nonce-index-4"
                      style="overflow-wrap: anywhere; min-height: 24px; position: relative; padding-right: 0px;"
                    >
                      <div
                        class="mm-box mm-box--display-flex mm-box--flex-direction-row mm-box--justify-content-center mm-box--align-items-flex-start"
                      >
                        <div
                          class="mm-box mm-box--display-flex mm-box--align-items-center"
                        >
                          <p
                            class="mm-box mm-text mm-text--body-md-medium mm-box--color-inherit"
                          >
                            Nonce:
                          </p>
                        </div>
                      </div>
                      <div
                        class="mm-box mm-box--display-flex mm-box--gap-2 mm-box--flex-wrap-wrap mm-box--align-items-center mm-box--min-width-0"
                      >
                        <p
                          class="mm-box mm-text mm-text--body-md mm-box--color-inherit"
                          style="white-space: pre-wrap;"
                        >
                          100131415900000000000000000000000000000083840314483690155566137712510085002484
                        </p>
                      </div>
                    </div>
                    <div
                      class="mm-box confirm-info-row mm-box--margin-top-2 mm-box--margin-bottom-2 mm-box--padding-right-2 mm-box--padding-left-2 mm-box--display-flex mm-box--flex-direction-row mm-box--flex-wrap-wrap mm-box--justify-content-space-between mm-box--align-items-flex-start mm-box--color-text-default mm-box--rounded-lg"
                      data-testid="confirmation_data-erc20Token-index-5"
                      style="overflow-wrap: anywhere; min-height: 24px; position: relative; padding-right: 0px;"
                    >
                      <div
                        class="mm-box mm-box--display-flex mm-box--flex-direction-row mm-box--justify-content-center mm-box--align-items-flex-start"
                      >
                        <div
                          class="mm-box mm-box--display-flex mm-box--align-items-center"
                        >
                          <p
                            class="mm-box mm-text mm-text--body-md-medium mm-box--color-inherit"
                          >
                            Erc20Token:
                          </p>
                        </div>
                      </div>
                      <div
                        class="mm-box mm-box--display-flex mm-box--flex-direction-row mm-box--align-items-center"
                      >
                        <div
                          class="mm-box mm-box--display-flex mm-box--flex-direction-column"
                        >
                          <div
                            class="name name__clickable name__missing"
                          >
                            <span
                              class="mm-box name__icon mm-icon mm-icon--size-sm mm-box--display-inline-block mm-box--color-inherit"
                              style="mask-image: url('./images/icons/question.svg');"
                            />
                            <p
                              class="mm-box mm-text name__value mm-text--body-md mm-box--color-text-default"
                            >
                              0xC02aa...56Cc2
                            </p>
                          </div>
                        </div>
                      </div>
                    </div>
                    <div
                      class="mm-box confirm-info-row mm-box--margin-top-2 mm-box--margin-bottom-2 mm-box--padding-right-2 mm-box--padding-left-2 mm-box--display-flex mm-box--flex-direction-row mm-box--flex-wrap-wrap mm-box--justify-content-space-between mm-box--align-items-flex-start mm-box--color-text-default mm-box--rounded-lg"
                      data-testid="confirmation_data-erc20TokenAmount-index-6"
                      style="overflow-wrap: anywhere; min-height: 24px; position: relative; padding-right: 0px;"
                    >
                      <div
                        class="mm-box mm-box--display-flex mm-box--flex-direction-row mm-box--justify-content-center mm-box--align-items-flex-start"
                      >
                        <div
                          class="mm-box mm-box--display-flex mm-box--align-items-center"
                        >
                          <p
                            class="mm-box mm-text mm-text--body-md-medium mm-box--color-inherit"
                          >
                            Erc20TokenAmount:
                          </p>
                        </div>
                      </div>
                      <div
                        class="mm-box mm-box--display-flex mm-box--gap-2 mm-box--flex-wrap-wrap mm-box--align-items-center mm-box--min-width-0"
                      >
                        <p
                          class="mm-box mm-text mm-text--body-md mm-box--color-inherit"
                          style="white-space: pre-wrap;"
                        >
                          42000000000000
                        </p>
                      </div>
                    </div>
                    <div
                      class="mm-box confirm-info-row mm-box--margin-top-2 mm-box--margin-bottom-2 mm-box--padding-right-2 mm-box--padding-left-2 mm-box--display-flex mm-box--flex-direction-row mm-box--flex-wrap-wrap mm-box--justify-content-space-between mm-box--align-items-flex-start mm-box--color-text-default mm-box--rounded-lg"
                      data-testid="confirmation_data-fees-index-7"
                      style="overflow-wrap: anywhere; min-height: 24px; position: relative; padding-right: 0px;"
                    >
                      <div
                        class="mm-box mm-box--display-flex mm-box--flex-direction-row mm-box--justify-content-center mm-box--align-items-flex-start"
                      >
                        <div
                          class="mm-box mm-box--display-flex mm-box--align-items-center"
                        >
                          <p
                            class="mm-box mm-text mm-text--body-md-medium mm-box--color-inherit"
                          >
                            Fees:
                          </p>
                        </div>
                      </div>
                      <div
                        class="mm-box mm-box--width-full"
                      />
                    </div>
                    <div
                      class="mm-box confirm-info-row mm-box--margin-top-2 mm-box--margin-bottom-2 mm-box--padding-right-2 mm-box--padding-left-2 mm-box--display-flex mm-box--flex-direction-row mm-box--flex-wrap-wrap mm-box--justify-content-space-between mm-box--align-items-flex-start mm-box--color-text-default mm-box--rounded-lg"
                      data-testid="confirmation_data-erc721Token-index-8"
                      style="overflow-wrap: anywhere; min-height: 24px; position: relative; padding-right: 0px;"
                    >
                      <div
                        class="mm-box mm-box--display-flex mm-box--flex-direction-row mm-box--justify-content-center mm-box--align-items-flex-start"
                      >
                        <div
                          class="mm-box mm-box--display-flex mm-box--align-items-center"
                        >
                          <p
                            class="mm-box mm-text mm-text--body-md-medium mm-box--color-inherit"
                          >
                            Erc721Token:
                          </p>
                        </div>
                      </div>
                      <div
                        class="mm-box mm-box--display-flex mm-box--flex-direction-row mm-box--align-items-center"
                      >
                        <div
                          class="mm-box mm-box--display-flex mm-box--flex-direction-column"
                        >
                          <div
                            class="name name__clickable name__missing"
                          >
                            <span
                              class="mm-box name__icon mm-icon mm-icon--size-sm mm-box--display-inline-block mm-box--color-inherit"
                              style="mask-image: url('./images/icons/question.svg');"
                            />
                            <p
                              class="mm-box mm-text name__value mm-text--body-md mm-box--color-text-default"
                            >
                              0x8a90C...8992e
                            </p>
                          </div>
                        </div>
                      </div>
                    </div>
                    <div
                      class="mm-box confirm-info-row mm-box--margin-top-2 mm-box--margin-bottom-2 mm-box--padding-right-2 mm-box--padding-left-2 mm-box--display-flex mm-box--flex-direction-row mm-box--flex-wrap-wrap mm-box--justify-content-space-between mm-box--align-items-flex-start mm-box--color-text-default mm-box--rounded-lg"
                      data-testid="confirmation_data-erc721TokenId-index-9"
                      style="overflow-wrap: anywhere; min-height: 24px; position: relative; padding-right: 0px;"
                    >
                      <div
                        class="mm-box mm-box--display-flex mm-box--flex-direction-row mm-box--justify-content-center mm-box--align-items-flex-start"
                      >
                        <div
                          class="mm-box mm-box--display-flex mm-box--align-items-center"
                        >
                          <p
                            class="mm-box mm-text mm-text--body-md-medium mm-box--color-inherit"
                          >
                            Erc721TokenId:
                          </p>
                        </div>
                      </div>
                      <div
                        class="mm-box mm-box--display-flex mm-box--gap-2 mm-box--flex-wrap-wrap mm-box--align-items-center mm-box--min-width-0"
                      >
                        <p
                          class="mm-box mm-text mm-text--body-md mm-box--color-inherit"
                          style="white-space: pre-wrap;"
                        >
                          2516
                        </p>
                      </div>
                    </div>
                    <div
                      class="mm-box confirm-info-row mm-box--margin-top-2 mm-box--margin-bottom-2 mm-box--padding-right-2 mm-box--padding-left-2 mm-box--display-flex mm-box--flex-direction-row mm-box--flex-wrap-wrap mm-box--justify-content-space-between mm-box--align-items-flex-start mm-box--color-text-default mm-box--rounded-lg"
                      data-testid="confirmation_data-erc721TokenProperties-index-10"
                      style="overflow-wrap: anywhere; min-height: 24px; position: relative; padding-right: 0px;"
                    >
                      <div
                        class="mm-box mm-box--display-flex mm-box--flex-direction-row mm-box--justify-content-center mm-box--align-items-flex-start"
                      >
                        <div
                          class="mm-box mm-box--display-flex mm-box--align-items-center"
                        >
                          <p
                            class="mm-box mm-text mm-text--body-md-medium mm-box--color-inherit"
                          >
                            Erc721TokenProperties:
                          </p>
                        </div>
                      </div>
                      <div
                        class="mm-box mm-box--width-full"
                      />
                    </div>
                  </div>
                </div>
              </div>
            </div>
          </div>
        </div>
      </div>
      <div
        class="mm-box multichain-page-footer confirm-footer_page-footer mm-box--padding-4 mm-box--display-flex mm-box--gap-4 mm-box--flex-direction-column mm-box--width-full"
      >
        <div
          class="mm-box mm-box--display-flex mm-box--gap-4 mm-box--flex-direction-row"
        >
          <button
            class="mm-box mm-text mm-button-base mm-button-base--size-lg mm-button-base--block mm-button-secondary mm-text--body-md-medium mm-box--padding-0 mm-box--padding-right-4 mm-box--padding-left-4 mm-box--display-inline-flex mm-box--justify-content-center mm-box--align-items-center mm-box--color-text-default mm-box--background-color-background-muted mm-box--rounded-xl"
            data-testid="confirm-footer-cancel-button"
          >
            Cancel
          </button>
          <button
            class="mm-box mm-text mm-button-base mm-button-base--size-lg mm-button-base--block mm-button-primary mm-text--body-md-medium mm-box--padding-0 mm-box--padding-right-4 mm-box--padding-left-4 mm-box--display-inline-flex mm-box--justify-content-center mm-box--align-items-center mm-box--color-icon-inverse mm-box--background-color-icon-default mm-box--rounded-xl"
            data-testid="confirm-footer-button"
          >
            Confirm
          </button>
        </div>
      </div>
    </div>
  </div>
</div>
`;

exports[`Confirm should render SmartTransactionsBannerAlert for transaction types but not signature types 1`] = `
<div>
  <div
    class="mm-box multichain-page multichain-page--has-app-header mm-box--display-flex mm-box--flex-direction-row mm-box--justify-content-center mm-box--width-full mm-box--height-full mm-box--background-color-background-default"
    data-testid="multichain-page"
  >
    <div
      class="mm-box multichain-page__inner-container confirm_wrapper mm-box--display-flex mm-box--flex-direction-column mm-box--width-full mm-box--height-full mm-box--background-color-background-default"
    >
      <div
        class="mm-box confirm_header__wrapper mm-box--display-flex mm-box--justify-content-space-between mm-box--align-items-center"
        data-testid="confirm-header"
      >
        <div
          class="mm-box mm-box--padding-4 mm-box--display-flex mm-box--align-items-flex-start"
        >
          <div
            class="mm-box mm-box--margin-top-2 mm-box--display-flex"
          >
            <div
              class="inline-flex shrink-0 items-center justify-center overflow-hidden bg-section rounded-lg h-8 w-8"
            >
              <div
                class="flex [&>div]:!rounded-none"
              />
            </div>
          </div>
          <div
            class="mm-box mm-box--margin-top-3 mm-box--margin-inline-start-4"
          >
            <p
              class="mm-box mm-text mm-text--body-md-medium mm-box--color-text-default"
              data-testid="header-account-name"
            />
            
          </div>
        </div>
        <div
          class="mm-box mm-box--padding-4 mm-box--display-flex mm-box--align-items-flex-end"
        >
          <div
            class="mm-box mm-box--display-flex mm-box--justify-content-flex-end"
            style="align-self: flex-end;"
          >
            <div>
              <div
                aria-describedby="tippy-tooltip-32"
                class=""
                data-original-title="Account details"
                data-tooltipped=""
                style="display: inline;"
                tabindex="0"
              >
                <button
                  aria-label="Account details"
                  class="mm-box mm-button-icon mm-button-icon--size-md mm-box--display-inline-flex mm-box--justify-content-center mm-box--align-items-center mm-box--color-icon-default mm-box--background-color-transparent mm-box--rounded-lg"
                  data-testid="header-info__account-details-button"
                >
                  <span
                    class="mm-box mm-icon mm-icon--size-md mm-box--display-inline-block mm-box--color-inherit"
                    style="mask-image: url('./images/icons/info.svg');"
                  />
                </button>
              </div>
            </div>
          </div>
        </div>
      </div>
      <div
        class="mm-box mm-box--width-full mm-box--height-full mm-box--background-color-background-alternative"
        style="min-height: 0; overflow: hidden; position: relative;"
      >
        <div
          class="mm-box mm-box--padding-right-4 mm-box--padding-left-4 mm-box--display-flex mm-box--flex-direction-column mm-box--width-full mm-box--height-full"
          style="overflow: auto;"
        />
      </div>
      <div
        class="mm-box multichain-page-footer confirm-footer_page-footer mm-box--padding-4 mm-box--display-flex mm-box--gap-4 mm-box--flex-direction-column mm-box--width-full"
      >
        <div
          class="mm-box mm-box--display-flex mm-box--gap-4 mm-box--flex-direction-row"
        >
          <button
            class="mm-box mm-text mm-button-base mm-button-base--size-lg mm-button-base--block mm-button-secondary mm-text--body-md-medium mm-box--padding-0 mm-box--padding-right-4 mm-box--padding-left-4 mm-box--display-inline-flex mm-box--justify-content-center mm-box--align-items-center mm-box--color-text-default mm-box--background-color-background-muted mm-box--rounded-xl"
            data-testid="confirm-footer-cancel-button"
          >
            Cancel
          </button>
          <button
            class="mm-box mm-text mm-button-base mm-button-base--size-lg mm-button-base--block mm-button-primary mm-text--body-md-medium mm-box--padding-0 mm-box--padding-right-4 mm-box--padding-left-4 mm-box--display-inline-flex mm-box--justify-content-center mm-box--align-items-center mm-box--color-icon-inverse mm-box--background-color-icon-default mm-box--rounded-xl"
            data-testid="confirm-footer-button"
          >
            Confirm
          </button>
        </div>
      </div>
    </div>
  </div>
</div>
`;

exports[`Confirm should render SmartTransactionsBannerAlert for transaction types but not signature types 2`] = `
<div>
  <div
    class="mm-box multichain-page multichain-page--has-app-header mm-box--display-flex mm-box--flex-direction-row mm-box--justify-content-center mm-box--width-full mm-box--height-full mm-box--background-color-background-default"
    data-testid="multichain-page"
  >
    <div
      class="mm-box multichain-page__inner-container confirm_wrapper mm-box--display-flex mm-box--flex-direction-column mm-box--width-full mm-box--height-full mm-box--background-color-background-default"
    >
      <div
        class="mm-box confirm_header__wrapper mm-box--display-flex mm-box--justify-content-space-between mm-box--align-items-center"
        data-testid="confirm-header"
      >
        <div
          class="mm-box mm-box--padding-4 mm-box--display-flex mm-box--align-items-flex-start"
        >
          <div
            class="mm-box mm-box--margin-top-2 mm-box--display-flex"
          >
            <div
              class="inline-flex shrink-0 items-center justify-center overflow-hidden bg-section rounded-lg h-8 w-8"
            >
              <div
                class="flex [&>div]:!rounded-none"
              />
            </div>
          </div>
          <div
            class="mm-box mm-box--margin-top-0 mm-box--margin-inline-start-4"
          >
            <p
              class="mm-box mm-text mm-text--body-md-medium mm-box--color-text-default"
              data-testid="header-account-name"
            >
              Account 1
            </p>
            <p
              class="mm-box mm-text mm-text--body-md mm-box--color-text-alternative"
              data-testid="header-network-display-name"
            >
              Wallet 1
            </p>
          </div>
        </div>
        <div
          class="mm-box mm-box--padding-4 mm-box--display-flex mm-box--align-items-flex-end"
        >
          <div
            class="mm-box mm-box--display-flex mm-box--justify-content-flex-end"
            style="align-self: flex-end;"
          >
            <div>
              <div
                aria-describedby="tippy-tooltip-33"
                class=""
                data-original-title="Account details"
                data-tooltipped=""
                style="display: inline;"
                tabindex="0"
              >
                <button
                  aria-label="Account details"
                  class="mm-box mm-button-icon mm-button-icon--size-md mm-box--display-inline-flex mm-box--justify-content-center mm-box--align-items-center mm-box--color-icon-default mm-box--background-color-transparent mm-box--rounded-lg"
                  data-testid="header-info__account-details-button"
                >
                  <span
                    class="mm-box mm-icon mm-icon--size-md mm-box--display-inline-block mm-box--color-inherit"
                    style="mask-image: url('./images/icons/info.svg');"
                  />
                </button>
              </div>
            </div>
          </div>
        </div>
      </div>
      <div
        class="mm-box mm-box--width-full mm-box--height-full mm-box--background-color-background-alternative"
        style="min-height: 0; overflow: hidden; position: relative;"
      >
        <div
          class="mm-box mm-box--padding-right-4 mm-box--padding-left-4 mm-box--display-flex mm-box--flex-direction-column mm-box--width-full mm-box--height-full"
          style="overflow: auto;"
        >
          <div
            class="mm-box mm-box--margin-bottom-4 mm-box--padding-2 mm-box--background-color-background-default mm-box--rounded-md"
            data-testid="confirmation_request-section"
          >
            <div
              class="mm-box confirm-info-row mm-box--margin-top-2 mm-box--margin-bottom-2 mm-box--padding-right-2 mm-box--padding-left-2 mm-box--display-flex mm-box--flex-direction-row mm-box--flex-wrap-wrap mm-box--justify-content-space-between mm-box--align-items-flex-start mm-box--color-text-default mm-box--rounded-lg"
              style="overflow-wrap: anywhere; min-height: 24px; position: relative; background: transparent;"
            >
              <div
                class="mm-box mm-box--display-flex mm-box--flex-direction-row mm-box--justify-content-center mm-box--align-items-flex-start mm-box--color-text-default"
              >
                <div
                  class="mm-box mm-box--display-flex mm-box--align-items-center"
                >
                  <p
                    class="mm-box mm-text mm-text--body-md-medium mm-box--color-inherit"
                  >
                    Network
                  </p>
                </div>
              </div>
              <div
                class="mm-box mm-box--display-flex mm-box--gap-2 mm-box--flex-wrap-wrap mm-box--align-items-center mm-box--min-width-0"
              >
                <div
                  class="mm-box mm-text mm-avatar-base mm-avatar-base--size-xs mm-avatar-network mm-text--body-xs mm-text--text-transform-uppercase mm-box--display-flex mm-box--justify-content-center mm-box--align-items-center mm-box--color-text-default mm-box--background-color-background-alternative mm-box--rounded-md mm-box--border-color-background-default mm-box--border-width-1 box--border-style-solid"
                >
                  <img
                    alt="Goerli logo"
                    class="mm-avatar-network__network-image"
                  />
                </div>
                <p
                  class="mm-box mm-text mm-text--body-md mm-box--color-text-default"
                >
                  Goerli
                </p>
              </div>
            </div>
            <div
              class="mm-box confirm-info-row mm-box--margin-top-2 mm-box--margin-bottom-2 mm-box--padding-right-2 mm-box--padding-left-2 mm-box--display-flex mm-box--flex-direction-row mm-box--flex-wrap-wrap mm-box--justify-content-space-between mm-box--align-items-flex-start mm-box--color-text-default mm-box--rounded-lg"
              style="overflow-wrap: anywhere; min-height: 24px; position: relative; background: transparent;"
            >
              <div
                class="mm-box mm-box--display-flex mm-box--flex-direction-row mm-box--justify-content-center mm-box--align-items-flex-start mm-box--color-text-default"
              >
                <div
                  class="mm-box mm-box--display-flex mm-box--align-items-center"
                >
                  <p
                    class="mm-box mm-text mm-text--body-md-medium mm-box--color-inherit"
                  >
                    Request from
                  </p>
                  <div>
                    <div
                      aria-describedby="tippy-tooltip-34"
                      class=""
                      data-original-title="This is the site asking for your signature."
                      data-tooltipped=""
                      style="display: flex;"
                      tabindex="0"
                    >
                      <span
                        class="mm-box mm-icon mm-icon--size-sm mm-box--margin-left-1 mm-box--display-inline-block mm-box--color-icon-muted"
                        style="mask-image: url('./images/icons/question.svg');"
                      />
                    </div>
                  </div>
                </div>
              </div>
              <div
                class="mm-box mm-box--display-flex mm-box--gap-2 mm-box--flex-wrap-wrap mm-box--align-items-center"
              >
                <p
                  class="mm-box mm-text mm-text--body-md mm-box--color-inherit"
                >
                  metamask.github.io
                </p>
              </div>
            </div>
            <div
              class="mm-box confirm-info-row mm-box--margin-top-2 mm-box--margin-bottom-2 mm-box--padding-right-2 mm-box--padding-left-2 mm-box--display-flex mm-box--flex-direction-row mm-box--flex-wrap-wrap mm-box--justify-content-space-between mm-box--align-items-flex-start mm-box--color-text-default mm-box--rounded-lg"
              style="overflow-wrap: anywhere; min-height: 24px; position: relative; background: transparent;"
            >
              <div
                class="mm-box mm-box--display-flex mm-box--flex-direction-row mm-box--justify-content-center mm-box--align-items-flex-start mm-box--color-text-default"
              >
                <div
                  class="mm-box mm-box--display-flex mm-box--align-items-center"
                >
                  <p
                    class="mm-box mm-text mm-text--body-md-medium mm-box--color-inherit"
                  >
                    Interacting with
                  </p>
                  <div>
                    <div
                      aria-describedby="tippy-tooltip-35"
                      class=""
                      data-original-title="This is the contract you're interacting with. Protect yourself from scammers by verifying the details."
                      data-tooltipped=""
                      style="display: flex;"
                      tabindex="0"
                    >
                      <span
                        class="mm-box mm-icon mm-icon--size-sm mm-box--margin-left-1 mm-box--display-inline-block mm-box--color-icon-muted"
                        style="mask-image: url('./images/icons/question.svg');"
                      />
                    </div>
                  </div>
                </div>
              </div>
              <div
                class="mm-box mm-box--display-flex mm-box--flex-direction-row mm-box--align-items-center"
              >
                <div
                  class="mm-box mm-box--display-flex mm-box--flex-direction-column"
                >
                  <div
                    class="name name__clickable name__missing"
                  >
                    <span
                      class="mm-box name__icon mm-icon mm-icon--size-sm mm-box--display-inline-block mm-box--color-inherit"
                      style="mask-image: url('./images/icons/question.svg');"
                    />
                    <p
                      class="mm-box mm-text name__value mm-text--body-md mm-box--color-text-default"
                    >
                      0xCcCCc...ccccC
                    </p>
                  </div>
                </div>
              </div>
            </div>
          </div>
          <div
            class="mm-box mm-box--margin-bottom-4 mm-box--padding-2 mm-box--background-color-background-default mm-box--rounded-md"
            data-testid="confirmation_message-section"
          >
            <div
              class="mm-box confirm-info-row mm-box--margin-top-2 mm-box--margin-bottom-2 mm-box--padding-right-2 mm-box--padding-left-2 mm-box--display-flex mm-box--flex-direction-row mm-box--flex-wrap-wrap mm-box--justify-content-space-between mm-box--align-items-flex-start mm-box--color-text-default mm-box--rounded-lg"
              style="overflow-wrap: anywhere; min-height: 24px; position: relative;"
            >
              <button
                aria-label="copy-button"
                class="mm-box mm-button-icon mm-button-icon--size-sm mm-box--display-inline-flex mm-box--justify-content-center mm-box--align-items-center mm-box--color-icon-muted mm-box--background-color-transparent mm-box--rounded-lg"
                style="cursor: pointer; position: absolute; right: 4px; top: 2px;"
              >
                <span
                  class="mm-box mm-icon mm-icon--size-sm mm-box--display-inline-block mm-box--color-inherit"
                  style="mask-image: url('./images/icons/copy.svg');"
                />
              </button>
              <div
                class="mm-box mm-box--padding-right-6 mm-box--display-flex mm-box--flex-direction-row mm-box--justify-content-center mm-box--align-items-flex-start"
              >
                <div
                  class="mm-box mm-box--display-flex mm-box--align-items-center"
                >
                  <p
                    class="mm-box mm-text mm-text--body-md-medium mm-box--color-inherit"
                  >
                    Message
                  </p>
                </div>
              </div>
              <div
                class="mm-box mm-box--width-full"
              >
                <div
                  class="mm-box confirm-info-row mm-box--margin-top-2 mm-box--margin-bottom-2 mm-box--padding-right-2 mm-box--padding-left-2 mm-box--display-flex mm-box--flex-direction-row mm-box--flex-wrap-wrap mm-box--justify-content-space-between mm-box--align-items-flex-start mm-box--color-text-default mm-box--rounded-lg"
                  style="overflow-wrap: anywhere; min-height: 24px; position: relative; padding-left: 0px; padding-right: 0px;"
                >
                  <div
                    class="mm-box mm-box--display-flex mm-box--flex-direction-row mm-box--justify-content-center mm-box--align-items-flex-start"
                  >
                    <div
                      class="mm-box mm-box--display-flex mm-box--align-items-center"
                    >
                      <p
                        class="mm-box mm-text mm-text--body-md-medium mm-box--color-inherit"
                      >
                        Primary type:
                      </p>
                    </div>
                  </div>
                  <div
                    class="mm-box mm-box--display-flex mm-box--gap-2 mm-box--flex-wrap-wrap mm-box--align-items-center mm-box--min-width-0"
                  >
                    <p
                      class="mm-box mm-text mm-text--body-md mm-box--color-inherit"
                      style="white-space: pre-wrap;"
                    >
                      Mail
                    </p>
                  </div>
                </div>
                <div
                  class="mm-box"
                  style="margin-left: -8px;"
                >
                  <div
                    class="mm-box mm-box--width-full"
                  >
                    <div
                      class="mm-box confirm-info-row mm-box--margin-top-2 mm-box--margin-bottom-2 mm-box--padding-right-2 mm-box--padding-left-2 mm-box--display-flex mm-box--flex-direction-row mm-box--flex-wrap-wrap mm-box--justify-content-space-between mm-box--align-items-flex-start mm-box--color-text-default mm-box--rounded-lg"
                      data-testid="confirmation_data-contents-index-0"
                      style="overflow-wrap: anywhere; min-height: 24px; position: relative; padding-right: 0px;"
                    >
                      <div
                        class="mm-box mm-box--display-flex mm-box--flex-direction-row mm-box--justify-content-center mm-box--align-items-flex-start"
                      >
                        <div
                          class="mm-box mm-box--display-flex mm-box--align-items-center"
                        >
                          <p
                            class="mm-box mm-text mm-text--body-md-medium mm-box--color-inherit"
                          >
                            Contents:
                          </p>
                        </div>
                      </div>
                      <div
                        class="mm-box mm-box--display-flex mm-box--gap-2 mm-box--flex-wrap-wrap mm-box--align-items-center mm-box--min-width-0"
                      >
                        <p
                          class="mm-box mm-text mm-text--body-md mm-box--color-inherit"
                          style="white-space: pre-wrap;"
                        >
                          Hello, Bob!
                        </p>
                      </div>
                    </div>
                    <div
                      class="mm-box confirm-info-row mm-box--margin-top-2 mm-box--margin-bottom-2 mm-box--padding-right-2 mm-box--padding-left-2 mm-box--display-flex mm-box--flex-direction-row mm-box--flex-wrap-wrap mm-box--justify-content-space-between mm-box--align-items-flex-start mm-box--color-text-default mm-box--rounded-lg"
                      data-testid="confirmation_data-from-index-1"
                      style="overflow-wrap: anywhere; min-height: 24px; position: relative; padding-right: 0px;"
                    >
                      <div
                        class="mm-box mm-box--display-flex mm-box--flex-direction-row mm-box--justify-content-center mm-box--align-items-flex-start"
                      >
                        <div
                          class="mm-box mm-box--display-flex mm-box--align-items-center"
                        >
                          <p
                            class="mm-box mm-text mm-text--body-md-medium mm-box--color-inherit"
                          >
                            From:
                          </p>
                        </div>
                      </div>
                      <div
                        class="mm-box mm-box--width-full"
                      >
                        <div
                          class="mm-box confirm-info-row mm-box--margin-top-2 mm-box--margin-bottom-2 mm-box--padding-right-2 mm-box--padding-left-2 mm-box--display-flex mm-box--flex-direction-row mm-box--flex-wrap-wrap mm-box--justify-content-space-between mm-box--align-items-flex-start mm-box--color-text-default mm-box--rounded-lg"
                          data-testid="confirmation_data-name-index-0"
                          style="overflow-wrap: anywhere; min-height: 24px; position: relative; padding-right: 0px;"
                        >
                          <div
                            class="mm-box mm-box--display-flex mm-box--flex-direction-row mm-box--justify-content-center mm-box--align-items-flex-start"
                          >
                            <div
                              class="mm-box mm-box--display-flex mm-box--align-items-center"
                            >
                              <p
                                class="mm-box mm-text mm-text--body-md-medium mm-box--color-inherit"
                              >
                                Name:
                              </p>
                            </div>
                          </div>
                          <div
                            class="mm-box mm-box--display-flex mm-box--gap-2 mm-box--flex-wrap-wrap mm-box--align-items-center mm-box--min-width-0"
                          >
                            <p
                              class="mm-box mm-text mm-text--body-md mm-box--color-inherit"
                              style="white-space: pre-wrap;"
                            >
                              Cow
                            </p>
                          </div>
                        </div>
                        <div
                          class="mm-box confirm-info-row mm-box--margin-top-2 mm-box--margin-bottom-2 mm-box--padding-right-2 mm-box--padding-left-2 mm-box--display-flex mm-box--flex-direction-row mm-box--flex-wrap-wrap mm-box--justify-content-space-between mm-box--align-items-flex-start mm-box--color-text-default mm-box--rounded-lg"
                          data-testid="confirmation_data-wallets-index-1"
                          style="overflow-wrap: anywhere; min-height: 24px; position: relative; padding-right: 0px;"
                        >
                          <div
                            class="mm-box mm-box--display-flex mm-box--flex-direction-row mm-box--justify-content-center mm-box--align-items-flex-start"
                          >
                            <div
                              class="mm-box mm-box--display-flex mm-box--align-items-center"
                            >
                              <p
                                class="mm-box mm-text mm-text--body-md-medium mm-box--color-inherit"
                              >
                                Wallets:
                              </p>
                            </div>
                          </div>
                          <div
                            class="mm-box mm-box--width-full"
                          >
                            <div
                              class="mm-box confirm-info-row mm-box--margin-top-2 mm-box--margin-bottom-2 mm-box--padding-right-2 mm-box--padding-left-2 mm-box--display-flex mm-box--flex-direction-row mm-box--flex-wrap-wrap mm-box--justify-content-space-between mm-box--align-items-flex-start mm-box--color-text-default mm-box--rounded-lg"
                              data-testid="confirmation_data-0-index-0"
                              style="overflow-wrap: anywhere; min-height: 24px; position: relative; padding-right: 0px;"
                            >
                              <div
                                class="mm-box mm-box--display-flex mm-box--flex-direction-row mm-box--justify-content-center mm-box--align-items-flex-start"
                              >
                                <div
                                  class="mm-box mm-box--display-flex mm-box--align-items-center"
                                >
                                  <p
                                    class="mm-box mm-text mm-text--body-md-medium mm-box--color-inherit"
                                  >
                                    0:
                                  </p>
                                </div>
                              </div>
                              <div
                                class="mm-box mm-box--display-flex mm-box--flex-direction-row mm-box--align-items-center"
                              >
                                <div
                                  class="mm-box mm-box--display-flex mm-box--flex-direction-column"
                                >
                                  <div
                                    class="name name__clickable name__missing"
                                  >
                                    <span
                                      class="mm-box name__icon mm-icon mm-icon--size-sm mm-box--display-inline-block mm-box--color-inherit"
                                      style="mask-image: url('./images/icons/question.svg');"
                                    />
                                    <p
                                      class="mm-box mm-text name__value mm-text--body-md mm-box--color-text-default"
                                    >
                                      0xCD2a3...DD826
                                    </p>
                                  </div>
                                </div>
                              </div>
                            </div>
                            <div
                              class="mm-box confirm-info-row mm-box--margin-top-2 mm-box--margin-bottom-2 mm-box--padding-right-2 mm-box--padding-left-2 mm-box--display-flex mm-box--flex-direction-row mm-box--flex-wrap-wrap mm-box--justify-content-space-between mm-box--align-items-flex-start mm-box--color-text-default mm-box--rounded-lg"
                              data-testid="confirmation_data-1-index-1"
                              style="overflow-wrap: anywhere; min-height: 24px; position: relative; padding-right: 0px;"
                            >
                              <div
                                class="mm-box mm-box--display-flex mm-box--flex-direction-row mm-box--justify-content-center mm-box--align-items-flex-start"
                              >
                                <div
                                  class="mm-box mm-box--display-flex mm-box--align-items-center"
                                >
                                  <p
                                    class="mm-box mm-text mm-text--body-md-medium mm-box--color-inherit"
                                  >
                                    1:
                                  </p>
                                </div>
                              </div>
                              <div
                                class="mm-box mm-box--display-flex mm-box--flex-direction-row mm-box--align-items-center"
                              >
                                <div
                                  class="mm-box mm-box--display-flex mm-box--flex-direction-column"
                                >
                                  <div
                                    class="name name__clickable name__missing"
                                  >
                                    <span
                                      class="mm-box name__icon mm-icon mm-icon--size-sm mm-box--display-inline-block mm-box--color-inherit"
                                      style="mask-image: url('./images/icons/question.svg');"
                                    />
                                    <p
                                      class="mm-box mm-text name__value mm-text--body-md mm-box--color-text-default"
                                    >
                                      0xDeaDb...DbeeF
                                    </p>
                                  </div>
                                </div>
                              </div>
                            </div>
                            <div
                              class="mm-box confirm-info-row mm-box--margin-top-2 mm-box--margin-bottom-2 mm-box--padding-right-2 mm-box--padding-left-2 mm-box--display-flex mm-box--flex-direction-row mm-box--flex-wrap-wrap mm-box--justify-content-space-between mm-box--align-items-flex-start mm-box--color-text-default mm-box--rounded-lg"
                              data-testid="confirmation_data-2-index-2"
                              style="overflow-wrap: anywhere; min-height: 24px; position: relative; padding-right: 0px;"
                            >
                              <div
                                class="mm-box mm-box--display-flex mm-box--flex-direction-row mm-box--justify-content-center mm-box--align-items-flex-start"
                              >
                                <div
                                  class="mm-box mm-box--display-flex mm-box--align-items-center"
                                >
                                  <p
                                    class="mm-box mm-text mm-text--body-md-medium mm-box--color-inherit"
                                  >
                                    2:
                                  </p>
                                </div>
                              </div>
                              <div
                                class="mm-box mm-box--display-flex mm-box--flex-direction-row mm-box--align-items-center"
                              >
                                <div
                                  class="mm-box mm-box--display-flex mm-box--flex-direction-column"
                                >
                                  <div
                                    class="name name__clickable name__missing"
                                  >
                                    <span
                                      class="mm-box name__icon mm-icon mm-icon--size-sm mm-box--display-inline-block mm-box--color-inherit"
                                      style="mask-image: url('./images/icons/question.svg');"
                                    />
                                    <p
                                      class="mm-box mm-text name__value mm-text--body-md mm-box--color-text-default"
                                    >
                                      0x06195...43896
                                    </p>
                                  </div>
                                </div>
                              </div>
                            </div>
                          </div>
                        </div>
                      </div>
                    </div>
                    <div
                      class="mm-box confirm-info-row mm-box--margin-top-2 mm-box--margin-bottom-2 mm-box--padding-right-2 mm-box--padding-left-2 mm-box--display-flex mm-box--flex-direction-row mm-box--flex-wrap-wrap mm-box--justify-content-space-between mm-box--align-items-flex-start mm-box--color-text-default mm-box--rounded-lg"
                      data-testid="confirmation_data-to-index-2"
                      style="overflow-wrap: anywhere; min-height: 24px; position: relative; padding-right: 0px;"
                    >
                      <div
                        class="mm-box mm-box--display-flex mm-box--flex-direction-row mm-box--justify-content-center mm-box--align-items-flex-start"
                      >
                        <div
                          class="mm-box mm-box--display-flex mm-box--align-items-center"
                        >
                          <p
                            class="mm-box mm-text mm-text--body-md-medium mm-box--color-inherit"
                          >
                            To:
                          </p>
                        </div>
                      </div>
                      <div
                        class="mm-box mm-box--width-full"
                      >
                        <div
                          class="mm-box confirm-info-row mm-box--margin-top-2 mm-box--margin-bottom-2 mm-box--padding-right-2 mm-box--padding-left-2 mm-box--display-flex mm-box--flex-direction-row mm-box--flex-wrap-wrap mm-box--justify-content-space-between mm-box--align-items-flex-start mm-box--color-text-default mm-box--rounded-lg"
                          data-testid="confirmation_data-0-index-0"
                          style="overflow-wrap: anywhere; min-height: 24px; position: relative; padding-right: 0px;"
                        >
                          <div
                            class="mm-box mm-box--display-flex mm-box--flex-direction-row mm-box--justify-content-center mm-box--align-items-flex-start"
                          >
                            <div
                              class="mm-box mm-box--display-flex mm-box--align-items-center"
                            >
                              <p
                                class="mm-box mm-text mm-text--body-md-medium mm-box--color-inherit"
                              >
                                0:
                              </p>
                            </div>
                          </div>
                          <div
                            class="mm-box mm-box--width-full"
                          >
                            <div
                              class="mm-box confirm-info-row mm-box--margin-top-2 mm-box--margin-bottom-2 mm-box--padding-right-2 mm-box--padding-left-2 mm-box--display-flex mm-box--flex-direction-row mm-box--flex-wrap-wrap mm-box--justify-content-space-between mm-box--align-items-flex-start mm-box--color-text-default mm-box--rounded-lg"
                              data-testid="confirmation_data-name-index-0"
                              style="overflow-wrap: anywhere; min-height: 24px; position: relative; padding-right: 0px;"
                            >
                              <div
                                class="mm-box mm-box--display-flex mm-box--flex-direction-row mm-box--justify-content-center mm-box--align-items-flex-start"
                              >
                                <div
                                  class="mm-box mm-box--display-flex mm-box--align-items-center"
                                >
                                  <p
                                    class="mm-box mm-text mm-text--body-md-medium mm-box--color-inherit"
                                  >
                                    Name:
                                  </p>
                                </div>
                              </div>
                              <div
                                class="mm-box mm-box--display-flex mm-box--gap-2 mm-box--flex-wrap-wrap mm-box--align-items-center mm-box--min-width-0"
                              >
                                <p
                                  class="mm-box mm-text mm-text--body-md mm-box--color-inherit"
                                  style="white-space: pre-wrap;"
                                >
                                  Bob
                                </p>
                              </div>
                            </div>
                            <div
                              class="mm-box confirm-info-row mm-box--margin-top-2 mm-box--margin-bottom-2 mm-box--padding-right-2 mm-box--padding-left-2 mm-box--display-flex mm-box--flex-direction-row mm-box--flex-wrap-wrap mm-box--justify-content-space-between mm-box--align-items-flex-start mm-box--color-text-default mm-box--rounded-lg"
                              data-testid="confirmation_data-wallets-index-1"
                              style="overflow-wrap: anywhere; min-height: 24px; position: relative; padding-right: 0px;"
                            >
                              <div
                                class="mm-box mm-box--display-flex mm-box--flex-direction-row mm-box--justify-content-center mm-box--align-items-flex-start"
                              >
                                <div
                                  class="mm-box mm-box--display-flex mm-box--align-items-center"
                                >
                                  <p
                                    class="mm-box mm-text mm-text--body-md-medium mm-box--color-inherit"
                                  >
                                    Wallets:
                                  </p>
                                </div>
                              </div>
                              <div
                                class="mm-box mm-box--width-full"
                              >
                                <div
                                  class="mm-box confirm-info-row mm-box--margin-top-2 mm-box--margin-bottom-2 mm-box--padding-right-2 mm-box--padding-left-2 mm-box--display-flex mm-box--flex-direction-row mm-box--flex-wrap-wrap mm-box--justify-content-space-between mm-box--align-items-flex-start mm-box--color-text-default mm-box--rounded-lg"
                                  data-testid="confirmation_data-0-index-0"
                                  style="overflow-wrap: anywhere; min-height: 24px; position: relative; padding-right: 0px;"
                                >
                                  <div
                                    class="mm-box mm-box--display-flex mm-box--flex-direction-row mm-box--justify-content-center mm-box--align-items-flex-start"
                                  >
                                    <div
                                      class="mm-box mm-box--display-flex mm-box--align-items-center"
                                    >
                                      <p
                                        class="mm-box mm-text mm-text--body-md-medium mm-box--color-inherit"
                                      >
                                        0:
                                      </p>
                                    </div>
                                  </div>
                                  <div
                                    class="mm-box mm-box--display-flex mm-box--flex-direction-row mm-box--align-items-center"
                                  >
                                    <div
                                      class="mm-box mm-box--display-flex mm-box--flex-direction-column"
                                    >
                                      <div
                                        class="name name__clickable name__missing"
                                      >
                                        <span
                                          class="mm-box name__icon mm-icon mm-icon--size-sm mm-box--display-inline-block mm-box--color-inherit"
                                          style="mask-image: url('./images/icons/question.svg');"
                                        />
                                        <p
                                          class="mm-box mm-text name__value mm-text--body-md mm-box--color-text-default"
                                        >
                                          0xbBbBB...bBBbB
                                        </p>
                                      </div>
                                    </div>
                                  </div>
                                </div>
                                <div
                                  class="mm-box confirm-info-row mm-box--margin-top-2 mm-box--margin-bottom-2 mm-box--padding-right-2 mm-box--padding-left-2 mm-box--display-flex mm-box--flex-direction-row mm-box--flex-wrap-wrap mm-box--justify-content-space-between mm-box--align-items-flex-start mm-box--color-text-default mm-box--rounded-lg"
                                  data-testid="confirmation_data-1-index-1"
                                  style="overflow-wrap: anywhere; min-height: 24px; position: relative; padding-right: 0px;"
                                >
                                  <div
                                    class="mm-box mm-box--display-flex mm-box--flex-direction-row mm-box--justify-content-center mm-box--align-items-flex-start"
                                  >
                                    <div
                                      class="mm-box mm-box--display-flex mm-box--align-items-center"
                                    >
                                      <p
                                        class="mm-box mm-text mm-text--body-md-medium mm-box--color-inherit"
                                      >
                                        1:
                                      </p>
                                    </div>
                                  </div>
                                  <div
                                    class="mm-box mm-box--display-flex mm-box--flex-direction-row mm-box--align-items-center"
                                  >
                                    <div
                                      class="mm-box mm-box--display-flex mm-box--flex-direction-column"
                                    >
                                      <div
                                        class="name name__clickable name__missing"
                                      >
                                        <span
                                          class="mm-box name__icon mm-icon mm-icon--size-sm mm-box--display-inline-block mm-box--color-inherit"
                                          style="mask-image: url('./images/icons/question.svg');"
                                        />
                                        <p
                                          class="mm-box mm-text name__value mm-text--body-md mm-box--color-text-default"
                                        >
                                          0xB0Bda...bEa57
                                        </p>
                                      </div>
                                    </div>
                                  </div>
                                </div>
                                <div
                                  class="mm-box confirm-info-row mm-box--margin-top-2 mm-box--margin-bottom-2 mm-box--padding-right-2 mm-box--padding-left-2 mm-box--display-flex mm-box--flex-direction-row mm-box--flex-wrap-wrap mm-box--justify-content-space-between mm-box--align-items-flex-start mm-box--color-text-default mm-box--rounded-lg"
                                  data-testid="confirmation_data-2-index-2"
                                  style="overflow-wrap: anywhere; min-height: 24px; position: relative; padding-right: 0px;"
                                >
                                  <div
                                    class="mm-box mm-box--display-flex mm-box--flex-direction-row mm-box--justify-content-center mm-box--align-items-flex-start"
                                  >
                                    <div
                                      class="mm-box mm-box--display-flex mm-box--align-items-center"
                                    >
                                      <p
                                        class="mm-box mm-text mm-text--body-md-medium mm-box--color-inherit"
                                      >
                                        2:
                                      </p>
                                    </div>
                                  </div>
                                  <div
                                    class="mm-box mm-box--display-flex mm-box--flex-direction-row mm-box--align-items-center"
                                  >
                                    <div
                                      class="mm-box mm-box--display-flex mm-box--flex-direction-column"
                                    >
                                      <div
                                        class="name name__clickable name__missing"
                                      >
                                        <span
                                          class="mm-box name__icon mm-icon mm-icon--size-sm mm-box--display-inline-block mm-box--color-inherit"
                                          style="mask-image: url('./images/icons/question.svg');"
                                        />
                                        <p
                                          class="mm-box mm-text name__value mm-text--body-md mm-box--color-text-default"
                                        >
                                          0xB0B0b...00000
                                        </p>
                                      </div>
                                    </div>
                                  </div>
                                </div>
                              </div>
                            </div>
                          </div>
                        </div>
                      </div>
                    </div>
                  </div>
                </div>
              </div>
            </div>
          </div>
        </div>
      </div>
      <div
        class="mm-box multichain-page-footer confirm-footer_page-footer mm-box--padding-4 mm-box--display-flex mm-box--gap-4 mm-box--flex-direction-column mm-box--width-full"
      >
        <div
          class="mm-box mm-box--display-flex mm-box--gap-4 mm-box--flex-direction-row"
        >
          <button
            class="mm-box mm-text mm-button-base mm-button-base--size-lg mm-button-base--block mm-button-secondary mm-text--body-md-medium mm-box--padding-0 mm-box--padding-right-4 mm-box--padding-left-4 mm-box--display-inline-flex mm-box--justify-content-center mm-box--align-items-center mm-box--color-text-default mm-box--background-color-background-muted mm-box--rounded-xl"
            data-testid="confirm-footer-cancel-button"
          >
            Cancel
          </button>
          <button
            class="mm-box mm-text mm-button-base mm-button-base--size-lg mm-button-base--block mm-button-primary mm-text--body-md-medium mm-box--padding-0 mm-box--padding-right-4 mm-box--padding-left-4 mm-box--display-inline-flex mm-box--justify-content-center mm-box--align-items-center mm-box--color-icon-inverse mm-box--background-color-icon-default mm-box--rounded-xl"
            data-testid="confirm-footer-button"
          >
            Confirm
          </button>
        </div>
      </div>
    </div>
  </div>
</div>
`;<|MERGE_RESOLUTION|>--- conflicted
+++ resolved
@@ -62,6 +62,11 @@
                 </div>
               </div>
             </div>
+            <div
+              class="mm-box mm-text mm-avatar-base mm-avatar-base--size-xs mm-avatar-network confirm_header__avatar-network mm-text--body-xs mm-text--text-transform-uppercase mm-box--display-flex mm-box--justify-content-center mm-box--align-items-center mm-box--color-text-default mm-box--background-color-goerli mm-box--rounded-md mm-box--border-color-background-default mm-box--border-width-1 box--border-style-solid"
+            >
+              G
+            </div>
           </div>
           <div
             class="mm-box mm-box--margin-top-0 mm-box--margin-inline-start-4"
@@ -70,13 +75,13 @@
               class="mm-box mm-text mm-text--body-md-medium mm-box--color-text-default"
               data-testid="header-account-name"
             >
-              Account 1
+              Test Account
             </p>
             <p
               class="mm-box mm-text mm-text--body-md mm-box--color-text-alternative"
               data-testid="header-network-display-name"
             >
-              Wallet 1
+              Goerli
             </p>
           </div>
         </div>
@@ -132,38 +137,6 @@
           <div
             class="mm-box mm-box--margin-bottom-4 mm-box--padding-2 mm-box--background-color-background-default mm-box--rounded-md"
           >
-            <div
-              class="mm-box confirm-info-row mm-box--margin-top-2 mm-box--margin-bottom-2 mm-box--padding-right-2 mm-box--padding-left-2 mm-box--display-flex mm-box--flex-direction-row mm-box--flex-wrap-wrap mm-box--justify-content-space-between mm-box--align-items-flex-start mm-box--color-text-default mm-box--rounded-lg"
-              style="overflow-wrap: anywhere; min-height: 24px; position: relative; background: transparent;"
-            >
-              <div
-                class="mm-box mm-box--display-flex mm-box--flex-direction-row mm-box--justify-content-center mm-box--align-items-flex-start mm-box--color-text-default"
-              >
-                <div
-                  class="mm-box mm-box--display-flex mm-box--align-items-center"
-                >
-                  <p
-                    class="mm-box mm-text mm-text--body-md-medium mm-box--color-inherit"
-                  >
-                    Network
-                  </p>
-                </div>
-              </div>
-              <div
-                class="mm-box mm-box--display-flex mm-box--gap-2 mm-box--flex-wrap-wrap mm-box--align-items-center mm-box--min-width-0"
-              >
-                <div
-                  class="mm-box mm-text mm-avatar-base mm-avatar-base--size-xs mm-avatar-network mm-text--body-xs mm-text--text-transform-uppercase mm-box--display-flex mm-box--justify-content-center mm-box--align-items-center mm-box--color-text-default mm-box--background-color-background-alternative mm-box--rounded-md mm-box--border-color-background-default mm-box--border-width-1 box--border-style-solid"
-                >
-                  G
-                </div>
-                <p
-                  class="mm-box mm-text mm-text--body-md mm-box--color-text-default"
-                >
-                  Goerli
-                </p>
-              </div>
-            </div>
             <div
               class="mm-box confirm-info-row mm-box--margin-top-2 mm-box--margin-bottom-2 mm-box--padding-right-2 mm-box--padding-left-2 mm-box--display-flex mm-box--flex-direction-row mm-box--flex-wrap-wrap mm-box--justify-content-space-between mm-box--align-items-flex-start mm-box--color-text-default mm-box--rounded-lg"
               style="overflow-wrap: anywhere; min-height: 24px; position: relative; background: transparent;"
@@ -313,15 +286,28 @@
                 class="flex [&>div]:!rounded-none"
               />
             </div>
-          </div>
-          <div
-            class="mm-box mm-box--margin-top-3 mm-box--margin-inline-start-4"
+            <div
+              class="mm-box mm-text mm-avatar-base mm-avatar-base--size-xs mm-avatar-network confirm_header__avatar-network mm-text--body-xs mm-text--text-transform-uppercase mm-box--display-flex mm-box--justify-content-center mm-box--align-items-center mm-box--color-text-default mm-box--background-color-goerli mm-box--rounded-md mm-box--border-color-background-default mm-box--border-width-1 box--border-style-solid"
+            >
+              <img
+                alt="Goerli logo"
+                class="mm-avatar-network__network-image"
+              />
+            </div>
+          </div>
+          <div
+            class="mm-box mm-box--margin-top-0 mm-box--margin-inline-start-4"
           >
             <p
               class="mm-box mm-text mm-text--body-md-medium mm-box--color-text-default"
               data-testid="header-account-name"
             />
-            
+            <p
+              class="mm-box mm-text mm-text--body-md mm-box--color-text-alternative"
+              data-testid="header-network-display-name"
+            >
+              Goerli
+            </p>
           </div>
         </div>
         <div
@@ -472,7 +458,7 @@
                           class="name name__clickable name__missing"
                         >
                           <span
-                            class="mm-box name__icon mm-icon mm-icon--size-sm mm-box--display-inline-block mm-box--color-inherit"
+                            class="mm-box name__icon mm-icon mm-icon--size-md mm-box--display-inline-block mm-box--color-inherit"
                             style="mask-image: url('./images/icons/question.svg');"
                           />
                           <p
@@ -525,7 +511,7 @@
                           class="name name__clickable name__missing"
                         >
                           <span
-                            class="mm-box name__icon mm-icon mm-icon--size-sm mm-box--display-inline-block mm-box--color-inherit"
+                            class="mm-box name__icon mm-icon mm-icon--size-md mm-box--display-inline-block mm-box--color-inherit"
                             style="mask-image: url('./images/icons/question.svg');"
                           />
                           <p
@@ -575,7 +561,7 @@
                     class="name name__clickable name__missing"
                   >
                     <span
-                      class="mm-box name__icon mm-icon mm-icon--size-sm mm-box--display-inline-block mm-box--color-inherit"
+                      class="mm-box name__icon mm-icon mm-icon--size-md mm-box--display-inline-block mm-box--color-inherit"
                       style="mask-image: url('./images/icons/question.svg');"
                     />
                     <p
@@ -593,41 +579,6 @@
               <div
                 style="height: 1px; margin-left: -8px; margin-right: -8px;"
               />
-            </div>
-            <div
-              class="mm-box confirm-info-row mm-box--margin-top-2 mm-box--margin-bottom-2 mm-box--padding-right-2 mm-box--padding-left-2 mm-box--display-flex mm-box--flex-direction-row mm-box--flex-wrap-wrap mm-box--justify-content-space-between mm-box--align-items-flex-start mm-box--color-text-default mm-box--rounded-lg"
-              style="overflow-wrap: anywhere; min-height: 24px; position: relative; background: transparent;"
-            >
-              <div
-                class="mm-box mm-box--display-flex mm-box--flex-direction-row mm-box--justify-content-center mm-box--align-items-flex-start mm-box--color-text-default"
-              >
-                <div
-                  class="mm-box mm-box--display-flex mm-box--align-items-center"
-                >
-                  <p
-                    class="mm-box mm-text mm-text--body-md-medium mm-box--color-inherit"
-                  >
-                    Network
-                  </p>
-                </div>
-              </div>
-              <div
-                class="mm-box mm-box--display-flex mm-box--gap-2 mm-box--flex-wrap-wrap mm-box--align-items-center mm-box--min-width-0"
-              >
-                <div
-                  class="mm-box mm-text mm-avatar-base mm-avatar-base--size-xs mm-avatar-network mm-text--body-xs mm-text--text-transform-uppercase mm-box--display-flex mm-box--justify-content-center mm-box--align-items-center mm-box--color-text-default mm-box--background-color-background-alternative mm-box--rounded-md mm-box--border-color-background-default mm-box--border-width-1 box--border-style-solid"
-                >
-                  <img
-                    alt="Goerli logo"
-                    class="mm-avatar-network__network-image"
-                  />
-                </div>
-                <p
-                  class="mm-box mm-text mm-text--body-md mm-box--color-text-default"
-                >
-                  Goerli
-                </p>
-              </div>
             </div>
             <div
               class="mm-box confirm-info-row mm-box--margin-top-2 mm-box--margin-bottom-2 mm-box--padding-right-2 mm-box--padding-left-2 mm-box--display-flex mm-box--flex-direction-row mm-box--flex-wrap-wrap mm-box--justify-content-space-between mm-box--align-items-flex-start mm-box--color-text-default mm-box--rounded-lg"
@@ -713,7 +664,7 @@
                     class="name name__clickable name__missing"
                   >
                     <span
-                      class="mm-box name__icon mm-icon mm-icon--size-sm mm-box--display-inline-block mm-box--color-inherit"
+                      class="mm-box name__icon mm-icon mm-icon--size-md mm-box--display-inline-block mm-box--color-inherit"
                       style="mask-image: url('./images/icons/question.svg');"
                     />
                     <p
@@ -823,15 +774,28 @@
                 class="flex [&>div]:!rounded-none"
               />
             </div>
-          </div>
-          <div
-            class="mm-box mm-box--margin-top-3 mm-box--margin-inline-start-4"
+            <div
+              class="mm-box mm-text mm-avatar-base mm-avatar-base--size-xs mm-avatar-network confirm_header__avatar-network mm-text--body-xs mm-text--text-transform-uppercase mm-box--display-flex mm-box--justify-content-center mm-box--align-items-center mm-box--color-text-default mm-box--background-color-goerli mm-box--rounded-md mm-box--border-color-background-default mm-box--border-width-1 box--border-style-solid"
+            >
+              <img
+                alt="Goerli logo"
+                class="mm-avatar-network__network-image"
+              />
+            </div>
+          </div>
+          <div
+            class="mm-box mm-box--margin-top-0 mm-box--margin-inline-start-4"
           >
             <p
               class="mm-box mm-text mm-text--body-md-medium mm-box--color-text-default"
               data-testid="header-account-name"
             />
-            
+            <p
+              class="mm-box mm-text mm-text--body-md mm-box--color-text-alternative"
+              data-testid="header-network-display-name"
+            >
+              Goerli
+            </p>
           </div>
         </div>
         <div
@@ -982,7 +946,7 @@
                           class="name name__clickable name__missing"
                         >
                           <span
-                            class="mm-box name__icon mm-icon mm-icon--size-sm mm-box--display-inline-block mm-box--color-inherit"
+                            class="mm-box name__icon mm-icon mm-icon--size-md mm-box--display-inline-block mm-box--color-inherit"
                             style="mask-image: url('./images/icons/question.svg');"
                           />
                           <p
@@ -1032,7 +996,7 @@
                     class="name name__clickable name__missing"
                   >
                     <span
-                      class="mm-box name__icon mm-icon mm-icon--size-sm mm-box--display-inline-block mm-box--color-inherit"
+                      class="mm-box name__icon mm-icon mm-icon--size-md mm-box--display-inline-block mm-box--color-inherit"
                       style="mask-image: url('./images/icons/question.svg');"
                     />
                     <p
@@ -1050,41 +1014,6 @@
               <div
                 style="height: 1px; margin-left: -8px; margin-right: -8px;"
               />
-            </div>
-            <div
-              class="mm-box confirm-info-row mm-box--margin-top-2 mm-box--margin-bottom-2 mm-box--padding-right-2 mm-box--padding-left-2 mm-box--display-flex mm-box--flex-direction-row mm-box--flex-wrap-wrap mm-box--justify-content-space-between mm-box--align-items-flex-start mm-box--color-text-default mm-box--rounded-lg"
-              style="overflow-wrap: anywhere; min-height: 24px; position: relative; background: transparent;"
-            >
-              <div
-                class="mm-box mm-box--display-flex mm-box--flex-direction-row mm-box--justify-content-center mm-box--align-items-flex-start mm-box--color-text-default"
-              >
-                <div
-                  class="mm-box mm-box--display-flex mm-box--align-items-center"
-                >
-                  <p
-                    class="mm-box mm-text mm-text--body-md-medium mm-box--color-inherit"
-                  >
-                    Network
-                  </p>
-                </div>
-              </div>
-              <div
-                class="mm-box mm-box--display-flex mm-box--gap-2 mm-box--flex-wrap-wrap mm-box--align-items-center mm-box--min-width-0"
-              >
-                <div
-                  class="mm-box mm-text mm-avatar-base mm-avatar-base--size-xs mm-avatar-network mm-text--body-xs mm-text--text-transform-uppercase mm-box--display-flex mm-box--justify-content-center mm-box--align-items-center mm-box--color-text-default mm-box--background-color-background-alternative mm-box--rounded-md mm-box--border-color-background-default mm-box--border-width-1 box--border-style-solid"
-                >
-                  <img
-                    alt="Goerli logo"
-                    class="mm-avatar-network__network-image"
-                  />
-                </div>
-                <p
-                  class="mm-box mm-text mm-text--body-md mm-box--color-text-default"
-                >
-                  Goerli
-                </p>
-              </div>
             </div>
             <div
               class="mm-box confirm-info-row mm-box--margin-top-2 mm-box--margin-bottom-2 mm-box--padding-right-2 mm-box--padding-left-2 mm-box--display-flex mm-box--flex-direction-row mm-box--flex-wrap-wrap mm-box--justify-content-space-between mm-box--align-items-flex-start mm-box--color-text-default mm-box--rounded-lg"
@@ -1170,7 +1099,7 @@
                     class="name name__clickable name__missing"
                   >
                     <span
-                      class="mm-box name__icon mm-icon mm-icon--size-sm mm-box--display-inline-block mm-box--color-inherit"
+                      class="mm-box name__icon mm-icon mm-icon--size-md mm-box--display-inline-block mm-box--color-inherit"
                       style="mask-image: url('./images/icons/question.svg');"
                     />
                     <p
@@ -1316,6 +1245,11 @@
                 </div>
               </div>
             </div>
+            <div
+              class="mm-box mm-text mm-avatar-base mm-avatar-base--size-xs mm-avatar-network confirm_header__avatar-network mm-text--body-xs mm-text--text-transform-uppercase mm-box--display-flex mm-box--justify-content-center mm-box--align-items-center mm-box--color-text-default mm-box--background-color-goerli mm-box--rounded-md mm-box--border-color-background-default mm-box--border-width-1 box--border-style-solid"
+            >
+              G
+            </div>
           </div>
           <div
             class="mm-box mm-box--margin-top-0 mm-box--margin-inline-start-4"
@@ -1324,13 +1258,13 @@
               class="mm-box mm-text mm-text--body-md-medium mm-box--color-text-default"
               data-testid="header-account-name"
             >
-              Account 1
+              Test Account
             </p>
             <p
               class="mm-box mm-text mm-text--body-md mm-box--color-text-alternative"
               data-testid="header-network-display-name"
             >
-              Wallet 1
+              Goerli
             </p>
           </div>
         </div>
@@ -1400,38 +1334,6 @@
                   <p
                     class="mm-box mm-text mm-text--body-md-medium mm-box--color-inherit"
                   >
-                    Network
-                  </p>
-                </div>
-              </div>
-              <div
-                class="mm-box mm-box--display-flex mm-box--gap-2 mm-box--flex-wrap-wrap mm-box--align-items-center mm-box--min-width-0"
-              >
-                <div
-                  class="mm-box mm-text mm-avatar-base mm-avatar-base--size-xs mm-avatar-network mm-text--body-xs mm-text--text-transform-uppercase mm-box--display-flex mm-box--justify-content-center mm-box--align-items-center mm-box--color-text-default mm-box--background-color-background-alternative mm-box--rounded-md mm-box--border-color-background-default mm-box--border-width-1 box--border-style-solid"
-                >
-                  G
-                </div>
-                <p
-                  class="mm-box mm-text mm-text--body-md mm-box--color-text-default"
-                >
-                  Goerli
-                </p>
-              </div>
-            </div>
-            <div
-              class="mm-box confirm-info-row mm-box--margin-top-2 mm-box--margin-bottom-2 mm-box--padding-right-2 mm-box--padding-left-2 mm-box--display-flex mm-box--flex-direction-row mm-box--flex-wrap-wrap mm-box--justify-content-space-between mm-box--align-items-flex-start mm-box--color-text-default mm-box--rounded-lg"
-              style="overflow-wrap: anywhere; min-height: 24px; position: relative; background: transparent;"
-            >
-              <div
-                class="mm-box mm-box--display-flex mm-box--flex-direction-row mm-box--justify-content-center mm-box--align-items-flex-start mm-box--color-text-default"
-              >
-                <div
-                  class="mm-box mm-box--display-flex mm-box--align-items-center"
-                >
-                  <p
-                    class="mm-box mm-text mm-text--body-md-medium mm-box--color-inherit"
-                  >
                     Request from
                   </p>
                   <div>
@@ -1503,7 +1405,7 @@
                     class="name name__clickable name__missing"
                   >
                     <span
-                      class="mm-box name__icon mm-icon mm-icon--size-sm mm-box--display-inline-block mm-box--color-inherit"
+                      class="mm-box name__icon mm-icon mm-icon--size-md mm-box--display-inline-block mm-box--color-inherit"
                       style="mask-image: url('./images/icons/question.svg');"
                     />
                     <p
@@ -1713,7 +1615,7 @@
                                     class="name name__clickable name__missing"
                                   >
                                     <span
-                                      class="mm-box name__icon mm-icon mm-icon--size-sm mm-box--display-inline-block mm-box--color-inherit"
+                                      class="mm-box name__icon mm-icon mm-icon--size-md mm-box--display-inline-block mm-box--color-inherit"
                                       style="mask-image: url('./images/icons/question.svg');"
                                     />
                                     <p
@@ -1753,7 +1655,7 @@
                                     class="name name__clickable name__missing"
                                   >
                                     <span
-                                      class="mm-box name__icon mm-icon mm-icon--size-sm mm-box--display-inline-block mm-box--color-inherit"
+                                      class="mm-box name__icon mm-icon mm-icon--size-md mm-box--display-inline-block mm-box--color-inherit"
                                       style="mask-image: url('./images/icons/question.svg');"
                                     />
                                     <p
@@ -1793,7 +1695,7 @@
                                     class="name name__clickable name__missing"
                                   >
                                     <span
-                                      class="mm-box name__icon mm-icon mm-icon--size-sm mm-box--display-inline-block mm-box--color-inherit"
+                                      class="mm-box name__icon mm-icon mm-icon--size-md mm-box--display-inline-block mm-box--color-inherit"
                                       style="mask-image: url('./images/icons/question.svg');"
                                     />
                                     <p
@@ -1929,7 +1831,7 @@
                                         class="name name__clickable name__missing"
                                       >
                                         <span
-                                          class="mm-box name__icon mm-icon mm-icon--size-sm mm-box--display-inline-block mm-box--color-inherit"
+                                          class="mm-box name__icon mm-icon mm-icon--size-md mm-box--display-inline-block mm-box--color-inherit"
                                           style="mask-image: url('./images/icons/question.svg');"
                                         />
                                         <p
@@ -1969,7 +1871,7 @@
                                         class="name name__clickable name__missing"
                                       >
                                         <span
-                                          class="mm-box name__icon mm-icon mm-icon--size-sm mm-box--display-inline-block mm-box--color-inherit"
+                                          class="mm-box name__icon mm-icon mm-icon--size-md mm-box--display-inline-block mm-box--color-inherit"
                                           style="mask-image: url('./images/icons/question.svg');"
                                         />
                                         <p
@@ -2009,7 +1911,7 @@
                                         class="name name__clickable name__missing"
                                       >
                                         <span
-                                          class="mm-box name__icon mm-icon mm-icon--size-sm mm-box--display-inline-block mm-box--color-inherit"
+                                          class="mm-box name__icon mm-icon mm-icon--size-md mm-box--display-inline-block mm-box--color-inherit"
                                           style="mask-image: url('./images/icons/question.svg');"
                                         />
                                         <p
@@ -2121,15 +2023,25 @@
                 </div>
               </div>
             </div>
-          </div>
-          <div
-            class="mm-box mm-box--margin-top-3 mm-box--margin-inline-start-4"
+            <div
+              class="mm-box mm-text mm-avatar-base mm-avatar-base--size-xs mm-avatar-network confirm_header__avatar-network mm-text--body-xs mm-text--text-transform-uppercase mm-box--display-flex mm-box--justify-content-center mm-box--align-items-center mm-box--color-text-default mm-box--background-color-goerli mm-box--rounded-md mm-box--border-color-background-default mm-box--border-width-1 box--border-style-solid"
+            >
+              G
+            </div>
+          </div>
+          <div
+            class="mm-box mm-box--margin-top-0 mm-box--margin-inline-start-4"
           >
             <p
               class="mm-box mm-text mm-text--body-md-medium mm-box--color-text-default"
               data-testid="header-account-name"
             />
-            
+            <p
+              class="mm-box mm-text mm-text--body-md mm-box--color-text-alternative"
+              data-testid="header-network-display-name"
+            >
+              Goerli
+            </p>
           </div>
         </div>
         <div
@@ -2287,7 +2199,7 @@
                         class="name name__clickable name__missing"
                       >
                         <span
-                          class="mm-box name__icon mm-icon mm-icon--size-sm mm-box--display-inline-block mm-box--color-inherit"
+                          class="mm-box name__icon mm-icon mm-icon--size-md mm-box--display-inline-block mm-box--color-inherit"
                           style="mask-image: url('./images/icons/question.svg');"
                         />
                         <p
@@ -2336,7 +2248,7 @@
                     class="name name__clickable name__missing"
                   >
                     <span
-                      class="mm-box name__icon mm-icon mm-icon--size-sm mm-box--display-inline-block mm-box--color-inherit"
+                      class="mm-box name__icon mm-icon mm-icon--size-md mm-box--display-inline-block mm-box--color-inherit"
                       style="mask-image: url('./images/icons/question.svg');"
                     />
                     <p
@@ -2354,38 +2266,6 @@
               <div
                 style="height: 1px; margin-left: -8px; margin-right: -8px;"
               />
-            </div>
-            <div
-              class="mm-box confirm-info-row mm-box--margin-top-2 mm-box--margin-bottom-2 mm-box--padding-right-2 mm-box--padding-left-2 mm-box--display-flex mm-box--flex-direction-row mm-box--flex-wrap-wrap mm-box--justify-content-space-between mm-box--align-items-flex-start mm-box--color-text-default mm-box--rounded-lg"
-              style="overflow-wrap: anywhere; min-height: 24px; position: relative; background: transparent;"
-            >
-              <div
-                class="mm-box mm-box--display-flex mm-box--flex-direction-row mm-box--justify-content-center mm-box--align-items-flex-start mm-box--color-text-default"
-              >
-                <div
-                  class="mm-box mm-box--display-flex mm-box--align-items-center"
-                >
-                  <p
-                    class="mm-box mm-text mm-text--body-md-medium mm-box--color-inherit"
-                  >
-                    Network
-                  </p>
-                </div>
-              </div>
-              <div
-                class="mm-box mm-box--display-flex mm-box--gap-2 mm-box--flex-wrap-wrap mm-box--align-items-center mm-box--min-width-0"
-              >
-                <div
-                  class="mm-box mm-text mm-avatar-base mm-avatar-base--size-xs mm-avatar-network mm-text--body-xs mm-text--text-transform-uppercase mm-box--display-flex mm-box--justify-content-center mm-box--align-items-center mm-box--color-text-default mm-box--background-color-background-alternative mm-box--rounded-md mm-box--border-color-background-default mm-box--border-width-1 box--border-style-solid"
-                >
-                  G
-                </div>
-                <p
-                  class="mm-box mm-text mm-text--body-md mm-box--color-text-default"
-                >
-                  Goerli
-                </p>
-              </div>
             </div>
             <div
               class="mm-box confirm-info-row mm-box--margin-top-2 mm-box--margin-bottom-2 mm-box--padding-right-2 mm-box--padding-left-2 mm-box--display-flex mm-box--flex-direction-row mm-box--flex-wrap-wrap mm-box--justify-content-space-between mm-box--align-items-flex-start mm-box--color-text-default mm-box--rounded-lg"
@@ -2471,7 +2351,7 @@
                     class="name name__clickable name__missing"
                   >
                     <span
-                      class="mm-box name__icon mm-icon mm-icon--size-sm mm-box--display-inline-block mm-box--color-inherit"
+                      class="mm-box name__icon mm-icon mm-icon--size-md mm-box--display-inline-block mm-box--color-inherit"
                       style="mask-image: url('./images/icons/question.svg');"
                     />
                     <p
@@ -2617,15 +2497,25 @@
                 </div>
               </div>
             </div>
-          </div>
-          <div
-            class="mm-box mm-box--margin-top-3 mm-box--margin-inline-start-4"
+            <div
+              class="mm-box mm-text mm-avatar-base mm-avatar-base--size-xs mm-avatar-network confirm_header__avatar-network mm-text--body-xs mm-text--text-transform-uppercase mm-box--display-flex mm-box--justify-content-center mm-box--align-items-center mm-box--color-text-default mm-box--background-color-goerli mm-box--rounded-md mm-box--border-color-background-default mm-box--border-width-1 box--border-style-solid"
+            >
+              G
+            </div>
+          </div>
+          <div
+            class="mm-box mm-box--margin-top-0 mm-box--margin-inline-start-4"
           >
             <p
               class="mm-box mm-text mm-text--body-md-medium mm-box--color-text-default"
               data-testid="header-account-name"
             />
-            
+            <p
+              class="mm-box mm-text mm-text--body-md mm-box--color-text-alternative"
+              data-testid="header-network-display-name"
+            >
+              Goerli
+            </p>
           </div>
         </div>
         <div
@@ -2694,38 +2584,6 @@
                   <p
                     class="mm-box mm-text mm-text--body-md-medium mm-box--color-inherit"
                   >
-                    Network
-                  </p>
-                </div>
-              </div>
-              <div
-                class="mm-box mm-box--display-flex mm-box--gap-2 mm-box--flex-wrap-wrap mm-box--align-items-center mm-box--min-width-0"
-              >
-                <div
-                  class="mm-box mm-text mm-avatar-base mm-avatar-base--size-xs mm-avatar-network mm-text--body-xs mm-text--text-transform-uppercase mm-box--display-flex mm-box--justify-content-center mm-box--align-items-center mm-box--color-text-default mm-box--background-color-background-alternative mm-box--rounded-md mm-box--border-color-background-default mm-box--border-width-1 box--border-style-solid"
-                >
-                  G
-                </div>
-                <p
-                  class="mm-box mm-text mm-text--body-md mm-box--color-text-default"
-                >
-                  Goerli
-                </p>
-              </div>
-            </div>
-            <div
-              class="mm-box confirm-info-row mm-box--margin-top-2 mm-box--margin-bottom-2 mm-box--padding-right-2 mm-box--padding-left-2 mm-box--display-flex mm-box--flex-direction-row mm-box--flex-wrap-wrap mm-box--justify-content-space-between mm-box--align-items-flex-start mm-box--color-text-default mm-box--rounded-lg"
-              style="overflow-wrap: anywhere; min-height: 24px; position: relative; background: transparent;"
-            >
-              <div
-                class="mm-box mm-box--display-flex mm-box--flex-direction-row mm-box--justify-content-center mm-box--align-items-flex-start mm-box--color-text-default"
-              >
-                <div
-                  class="mm-box mm-box--display-flex mm-box--align-items-center"
-                >
-                  <p
-                    class="mm-box mm-text mm-text--body-md-medium mm-box--color-inherit"
-                  >
                     Request from
                   </p>
                   <div>
@@ -2797,7 +2655,7 @@
                     class="name name__clickable name__missing"
                   >
                     <span
-                      class="mm-box name__icon mm-icon mm-icon--size-sm mm-box--display-inline-block mm-box--color-inherit"
+                      class="mm-box name__icon mm-icon mm-icon--size-md mm-box--display-inline-block mm-box--color-inherit"
                       style="mask-image: url('./images/icons/question.svg');"
                     />
                     <p
@@ -2944,62 +2802,16 @@
                           class="mm-box mm-box--display-flex mm-box--flex-direction-column"
                         >
                           <div
-                            class="name name__clickable name__recognized_unsaved"
+                            class="name name__clickable name__missing"
                           >
-<<<<<<< HEAD
-                            <div
-                              class="inline-flex shrink-0 items-center justify-center overflow-hidden bg-section rounded-sm h-4 w-4"
-                            >
-                              <div
-                                class="flex [&>div]:!rounded-none"
-                              >
-                                <div
-                                  style="border-radius: 50px; overflow: hidden; padding: 0px; margin: 0px; width: 16px; height: 16px; display: inline-block; background: rgb(250, 58, 0);"
-                                >
-                                  <svg
-                                    height="16"
-                                    width="16"
-                                    x="0"
-                                    y="0"
-                                  >
-                                    <rect
-                                      fill="#18CDF2"
-                                      height="16"
-                                      transform="translate(-0.52419675189697 -1.65214203473025) rotate(328.9 8.00000000000000 8.00000000000000)"
-                                      width="16"
-                                      x="0"
-                                      y="0"
-                                    />
-                                    <rect
-                                      fill="#035E56"
-                                      height="16"
-                                      transform="translate(-9.14923085441602 5.29623093587430) rotate(176.2 8.00000000000000 8.00000000000000)"
-                                      width="16"
-                                      x="0"
-                                      y="0"
-                                    />
-                                    <rect
-                                      fill="#F26602"
-                                      height="16"
-                                      transform="translate(8.33392100911196 -7.10256986149854) rotate(468.9 8.00000000000000 8.00000000000000)"
-                                      width="16"
-                                      x="0"
-                                      y="0"
-                                    />
-                                  </svg>
-                                </div>
-                              </div>
-                            </div>
-=======
                             <span
-                              class="mm-box name__icon mm-icon mm-icon--size-sm mm-box--display-inline-block mm-box--color-inherit"
+                              class="mm-box name__icon mm-icon mm-icon--size-md mm-box--display-inline-block mm-box--color-inherit"
                               style="mask-image: url('./images/icons/question.svg');"
                             />
->>>>>>> 5a5b17ae
                             <p
-                              class="mm-box mm-text name__name mm-text--body-md mm-box--color-text-default"
+                              class="mm-box mm-text name__value mm-text--body-md mm-box--color-text-default"
                             >
-                              Account 1
+                              0x0DCD5...3E7bc
                             </p>
                           </div>
                         </div>
@@ -3033,7 +2845,7 @@
                             class="name name__clickable name__missing"
                           >
                             <span
-                              class="mm-box name__icon mm-icon mm-icon--size-sm mm-box--display-inline-block mm-box--color-inherit"
+                              class="mm-box name__icon mm-icon mm-icon--size-md mm-box--display-inline-block mm-box--color-inherit"
                               style="mask-image: url('./images/icons/question.svg');"
                             />
                             <p
@@ -3131,7 +2943,7 @@
                             class="name name__clickable name__missing"
                           >
                             <span
-                              class="mm-box name__icon mm-icon mm-icon--size-sm mm-box--display-inline-block mm-box--color-inherit"
+                              class="mm-box name__icon mm-icon mm-icon--size-md mm-box--display-inline-block mm-box--color-inherit"
                               style="mask-image: url('./images/icons/question.svg');"
                             />
                             <p
@@ -3222,7 +3034,7 @@
                             class="name name__clickable name__missing"
                           >
                             <span
-                              class="mm-box name__icon mm-icon mm-icon--size-sm mm-box--display-inline-block mm-box--color-inherit"
+                              class="mm-box name__icon mm-icon mm-icon--size-md mm-box--display-inline-block mm-box--color-inherit"
                               style="mask-image: url('./images/icons/question.svg');"
                             />
                             <p
@@ -3343,6 +3155,15 @@
                 class="flex [&>div]:!rounded-none"
               />
             </div>
+            <div
+              class="mm-box mm-text mm-avatar-base mm-avatar-base--size-xs mm-avatar-network confirm_header__avatar-network mm-text--body-xs mm-text--text-transform-uppercase mm-box--display-flex mm-box--justify-content-center mm-box--align-items-center mm-box--color-text-default mm-box--background-color-background-alternative mm-box--rounded-md mm-box--border-color-background-default mm-box--border-width-1 box--border-style-solid"
+            >
+              <img
+                alt="network logo"
+                class="mm-avatar-network__network-image"
+                src=""
+              />
+            </div>
           </div>
           <div
             class="mm-box mm-box--margin-top-3 mm-box--margin-inline-start-4"
@@ -3445,6 +3266,14 @@
                 class="flex [&>div]:!rounded-none"
               />
             </div>
+            <div
+              class="mm-box mm-text mm-avatar-base mm-avatar-base--size-xs mm-avatar-network confirm_header__avatar-network mm-text--body-xs mm-text--text-transform-uppercase mm-box--display-flex mm-box--justify-content-center mm-box--align-items-center mm-box--color-text-default mm-box--background-color-goerli mm-box--rounded-md mm-box--border-color-background-default mm-box--border-width-1 box--border-style-solid"
+            >
+              <img
+                alt="Goerli logo"
+                class="mm-avatar-network__network-image"
+              />
+            </div>
           </div>
           <div
             class="mm-box mm-box--margin-top-0 mm-box--margin-inline-start-4"
@@ -3453,13 +3282,13 @@
               class="mm-box mm-text mm-text--body-md-medium mm-box--color-text-default"
               data-testid="header-account-name"
             >
-              Account 1
+              Test Account
             </p>
             <p
               class="mm-box mm-text mm-text--body-md mm-box--color-text-alternative"
               data-testid="header-network-display-name"
             >
-              Wallet 1
+              Goerli
             </p>
           </div>
         </div>
@@ -3519,41 +3348,6 @@
                   <p
                     class="mm-box mm-text mm-text--body-md-medium mm-box--color-inherit"
                   >
-                    Network
-                  </p>
-                </div>
-              </div>
-              <div
-                class="mm-box mm-box--display-flex mm-box--gap-2 mm-box--flex-wrap-wrap mm-box--align-items-center mm-box--min-width-0"
-              >
-                <div
-                  class="mm-box mm-text mm-avatar-base mm-avatar-base--size-xs mm-avatar-network mm-text--body-xs mm-text--text-transform-uppercase mm-box--display-flex mm-box--justify-content-center mm-box--align-items-center mm-box--color-text-default mm-box--background-color-background-alternative mm-box--rounded-md mm-box--border-color-background-default mm-box--border-width-1 box--border-style-solid"
-                >
-                  <img
-                    alt="Goerli logo"
-                    class="mm-avatar-network__network-image"
-                  />
-                </div>
-                <p
-                  class="mm-box mm-text mm-text--body-md mm-box--color-text-default"
-                >
-                  Goerli
-                </p>
-              </div>
-            </div>
-            <div
-              class="mm-box confirm-info-row mm-box--margin-top-2 mm-box--margin-bottom-2 mm-box--padding-right-2 mm-box--padding-left-2 mm-box--display-flex mm-box--flex-direction-row mm-box--flex-wrap-wrap mm-box--justify-content-space-between mm-box--align-items-flex-start mm-box--color-text-default mm-box--rounded-lg"
-              style="overflow-wrap: anywhere; min-height: 24px; position: relative; background: transparent;"
-            >
-              <div
-                class="mm-box mm-box--display-flex mm-box--flex-direction-row mm-box--justify-content-center mm-box--align-items-flex-start mm-box--color-text-default"
-              >
-                <div
-                  class="mm-box mm-box--display-flex mm-box--align-items-center"
-                >
-                  <p
-                    class="mm-box mm-text mm-text--body-md-medium mm-box--color-inherit"
-                  >
                     Request from
                   </p>
                   <div>
@@ -3625,7 +3419,7 @@
                     class="name name__clickable name__missing"
                   >
                     <span
-                      class="mm-box name__icon mm-icon mm-icon--size-sm mm-box--display-inline-block mm-box--color-inherit"
+                      class="mm-box name__icon mm-icon mm-icon--size-md mm-box--display-inline-block mm-box--color-inherit"
                       style="mask-image: url('./images/icons/question.svg');"
                     />
                     <p
@@ -3835,7 +3629,7 @@
                                     class="name name__clickable name__missing"
                                   >
                                     <span
-                                      class="mm-box name__icon mm-icon mm-icon--size-sm mm-box--display-inline-block mm-box--color-inherit"
+                                      class="mm-box name__icon mm-icon mm-icon--size-md mm-box--display-inline-block mm-box--color-inherit"
                                       style="mask-image: url('./images/icons/question.svg');"
                                     />
                                     <p
@@ -3875,7 +3669,7 @@
                                     class="name name__clickable name__missing"
                                   >
                                     <span
-                                      class="mm-box name__icon mm-icon mm-icon--size-sm mm-box--display-inline-block mm-box--color-inherit"
+                                      class="mm-box name__icon mm-icon mm-icon--size-md mm-box--display-inline-block mm-box--color-inherit"
                                       style="mask-image: url('./images/icons/question.svg');"
                                     />
                                     <p
@@ -3915,7 +3709,7 @@
                                     class="name name__clickable name__missing"
                                   >
                                     <span
-                                      class="mm-box name__icon mm-icon mm-icon--size-sm mm-box--display-inline-block mm-box--color-inherit"
+                                      class="mm-box name__icon mm-icon mm-icon--size-md mm-box--display-inline-block mm-box--color-inherit"
                                       style="mask-image: url('./images/icons/question.svg');"
                                     />
                                     <p
@@ -4051,7 +3845,7 @@
                                         class="name name__clickable name__missing"
                                       >
                                         <span
-                                          class="mm-box name__icon mm-icon mm-icon--size-sm mm-box--display-inline-block mm-box--color-inherit"
+                                          class="mm-box name__icon mm-icon mm-icon--size-md mm-box--display-inline-block mm-box--color-inherit"
                                           style="mask-image: url('./images/icons/question.svg');"
                                         />
                                         <p
@@ -4091,7 +3885,7 @@
                                         class="name name__clickable name__missing"
                                       >
                                         <span
-                                          class="mm-box name__icon mm-icon mm-icon--size-sm mm-box--display-inline-block mm-box--color-inherit"
+                                          class="mm-box name__icon mm-icon mm-icon--size-md mm-box--display-inline-block mm-box--color-inherit"
                                           style="mask-image: url('./images/icons/question.svg');"
                                         />
                                         <p
@@ -4131,7 +3925,7 @@
                                         class="name name__clickable name__missing"
                                       >
                                         <span
-                                          class="mm-box name__icon mm-icon mm-icon--size-sm mm-box--display-inline-block mm-box--color-inherit"
+                                          class="mm-box name__icon mm-icon mm-icon--size-md mm-box--display-inline-block mm-box--color-inherit"
                                           style="mask-image: url('./images/icons/question.svg');"
                                         />
                                         <p
