--- conflicted
+++ resolved
@@ -149,7 +149,7 @@
               style="overflow-wrap: anywhere; min-height: 24px;"
             >
               <div
-                class="mm-box mm-box--display-flex mm-box--flex-direction-row mm-box--justify-content-center mm-box--align-items-center"
+                class="mm-box mm-box--display-flex mm-box--gap-1 mm-box--flex-direction-row mm-box--justify-content-center mm-box--align-items-center"
               >
                 <p
                   class="mm-box mm-text mm-text--body-md-medium mm-box--color-inherit"
@@ -158,16 +158,12 @@
                 </p>
                 <div>
                   <div
-<<<<<<< HEAD
-                    class="mm-box mm-box--display-flex mm-box--gap-1 mm-box--flex-direction-row mm-box--justify-content-center mm-box--align-items-center"
-=======
                     aria-describedby="tippy-tooltip-3"
                     class=""
                     data-original-title="This is the site asking for your signature."
                     data-tooltipped=""
                     style="display: flex;"
                     tabindex="0"
->>>>>>> 3f955528
                   >
                     <span
                       class="mm-box mm-icon mm-icon--size-md mm-box--margin-left-1 mm-box--display-inline-block mm-box--color-icon-muted"
@@ -182,27 +178,6 @@
                 <p
                   class="mm-box mm-text mm-text--body-md mm-box--color-inherit"
                 >
-<<<<<<< HEAD
-                  <div
-                    class="mm-box mm-box--display-flex mm-box--gap-1 mm-box--flex-direction-row mm-box--justify-content-center mm-box--align-items-center"
-                  >
-                    <p
-                      class="mm-box mm-text mm-text--body-md-medium mm-box--color-inherit"
-                    >
-                      Message
-                    </p>
-                  </div>
-                  <div
-                    class="mm-box mm-box--display-flex mm-box--gap-2 mm-box--flex-wrap-wrap mm-box--align-items-center"
-                  >
-                    <p
-                      class="mm-box mm-text mm-text--body-md mm-box--color-inherit"
-                    >
-                      Example \`personal_sign\` message
-                    </p>
-                  </div>
-                </div>
-=======
                   https://metamask.github.io
                 </p>
               </div>
@@ -216,7 +191,7 @@
               style="overflow-wrap: anywhere; min-height: 24px;"
             >
               <div
-                class="mm-box mm-box--display-flex mm-box--flex-direction-row mm-box--justify-content-center mm-box--align-items-center"
+                class="mm-box mm-box--display-flex mm-box--gap-1 mm-box--flex-direction-row mm-box--justify-content-center mm-box--align-items-center"
               >
                 <p
                   class="mm-box mm-text mm-text--body-md-medium mm-box--color-inherit"
@@ -232,7 +207,6 @@
                 >
                   Example \`personal_sign\` message
                 </p>
->>>>>>> 3f955528
               </div>
             </div>
           </div>
@@ -407,7 +381,7 @@
               style="overflow-wrap: anywhere; min-height: 24px;"
             >
               <div
-                class="mm-box mm-box--display-flex mm-box--flex-direction-row mm-box--justify-content-center mm-box--align-items-center"
+                class="mm-box mm-box--display-flex mm-box--gap-1 mm-box--flex-direction-row mm-box--justify-content-center mm-box--align-items-center"
               >
                 <p
                   class="mm-box mm-text mm-text--body-md-medium mm-box--color-inherit"
@@ -416,16 +390,12 @@
                 </p>
                 <div>
                   <div
-<<<<<<< HEAD
-                    class="mm-box mm-box--display-flex mm-box--gap-1 mm-box--flex-direction-row mm-box--justify-content-center mm-box--align-items-center"
-=======
                     aria-describedby="tippy-tooltip-5"
                     class=""
                     data-original-title="This is the site asking for your signature."
                     data-tooltipped=""
                     style="display: flex;"
                     tabindex="0"
->>>>>>> 3f955528
                   >
                     <span
                       class="mm-box mm-icon mm-icon--size-md mm-box--margin-left-1 mm-box--display-inline-block mm-box--color-icon-muted"
@@ -449,7 +419,7 @@
               style="overflow-wrap: anywhere; min-height: 24px;"
             >
               <div
-                class="mm-box mm-box--display-flex mm-box--flex-direction-row mm-box--justify-content-center mm-box--align-items-center"
+                class="mm-box mm-box--display-flex mm-box--gap-1 mm-box--flex-direction-row mm-box--justify-content-center mm-box--align-items-center"
               >
                 <p
                   class="mm-box mm-text mm-text--body-md-medium mm-box--color-inherit"
@@ -464,20 +434,7 @@
                   class="mm-box mm-box--display-flex mm-box--flex-direction-row mm-box--align-items-center"
                 >
                   <div
-<<<<<<< HEAD
-                    class="mm-box mm-box--display-flex mm-box--gap-1 mm-box--flex-direction-row mm-box--justify-content-center mm-box--align-items-center"
-                  >
-                    <p
-                      class="mm-box mm-text mm-text--body-md-medium mm-box--color-inherit"
-                    >
-                      Interacting with
-                    </p>
-                  </div>
-                  <div
-                    class="mm-box mm-box--display-flex mm-box--flex-direction-row mm-box--align-items-center"
-=======
                     class="mm-box mm-text mm-avatar-base mm-avatar-base--size-xs mm-avatar-account mm-text--body-xs mm-text--text-transform-uppercase mm-box--display-flex mm-box--justify-content-center mm-box--align-items-center mm-box--color-text-default mm-box--background-color-background-alternative mm-box--rounded-full mm-box--border-color-transparent box--border-style-solid box--border-width-1"
->>>>>>> 3f955528
                   >
                     <div
                       class="mm-avatar-account__jazzicon"
@@ -537,7 +494,7 @@
               style="overflow-wrap: anywhere; min-height: 24px;"
             >
               <div
-                class="mm-box mm-box--display-flex mm-box--flex-direction-row mm-box--justify-content-center mm-box--align-items-center"
+                class="mm-box mm-box--display-flex mm-box--gap-1 mm-box--flex-direction-row mm-box--justify-content-center mm-box--align-items-center"
               >
                 <p
                   class="mm-box mm-text mm-text--body-md-medium mm-box--color-inherit"
@@ -606,7 +563,7 @@
                       style="overflow-wrap: anywhere; min-height: 24px; padding-right: 0px;"
                     >
                       <div
-                        class="mm-box mm-box--display-flex mm-box--flex-direction-row mm-box--justify-content-center mm-box--align-items-center"
+                        class="mm-box mm-box--display-flex mm-box--gap-1 mm-box--flex-direction-row mm-box--justify-content-center mm-box--align-items-center"
                       >
                         <p
                           class="mm-box mm-text mm-text--body-md-medium mm-box--color-inherit"
@@ -645,24 +602,10 @@
                           style="overflow-wrap: anywhere; min-height: 24px; padding-right: 0px;"
                         >
                           <div
-                            class="mm-box mm-box--display-flex mm-box--flex-direction-row mm-box--justify-content-center mm-box--align-items-center"
+                            class="mm-box mm-box--display-flex mm-box--gap-1 mm-box--flex-direction-row mm-box--justify-content-center mm-box--align-items-center"
                           >
-<<<<<<< HEAD
-                            <div
-                              class="mm-box mm-box--display-flex mm-box--gap-1 mm-box--flex-direction-row mm-box--justify-content-center mm-box--align-items-center"
-                            >
-                              <p
-                                class="mm-box mm-text mm-text--body-md-medium mm-box--color-inherit"
-                              >
-                                Name:
-                              </p>
-                            </div>
-                            <div
-                              class="mm-box mm-box--display-flex mm-box--gap-2 mm-box--flex-wrap-wrap mm-box--align-items-center"
-=======
                             <p
                               class="mm-box mm-text mm-text--body-md-medium mm-box--color-inherit"
->>>>>>> 3f955528
                             >
                               Wallets:
                             </p>
@@ -892,7 +835,7 @@
                       style="overflow-wrap: anywhere; min-height: 24px; padding-right: 0px;"
                     >
                       <div
-                        class="mm-box mm-box--display-flex mm-box--flex-direction-row mm-box--justify-content-center mm-box--align-items-center"
+                        class="mm-box mm-box--display-flex mm-box--gap-1 mm-box--flex-direction-row mm-box--justify-content-center mm-box--align-items-center"
                       >
                         <p
                           class="mm-box mm-text mm-text--body-md-medium mm-box--color-inherit"
@@ -908,7 +851,7 @@
                           style="overflow-wrap: anywhere; min-height: 24px; padding-right: 0px;"
                         >
                           <div
-                            class="mm-box mm-box--display-flex mm-box--flex-direction-row mm-box--justify-content-center mm-box--align-items-center"
+                            class="mm-box mm-box--display-flex mm-box--gap-1 mm-box--flex-direction-row mm-box--justify-content-center mm-box--align-items-center"
                           >
                             <p
                               class="mm-box mm-text mm-text--body-md-medium mm-box--color-inherit"
@@ -947,15 +890,10 @@
                               style="overflow-wrap: anywhere; min-height: 24px; padding-right: 0px;"
                             >
                               <div
-                                class="mm-box mm-box--display-flex mm-box--flex-direction-row mm-box--justify-content-center mm-box--align-items-center"
+                                class="mm-box mm-box--display-flex mm-box--gap-1 mm-box--flex-direction-row mm-box--justify-content-center mm-box--align-items-center"
                               >
-<<<<<<< HEAD
-                                <div
-                                  class="mm-box mm-box--display-flex mm-box--gap-1 mm-box--flex-direction-row mm-box--justify-content-center mm-box--align-items-center"
-=======
                                 <p
                                   class="mm-box mm-text mm-text--body-md-medium mm-box--color-inherit"
->>>>>>> 3f955528
                                 >
                                   Wallets:
                                 </p>
@@ -968,7 +906,7 @@
                                   style="overflow-wrap: anywhere; min-height: 24px; padding-right: 0px;"
                                 >
                                   <div
-                                    class="mm-box mm-box--display-flex mm-box--flex-direction-row mm-box--justify-content-center mm-box--align-items-center"
+                                    class="mm-box mm-box--display-flex mm-box--gap-1 mm-box--flex-direction-row mm-box--justify-content-center mm-box--align-items-center"
                                   >
                                     <p
                                       class="mm-box mm-text mm-text--body-md-medium mm-box--color-inherit"
@@ -1035,15 +973,11 @@
                                   </div>
                                 </div>
                                 <div
-<<<<<<< HEAD
-                                  class="mm-box mm-box--display-flex mm-box--gap-1 mm-box--flex-direction-row mm-box--justify-content-center mm-box--align-items-center"
-=======
                                   class="mm-box confirm-info-row mm-box--margin-top-2 mm-box--margin-bottom-2 mm-box--padding-right-2 mm-box--padding-left-2 mm-box--display-flex mm-box--flex-direction-row mm-box--flex-wrap-wrap mm-box--justify-content-space-between mm-box--color-text-default mm-box--rounded-lg"
                                   style="overflow-wrap: anywhere; min-height: 24px; padding-right: 0px;"
->>>>>>> 3f955528
                                 >
                                   <div
-                                    class="mm-box mm-box--display-flex mm-box--flex-direction-row mm-box--justify-content-center mm-box--align-items-center"
+                                    class="mm-box mm-box--display-flex mm-box--gap-1 mm-box--flex-direction-row mm-box--justify-content-center mm-box--align-items-center"
                                   >
                                     <p
                                       class="mm-box mm-text mm-text--body-md-medium mm-box--color-inherit"
@@ -1110,15 +1044,11 @@
                                   </div>
                                 </div>
                                 <div
-<<<<<<< HEAD
-                                  class="mm-box mm-box--display-flex mm-box--gap-1 mm-box--flex-direction-row mm-box--justify-content-center mm-box--align-items-center"
-=======
                                   class="mm-box confirm-info-row mm-box--margin-top-2 mm-box--margin-bottom-2 mm-box--padding-right-2 mm-box--padding-left-2 mm-box--display-flex mm-box--flex-direction-row mm-box--flex-wrap-wrap mm-box--justify-content-space-between mm-box--color-text-default mm-box--rounded-lg"
                                   style="overflow-wrap: anywhere; min-height: 24px; padding-right: 0px;"
->>>>>>> 3f955528
                                 >
                                   <div
-                                    class="mm-box mm-box--display-flex mm-box--flex-direction-row mm-box--justify-content-center mm-box--align-items-center"
+                                    class="mm-box mm-box--display-flex mm-box--gap-1 mm-box--flex-direction-row mm-box--justify-content-center mm-box--align-items-center"
                                   >
                                     <p
                                       class="mm-box mm-text mm-text--body-md-medium mm-box--color-inherit"
