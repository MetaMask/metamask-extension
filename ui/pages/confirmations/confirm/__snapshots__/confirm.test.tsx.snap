// Jest Snapshot v1, https://goo.gl/fbAQLP

exports[`Confirm matches snapshot for signature - personal sign type 1`] = `
<div>
  <div
    class="mm-box multichain-page mm-box--display-flex mm-box--flex-direction-row mm-box--justify-content-center mm-box--width-full mm-box--height-full mm-box--background-color-background-alternative"
  >
    <div
      class="mm-box multichain-page__inner-container confirm_wrapper mm-box--display-flex mm-box--flex-direction-column mm-box--width-full mm-box--height-full mm-box--background-color-background-default"
    >
      <div
        class="mm-box confirm_header__wrapper mm-box--display-flex mm-box--justify-content-space-between mm-box--align-items-center"
        data-testid="confirm-header"
      >
        <div
          class="mm-box mm-box--padding-4 mm-box--display-flex mm-box--align-items-flex-start"
        >
          <div
            class="mm-box mm-box--margin-top-2 mm-box--display-flex"
          >
            <div
              class="identicon__image-border"
              style="height: 32px; width: 32px; border-radius: 16px;"
            />
            <div
              class="mm-box mm-text mm-avatar-base mm-avatar-base--size-xs mm-avatar-network confirm_header__avatar-network mm-text--body-xs mm-text--text-transform-uppercase mm-box--display-flex mm-box--justify-content-center mm-box--align-items-center mm-box--color-text-default mm-box--background-color-goerli mm-box--rounded-full mm-box--border-color-transparent box--border-style-solid box--border-width-1"
            >
<<<<<<< HEAD
              G
=======
              ?
>>>>>>> e239d858
            </div>
          </div>
          <div
            class="mm-box mm-box--margin-inline-start-4"
          >
            <p
              class="mm-box mm-text mm-text--body-md-medium mm-box--color-text-default"
              data-testid="header-account-name"
            />
            <p
              class="mm-box mm-text mm-text--body-md mm-box--color-text-alternative"
              data-testid="header-network-display-name"
<<<<<<< HEAD
            >
              Goerli
            </p>
=======
            />
>>>>>>> e239d858
          </div>
        </div>
        <div
          class="mm-box mm-box--padding-4 mm-box--display-flex mm-box--align-items-flex-end"
        >
          <div
            class="mm-box mm-box--display-flex mm-box--justify-content-flex-end"
            style="align-self: flex-end;"
          >
            <div>
              <div
                aria-describedby="tippy-tooltip-5"
                class=""
                data-original-title="Account details"
                data-tooltipped=""
                style="display: inline;"
                tabindex="0"
              >
                <button
                  aria-label="Account details"
                  class="mm-box mm-button-icon mm-button-icon--size-md mm-box--display-inline-flex mm-box--justify-content-center mm-box--align-items-center mm-box--color-icon-default mm-box--background-color-transparent mm-box--rounded-lg"
                  data-testid="header-info__account-details-button"
                >
                  <span
                    class="mm-box mm-icon mm-icon--size-md mm-box--display-inline-block mm-box--color-inherit"
                    style="mask-image: url('./images/icons/info.svg');"
                  />
                </button>
              </div>
            </div>
          </div>
        </div>
      </div>
      <div
        class="mm-box mm-box--width-full mm-box--height-full mm-box--background-color-background-alternative"
        style="min-height: 0; overflow: hidden; position: relative;"
      >
        <div
          class="mm-box mm-box--padding-right-4 mm-box--padding-left-4 mm-box--display-flex mm-box--flex-direction-column mm-box--width-full mm-box--height-full"
          style="overflow: auto;"
        >
          <h2
            class="mm-box mm-text mm-text--heading-lg mm-text--text-align-center mm-box--padding-top-4 mm-box--padding-bottom-2 mm-box--color-text-default"
          >
            Signature request
          </h2>
          <p
            class="mm-box mm-text mm-text--body-md mm-text--text-align-center mm-box--padding-bottom-4 mm-box--color-text-alternative"
          >
            Only confirm this message if you approve the content and trust the requesting site.
          </p>
          <div
            class="mm-box mm-box--margin-bottom-4 mm-box--padding-2 mm-box--background-color-background-default mm-box--rounded-md"
          >
            <div
              class="mm-box confirm-info-row mm-box--margin-top-2 mm-box--margin-bottom-2 mm-box--padding-right-2 mm-box--padding-left-2 mm-box--display-flex mm-box--flex-direction-row mm-box--flex-wrap-wrap mm-box--justify-content-space-between mm-box--color-text-default mm-box--rounded-lg"
              style="overflow-wrap: anywhere; min-height: 24px; position: relative; background: transparent;"
            >
              <div
                class="mm-box mm-box--display-flex mm-box--flex-direction-row mm-box--justify-content-center mm-box--align-items-flex-start mm-box--color-text-default"
                style="align-items: center;"
              >
                <p
                  class="mm-box mm-text mm-text--body-md-medium mm-box--color-inherit"
                >
                  Request from
                </p>
                <div>
                  <div
                    aria-describedby="tippy-tooltip-6"
                    class=""
                    data-original-title="This is the site asking for your signature."
                    data-tooltipped=""
                    style="display: flex;"
                    tabindex="0"
                  >
                    <span
                      class="mm-box mm-icon mm-icon--size-sm mm-box--margin-left-1 mm-box--display-inline-block mm-box--color-icon-muted"
                      style="mask-image: url('./images/icons/question.svg');"
                    />
                  </div>
                </div>
              </div>
              <div
                class="mm-box mm-box--display-flex mm-box--gap-2 mm-box--flex-wrap-wrap mm-box--align-items-center"
              >
                <p
                  class="mm-box mm-text mm-text--body-md mm-box--color-inherit"
                >
                  metamask.github.io
                </p>
              </div>
            </div>
          </div>
          <div
            class="mm-box mm-box--margin-bottom-4 mm-box--padding-2 mm-box--background-color-background-default mm-box--rounded-md"
          >
            <div
              class="mm-box confirm-info-row mm-box--margin-top-2 mm-box--margin-bottom-2 mm-box--padding-right-2 mm-box--padding-left-2 mm-box--display-flex mm-box--flex-direction-row mm-box--flex-wrap-wrap mm-box--justify-content-space-between mm-box--color-text-default mm-box--rounded-lg"
              style="overflow-wrap: anywhere; min-height: 24px; position: relative; background: transparent;"
            >
              <div
                class="mm-box mm-box--display-flex mm-box--flex-direction-row mm-box--justify-content-center mm-box--align-items-flex-start mm-box--color-text-default"
                style="align-items: center;"
              >
                <p
                  class="mm-box mm-text mm-text--body-md-medium mm-box--color-inherit"
                >
                  Message
                </p>
              </div>
              <div
                class="mm-box mm-box--display-flex mm-box--gap-2 mm-box--flex-wrap-wrap mm-box--align-items-center mm-box--min-width-0"
              >
                <p
                  class="mm-box mm-text mm-text--body-md mm-box--color-inherit"
                  style="white-space: pre-wrap;"
                >
                  Example \`personal_sign\` message
                </p>
              </div>
            </div>
          </div>
        </div>
      </div>
      <div
        class="mm-box multichain-page-footer confirm-footer_page-footer mm-box--padding-4 mm-box--display-flex mm-box--gap-4 mm-box--width-full"
      >
        <button
          class="mm-box mm-text mm-button-base mm-button-base--size-lg mm-button-base--block mm-button-secondary mm-text--body-md-medium mm-box--padding-0 mm-box--padding-right-4 mm-box--padding-left-4 mm-box--display-inline-flex mm-box--justify-content-center mm-box--align-items-center mm-box--color-primary-default mm-box--background-color-transparent mm-box--rounded-pill mm-box--border-color-primary-default box--border-style-solid box--border-width-1"
          data-testid="confirm-footer-cancel-button"
        >
          Cancel
        </button>
        <button
          class="mm-box mm-text mm-button-base mm-button-base--size-lg mm-button-base--block mm-button-primary mm-text--body-md-medium mm-box--padding-0 mm-box--padding-right-4 mm-box--padding-left-4 mm-box--display-inline-flex mm-box--justify-content-center mm-box--align-items-center mm-box--color-primary-inverse mm-box--background-color-primary-default mm-box--rounded-pill"
          data-testid="confirm-footer-button"
        >
          Confirm
        </button>
      </div>
    </div>
  </div>
</div>
`;

exports[`Confirm should match snapshot for signature - typed sign - V4 1`] = `
<div>
  <div
    class="mm-box multichain-page mm-box--display-flex mm-box--flex-direction-row mm-box--justify-content-center mm-box--width-full mm-box--height-full mm-box--background-color-background-alternative"
  >
    <div
      class="mm-box multichain-page__inner-container confirm_wrapper mm-box--display-flex mm-box--flex-direction-column mm-box--width-full mm-box--height-full mm-box--background-color-background-default"
    >
      <div
        class="mm-box confirm_header__wrapper mm-box--display-flex mm-box--justify-content-space-between mm-box--align-items-center"
        data-testid="confirm-header"
      >
        <div
          class="mm-box mm-box--padding-4 mm-box--display-flex mm-box--align-items-flex-start"
        >
          <div
            class="mm-box mm-box--margin-top-2 mm-box--display-flex"
          >
            <div
              class="identicon__image-border"
              style="height: 32px; width: 32px; border-radius: 16px;"
            />
            <div
              class="mm-box mm-text mm-avatar-base mm-avatar-base--size-xs mm-avatar-network confirm_header__avatar-network mm-text--body-xs mm-text--text-transform-uppercase mm-box--display-flex mm-box--justify-content-center mm-box--align-items-center mm-box--color-text-default mm-box--background-color-goerli mm-box--rounded-full mm-box--border-color-transparent box--border-style-solid box--border-width-1"
            >
<<<<<<< HEAD
              G
=======
              ?
>>>>>>> e239d858
            </div>
          </div>
          <div
            class="mm-box mm-box--margin-inline-start-4"
          >
            <p
              class="mm-box mm-text mm-text--body-md-medium mm-box--color-text-default"
              data-testid="header-account-name"
            />
            <p
              class="mm-box mm-text mm-text--body-md mm-box--color-text-alternative"
              data-testid="header-network-display-name"
<<<<<<< HEAD
            >
              Goerli
            </p>
=======
            />
>>>>>>> e239d858
          </div>
        </div>
        <div
          class="mm-box mm-box--padding-4 mm-box--display-flex mm-box--align-items-flex-end"
        >
          <div
            class="mm-box mm-box--display-flex mm-box--justify-content-flex-end"
            style="align-self: flex-end;"
          >
            <div>
              <div
                aria-describedby="tippy-tooltip-9"
                class=""
                data-original-title="Account details"
                data-tooltipped=""
                style="display: inline;"
                tabindex="0"
              >
                <button
                  aria-label="Account details"
                  class="mm-box mm-button-icon mm-button-icon--size-md mm-box--display-inline-flex mm-box--justify-content-center mm-box--align-items-center mm-box--color-icon-default mm-box--background-color-transparent mm-box--rounded-lg"
                  data-testid="header-info__account-details-button"
                >
                  <span
                    class="mm-box mm-icon mm-icon--size-md mm-box--display-inline-block mm-box--color-inherit"
                    style="mask-image: url('./images/icons/info.svg');"
                  />
                </button>
              </div>
            </div>
          </div>
        </div>
      </div>
      <div
        class="mm-box mm-box--width-full mm-box--height-full mm-box--background-color-background-alternative"
        style="min-height: 0; overflow: hidden; position: relative;"
      >
        <div
          class="mm-box mm-box--padding-right-4 mm-box--padding-left-4 mm-box--display-flex mm-box--flex-direction-column mm-box--width-full mm-box--height-full"
          style="overflow: auto;"
        >
          <h2
            class="mm-box mm-text mm-text--heading-lg mm-text--text-align-center mm-box--padding-top-4 mm-box--padding-bottom-2 mm-box--color-text-default"
          >
            Signature request
          </h2>
          <p
            class="mm-box mm-text mm-text--body-md mm-text--text-align-center mm-box--padding-bottom-4 mm-box--color-text-alternative"
          >
            Only confirm this message if you approve the content and trust the requesting site.
          </p>
          <div
            class="mm-box mm-box--margin-bottom-4 mm-box--padding-2 mm-box--background-color-background-default mm-box--rounded-md"
          >
            <div
              class="mm-box confirm-info-row mm-box--margin-top-2 mm-box--margin-bottom-2 mm-box--padding-right-2 mm-box--padding-left-2 mm-box--display-flex mm-box--flex-direction-row mm-box--flex-wrap-wrap mm-box--justify-content-space-between mm-box--color-text-default mm-box--rounded-lg"
              style="overflow-wrap: anywhere; min-height: 24px; position: relative; background: transparent;"
            >
              <div
                class="mm-box mm-box--display-flex mm-box--flex-direction-row mm-box--justify-content-center mm-box--align-items-flex-start mm-box--color-text-default"
                style="align-items: center;"
              >
                <p
                  class="mm-box mm-text mm-text--body-md-medium mm-box--color-inherit"
                >
                  Request from
                </p>
                <div>
                  <div
                    aria-describedby="tippy-tooltip-10"
                    class=""
                    data-original-title="This is the site asking for your signature."
                    data-tooltipped=""
                    style="display: flex;"
                    tabindex="0"
                  >
                    <span
                      class="mm-box mm-icon mm-icon--size-sm mm-box--margin-left-1 mm-box--display-inline-block mm-box--color-icon-muted"
                      style="mask-image: url('./images/icons/question.svg');"
                    />
                  </div>
                </div>
              </div>
              <div
                class="mm-box mm-box--display-flex mm-box--gap-2 mm-box--flex-wrap-wrap mm-box--align-items-center"
              >
                <p
                  class="mm-box mm-text mm-text--body-md mm-box--color-inherit"
                >
                  metamask.github.io
                </p>
              </div>
            </div>
            <div
              class="mm-box confirm-info-row mm-box--margin-top-2 mm-box--margin-bottom-2 mm-box--padding-right-2 mm-box--padding-left-2 mm-box--display-flex mm-box--flex-direction-row mm-box--flex-wrap-wrap mm-box--justify-content-space-between mm-box--color-text-default mm-box--rounded-lg"
              style="overflow-wrap: anywhere; min-height: 24px; position: relative;"
            >
              <div
                class="mm-box mm-box--display-flex mm-box--flex-direction-row mm-box--justify-content-center mm-box--align-items-flex-start"
                style="align-items: center;"
              >
                <p
                  class="mm-box mm-text mm-text--body-md-medium mm-box--color-inherit"
                >
                  Interacting with
                </p>
              </div>
              <div
                class="mm-box mm-box--display-flex mm-box--flex-direction-row mm-box--align-items-center"
              >
                <div
                  class="mm-box mm-box--display-flex mm-box--flex-direction-row mm-box--align-items-center"
                >
                  <div
                    class="mm-box mm-text mm-avatar-base mm-avatar-base--size-xs mm-avatar-account mm-text--body-xs mm-text--text-transform-uppercase mm-box--display-flex mm-box--justify-content-center mm-box--align-items-center mm-box--color-text-default mm-box--background-color-background-alternative mm-box--rounded-full mm-box--border-color-transparent box--border-style-solid box--border-width-1"
                  >
                    <div
                      class="mm-avatar-account__jazzicon"
                    >
                      <div
                        style="border-radius: 50px; overflow: hidden; padding: 0px; margin: 0px; width: 16px; height: 16px; display: inline-block; background: rgb(1, 142, 116);"
                      >
                        <svg
                          height="16"
                          width="16"
                          x="0"
                          y="0"
                        >
                          <rect
                            fill="#FB1891"
                            height="16"
                            transform="translate(0.6335263099240563 1.7352552986765108) rotate(129.9 8 8)"
                            width="16"
                            x="0"
                            y="0"
                          />
                          <rect
                            fill="#F90901"
                            height="16"
                            transform="translate(-5.227286615169763 8.640359200885621) rotate(141.5 8 8)"
                            width="16"
                            x="0"
                            y="0"
                          />
                          <rect
                            fill="#F26A02"
                            height="16"
                            transform="translate(10.585940898259892 -4.814122444807073) rotate(339.2 8 8)"
                            width="16"
                            x="0"
                            y="0"
                          />
                        </svg>
                      </div>
                    </div>
                  </div>
                  <p
                    class="mm-box mm-text mm-text--body-md mm-box--margin-left-2 mm-box--color-inherit"
                    data-testid="confirm-info-row-display-name"
                  >
                    0xCcCCc...ccccC
                  </p>
                </div>
              </div>
            </div>
          </div>
          <div
            class="mm-box mm-box--margin-bottom-4 mm-box--padding-2 mm-box--background-color-background-default mm-box--rounded-md"
          >
            <div
              class="mm-box confirm-info-row mm-box--margin-top-2 mm-box--margin-bottom-2 mm-box--padding-right-2 mm-box--padding-left-2 mm-box--display-flex mm-box--flex-direction-row mm-box--flex-wrap-wrap mm-box--justify-content-space-between mm-box--color-text-default mm-box--rounded-lg"
              style="overflow-wrap: anywhere; min-height: 24px; position: relative;"
            >
              <div
                class="mm-box mm-box--display-flex mm-box--flex-direction-row mm-box--justify-content-center mm-box--align-items-flex-start"
                style="align-items: center;"
              >
                <p
                  class="mm-box mm-text mm-text--body-md-medium mm-box--color-inherit"
                >
                  Message
                </p>
              </div>
              <div
                class="mm-box mm-box--width-full"
              >
                <div
                  class="mm-box confirm-info-row mm-box--margin-top-2 mm-box--margin-bottom-2 mm-box--padding-right-2 mm-box--padding-left-2 mm-box--display-flex mm-box--flex-direction-row mm-box--flex-wrap-wrap mm-box--justify-content-space-between mm-box--color-text-default mm-box--rounded-lg"
                  style="overflow-wrap: anywhere; min-height: 24px; position: relative; padding-left: 0px; padding-right: 0px;"
                >
                  <div
                    class="mm-box mm-box--display-flex mm-box--flex-direction-row mm-box--justify-content-center mm-box--align-items-flex-start"
                    style="align-items: center;"
                  >
                    <p
                      class="mm-box mm-text mm-text--body-md-medium mm-box--color-inherit"
                    >
                      Primary type:
                    </p>
                  </div>
                  <div
                    class="mm-box mm-box--display-flex mm-box--gap-2 mm-box--flex-wrap-wrap mm-box--align-items-center mm-box--min-width-0"
                  >
                    <p
                      class="mm-box mm-text mm-text--body-md mm-box--color-inherit"
                      style="white-space: pre-wrap;"
                    >
                      Mail
                    </p>
                  </div>
                </div>
                <div
                  class="mm-box"
                  style="margin-left: -8px;"
                >
                  <div
                    class="mm-box mm-box--width-full"
                  >
                    <div
                      class="mm-box confirm-info-row mm-box--margin-top-2 mm-box--margin-bottom-2 mm-box--padding-right-2 mm-box--padding-left-2 mm-box--display-flex mm-box--flex-direction-row mm-box--flex-wrap-wrap mm-box--justify-content-space-between mm-box--color-text-default mm-box--rounded-lg"
                      style="overflow-wrap: anywhere; min-height: 24px; position: relative; padding-right: 0px;"
                    >
                      <div
                        class="mm-box mm-box--display-flex mm-box--flex-direction-row mm-box--justify-content-center mm-box--align-items-flex-start"
                        style="align-items: center;"
                      >
                        <p
                          class="mm-box mm-text mm-text--body-md-medium mm-box--color-inherit"
                        >
                          Contents:
                        </p>
                      </div>
                      <div
                        class="mm-box mm-box--display-flex mm-box--gap-2 mm-box--flex-wrap-wrap mm-box--align-items-center mm-box--min-width-0"
                      >
                        <p
                          class="mm-box mm-text mm-text--body-md mm-box--color-inherit"
                          style="white-space: pre-wrap;"
                        >
                          Hello, Bob!
                        </p>
                      </div>
                    </div>
                    <div
                      class="mm-box confirm-info-row mm-box--margin-top-2 mm-box--margin-bottom-2 mm-box--padding-right-2 mm-box--padding-left-2 mm-box--display-flex mm-box--flex-direction-row mm-box--flex-wrap-wrap mm-box--justify-content-space-between mm-box--color-text-default mm-box--rounded-lg"
                      style="overflow-wrap: anywhere; min-height: 24px; position: relative; padding-right: 0px;"
                    >
                      <div
                        class="mm-box mm-box--display-flex mm-box--flex-direction-row mm-box--justify-content-center mm-box--align-items-flex-start"
                        style="align-items: center;"
                      >
                        <p
                          class="mm-box mm-text mm-text--body-md-medium mm-box--color-inherit"
                        >
                          From:
                        </p>
                      </div>
                      <div
                        class="mm-box mm-box--width-full"
                      >
                        <div
                          class="mm-box confirm-info-row mm-box--margin-top-2 mm-box--margin-bottom-2 mm-box--padding-right-2 mm-box--padding-left-2 mm-box--display-flex mm-box--flex-direction-row mm-box--flex-wrap-wrap mm-box--justify-content-space-between mm-box--color-text-default mm-box--rounded-lg"
                          style="overflow-wrap: anywhere; min-height: 24px; position: relative; padding-right: 0px;"
                        >
                          <div
                            class="mm-box mm-box--display-flex mm-box--flex-direction-row mm-box--justify-content-center mm-box--align-items-flex-start"
                            style="align-items: center;"
                          >
                            <p
                              class="mm-box mm-text mm-text--body-md-medium mm-box--color-inherit"
                            >
                              Name:
                            </p>
                          </div>
                          <div
                            class="mm-box mm-box--display-flex mm-box--gap-2 mm-box--flex-wrap-wrap mm-box--align-items-center mm-box--min-width-0"
                          >
                            <p
                              class="mm-box mm-text mm-text--body-md mm-box--color-inherit"
                              style="white-space: pre-wrap;"
                            >
                              Cow
                            </p>
                          </div>
                        </div>
                        <div
                          class="mm-box confirm-info-row mm-box--margin-top-2 mm-box--margin-bottom-2 mm-box--padding-right-2 mm-box--padding-left-2 mm-box--display-flex mm-box--flex-direction-row mm-box--flex-wrap-wrap mm-box--justify-content-space-between mm-box--color-text-default mm-box--rounded-lg"
                          style="overflow-wrap: anywhere; min-height: 24px; position: relative; padding-right: 0px;"
                        >
                          <div
                            class="mm-box mm-box--display-flex mm-box--flex-direction-row mm-box--justify-content-center mm-box--align-items-flex-start"
                            style="align-items: center;"
                          >
                            <p
                              class="mm-box mm-text mm-text--body-md-medium mm-box--color-inherit"
                            >
                              Wallets:
                            </p>
                          </div>
                          <div
                            class="mm-box mm-box--width-full"
                          >
                            <div
                              class="mm-box confirm-info-row mm-box--margin-top-2 mm-box--margin-bottom-2 mm-box--padding-right-2 mm-box--padding-left-2 mm-box--display-flex mm-box--flex-direction-row mm-box--flex-wrap-wrap mm-box--justify-content-space-between mm-box--color-text-default mm-box--rounded-lg"
                              style="overflow-wrap: anywhere; min-height: 24px; position: relative; padding-right: 0px;"
                            >
                              <div
                                class="mm-box mm-box--display-flex mm-box--flex-direction-row mm-box--justify-content-center mm-box--align-items-flex-start"
                                style="align-items: center;"
                              >
                                <p
                                  class="mm-box mm-text mm-text--body-md-medium mm-box--color-inherit"
                                >
                                  0:
                                </p>
                              </div>
                              <div
                                class="mm-box mm-box--display-flex mm-box--flex-direction-row mm-box--align-items-center"
                              >
                                <div
                                  class="mm-box mm-box--display-flex mm-box--flex-direction-row mm-box--align-items-center"
                                >
                                  <div
                                    class="mm-box mm-text mm-avatar-base mm-avatar-base--size-xs mm-avatar-account mm-text--body-xs mm-text--text-transform-uppercase mm-box--display-flex mm-box--justify-content-center mm-box--align-items-center mm-box--color-text-default mm-box--background-color-background-alternative mm-box--rounded-full mm-box--border-color-transparent box--border-style-solid box--border-width-1"
                                  >
                                    <div
                                      class="mm-avatar-account__jazzicon"
                                    >
                                      <div
                                        style="border-radius: 50px; overflow: hidden; padding: 0px; margin: 0px; width: 16px; height: 16px; display: inline-block; background: rgb(35, 98, 225);"
                                      >
                                        <svg
                                          height="16"
                                          width="16"
                                          x="0"
                                          y="0"
                                        >
                                          <rect
                                            fill="#FA7900"
                                            height="16"
                                            transform="translate(-0.1251869550000172 -0.18581992328639055) rotate(237.8 8 8)"
                                            width="16"
                                            x="0"
                                            y="0"
                                          />
                                          <rect
                                            fill="#034F5E"
                                            height="16"
                                            transform="translate(5.484089776243406 -5.806818790918918) rotate(321.2 8 8)"
                                            width="16"
                                            x="0"
                                            y="0"
                                          />
                                          <rect
                                            fill="#FB185C"
                                            height="16"
                                            transform="translate(4.337646399293827 10.83159092527544) rotate(190.8 8 8)"
                                            width="16"
                                            x="0"
                                            y="0"
                                          />
                                        </svg>
                                      </div>
                                    </div>
                                  </div>
                                  <p
                                    class="mm-box mm-text mm-text--body-md mm-box--margin-left-2 mm-box--color-inherit"
                                    data-testid="confirm-info-row-display-name"
                                  >
                                    0xCD2a3...DD826
                                  </p>
                                </div>
                              </div>
                            </div>
                            <div
                              class="mm-box confirm-info-row mm-box--margin-top-2 mm-box--margin-bottom-2 mm-box--padding-right-2 mm-box--padding-left-2 mm-box--display-flex mm-box--flex-direction-row mm-box--flex-wrap-wrap mm-box--justify-content-space-between mm-box--color-text-default mm-box--rounded-lg"
                              style="overflow-wrap: anywhere; min-height: 24px; position: relative; padding-right: 0px;"
                            >
                              <div
                                class="mm-box mm-box--display-flex mm-box--flex-direction-row mm-box--justify-content-center mm-box--align-items-flex-start"
                                style="align-items: center;"
                              >
                                <p
                                  class="mm-box mm-text mm-text--body-md-medium mm-box--color-inherit"
                                >
                                  1:
                                </p>
                              </div>
                              <div
                                class="mm-box mm-box--display-flex mm-box--flex-direction-row mm-box--align-items-center"
                              >
                                <div
                                  class="mm-box mm-box--display-flex mm-box--flex-direction-row mm-box--align-items-center"
                                >
                                  <div
                                    class="mm-box mm-text mm-avatar-base mm-avatar-base--size-xs mm-avatar-account mm-text--body-xs mm-text--text-transform-uppercase mm-box--display-flex mm-box--justify-content-center mm-box--align-items-center mm-box--color-text-default mm-box--background-color-background-alternative mm-box--rounded-full mm-box--border-color-transparent box--border-style-solid box--border-width-1"
                                  >
                                    <div
                                      class="mm-avatar-account__jazzicon"
                                    >
                                      <div
                                        style="border-radius: 50px; overflow: hidden; padding: 0px; margin: 0px; width: 16px; height: 16px; display: inline-block; background: rgb(24, 183, 242);"
                                      >
                                        <svg
                                          height="16"
                                          width="16"
                                          x="0"
                                          y="0"
                                        >
                                          <rect
                                            fill="#F91E01"
                                            height="16"
                                            transform="translate(-3.031601448459508 1.44638157917772) rotate(179.5 8 8)"
                                            width="16"
                                            x="0"
                                            y="0"
                                          />
                                          <rect
                                            fill="#FA5300"
                                            height="16"
                                            transform="translate(0.001001577275992914 -7.592133809870717) rotate(370.7 8 8)"
                                            width="16"
                                            x="0"
                                            y="0"
                                          />
                                          <rect
                                            fill="#F5A300"
                                            height="16"
                                            transform="translate(-9.667744843805323 10.267175012988094) rotate(298.9 8 8)"
                                            width="16"
                                            x="0"
                                            y="0"
                                          />
                                        </svg>
                                      </div>
                                    </div>
                                  </div>
                                  <p
                                    class="mm-box mm-text mm-text--body-md mm-box--margin-left-2 mm-box--color-inherit"
                                    data-testid="confirm-info-row-display-name"
                                  >
                                    0xDeaDb...DbeeF
                                  </p>
                                </div>
                              </div>
                            </div>
                            <div
                              class="mm-box confirm-info-row mm-box--margin-top-2 mm-box--margin-bottom-2 mm-box--padding-right-2 mm-box--padding-left-2 mm-box--display-flex mm-box--flex-direction-row mm-box--flex-wrap-wrap mm-box--justify-content-space-between mm-box--color-text-default mm-box--rounded-lg"
                              style="overflow-wrap: anywhere; min-height: 24px; position: relative; padding-right: 0px;"
                            >
                              <div
                                class="mm-box mm-box--display-flex mm-box--flex-direction-row mm-box--justify-content-center mm-box--align-items-flex-start"
                                style="align-items: center;"
                              >
                                <p
                                  class="mm-box mm-text mm-text--body-md-medium mm-box--color-inherit"
                                >
                                  2:
                                </p>
                              </div>
                              <div
                                class="mm-box mm-box--display-flex mm-box--flex-direction-row mm-box--align-items-center"
                              >
                                <div
                                  class="mm-box mm-box--display-flex mm-box--flex-direction-row mm-box--align-items-center"
                                >
                                  <div
                                    class="mm-box mm-text mm-avatar-base mm-avatar-base--size-xs mm-avatar-account mm-text--body-xs mm-text--text-transform-uppercase mm-box--display-flex mm-box--justify-content-center mm-box--align-items-center mm-box--color-text-default mm-box--background-color-background-alternative mm-box--rounded-full mm-box--border-color-transparent box--border-style-solid box--border-width-1"
                                  >
                                    <div
                                      class="mm-avatar-account__jazzicon"
                                    >
                                      <div
                                        style="border-radius: 50px; overflow: hidden; padding: 0px; margin: 0px; width: 16px; height: 16px; display: inline-block; background: rgb(245, 143, 0);"
                                      >
                                        <svg
                                          height="16"
                                          width="16"
                                          x="0"
                                          y="0"
                                        >
                                          <rect
                                            fill="#FA3E00"
                                            height="16"
                                            transform="translate(2.1189727229825075 3.7201589705667972) rotate(163.6 8 8)"
                                            width="16"
                                            x="0"
                                            y="0"
                                          />
                                          <rect
                                            fill="#018E74"
                                            height="16"
                                            transform="translate(-3.5064720430845115 9.598091001429925) rotate(205.4 8 8)"
                                            width="16"
                                            x="0"
                                            y="0"
                                          />
                                          <rect
                                            fill="#238FE1"
                                            height="16"
                                            transform="translate(-5.001213401730692 12.04822844354251) rotate(286.5 8 8)"
                                            width="16"
                                            x="0"
                                            y="0"
                                          />
                                        </svg>
                                      </div>
                                    </div>
                                  </div>
                                  <p
                                    class="mm-box mm-text mm-text--body-md mm-box--margin-left-2 mm-box--color-inherit"
                                    data-testid="confirm-info-row-display-name"
                                  >
                                    0x06195...43896
                                  </p>
                                </div>
                              </div>
                            </div>
                          </div>
                        </div>
                      </div>
                    </div>
                    <div
                      class="mm-box confirm-info-row mm-box--margin-top-2 mm-box--margin-bottom-2 mm-box--padding-right-2 mm-box--padding-left-2 mm-box--display-flex mm-box--flex-direction-row mm-box--flex-wrap-wrap mm-box--justify-content-space-between mm-box--color-text-default mm-box--rounded-lg"
                      style="overflow-wrap: anywhere; min-height: 24px; position: relative; padding-right: 0px;"
                    >
                      <div
                        class="mm-box mm-box--display-flex mm-box--flex-direction-row mm-box--justify-content-center mm-box--align-items-flex-start"
                        style="align-items: center;"
                      >
                        <p
                          class="mm-box mm-text mm-text--body-md-medium mm-box--color-inherit"
                        >
                          To:
                        </p>
                      </div>
                      <div
                        class="mm-box mm-box--width-full"
                      >
                        <div
                          class="mm-box confirm-info-row mm-box--margin-top-2 mm-box--margin-bottom-2 mm-box--padding-right-2 mm-box--padding-left-2 mm-box--display-flex mm-box--flex-direction-row mm-box--flex-wrap-wrap mm-box--justify-content-space-between mm-box--color-text-default mm-box--rounded-lg"
                          style="overflow-wrap: anywhere; min-height: 24px; position: relative; padding-right: 0px;"
                        >
                          <div
                            class="mm-box mm-box--display-flex mm-box--flex-direction-row mm-box--justify-content-center mm-box--align-items-flex-start"
                            style="align-items: center;"
                          >
                            <p
                              class="mm-box mm-text mm-text--body-md-medium mm-box--color-inherit"
                            >
                              0:
                            </p>
                          </div>
                          <div
                            class="mm-box mm-box--width-full"
                          >
                            <div
                              class="mm-box confirm-info-row mm-box--margin-top-2 mm-box--margin-bottom-2 mm-box--padding-right-2 mm-box--padding-left-2 mm-box--display-flex mm-box--flex-direction-row mm-box--flex-wrap-wrap mm-box--justify-content-space-between mm-box--color-text-default mm-box--rounded-lg"
                              style="overflow-wrap: anywhere; min-height: 24px; position: relative; padding-right: 0px;"
                            >
                              <div
                                class="mm-box mm-box--display-flex mm-box--flex-direction-row mm-box--justify-content-center mm-box--align-items-flex-start"
                                style="align-items: center;"
                              >
                                <p
                                  class="mm-box mm-text mm-text--body-md-medium mm-box--color-inherit"
                                >
                                  Name:
                                </p>
                              </div>
                              <div
                                class="mm-box mm-box--display-flex mm-box--gap-2 mm-box--flex-wrap-wrap mm-box--align-items-center mm-box--min-width-0"
                              >
                                <p
                                  class="mm-box mm-text mm-text--body-md mm-box--color-inherit"
                                  style="white-space: pre-wrap;"
                                >
                                  Bob
                                </p>
                              </div>
                            </div>
                            <div
                              class="mm-box confirm-info-row mm-box--margin-top-2 mm-box--margin-bottom-2 mm-box--padding-right-2 mm-box--padding-left-2 mm-box--display-flex mm-box--flex-direction-row mm-box--flex-wrap-wrap mm-box--justify-content-space-between mm-box--color-text-default mm-box--rounded-lg"
                              style="overflow-wrap: anywhere; min-height: 24px; position: relative; padding-right: 0px;"
                            >
                              <div
                                class="mm-box mm-box--display-flex mm-box--flex-direction-row mm-box--justify-content-center mm-box--align-items-flex-start"
                                style="align-items: center;"
                              >
                                <p
                                  class="mm-box mm-text mm-text--body-md-medium mm-box--color-inherit"
                                >
                                  Wallets:
                                </p>
                              </div>
                              <div
                                class="mm-box mm-box--width-full"
                              >
                                <div
                                  class="mm-box confirm-info-row mm-box--margin-top-2 mm-box--margin-bottom-2 mm-box--padding-right-2 mm-box--padding-left-2 mm-box--display-flex mm-box--flex-direction-row mm-box--flex-wrap-wrap mm-box--justify-content-space-between mm-box--color-text-default mm-box--rounded-lg"
                                  style="overflow-wrap: anywhere; min-height: 24px; position: relative; padding-right: 0px;"
                                >
                                  <div
                                    class="mm-box mm-box--display-flex mm-box--flex-direction-row mm-box--justify-content-center mm-box--align-items-flex-start"
                                    style="align-items: center;"
                                  >
                                    <p
                                      class="mm-box mm-text mm-text--body-md-medium mm-box--color-inherit"
                                    >
                                      0:
                                    </p>
                                  </div>
                                  <div
                                    class="mm-box mm-box--display-flex mm-box--flex-direction-row mm-box--align-items-center"
                                  >
                                    <div
                                      class="mm-box mm-box--display-flex mm-box--flex-direction-row mm-box--align-items-center"
                                    >
                                      <div
                                        class="mm-box mm-text mm-avatar-base mm-avatar-base--size-xs mm-avatar-account mm-text--body-xs mm-text--text-transform-uppercase mm-box--display-flex mm-box--justify-content-center mm-box--align-items-center mm-box--color-text-default mm-box--background-color-background-alternative mm-box--rounded-full mm-box--border-color-transparent box--border-style-solid box--border-width-1"
                                      >
                                        <div
                                          class="mm-avatar-account__jazzicon"
                                        >
                                          <div
                                            style="border-radius: 50px; overflow: hidden; padding: 0px; margin: 0px; width: 16px; height: 16px; display: inline-block; background: rgb(242, 162, 2);"
                                          >
                                            <svg
                                              height="16"
                                              width="16"
                                              x="0"
                                              y="0"
                                            >
                                              <rect
                                                fill="#C8144A"
                                                height="16"
                                                transform="translate(3.3716958087807476 -1.5355449411453455) rotate(359.3 8 8)"
                                                width="16"
                                                x="0"
                                                y="0"
                                              />
                                              <rect
                                                fill="#01878E"
                                                height="16"
                                                transform="translate(-4.56026532072257 -4.118767169186573) rotate(335.8 8 8)"
                                                width="16"
                                                x="0"
                                                y="0"
                                              />
                                              <rect
                                                fill="#1897F2"
                                                height="16"
                                                transform="translate(-12.66850392914138 2.191919563316492) rotate(275.0 8 8)"
                                                width="16"
                                                x="0"
                                                y="0"
                                              />
                                            </svg>
                                          </div>
                                        </div>
                                      </div>
                                      <p
                                        class="mm-box mm-text mm-text--body-md mm-box--margin-left-2 mm-box--color-inherit"
                                        data-testid="confirm-info-row-display-name"
                                      >
                                        0xbBbBB...bBBbB
                                      </p>
                                    </div>
                                  </div>
                                </div>
                                <div
                                  class="mm-box confirm-info-row mm-box--margin-top-2 mm-box--margin-bottom-2 mm-box--padding-right-2 mm-box--padding-left-2 mm-box--display-flex mm-box--flex-direction-row mm-box--flex-wrap-wrap mm-box--justify-content-space-between mm-box--color-text-default mm-box--rounded-lg"
                                  style="overflow-wrap: anywhere; min-height: 24px; position: relative; padding-right: 0px;"
                                >
                                  <div
                                    class="mm-box mm-box--display-flex mm-box--flex-direction-row mm-box--justify-content-center mm-box--align-items-flex-start"
                                    style="align-items: center;"
                                  >
                                    <p
                                      class="mm-box mm-text mm-text--body-md-medium mm-box--color-inherit"
                                    >
                                      1:
                                    </p>
                                  </div>
                                  <div
                                    class="mm-box mm-box--display-flex mm-box--flex-direction-row mm-box--align-items-center"
                                  >
                                    <div
                                      class="mm-box mm-box--display-flex mm-box--flex-direction-row mm-box--align-items-center"
                                    >
                                      <div
                                        class="mm-box mm-text mm-avatar-base mm-avatar-base--size-xs mm-avatar-account mm-text--body-xs mm-text--text-transform-uppercase mm-box--display-flex mm-box--justify-content-center mm-box--align-items-center mm-box--color-text-default mm-box--background-color-background-alternative mm-box--rounded-full mm-box--border-color-transparent box--border-style-solid box--border-width-1"
                                      >
                                        <div
                                          class="mm-avatar-account__jazzicon"
                                        >
                                          <div
                                            style="border-radius: 50px; overflow: hidden; padding: 0px; margin: 0px; width: 16px; height: 16px; display: inline-block; background: rgb(250, 54, 0);"
                                          >
                                            <svg
                                              height="16"
                                              width="16"
                                              x="0"
                                              y="0"
                                            >
                                              <rect
                                                fill="#2395E1"
                                                height="16"
                                                transform="translate(-1.7353143855136905 0.5115867848025443) rotate(191.9 8 8)"
                                                width="16"
                                                x="0"
                                                y="0"
                                              />
                                              <rect
                                                fill="#F90101"
                                                height="16"
                                                transform="translate(1.7169232764557802 -9.276715881533601) rotate(319.8 8 8)"
                                                width="16"
                                                x="0"
                                                y="0"
                                              />
                                              <rect
                                                fill="#F58700"
                                                height="16"
                                                transform="translate(9.91414735179574 5.139720751783702) rotate(180.7 8 8)"
                                                width="16"
                                                x="0"
                                                y="0"
                                              />
                                            </svg>
                                          </div>
                                        </div>
                                      </div>
                                      <p
                                        class="mm-box mm-text mm-text--body-md mm-box--margin-left-2 mm-box--color-inherit"
                                        data-testid="confirm-info-row-display-name"
                                      >
                                        0xB0Bda...bEa57
                                      </p>
                                    </div>
                                  </div>
                                </div>
                                <div
                                  class="mm-box confirm-info-row mm-box--margin-top-2 mm-box--margin-bottom-2 mm-box--padding-right-2 mm-box--padding-left-2 mm-box--display-flex mm-box--flex-direction-row mm-box--flex-wrap-wrap mm-box--justify-content-space-between mm-box--color-text-default mm-box--rounded-lg"
                                  style="overflow-wrap: anywhere; min-height: 24px; position: relative; padding-right: 0px;"
                                >
                                  <div
                                    class="mm-box mm-box--display-flex mm-box--flex-direction-row mm-box--justify-content-center mm-box--align-items-flex-start"
                                    style="align-items: center;"
                                  >
                                    <p
                                      class="mm-box mm-text mm-text--body-md-medium mm-box--color-inherit"
                                    >
                                      2:
                                    </p>
                                  </div>
                                  <div
                                    class="mm-box mm-box--display-flex mm-box--flex-direction-row mm-box--align-items-center"
                                  >
                                    <div
                                      class="mm-box mm-box--display-flex mm-box--flex-direction-row mm-box--align-items-center"
                                    >
                                      <div
                                        class="mm-box mm-text mm-avatar-base mm-avatar-base--size-xs mm-avatar-account mm-text--body-xs mm-text--text-transform-uppercase mm-box--display-flex mm-box--justify-content-center mm-box--align-items-center mm-box--color-text-default mm-box--background-color-background-alternative mm-box--rounded-full mm-box--border-color-transparent box--border-style-solid box--border-width-1"
                                      >
                                        <div
                                          class="mm-avatar-account__jazzicon"
                                        >
                                          <div
                                            style="border-radius: 50px; overflow: hidden; padding: 0px; margin: 0px; width: 16px; height: 16px; display: inline-block; background: rgb(200, 20, 86);"
                                          >
                                            <svg
                                              height="16"
                                              width="16"
                                              x="0"
                                              y="0"
                                            >
                                              <rect
                                                fill="#018E8C"
                                                height="16"
                                                transform="translate(3.988074950687866 0.3554940504644344) rotate(177.8 8 8)"
                                                width="16"
                                                x="0"
                                                y="0"
                                              />
                                              <rect
                                                fill="#F29202"
                                                height="16"
                                                transform="translate(-7.220928666254465 -2.4813555582770794) rotate(334.6 8 8)"
                                                width="16"
                                                x="0"
                                                y="0"
                                              />
                                              <rect
                                                fill="#236FE1"
                                                height="16"
                                                transform="translate(14.621768557060026 -6.282465882779628) rotate(456.1 8 8)"
                                                width="16"
                                                x="0"
                                                y="0"
                                              />
                                            </svg>
                                          </div>
                                        </div>
                                      </div>
                                      <p
                                        class="mm-box mm-text mm-text--body-md mm-box--margin-left-2 mm-box--color-inherit"
                                        data-testid="confirm-info-row-display-name"
                                      >
                                        0xB0B0b...00000
                                      </p>
                                    </div>
                                  </div>
                                </div>
                              </div>
                            </div>
                          </div>
                        </div>
                      </div>
                    </div>
                  </div>
                </div>
              </div>
            </div>
          </div>
        </div>
      </div>
      <div
        class="mm-box multichain-page-footer confirm-footer_page-footer mm-box--padding-4 mm-box--display-flex mm-box--gap-4 mm-box--width-full"
      >
        <button
          class="mm-box mm-text mm-button-base mm-button-base--size-lg mm-button-base--block mm-button-secondary mm-text--body-md-medium mm-box--padding-0 mm-box--padding-right-4 mm-box--padding-left-4 mm-box--display-inline-flex mm-box--justify-content-center mm-box--align-items-center mm-box--color-primary-default mm-box--background-color-transparent mm-box--rounded-pill mm-box--border-color-primary-default box--border-style-solid box--border-width-1"
          data-testid="confirm-footer-cancel-button"
        >
          Cancel
        </button>
        <button
          class="mm-box mm-text mm-button-base mm-button-base--size-lg mm-button-base--block mm-button-primary mm-text--body-md-medium mm-box--padding-0 mm-box--padding-right-4 mm-box--padding-left-4 mm-box--display-inline-flex mm-box--justify-content-center mm-box--align-items-center mm-box--color-primary-inverse mm-box--background-color-primary-default mm-box--rounded-pill"
          data-testid="confirm-footer-button"
        >
          Confirm
        </button>
      </div>
    </div>
  </div>
</div>
`;

exports[`Confirm should match snapshot for signature - typed sign - permit 1`] = `
<div>
  <div
    class="mm-box multichain-page mm-box--display-flex mm-box--flex-direction-row mm-box--justify-content-center mm-box--width-full mm-box--height-full mm-box--background-color-background-alternative"
  >
    <div
      class="mm-box multichain-page__inner-container confirm_wrapper mm-box--display-flex mm-box--flex-direction-column mm-box--width-full mm-box--height-full mm-box--background-color-background-default"
    >
      <div
        class="mm-box confirm_header__wrapper mm-box--display-flex mm-box--justify-content-space-between mm-box--align-items-center"
        data-testid="confirm-header"
      >
        <div
          class="mm-box mm-box--padding-4 mm-box--display-flex mm-box--align-items-flex-start"
        >
          <div
            class="mm-box mm-box--margin-top-2 mm-box--display-flex"
          >
            <div
              class="identicon__image-border"
              style="height: 32px; width: 32px; border-radius: 16px;"
            />
            <div
              class="mm-box mm-text mm-avatar-base mm-avatar-base--size-xs mm-avatar-network confirm_header__avatar-network mm-text--body-xs mm-text--text-transform-uppercase mm-box--display-flex mm-box--justify-content-center mm-box--align-items-center mm-box--color-text-default mm-box--background-color-goerli mm-box--rounded-full mm-box--border-color-transparent box--border-style-solid box--border-width-1"
            >
<<<<<<< HEAD
              G
=======
              ?
>>>>>>> e239d858
            </div>
          </div>
          <div
            class="mm-box mm-box--margin-inline-start-4"
          >
            <p
              class="mm-box mm-text mm-text--body-md-medium mm-box--color-text-default"
              data-testid="header-account-name"
            />
            <p
              class="mm-box mm-text mm-text--body-md mm-box--color-text-alternative"
              data-testid="header-network-display-name"
<<<<<<< HEAD
            >
              Goerli
            </p>
=======
            />
>>>>>>> e239d858
          </div>
        </div>
        <div
          class="mm-box mm-box--padding-4 mm-box--display-flex mm-box--align-items-flex-end"
        >
          <div
            class="mm-box mm-box--display-flex mm-box--justify-content-flex-end"
            style="align-self: flex-end;"
          >
            <div>
              <div
                aria-describedby="tippy-tooltip-2"
                class=""
                data-original-title="Account details"
                data-tooltipped=""
                style="display: inline;"
                tabindex="0"
              >
                <button
                  aria-label="Account details"
                  class="mm-box mm-button-icon mm-button-icon--size-md mm-box--display-inline-flex mm-box--justify-content-center mm-box--align-items-center mm-box--color-icon-default mm-box--background-color-transparent mm-box--rounded-lg"
                  data-testid="header-info__account-details-button"
                >
                  <span
                    class="mm-box mm-icon mm-icon--size-md mm-box--display-inline-block mm-box--color-inherit"
                    style="mask-image: url('./images/icons/info.svg');"
                  />
                </button>
              </div>
            </div>
          </div>
        </div>
      </div>
      <div
        class="mm-box mm-box--width-full mm-box--height-full mm-box--background-color-background-alternative"
        style="min-height: 0; overflow: hidden; position: relative;"
      >
        <div
          class="mm-box mm-box--padding-right-4 mm-box--padding-left-4 mm-box--display-flex mm-box--flex-direction-column mm-box--width-full mm-box--height-full"
          style="overflow: auto;"
        >
          <h2
            class="mm-box mm-text mm-text--heading-lg mm-text--text-align-center mm-box--padding-top-4 mm-box--padding-bottom-2 mm-box--color-text-default"
          >
            Spending cap request
          </h2>
          <p
            class="mm-box mm-text mm-text--body-md mm-text--text-align-center mm-box--padding-bottom-4 mm-box--color-text-alternative"
          >
            This site wants permission to spend your tokens.
          </p>
          <div
            class="mm-box mm-box--margin-bottom-4 mm-box--padding-2 mm-box--background-color-background-default mm-box--rounded-md"
          >
            <div
              class="mm-box confirm-info-row mm-box--margin-top-2 mm-box--margin-bottom-2 mm-box--padding-right-2 mm-box--padding-left-2 mm-box--display-flex mm-box--flex-direction-row mm-box--flex-wrap-wrap mm-box--justify-content-space-between mm-box--color-text-default mm-box--rounded-lg"
              style="overflow-wrap: anywhere; min-height: 24px; position: relative;"
            >
              <div
                class="mm-box mm-box--display-flex mm-box--flex-direction-row mm-box--justify-content-center mm-box--align-items-flex-start"
                style="align-items: center;"
              >
                <p
                  class="mm-box mm-text mm-text--body-md-medium mm-box--color-inherit"
                >
                  Spender
                </p>
              </div>
              <div
                class="mm-box mm-box--display-flex mm-box--flex-direction-row mm-box--align-items-center"
              >
                <div
                  class="mm-box mm-box--display-flex mm-box--flex-direction-row mm-box--align-items-center"
                >
                  <div
                    class="mm-box mm-text mm-avatar-base mm-avatar-base--size-xs mm-avatar-account mm-text--body-xs mm-text--text-transform-uppercase mm-box--display-flex mm-box--justify-content-center mm-box--align-items-center mm-box--color-text-default mm-box--background-color-background-alternative mm-box--rounded-full mm-box--border-color-transparent box--border-style-solid box--border-width-1"
                  >
                    <div
                      class="mm-avatar-account__jazzicon"
                    >
                      <div
                        style="border-radius: 50px; overflow: hidden; padding: 0px; margin: 0px; width: 16px; height: 16px; display: inline-block; background: rgb(200, 20, 65);"
                      >
                        <svg
                          height="16"
                          width="16"
                          x="0"
                          y="0"
                        >
                          <rect
                            fill="#FB1851"
                            height="16"
                            transform="translate(4.039516030164602 1.5782203519382538) rotate(112.1 8 8)"
                            width="16"
                            x="0"
                            y="0"
                          />
                          <rect
                            fill="#188CF2"
                            height="16"
                            transform="translate(5.66194575958382 -1.2306431953956085) rotate(470.0 8 8)"
                            width="16"
                            x="0"
                            y="0"
                          />
                          <rect
                            fill="#F2AE02"
                            height="16"
                            transform="translate(2.167526701566883 -11.265379840592708) rotate(458.4 8 8)"
                            width="16"
                            x="0"
                            y="0"
                          />
                        </svg>
                      </div>
                    </div>
                  </div>
                  <p
                    class="mm-box mm-text mm-text--body-md mm-box--margin-left-2 mm-box--color-inherit"
                    data-testid="confirm-info-row-display-name"
                  >
                    0x5B38D...eddC4
                  </p>
                </div>
              </div>
            </div>
            <div
              style="height: 1px; margin-left: -8px; margin-right: -8px;"
            />
            <div
              class="mm-box confirm-info-row mm-box--margin-top-2 mm-box--margin-bottom-2 mm-box--padding-right-2 mm-box--padding-left-2 mm-box--display-flex mm-box--flex-direction-row mm-box--flex-wrap-wrap mm-box--justify-content-space-between mm-box--color-text-default mm-box--rounded-lg"
              style="overflow-wrap: anywhere; min-height: 24px; position: relative; background: transparent;"
            >
              <div
                class="mm-box mm-box--display-flex mm-box--flex-direction-row mm-box--justify-content-center mm-box--align-items-flex-start mm-box--color-text-default"
                style="align-items: center;"
              >
                <p
                  class="mm-box mm-text mm-text--body-md-medium mm-box--color-inherit"
                >
                  Request from
                </p>
                <div>
                  <div
                    aria-describedby="tippy-tooltip-3"
                    class=""
                    data-original-title="This is the site asking for your signature."
                    data-tooltipped=""
                    style="display: flex;"
                    tabindex="0"
                  >
                    <span
                      class="mm-box mm-icon mm-icon--size-sm mm-box--margin-left-1 mm-box--display-inline-block mm-box--color-icon-muted"
                      style="mask-image: url('./images/icons/question.svg');"
                    />
                  </div>
                </div>
              </div>
              <div
                class="mm-box mm-box--display-flex mm-box--gap-2 mm-box--flex-wrap-wrap mm-box--align-items-center"
              >
                <p
                  class="mm-box mm-text mm-text--body-md mm-box--color-inherit"
                >
                  metamask.github.io
                </p>
              </div>
            </div>
            <div
              class="mm-box confirm-info-row mm-box--margin-top-2 mm-box--margin-bottom-2 mm-box--padding-right-2 mm-box--padding-left-2 mm-box--display-flex mm-box--flex-direction-row mm-box--flex-wrap-wrap mm-box--justify-content-space-between mm-box--color-text-default mm-box--rounded-lg"
              style="overflow-wrap: anywhere; min-height: 24px; position: relative;"
            >
              <div
                class="mm-box mm-box--display-flex mm-box--flex-direction-row mm-box--justify-content-center mm-box--align-items-flex-start"
                style="align-items: center;"
              >
                <p
                  class="mm-box mm-text mm-text--body-md-medium mm-box--color-inherit"
                >
                  Interacting with
                </p>
              </div>
              <div
                class="mm-box mm-box--display-flex mm-box--flex-direction-row mm-box--align-items-center"
              >
                <div
                  class="mm-box mm-box--display-flex mm-box--flex-direction-row mm-box--align-items-center"
                >
                  <div
                    class="mm-box mm-text mm-avatar-base mm-avatar-base--size-xs mm-avatar-account mm-text--body-xs mm-text--text-transform-uppercase mm-box--display-flex mm-box--justify-content-center mm-box--align-items-center mm-box--color-text-default mm-box--background-color-background-alternative mm-box--rounded-full mm-box--border-color-transparent box--border-style-solid box--border-width-1"
                  >
                    <div
                      class="mm-avatar-account__jazzicon"
                    >
                      <div
                        style="border-radius: 50px; overflow: hidden; padding: 0px; margin: 0px; width: 16px; height: 16px; display: inline-block; background: rgb(1, 142, 116);"
                      >
                        <svg
                          height="16"
                          width="16"
                          x="0"
                          y="0"
                        >
                          <rect
                            fill="#FB1891"
                            height="16"
                            transform="translate(0.6335263099240563 1.7352552986765108) rotate(129.9 8 8)"
                            width="16"
                            x="0"
                            y="0"
                          />
                          <rect
                            fill="#F90901"
                            height="16"
                            transform="translate(-5.227286615169763 8.640359200885621) rotate(141.5 8 8)"
                            width="16"
                            x="0"
                            y="0"
                          />
                          <rect
                            fill="#F26A02"
                            height="16"
                            transform="translate(10.585940898259892 -4.814122444807073) rotate(339.2 8 8)"
                            width="16"
                            x="0"
                            y="0"
                          />
                        </svg>
                      </div>
                    </div>
                  </div>
                  <p
                    class="mm-box mm-text mm-text--body-md mm-box--margin-left-2 mm-box--color-inherit"
                    data-testid="confirm-info-row-display-name"
                  >
                    0xCcCCc...ccccC
                  </p>
                </div>
              </div>
            </div>
          </div>
          <div
            class="mm-box mm-box--margin-bottom-4 mm-box--padding-2 mm-box--background-color-background-default mm-box--rounded-md"
          >
            <div
              class="mm-box confirm-info-row mm-box--margin-top-2 mm-box--margin-bottom-2 mm-box--padding-right-2 mm-box--padding-left-2 mm-box--display-flex mm-box--flex-direction-row mm-box--flex-wrap-wrap mm-box--justify-content-space-between mm-box--color-text-default mm-box--rounded-lg"
              style="overflow-wrap: anywhere; min-height: 24px; position: relative;"
            >
              <div
                class="mm-box mm-box--display-flex mm-box--flex-direction-row mm-box--justify-content-center mm-box--align-items-flex-start"
                style="align-items: center;"
              >
                <p
                  class="mm-box mm-text mm-text--body-md-medium mm-box--color-inherit"
                >
                  Message
                </p>
              </div>
              <div
                class="mm-box mm-box--width-full"
              >
                <div
                  class="mm-box confirm-info-row mm-box--margin-top-2 mm-box--margin-bottom-2 mm-box--padding-right-2 mm-box--padding-left-2 mm-box--display-flex mm-box--flex-direction-row mm-box--flex-wrap-wrap mm-box--justify-content-space-between mm-box--color-text-default mm-box--rounded-lg"
                  style="overflow-wrap: anywhere; min-height: 24px; position: relative; padding-left: 0px; padding-right: 0px;"
                >
                  <div
                    class="mm-box mm-box--display-flex mm-box--flex-direction-row mm-box--justify-content-center mm-box--align-items-flex-start"
                    style="align-items: center;"
                  >
                    <p
                      class="mm-box mm-text mm-text--body-md-medium mm-box--color-inherit"
                    >
                      Primary type:
                    </p>
                  </div>
                  <div
                    class="mm-box mm-box--display-flex mm-box--gap-2 mm-box--flex-wrap-wrap mm-box--align-items-center mm-box--min-width-0"
                  >
                    <p
                      class="mm-box mm-text mm-text--body-md mm-box--color-inherit"
                      style="white-space: pre-wrap;"
                    >
                      Permit
                    </p>
                  </div>
                </div>
                <div
                  class="mm-box"
                  style="margin-left: -8px;"
                >
                  <div
                    class="mm-box mm-box--width-full"
                  >
                    <div
                      class="mm-box confirm-info-row mm-box--margin-top-2 mm-box--margin-bottom-2 mm-box--padding-right-2 mm-box--padding-left-2 mm-box--display-flex mm-box--flex-direction-row mm-box--flex-wrap-wrap mm-box--justify-content-space-between mm-box--color-text-default mm-box--rounded-lg"
                      style="overflow-wrap: anywhere; min-height: 24px; position: relative; padding-right: 0px;"
                    >
                      <div
                        class="mm-box mm-box--display-flex mm-box--flex-direction-row mm-box--justify-content-center mm-box--align-items-flex-start"
                        style="align-items: center;"
                      >
                        <p
                          class="mm-box mm-text mm-text--body-md-medium mm-box--color-inherit"
                        >
                          Owner:
                        </p>
                      </div>
                      <div
                        class="mm-box mm-box--display-flex mm-box--flex-direction-row mm-box--align-items-center"
                      >
                        <div
                          class="mm-box mm-box--display-flex mm-box--flex-direction-row mm-box--align-items-center"
                        >
                          <div
                            class="mm-box mm-text mm-avatar-base mm-avatar-base--size-xs mm-avatar-account mm-text--body-xs mm-text--text-transform-uppercase mm-box--display-flex mm-box--justify-content-center mm-box--align-items-center mm-box--color-text-default mm-box--background-color-background-alternative mm-box--rounded-full mm-box--border-color-transparent box--border-style-solid box--border-width-1"
                          >
                            <div
                              class="mm-avatar-account__jazzicon"
                            >
                              <div
                                style="border-radius: 50px; overflow: hidden; padding: 0px; margin: 0px; width: 16px; height: 16px; display: inline-block; background: rgb(200, 20, 59);"
                              >
                                <svg
                                  height="16"
                                  width="16"
                                  x="0"
                                  y="0"
                                >
                                  <rect
                                    fill="#017B8E"
                                    height="16"
                                    transform="translate(0.39972303467835485 -0.4108005578484912) rotate(317.9 8 8)"
                                    width="16"
                                    x="0"
                                    y="0"
                                  />
                                  <rect
                                    fill="#F2B602"
                                    height="16"
                                    transform="translate(-3.7466980184561267 5.704967714142398) rotate(134.1 8 8)"
                                    width="16"
                                    x="0"
                                    y="0"
                                  />
                                  <rect
                                    fill="#FA8E00"
                                    height="16"
                                    transform="translate(-12.856136345377399 -5.7794405216344416) rotate(364.0 8 8)"
                                    width="16"
                                    x="0"
                                    y="0"
                                  />
                                </svg>
                              </div>
                            </div>
                          </div>
                          <p
                            class="mm-box mm-text mm-text--body-md mm-box--margin-left-2 mm-box--color-inherit"
                            data-testid="confirm-info-row-display-name"
                          >
                            0x935E7...05477
                          </p>
                        </div>
                      </div>
                    </div>
                    <div
                      class="mm-box confirm-info-row mm-box--margin-top-2 mm-box--margin-bottom-2 mm-box--padding-right-2 mm-box--padding-left-2 mm-box--display-flex mm-box--flex-direction-row mm-box--flex-wrap-wrap mm-box--justify-content-space-between mm-box--color-text-default mm-box--rounded-lg"
                      style="overflow-wrap: anywhere; min-height: 24px; position: relative; padding-right: 0px;"
                    >
                      <div
                        class="mm-box mm-box--display-flex mm-box--flex-direction-row mm-box--justify-content-center mm-box--align-items-flex-start"
                        style="align-items: center;"
                      >
                        <p
                          class="mm-box mm-text mm-text--body-md-medium mm-box--color-inherit"
                        >
                          Spender:
                        </p>
                      </div>
                      <div
                        class="mm-box mm-box--display-flex mm-box--flex-direction-row mm-box--align-items-center"
                      >
                        <div
                          class="mm-box mm-box--display-flex mm-box--flex-direction-row mm-box--align-items-center"
                        >
                          <div
                            class="mm-box mm-text mm-avatar-base mm-avatar-base--size-xs mm-avatar-account mm-text--body-xs mm-text--text-transform-uppercase mm-box--display-flex mm-box--justify-content-center mm-box--align-items-center mm-box--color-text-default mm-box--background-color-background-alternative mm-box--rounded-full mm-box--border-color-transparent box--border-style-solid box--border-width-1"
                          >
                            <div
                              class="mm-avatar-account__jazzicon"
                            >
                              <div
                                style="border-radius: 50px; overflow: hidden; padding: 0px; margin: 0px; width: 16px; height: 16px; display: inline-block; background: rgb(200, 20, 65);"
                              >
                                <svg
                                  height="16"
                                  width="16"
                                  x="0"
                                  y="0"
                                >
                                  <rect
                                    fill="#FB1851"
                                    height="16"
                                    transform="translate(4.039516030164602 1.5782203519382538) rotate(112.1 8 8)"
                                    width="16"
                                    x="0"
                                    y="0"
                                  />
                                  <rect
                                    fill="#188CF2"
                                    height="16"
                                    transform="translate(5.66194575958382 -1.2306431953956085) rotate(470.0 8 8)"
                                    width="16"
                                    x="0"
                                    y="0"
                                  />
                                  <rect
                                    fill="#F2AE02"
                                    height="16"
                                    transform="translate(2.167526701566883 -11.265379840592708) rotate(458.4 8 8)"
                                    width="16"
                                    x="0"
                                    y="0"
                                  />
                                </svg>
                              </div>
                            </div>
                          </div>
                          <p
                            class="mm-box mm-text mm-text--body-md mm-box--margin-left-2 mm-box--color-inherit"
                            data-testid="confirm-info-row-display-name"
                          >
                            0x5B38D...eddC4
                          </p>
                        </div>
                      </div>
                    </div>
                    <div
                      class="mm-box confirm-info-row mm-box--margin-top-2 mm-box--margin-bottom-2 mm-box--padding-right-2 mm-box--padding-left-2 mm-box--display-flex mm-box--flex-direction-row mm-box--flex-wrap-wrap mm-box--justify-content-space-between mm-box--color-text-default mm-box--rounded-lg"
                      style="overflow-wrap: anywhere; min-height: 24px; position: relative; padding-right: 0px;"
                    >
                      <div
                        class="mm-box mm-box--display-flex mm-box--flex-direction-row mm-box--justify-content-center mm-box--align-items-flex-start"
                        style="align-items: center;"
                      >
                        <p
                          class="mm-box mm-text mm-text--body-md-medium mm-box--color-inherit"
                        >
                          Value:
                        </p>
                      </div>
                      <div
                        class="mm-box mm-box--display-flex mm-box--gap-2 mm-box--flex-wrap-wrap mm-box--align-items-center mm-box--min-width-0"
                      >
                        <div
                          style="min-width: 0;"
                        >
                          <div
                            aria-describedby="tippy-tooltip-4"
                            class=""
                            data-original-title="30"
                            data-tooltipped=""
                            style="display: inline;"
                            tabindex="0"
                          >
                            <p
                              class="mm-box mm-text mm-text--body-md mm-box--color-inherit"
                              style="white-space: pre-wrap;"
                            >
                              30
                            </p>
                          </div>
                        </div>
                      </div>
                    </div>
                    <div
                      class="mm-box confirm-info-row mm-box--margin-top-2 mm-box--margin-bottom-2 mm-box--padding-right-2 mm-box--padding-left-2 mm-box--display-flex mm-box--flex-direction-row mm-box--flex-wrap-wrap mm-box--justify-content-space-between mm-box--color-text-default mm-box--rounded-lg"
                      style="overflow-wrap: anywhere; min-height: 24px; position: relative; padding-right: 0px;"
                    >
                      <div
                        class="mm-box mm-box--display-flex mm-box--flex-direction-row mm-box--justify-content-center mm-box--align-items-flex-start"
                        style="align-items: center;"
                      >
                        <p
                          class="mm-box mm-text mm-text--body-md-medium mm-box--color-inherit"
                        >
                          Nonce:
                        </p>
                      </div>
                      <div
                        class="mm-box mm-box--display-flex mm-box--gap-2 mm-box--flex-wrap-wrap mm-box--align-items-center mm-box--min-width-0"
                      >
                        <p
                          class="mm-box mm-text mm-text--body-md mm-box--color-inherit"
                          style="white-space: pre-wrap;"
                        >
                          0
                        </p>
                      </div>
                    </div>
                    <div
                      class="mm-box confirm-info-row mm-box--margin-top-2 mm-box--margin-bottom-2 mm-box--padding-right-2 mm-box--padding-left-2 mm-box--display-flex mm-box--flex-direction-row mm-box--flex-wrap-wrap mm-box--justify-content-space-between mm-box--color-text-default mm-box--rounded-lg"
                      style="overflow-wrap: anywhere; min-height: 24px; position: relative; padding-right: 0px;"
                    >
                      <div
                        class="mm-box mm-box--display-flex mm-box--flex-direction-row mm-box--justify-content-center mm-box--align-items-flex-start"
                        style="align-items: center;"
                      >
                        <p
                          class="mm-box mm-text mm-text--body-md-medium mm-box--color-inherit"
                        >
                          Deadline:
                        </p>
                      </div>
                      <div
                        class="mm-box mm-box--display-flex mm-box--gap-2 mm-box--flex-wrap-wrap mm-box--align-items-center"
                      >
                        <p
                          class="mm-box mm-text mm-text--body-md mm-box--color-inherit"
                          style="white-space: pre-wrap;"
                        >
                          02 August 1971, 16:53
                        </p>
                      </div>
                    </div>
                  </div>
                </div>
              </div>
            </div>
          </div>
        </div>
      </div>
      <div
        class="mm-box multichain-page-footer confirm-footer_page-footer mm-box--padding-4 mm-box--display-flex mm-box--gap-4 mm-box--width-full"
      >
        <button
          class="mm-box mm-text mm-button-base mm-button-base--size-lg mm-button-base--block mm-button-secondary mm-text--body-md-medium mm-box--padding-0 mm-box--padding-right-4 mm-box--padding-left-4 mm-box--display-inline-flex mm-box--justify-content-center mm-box--align-items-center mm-box--color-primary-default mm-box--background-color-transparent mm-box--rounded-pill mm-box--border-color-primary-default box--border-style-solid box--border-width-1"
          data-testid="confirm-footer-cancel-button"
        >
          Cancel
        </button>
        <button
          class="mm-box mm-text mm-button-base mm-button-base--size-lg mm-button-base--block mm-button-primary mm-text--body-md-medium mm-box--padding-0 mm-box--padding-right-4 mm-box--padding-left-4 mm-box--display-inline-flex mm-box--justify-content-center mm-box--align-items-center mm-box--color-primary-inverse mm-box--background-color-primary-default mm-box--rounded-pill"
          data-testid="confirm-footer-button"
        >
          Confirm
        </button>
      </div>
    </div>
  </div>
</div>
`;

exports[`Confirm should match snapshot signature - typed sign - order 1`] = `
<div>
  <div
    class="mm-box multichain-page mm-box--display-flex mm-box--flex-direction-row mm-box--justify-content-center mm-box--width-full mm-box--height-full mm-box--background-color-background-alternative"
  >
    <div
      class="mm-box multichain-page__inner-container confirm_wrapper mm-box--display-flex mm-box--flex-direction-column mm-box--width-full mm-box--height-full mm-box--background-color-background-default"
    >
      <div
        class="mm-box confirm_header__wrapper mm-box--display-flex mm-box--justify-content-space-between mm-box--align-items-center"
        data-testid="confirm-header"
      >
        <div
          class="mm-box mm-box--padding-4 mm-box--display-flex mm-box--align-items-flex-start"
        >
          <div
            class="mm-box mm-box--margin-top-2 mm-box--display-flex"
          >
            <div
              class="identicon__image-border"
              style="height: 32px; width: 32px; border-radius: 16px;"
            />
            <div
              class="mm-box mm-text mm-avatar-base mm-avatar-base--size-xs mm-avatar-network confirm_header__avatar-network mm-text--body-xs mm-text--text-transform-uppercase mm-box--display-flex mm-box--justify-content-center mm-box--align-items-center mm-box--color-text-default mm-box--background-color-goerli mm-box--rounded-full mm-box--border-color-transparent box--border-style-solid box--border-width-1"
            >
<<<<<<< HEAD
              G
=======
              ?
>>>>>>> e239d858
            </div>
          </div>
          <div
            class="mm-box mm-box--margin-inline-start-4"
          >
            <p
              class="mm-box mm-text mm-text--body-md-medium mm-box--color-text-default"
              data-testid="header-account-name"
            />
            <p
              class="mm-box mm-text mm-text--body-md mm-box--color-text-alternative"
              data-testid="header-network-display-name"
<<<<<<< HEAD
            >
              Goerli
            </p>
=======
            />
>>>>>>> e239d858
          </div>
        </div>
        <div
          class="mm-box mm-box--padding-4 mm-box--display-flex mm-box--align-items-flex-end"
        >
          <div
            class="mm-box mm-box--display-flex mm-box--justify-content-flex-end"
            style="align-self: flex-end;"
          >
            <div>
              <div
                aria-describedby="tippy-tooltip-7"
                class=""
                data-original-title="Account details"
                data-tooltipped=""
                style="display: inline;"
                tabindex="0"
              >
                <button
                  aria-label="Account details"
                  class="mm-box mm-button-icon mm-button-icon--size-md mm-box--display-inline-flex mm-box--justify-content-center mm-box--align-items-center mm-box--color-icon-default mm-box--background-color-transparent mm-box--rounded-lg"
                  data-testid="header-info__account-details-button"
                >
                  <span
                    class="mm-box mm-icon mm-icon--size-md mm-box--display-inline-block mm-box--color-inherit"
                    style="mask-image: url('./images/icons/info.svg');"
                  />
                </button>
              </div>
            </div>
          </div>
        </div>
      </div>
      <div
        class="mm-box mm-box--width-full mm-box--height-full mm-box--background-color-background-alternative"
        style="min-height: 0; overflow: hidden; position: relative;"
      >
        <div
          class="mm-box mm-box--padding-right-4 mm-box--padding-left-4 mm-box--display-flex mm-box--flex-direction-column mm-box--width-full mm-box--height-full"
          style="overflow: auto;"
        >
          <h2
            class="mm-box mm-text mm-text--heading-lg mm-text--text-align-center mm-box--padding-top-4 mm-box--padding-bottom-2 mm-box--color-text-default"
          >
            Signature request
          </h2>
          <p
            class="mm-box mm-text mm-text--body-md mm-text--text-align-center mm-box--padding-bottom-4 mm-box--color-text-alternative"
          >
            Only confirm this message if you approve the content and trust the requesting site.
          </p>
          <div
            class="mm-box mm-box--margin-bottom-4 mm-box--padding-2 mm-box--background-color-background-default mm-box--rounded-md"
          >
            <div
              class="mm-box confirm-info-row mm-box--margin-top-2 mm-box--margin-bottom-2 mm-box--padding-right-2 mm-box--padding-left-2 mm-box--display-flex mm-box--flex-direction-row mm-box--flex-wrap-wrap mm-box--justify-content-space-between mm-box--color-text-default mm-box--rounded-lg"
              style="overflow-wrap: anywhere; min-height: 24px; position: relative; background: transparent;"
            >
              <div
                class="mm-box mm-box--display-flex mm-box--flex-direction-row mm-box--justify-content-center mm-box--align-items-flex-start mm-box--color-text-default"
                style="align-items: center;"
              >
                <p
                  class="mm-box mm-text mm-text--body-md-medium mm-box--color-inherit"
                >
                  Request from
                </p>
                <div>
                  <div
                    aria-describedby="tippy-tooltip-8"
                    class=""
                    data-original-title="This is the site asking for your signature."
                    data-tooltipped=""
                    style="display: flex;"
                    tabindex="0"
                  >
                    <span
                      class="mm-box mm-icon mm-icon--size-sm mm-box--margin-left-1 mm-box--display-inline-block mm-box--color-icon-muted"
                      style="mask-image: url('./images/icons/question.svg');"
                    />
                  </div>
                </div>
              </div>
              <div
                class="mm-box mm-box--display-flex mm-box--gap-2 mm-box--flex-wrap-wrap mm-box--align-items-center"
              >
                <p
                  class="mm-box mm-text mm-text--body-md mm-box--color-inherit"
                >
                  metamask.github.io
                </p>
              </div>
            </div>
            <div
              class="mm-box confirm-info-row mm-box--margin-top-2 mm-box--margin-bottom-2 mm-box--padding-right-2 mm-box--padding-left-2 mm-box--display-flex mm-box--flex-direction-row mm-box--flex-wrap-wrap mm-box--justify-content-space-between mm-box--color-text-default mm-box--rounded-lg"
              style="overflow-wrap: anywhere; min-height: 24px; position: relative;"
            >
              <div
                class="mm-box mm-box--display-flex mm-box--flex-direction-row mm-box--justify-content-center mm-box--align-items-flex-start"
                style="align-items: center;"
              >
                <p
                  class="mm-box mm-text mm-text--body-md-medium mm-box--color-inherit"
                >
                  Interacting with
                </p>
              </div>
              <div
                class="mm-box mm-box--display-flex mm-box--flex-direction-row mm-box--align-items-center"
              >
                <div
                  class="mm-box mm-box--display-flex mm-box--flex-direction-row mm-box--align-items-center"
                >
                  <div
                    class="mm-box mm-text mm-avatar-base mm-avatar-base--size-xs mm-avatar-account mm-text--body-xs mm-text--text-transform-uppercase mm-box--display-flex mm-box--justify-content-center mm-box--align-items-center mm-box--color-text-default mm-box--background-color-background-alternative mm-box--rounded-full mm-box--border-color-transparent box--border-style-solid box--border-width-1"
                  >
                    <div
                      class="mm-avatar-account__jazzicon"
                    >
                      <div
                        style="border-radius: 50px; overflow: hidden; padding: 0px; margin: 0px; width: 16px; height: 16px; display: inline-block; background: rgb(200, 20, 101);"
                      >
                        <svg
                          height="16"
                          width="16"
                          x="0"
                          y="0"
                        >
                          <rect
                            fill="#FB187E"
                            height="16"
                            transform="translate(-1.2955504496676395 -0.8170626079763443) rotate(237.3 8 8)"
                            width="16"
                            x="0"
                            y="0"
                          />
                          <rect
                            fill="#FA5300"
                            height="16"
                            transform="translate(-5.484332110687836 7.36135383449693) rotate(193.6 8 8)"
                            width="16"
                            x="0"
                            y="0"
                          />
                          <rect
                            fill="#18B7F2"
                            height="16"
                            transform="translate(4.937001208758155 12.249363126011785) rotate(135.3 8 8)"
                            width="16"
                            x="0"
                            y="0"
                          />
                        </svg>
                      </div>
                    </div>
                  </div>
                  <p
                    class="mm-box mm-text mm-text--body-md mm-box--margin-left-2 mm-box--color-inherit"
                    data-testid="confirm-info-row-display-name"
                  >
                    0xDef1C...25EfF
                  </p>
                </div>
              </div>
            </div>
          </div>
          <div
            class="mm-box mm-box--margin-bottom-4 mm-box--padding-2 mm-box--background-color-background-default mm-box--rounded-md"
          >
            <div
              class="mm-box confirm-info-row mm-box--margin-top-2 mm-box--margin-bottom-2 mm-box--padding-right-2 mm-box--padding-left-2 mm-box--display-flex mm-box--flex-direction-row mm-box--flex-wrap-wrap mm-box--justify-content-space-between mm-box--color-text-default mm-box--rounded-lg"
              style="overflow-wrap: anywhere; min-height: 24px; position: relative;"
            >
              <div
                class="mm-box mm-box--display-flex mm-box--flex-direction-row mm-box--justify-content-center mm-box--align-items-flex-start"
                style="align-items: center;"
              >
                <p
                  class="mm-box mm-text mm-text--body-md-medium mm-box--color-inherit"
                >
                  Message
                </p>
              </div>
              <div
                class="mm-box mm-box--width-full"
              >
                <div
                  class="mm-box confirm-info-row mm-box--margin-top-2 mm-box--margin-bottom-2 mm-box--padding-right-2 mm-box--padding-left-2 mm-box--display-flex mm-box--flex-direction-row mm-box--flex-wrap-wrap mm-box--justify-content-space-between mm-box--color-text-default mm-box--rounded-lg"
                  style="overflow-wrap: anywhere; min-height: 24px; position: relative; padding-left: 0px; padding-right: 0px;"
                >
                  <div
                    class="mm-box mm-box--display-flex mm-box--flex-direction-row mm-box--justify-content-center mm-box--align-items-flex-start"
                    style="align-items: center;"
                  >
                    <p
                      class="mm-box mm-text mm-text--body-md-medium mm-box--color-inherit"
                    >
                      Primary type:
                    </p>
                  </div>
                  <div
                    class="mm-box mm-box--display-flex mm-box--gap-2 mm-box--flex-wrap-wrap mm-box--align-items-center mm-box--min-width-0"
                  >
                    <p
                      class="mm-box mm-text mm-text--body-md mm-box--color-inherit"
                      style="white-space: pre-wrap;"
                    >
                      Order
                    </p>
                  </div>
                </div>
                <div
                  class="mm-box"
                  style="margin-left: -8px;"
                >
                  <div
                    class="mm-box mm-box--width-full"
                  >
                    <div
                      class="mm-box confirm-info-row mm-box--margin-top-2 mm-box--margin-bottom-2 mm-box--padding-right-2 mm-box--padding-left-2 mm-box--display-flex mm-box--flex-direction-row mm-box--flex-wrap-wrap mm-box--justify-content-space-between mm-box--color-text-default mm-box--rounded-lg"
                      style="overflow-wrap: anywhere; min-height: 24px; position: relative; padding-right: 0px;"
                    >
                      <div
                        class="mm-box mm-box--display-flex mm-box--flex-direction-row mm-box--justify-content-center mm-box--align-items-flex-start"
                        style="align-items: center;"
                      >
                        <p
                          class="mm-box mm-text mm-text--body-md-medium mm-box--color-inherit"
                        >
                          Direction:
                        </p>
                      </div>
                      <div
                        class="mm-box mm-box--display-flex mm-box--gap-2 mm-box--flex-wrap-wrap mm-box--align-items-center mm-box--min-width-0"
                      >
                        <p
                          class="mm-box mm-text mm-text--body-md mm-box--color-inherit"
                          style="white-space: pre-wrap;"
                        >
                          0
                        </p>
                      </div>
                    </div>
                    <div
                      class="mm-box confirm-info-row mm-box--margin-top-2 mm-box--margin-bottom-2 mm-box--padding-right-2 mm-box--padding-left-2 mm-box--display-flex mm-box--flex-direction-row mm-box--flex-wrap-wrap mm-box--justify-content-space-between mm-box--color-text-default mm-box--rounded-lg"
                      style="overflow-wrap: anywhere; min-height: 24px; position: relative; padding-right: 0px;"
                    >
                      <div
                        class="mm-box mm-box--display-flex mm-box--flex-direction-row mm-box--justify-content-center mm-box--align-items-flex-start"
                        style="align-items: center;"
                      >
                        <p
                          class="mm-box mm-text mm-text--body-md-medium mm-box--color-inherit"
                        >
                          Maker:
                        </p>
                      </div>
                      <div
                        class="mm-box mm-box--display-flex mm-box--flex-direction-row mm-box--align-items-center"
                      >
                        <div
                          class="mm-box mm-box--display-flex mm-box--flex-direction-row mm-box--align-items-center"
                        >
                          <div
                            class="mm-box mm-text mm-avatar-base mm-avatar-base--size-xs mm-avatar-account mm-text--body-xs mm-text--text-transform-uppercase mm-box--display-flex mm-box--justify-content-center mm-box--align-items-center mm-box--color-text-default mm-box--background-color-background-alternative mm-box--rounded-full mm-box--border-color-transparent box--border-style-solid box--border-width-1"
                          >
                            <div
                              class="mm-avatar-account__jazzicon"
                            >
                              <div
                                style="border-radius: 50px; overflow: hidden; padding: 0px; margin: 0px; width: 16px; height: 16px; display: inline-block; background: rgb(3, 73, 94);"
                              >
                                <svg
                                  height="16"
                                  width="16"
                                  x="0"
                                  y="0"
                                >
                                  <rect
                                    fill="#FB184D"
                                    height="16"
                                    transform="translate(-0.0051164334074633696 -1.2339806806032374) rotate(274.3 8 8)"
                                    width="16"
                                    x="0"
                                    y="0"
                                  />
                                  <rect
                                    fill="#1888F2"
                                    height="16"
                                    transform="translate(0.3509585668376149 6.879587514330292) rotate(203.5 8 8)"
                                    width="16"
                                    x="0"
                                    y="0"
                                  />
                                  <rect
                                    fill="#FA8900"
                                    height="16"
                                    transform="translate(14.410109501783603 5.915067639782006) rotate(192.7 8 8)"
                                    width="16"
                                    x="0"
                                    y="0"
                                  />
                                </svg>
                              </div>
                            </div>
                          </div>
                          <p
                            class="mm-box mm-text mm-text--body-md mm-box--margin-left-2 mm-box--color-inherit"
                            data-testid="confirm-info-row-display-name"
                          >
                            0x8Eeee...73D12
                          </p>
                        </div>
                      </div>
                    </div>
                    <div
                      class="mm-box confirm-info-row mm-box--margin-top-2 mm-box--margin-bottom-2 mm-box--padding-right-2 mm-box--padding-left-2 mm-box--display-flex mm-box--flex-direction-row mm-box--flex-wrap-wrap mm-box--justify-content-space-between mm-box--color-text-default mm-box--rounded-lg"
                      style="overflow-wrap: anywhere; min-height: 24px; position: relative; padding-right: 0px;"
                    >
                      <div
                        class="mm-box mm-box--display-flex mm-box--flex-direction-row mm-box--justify-content-center mm-box--align-items-flex-start"
                        style="align-items: center;"
                      >
                        <p
                          class="mm-box mm-text mm-text--body-md-medium mm-box--color-inherit"
                        >
                          Taker:
                        </p>
                      </div>
                      <div
                        class="mm-box mm-box--display-flex mm-box--flex-direction-row mm-box--align-items-center"
                      >
                        <div
                          class="mm-box mm-box--display-flex mm-box--flex-direction-row mm-box--align-items-center"
                        >
                          <div
                            class="mm-box mm-text mm-avatar-base mm-avatar-base--size-xs mm-avatar-account mm-text--body-xs mm-text--text-transform-uppercase mm-box--display-flex mm-box--justify-content-center mm-box--align-items-center mm-box--color-text-default mm-box--background-color-background-alternative mm-box--rounded-full mm-box--border-color-transparent box--border-style-solid box--border-width-1"
                          >
                            <div
                              class="mm-avatar-account__jazzicon"
                            >
                              <div
                                style="border-radius: 50px; overflow: hidden; padding: 0px; margin: 0px; width: 16px; height: 16px; display: inline-block; background: rgb(35, 98, 225);"
                              >
                                <svg
                                  height="16"
                                  width="16"
                                  x="0"
                                  y="0"
                                >
                                  <rect
                                    fill="#FA7900"
                                    height="16"
                                    transform="translate(-0.1251869550000172 -0.18581992328639055) rotate(237.8 8 8)"
                                    width="16"
                                    x="0"
                                    y="0"
                                  />
                                  <rect
                                    fill="#034F5E"
                                    height="16"
                                    transform="translate(5.484089776243406 -5.806818790918918) rotate(321.2 8 8)"
                                    width="16"
                                    x="0"
                                    y="0"
                                  />
                                  <rect
                                    fill="#FB185C"
                                    height="16"
                                    transform="translate(4.337646399293827 10.83159092527544) rotate(190.8 8 8)"
                                    width="16"
                                    x="0"
                                    y="0"
                                  />
                                </svg>
                              </div>
                            </div>
                          </div>
                          <p
                            class="mm-box mm-text mm-text--body-md mm-box--margin-left-2 mm-box--color-inherit"
                            data-testid="confirm-info-row-display-name"
                          >
                            0xCD2a3...DD826
                          </p>
                        </div>
                      </div>
                    </div>
                    <div
                      class="mm-box confirm-info-row mm-box--margin-top-2 mm-box--margin-bottom-2 mm-box--padding-right-2 mm-box--padding-left-2 mm-box--display-flex mm-box--flex-direction-row mm-box--flex-wrap-wrap mm-box--justify-content-space-between mm-box--color-text-default mm-box--rounded-lg"
                      style="overflow-wrap: anywhere; min-height: 24px; position: relative; padding-right: 0px;"
                    >
                      <div
                        class="mm-box mm-box--display-flex mm-box--flex-direction-row mm-box--justify-content-center mm-box--align-items-flex-start"
                        style="align-items: center;"
                      >
                        <p
                          class="mm-box mm-text mm-text--body-md-medium mm-box--color-inherit"
                        >
                          Expiry:
                        </p>
                      </div>
                      <div
                        class="mm-box mm-box--display-flex mm-box--gap-2 mm-box--flex-wrap-wrap mm-box--align-items-center mm-box--min-width-0"
                      >
                        <p
                          class="mm-box mm-text mm-text--body-md mm-box--color-inherit"
                          style="white-space: pre-wrap;"
                        >
                          2524604400
                        </p>
                      </div>
                    </div>
                    <div
                      class="mm-box confirm-info-row mm-box--margin-top-2 mm-box--margin-bottom-2 mm-box--padding-right-2 mm-box--padding-left-2 mm-box--display-flex mm-box--flex-direction-row mm-box--flex-wrap-wrap mm-box--justify-content-space-between mm-box--color-text-default mm-box--rounded-lg"
                      style="overflow-wrap: anywhere; min-height: 24px; position: relative; padding-right: 0px;"
                    >
                      <div
                        class="mm-box mm-box--display-flex mm-box--flex-direction-row mm-box--justify-content-center mm-box--align-items-flex-start"
                        style="align-items: center;"
                      >
                        <p
                          class="mm-box mm-text mm-text--body-md-medium mm-box--color-inherit"
                        >
                          Nonce:
                        </p>
                      </div>
                      <div
                        class="mm-box mm-box--display-flex mm-box--gap-2 mm-box--flex-wrap-wrap mm-box--align-items-center mm-box--min-width-0"
                      >
                        <p
                          class="mm-box mm-text mm-text--body-md mm-box--color-inherit"
                          style="white-space: pre-wrap;"
                        >
                          100131415900000000000000000000000000000083840314483690155566137712510085002484
                        </p>
                      </div>
                    </div>
                    <div
                      class="mm-box confirm-info-row mm-box--margin-top-2 mm-box--margin-bottom-2 mm-box--padding-right-2 mm-box--padding-left-2 mm-box--display-flex mm-box--flex-direction-row mm-box--flex-wrap-wrap mm-box--justify-content-space-between mm-box--color-text-default mm-box--rounded-lg"
                      style="overflow-wrap: anywhere; min-height: 24px; position: relative; padding-right: 0px;"
                    >
                      <div
                        class="mm-box mm-box--display-flex mm-box--flex-direction-row mm-box--justify-content-center mm-box--align-items-flex-start"
                        style="align-items: center;"
                      >
                        <p
                          class="mm-box mm-text mm-text--body-md-medium mm-box--color-inherit"
                        >
                          Erc20Token:
                        </p>
                      </div>
                      <div
                        class="mm-box mm-box--display-flex mm-box--flex-direction-row mm-box--align-items-center"
                      >
                        <div
                          class="mm-box mm-box--display-flex mm-box--flex-direction-row mm-box--align-items-center"
                        >
                          <div
                            class="mm-box mm-text mm-avatar-base mm-avatar-base--size-xs mm-avatar-account mm-text--body-xs mm-text--text-transform-uppercase mm-box--display-flex mm-box--justify-content-center mm-box--align-items-center mm-box--color-text-default mm-box--background-color-background-alternative mm-box--rounded-full mm-box--border-color-transparent box--border-style-solid box--border-width-1"
                          >
                            <div
                              class="mm-avatar-account__jazzicon"
                            >
                              <div
                                style="border-radius: 50px; overflow: hidden; padding: 0px; margin: 0px; width: 16px; height: 16px; display: inline-block; background: rgb(200, 20, 113);"
                              >
                                <svg
                                  height="16"
                                  width="16"
                                  x="0"
                                  y="0"
                                >
                                  <rect
                                    fill="#FB188D"
                                    height="16"
                                    transform="translate(-0.5718658349361242 0.6325282033920115) rotate(171.4 8 8)"
                                    width="16"
                                    x="0"
                                    y="0"
                                  />
                                  <rect
                                    fill="#F90E01"
                                    height="16"
                                    transform="translate(9.239301921390972 -5.108575986414316) rotate(425.7 8 8)"
                                    width="16"
                                    x="0"
                                    y="0"
                                  />
                                  <rect
                                    fill="#FA4300"
                                    height="16"
                                    transform="translate(-0.2987784804398177 11.491788010372222) rotate(108.3 8 8)"
                                    width="16"
                                    x="0"
                                    y="0"
                                  />
                                </svg>
                              </div>
                            </div>
                          </div>
                          <p
                            class="mm-box mm-text mm-text--body-md mm-box--margin-left-2 mm-box--color-inherit"
                            data-testid="confirm-info-row-display-name"
                          >
                            0xC02aa...56Cc2
                          </p>
                        </div>
                      </div>
                    </div>
                    <div
                      class="mm-box confirm-info-row mm-box--margin-top-2 mm-box--margin-bottom-2 mm-box--padding-right-2 mm-box--padding-left-2 mm-box--display-flex mm-box--flex-direction-row mm-box--flex-wrap-wrap mm-box--justify-content-space-between mm-box--color-text-default mm-box--rounded-lg"
                      style="overflow-wrap: anywhere; min-height: 24px; position: relative; padding-right: 0px;"
                    >
                      <div
                        class="mm-box mm-box--display-flex mm-box--flex-direction-row mm-box--justify-content-center mm-box--align-items-flex-start"
                        style="align-items: center;"
                      >
                        <p
                          class="mm-box mm-text mm-text--body-md-medium mm-box--color-inherit"
                        >
                          Erc20TokenAmount:
                        </p>
                      </div>
                      <div
                        class="mm-box mm-box--display-flex mm-box--gap-2 mm-box--flex-wrap-wrap mm-box--align-items-center mm-box--min-width-0"
                      >
                        <p
                          class="mm-box mm-text mm-text--body-md mm-box--color-inherit"
                          style="white-space: pre-wrap;"
                        >
                          42000000000000
                        </p>
                      </div>
                    </div>
                    <div
                      class="mm-box confirm-info-row mm-box--margin-top-2 mm-box--margin-bottom-2 mm-box--padding-right-2 mm-box--padding-left-2 mm-box--display-flex mm-box--flex-direction-row mm-box--flex-wrap-wrap mm-box--justify-content-space-between mm-box--color-text-default mm-box--rounded-lg"
                      style="overflow-wrap: anywhere; min-height: 24px; position: relative; padding-right: 0px;"
                    >
                      <div
                        class="mm-box mm-box--display-flex mm-box--flex-direction-row mm-box--justify-content-center mm-box--align-items-flex-start"
                        style="align-items: center;"
                      >
                        <p
                          class="mm-box mm-text mm-text--body-md-medium mm-box--color-inherit"
                        >
                          Fees:
                        </p>
                      </div>
                      <div
                        class="mm-box mm-box--width-full"
                      />
                    </div>
                    <div
                      class="mm-box confirm-info-row mm-box--margin-top-2 mm-box--margin-bottom-2 mm-box--padding-right-2 mm-box--padding-left-2 mm-box--display-flex mm-box--flex-direction-row mm-box--flex-wrap-wrap mm-box--justify-content-space-between mm-box--color-text-default mm-box--rounded-lg"
                      style="overflow-wrap: anywhere; min-height: 24px; position: relative; padding-right: 0px;"
                    >
                      <div
                        class="mm-box mm-box--display-flex mm-box--flex-direction-row mm-box--justify-content-center mm-box--align-items-flex-start"
                        style="align-items: center;"
                      >
                        <p
                          class="mm-box mm-text mm-text--body-md-medium mm-box--color-inherit"
                        >
                          Erc721Token:
                        </p>
                      </div>
                      <div
                        class="mm-box mm-box--display-flex mm-box--flex-direction-row mm-box--align-items-center"
                      >
                        <div
                          class="mm-box mm-box--display-flex mm-box--flex-direction-row mm-box--align-items-center"
                        >
                          <div
                            class="mm-box mm-text mm-avatar-base mm-avatar-base--size-xs mm-avatar-account mm-text--body-xs mm-text--text-transform-uppercase mm-box--display-flex mm-box--justify-content-center mm-box--align-items-center mm-box--color-text-default mm-box--background-color-background-alternative mm-box--rounded-full mm-box--border-color-transparent box--border-style-solid box--border-width-1"
                          >
                            <div
                              class="mm-avatar-account__jazzicon"
                            >
                              <div
                                style="border-radius: 50px; overflow: hidden; padding: 0px; margin: 0px; width: 16px; height: 16px; display: inline-block; background: rgb(250, 62, 0);"
                              >
                                <svg
                                  height="16"
                                  width="16"
                                  x="0"
                                  y="0"
                                >
                                  <rect
                                    fill="#FB1891"
                                    height="16"
                                    transform="translate(-0.16425836889987294 -2.8017142160373063) rotate(283.4 8 8)"
                                    width="16"
                                    x="0"
                                    y="0"
                                  />
                                  <rect
                                    fill="#F26A02"
                                    height="16"
                                    transform="translate(-8.04953373141703 4.491965891780149) rotate(269.3 8 8)"
                                    width="16"
                                    x="0"
                                    y="0"
                                  />
                                  <rect
                                    fill="#F58F00"
                                    height="16"
                                    transform="translate(5.562845604644261 -14.49835226663298) rotate(363.8 8 8)"
                                    width="16"
                                    x="0"
                                    y="0"
                                  />
                                </svg>
                              </div>
                            </div>
                          </div>
                          <p
                            class="mm-box mm-text mm-text--body-md mm-box--margin-left-2 mm-box--color-inherit"
                            data-testid="confirm-info-row-display-name"
                          >
                            0x8a90C...8992e
                          </p>
                        </div>
                      </div>
                    </div>
                    <div
                      class="mm-box confirm-info-row mm-box--margin-top-2 mm-box--margin-bottom-2 mm-box--padding-right-2 mm-box--padding-left-2 mm-box--display-flex mm-box--flex-direction-row mm-box--flex-wrap-wrap mm-box--justify-content-space-between mm-box--color-text-default mm-box--rounded-lg"
                      style="overflow-wrap: anywhere; min-height: 24px; position: relative; padding-right: 0px;"
                    >
                      <div
                        class="mm-box mm-box--display-flex mm-box--flex-direction-row mm-box--justify-content-center mm-box--align-items-flex-start"
                        style="align-items: center;"
                      >
                        <p
                          class="mm-box mm-text mm-text--body-md-medium mm-box--color-inherit"
                        >
                          Erc721TokenId:
                        </p>
                      </div>
                      <div
                        class="mm-box mm-box--display-flex mm-box--gap-2 mm-box--flex-wrap-wrap mm-box--align-items-center mm-box--min-width-0"
                      >
                        <p
                          class="mm-box mm-text mm-text--body-md mm-box--color-inherit"
                          style="white-space: pre-wrap;"
                        >
                          2516
                        </p>
                      </div>
                    </div>
                    <div
                      class="mm-box confirm-info-row mm-box--margin-top-2 mm-box--margin-bottom-2 mm-box--padding-right-2 mm-box--padding-left-2 mm-box--display-flex mm-box--flex-direction-row mm-box--flex-wrap-wrap mm-box--justify-content-space-between mm-box--color-text-default mm-box--rounded-lg"
                      style="overflow-wrap: anywhere; min-height: 24px; position: relative; padding-right: 0px;"
                    >
                      <div
                        class="mm-box mm-box--display-flex mm-box--flex-direction-row mm-box--justify-content-center mm-box--align-items-flex-start"
                        style="align-items: center;"
                      >
                        <p
                          class="mm-box mm-text mm-text--body-md-medium mm-box--color-inherit"
                        >
                          Erc721TokenProperties:
                        </p>
                      </div>
                      <div
                        class="mm-box mm-box--width-full"
                      />
                    </div>
                  </div>
                </div>
              </div>
            </div>
          </div>
        </div>
      </div>
      <div
        class="mm-box multichain-page-footer confirm-footer_page-footer mm-box--padding-4 mm-box--display-flex mm-box--gap-4 mm-box--width-full"
      >
        <button
          class="mm-box mm-text mm-button-base mm-button-base--size-lg mm-button-base--block mm-button-secondary mm-text--body-md-medium mm-box--padding-0 mm-box--padding-right-4 mm-box--padding-left-4 mm-box--display-inline-flex mm-box--justify-content-center mm-box--align-items-center mm-box--color-primary-default mm-box--background-color-transparent mm-box--rounded-pill mm-box--border-color-primary-default box--border-style-solid box--border-width-1"
          data-testid="confirm-footer-cancel-button"
        >
          Cancel
        </button>
        <button
          class="mm-box mm-text mm-button-base mm-button-base--size-lg mm-button-base--block mm-button-primary mm-text--body-md-medium mm-box--padding-0 mm-box--padding-right-4 mm-box--padding-left-4 mm-box--display-inline-flex mm-box--justify-content-center mm-box--align-items-center mm-box--color-primary-inverse mm-box--background-color-primary-default mm-box--rounded-pill"
          data-testid="confirm-footer-button"
        >
          Confirm
        </button>
      </div>
    </div>
  </div>
</div>
`;<|MERGE_RESOLUTION|>--- conflicted
+++ resolved
@@ -23,13 +23,9 @@
               style="height: 32px; width: 32px; border-radius: 16px;"
             />
             <div
-              class="mm-box mm-text mm-avatar-base mm-avatar-base--size-xs mm-avatar-network confirm_header__avatar-network mm-text--body-xs mm-text--text-transform-uppercase mm-box--display-flex mm-box--justify-content-center mm-box--align-items-center mm-box--color-text-default mm-box--background-color-goerli mm-box--rounded-full mm-box--border-color-transparent box--border-style-solid box--border-width-1"
+              class="mm-box mm-text mm-avatar-base mm-avatar-base--size-xs mm-avatar-network confirm_header__avatar-network mm-text--body-xs mm-text--text-transform-uppercase mm-box--display-flex mm-box--justify-content-center mm-box--align-items-center mm-box--color-text-default mm-box--background-color-background-alternative mm-box--rounded-full mm-box--border-color-transparent box--border-style-solid box--border-width-1"
             >
-<<<<<<< HEAD
-              G
-=======
               ?
->>>>>>> e239d858
             </div>
           </div>
           <div
@@ -42,13 +38,7 @@
             <p
               class="mm-box mm-text mm-text--body-md mm-box--color-text-alternative"
               data-testid="header-network-display-name"
-<<<<<<< HEAD
-            >
-              Goerli
-            </p>
-=======
             />
->>>>>>> e239d858
           </div>
         </div>
         <div
@@ -218,13 +208,9 @@
               style="height: 32px; width: 32px; border-radius: 16px;"
             />
             <div
-              class="mm-box mm-text mm-avatar-base mm-avatar-base--size-xs mm-avatar-network confirm_header__avatar-network mm-text--body-xs mm-text--text-transform-uppercase mm-box--display-flex mm-box--justify-content-center mm-box--align-items-center mm-box--color-text-default mm-box--background-color-goerli mm-box--rounded-full mm-box--border-color-transparent box--border-style-solid box--border-width-1"
+              class="mm-box mm-text mm-avatar-base mm-avatar-base--size-xs mm-avatar-network confirm_header__avatar-network mm-text--body-xs mm-text--text-transform-uppercase mm-box--display-flex mm-box--justify-content-center mm-box--align-items-center mm-box--color-text-default mm-box--background-color-background-alternative mm-box--rounded-full mm-box--border-color-transparent box--border-style-solid box--border-width-1"
             >
-<<<<<<< HEAD
-              G
-=======
               ?
->>>>>>> e239d858
             </div>
           </div>
           <div
@@ -237,13 +223,7 @@
             <p
               class="mm-box mm-text mm-text--body-md mm-box--color-text-alternative"
               data-testid="header-network-display-name"
-<<<<<<< HEAD
-            >
-              Goerli
-            </p>
-=======
             />
->>>>>>> e239d858
           </div>
         </div>
         <div
@@ -1115,13 +1095,9 @@
               style="height: 32px; width: 32px; border-radius: 16px;"
             />
             <div
-              class="mm-box mm-text mm-avatar-base mm-avatar-base--size-xs mm-avatar-network confirm_header__avatar-network mm-text--body-xs mm-text--text-transform-uppercase mm-box--display-flex mm-box--justify-content-center mm-box--align-items-center mm-box--color-text-default mm-box--background-color-goerli mm-box--rounded-full mm-box--border-color-transparent box--border-style-solid box--border-width-1"
+              class="mm-box mm-text mm-avatar-base mm-avatar-base--size-xs mm-avatar-network confirm_header__avatar-network mm-text--body-xs mm-text--text-transform-uppercase mm-box--display-flex mm-box--justify-content-center mm-box--align-items-center mm-box--color-text-default mm-box--background-color-background-alternative mm-box--rounded-full mm-box--border-color-transparent box--border-style-solid box--border-width-1"
             >
-<<<<<<< HEAD
-              G
-=======
               ?
->>>>>>> e239d858
             </div>
           </div>
           <div
@@ -1134,13 +1110,7 @@
             <p
               class="mm-box mm-text mm-text--body-md mm-box--color-text-alternative"
               data-testid="header-network-display-name"
-<<<<<<< HEAD
-            >
-              Goerli
-            </p>
-=======
             />
->>>>>>> e239d858
           </div>
         </div>
         <div
@@ -1717,13 +1687,9 @@
               style="height: 32px; width: 32px; border-radius: 16px;"
             />
             <div
-              class="mm-box mm-text mm-avatar-base mm-avatar-base--size-xs mm-avatar-network confirm_header__avatar-network mm-text--body-xs mm-text--text-transform-uppercase mm-box--display-flex mm-box--justify-content-center mm-box--align-items-center mm-box--color-text-default mm-box--background-color-goerli mm-box--rounded-full mm-box--border-color-transparent box--border-style-solid box--border-width-1"
+              class="mm-box mm-text mm-avatar-base mm-avatar-base--size-xs mm-avatar-network confirm_header__avatar-network mm-text--body-xs mm-text--text-transform-uppercase mm-box--display-flex mm-box--justify-content-center mm-box--align-items-center mm-box--color-text-default mm-box--background-color-background-alternative mm-box--rounded-full mm-box--border-color-transparent box--border-style-solid box--border-width-1"
             >
-<<<<<<< HEAD
-              G
-=======
               ?
->>>>>>> e239d858
             </div>
           </div>
           <div
@@ -1736,13 +1702,7 @@
             <p
               class="mm-box mm-text mm-text--body-md mm-box--color-text-alternative"
               data-testid="header-network-display-name"
-<<<<<<< HEAD
-            >
-              Goerli
-            </p>
-=======
             />
->>>>>>> e239d858
           </div>
         </div>
         <div
