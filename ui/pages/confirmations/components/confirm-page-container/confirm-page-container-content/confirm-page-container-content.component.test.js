import { fireEvent } from '@testing-library/react';
import React from 'react';
import configureMockStore from 'redux-mock-store';
import { TransactionType } from '@metamask/transaction-controller';
import { renderWithProvider } from '../../../../../../test/lib/render-helpers';
import {
  INSUFFICIENT_FUNDS_ERROR_KEY,
  IS_SIGNING_OR_SUBMITTING,
  TRANSACTION_ERROR_KEY,
  USER_OP_CONTRACT_DEPLOY_ERROR_KEY,
} from '../../../../../helpers/constants/error-keys';
import { shortenAddress } from '../../../../../helpers/utils/util';
import { CHAIN_IDS } from '../../../../../../shared/constants/network';
import { mockNetworkState } from '../../../../../../test/stub/networks';
import ConfirmPageContainerContent from './confirm-page-container-content.component';

describe('Confirm Page Container Content', () => {
  const mockStore = {
    metamask: {
<<<<<<< HEAD
      networkConfigurationsByChainId: {
        '0x5': {
          chainId: '0x5',
          rpcEndpoints: [{}],
        },
      },
=======
      ...mockNetworkState({ chainId: CHAIN_IDS.GOERLI }),
>>>>>>> 33a33b42
      addressBook: {
        '0x5': {
          '0x06195827297c7A80a443b6894d3BDB8824b43896': {
            address: '0x06195827297c7A80a443b6894d3BDB8824b43896',
            name: 'Address Book Account 1',
            chainId: '0x5',
          },
        },
      },
      tokenList: {},
      internalAccounts: {
        accounts: {},
        selectedAccount: '',
      },
    },
    confirmTransaction: {
      txData: {
        txParams: {
          gas: '0x153e2',
          value: '0x0',
          to: '0x0BC30598F0F386371eB3d2195AcAA14C7566534b',
        },
      },
    },
  };

  const store = configureMockStore()(mockStore);

  let props = {};

  beforeEach(() => {
    const mockOnCancel = jest.fn();
    const mockOnCancelAll = jest.fn();
    const mockOnSubmit = jest.fn();
    const mockSetUserAcknowledgedGasMissing = jest.fn();
    props = {
      action: ' Withdraw Stake',
      errorMessage: null,
      errorKey: null,
      onCancelAll: mockOnCancelAll,
      onCancel: mockOnCancel,
      cancelText: 'Reject',
      onSubmit: mockOnSubmit,
      setUserAcknowledgedGasMissing: mockSetUserAcknowledgedGasMissing,
      submitText: 'Confirm',
      disabled: true,
      origin: 'http://localhost:4200',
      hideTitle: false,
    };
  });

  it('render ConfirmPageContainer component with another error', async () => {
    props.disabled = true;
    props.errorKey = TRANSACTION_ERROR_KEY;
    props.currentTransaction = {
      type: 'transfer',
    };
    const { queryByText, getByText } = renderWithProvider(
      <ConfirmPageContainerContent {...props} />,
      store,
    );

    expect(
      queryByText(
        'We were not able to estimate gas. There might be an error in the contract and this transaction may fail.',
      ),
    ).not.toBeInTheDocument();
    expect(queryByText('I want to proceed anyway')).not.toBeInTheDocument();
    expect(getByText('Confirm').closest('button')).toBeDisabled();
    expect(
      getByText('Transaction error. Exception thrown in contract code.'),
    ).toBeInTheDocument();

    const cancelButton = getByText('Reject');
    fireEvent.click(cancelButton);
    expect(props.onCancel).toHaveBeenCalledTimes(1);
  });

  it('render ConfirmPageContainer component with no errors', async () => {
    props.disabled = false;
    const { queryByText, getByText } = renderWithProvider(
      <ConfirmPageContainerContent {...props} />,
      store,
    );

    expect(
      queryByText(
        'We were not able to estimate gas. There might be an error in the contract and this transaction may fail.',
      ),
    ).not.toBeInTheDocument();
    expect(
      queryByText('Transaction error. Exception thrown in contract code.'),
    ).not.toBeInTheDocument();
    expect(queryByText('I want to proceed anyway')).not.toBeInTheDocument();

    const confirmButton = getByText('Confirm');
    fireEvent.click(confirmButton);
    expect(props.onSubmit).toHaveBeenCalledTimes(1);

    const cancelButton = getByText('Reject');
    fireEvent.click(cancelButton);
    expect(props.onCancel).toHaveBeenCalledTimes(1);
  });

  it('render contract address in the content component', async () => {
    props.disabled = false;
    props.toAddress = '0x06195827297c7A80a443b6894d3BDB8824b43896';
    props.transactionType = TransactionType.contractInteraction;
    const { queryByText } = renderWithProvider(
      <ConfirmPageContainerContent {...props} />,
      store,
    );
    const expectedAddress = shortenAddress(
      mockStore.confirmTransaction.txData.txParams.to,
    );

    expect(queryByText(`${expectedAddress}`)).toBeInTheDocument();
  });

  it('render simple title without address name for simple send', async () => {
    props.disabled = false;
    props.toAddress = '0x06195827297c7A80a443b6894d3BDB8824b43896';
    props.transactionType = TransactionType.simpleSend;
    const { queryByText } = renderWithProvider(
      <ConfirmPageContainerContent {...props} />,
      store,
    );

    expect(queryByText('Address Book Account 1')).not.toBeInTheDocument();
  });

  it('should show insufficient funds error for EIP-1559 network', () => {
    const { getByRole } = renderWithProvider(
      <ConfirmPageContainerContent
        {...props}
        errorKey={INSUFFICIENT_FUNDS_ERROR_KEY}
        isBuyableChain
        supportsEIP1559
      />,
      store,
    );
    expect(getByRole('button', { name: 'Buy' })).toBeInTheDocument();
  });

  it('should show insufficient funds error for legacy network', () => {
    const { getByRole } = renderWithProvider(
      <ConfirmPageContainerContent
        {...props}
        errorKey={INSUFFICIENT_FUNDS_ERROR_KEY}
        isBuyableChain
        supportsEIP1559={false}
      />,
      store,
    );
    expect(getByRole('button', { name: 'Buy' })).toBeInTheDocument();
  });

  it('should show is signing or submitting error', () => {
    const { queryByText } = renderWithProvider(
      <ConfirmPageContainerContent
        {...props}
        errorKey={IS_SIGNING_OR_SUBMITTING}
      />,
      store,
    );
    expect(
      queryByText('A previous transaction is still being signed or submitted'),
    ).toBeInTheDocument();
  });

  it('should show user op contract deploy error', () => {
    const { queryByText } = renderWithProvider(
      <ConfirmPageContainerContent
        {...props}
        errorKey={USER_OP_CONTRACT_DEPLOY_ERROR_KEY}
      />,
      store,
    );
    expect(
      queryByText(
        'Contract deployment from a smart contract account is not supported',
      ),
    ).toBeInTheDocument();
  });
});<|MERGE_RESOLUTION|>--- conflicted
+++ resolved
@@ -17,16 +17,7 @@
 describe('Confirm Page Container Content', () => {
   const mockStore = {
     metamask: {
-<<<<<<< HEAD
-      networkConfigurationsByChainId: {
-        '0x5': {
-          chainId: '0x5',
-          rpcEndpoints: [{}],
-        },
-      },
-=======
       ...mockNetworkState({ chainId: CHAIN_IDS.GOERLI }),
->>>>>>> 33a33b42
       addressBook: {
         '0x5': {
           '0x06195827297c7A80a443b6894d3BDB8824b43896': {
