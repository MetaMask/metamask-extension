import { fireEvent } from '@testing-library/react';
import React from 'react';
import configureMockStore from 'redux-mock-store';
import { TransactionType } from '@metamask/transaction-controller';
import { renderWithProvider } from '../../../../../../test/lib/render-helpers';
import {
  INSUFFICIENT_FUNDS_ERROR_KEY,
  IS_SIGNING_OR_SUBMITTING,
  TRANSACTION_ERROR_KEY,
  USER_OP_CONTRACT_DEPLOY_ERROR_KEY,
} from '../../../../../helpers/constants/error-keys';
import { shortenAddress } from '../../../../../helpers/utils/util';
import { CHAIN_IDS } from '../../../../../../shared/constants/network';
import ConfirmPageContainerContent from './confirm-page-container-content.component';

describe('Confirm Page Container Content', () => {
  const mockStore = {
    metamask: {
<<<<<<< HEAD
      selectedNetworkClientId: 'goerli',
      networkConfigurations: {
        goerli: { chainId: CHAIN_IDS.GOERLI },
=======
      networkConfigurationsByChainId: {
        '0x5': {
          chainId: '0x5',
          rpcEndpoints: [{}],
        },
>>>>>>> 74f6a416
      },
      addressBook: {
        '0x5': {
          '0x06195827297c7A80a443b6894d3BDB8824b43896': {
            address: '0x06195827297c7A80a443b6894d3BDB8824b43896',
            name: 'Address Book Account 1',
            chainId: '0x5',
          },
        },
      },
      tokenList: {},
      internalAccounts: {
        accounts: {},
        selectedAccount: '',
      },
    },
    confirmTransaction: {
      txData: {
        txParams: {
          gas: '0x153e2',
          value: '0x0',
          to: '0x0BC30598F0F386371eB3d2195AcAA14C7566534b',
        },
      },
    },
  };

  const store = configureMockStore()(mockStore);

  let props = {};

  beforeEach(() => {
    const mockOnCancel = jest.fn();
    const mockOnCancelAll = jest.fn();
    const mockOnSubmit = jest.fn();
    const mockSetUserAcknowledgedGasMissing = jest.fn();
    props = {
      action: ' Withdraw Stake',
      errorMessage: null,
      errorKey: null,
      onCancelAll: mockOnCancelAll,
      onCancel: mockOnCancel,
      cancelText: 'Reject',
      onSubmit: mockOnSubmit,
      setUserAcknowledgedGasMissing: mockSetUserAcknowledgedGasMissing,
      submitText: 'Confirm',
      disabled: true,
      origin: 'http://localhost:4200',
      hideTitle: false,
    };
  });

  it('render ConfirmPageContainer component with another error', async () => {
    props.disabled = true;
    props.errorKey = TRANSACTION_ERROR_KEY;
    props.currentTransaction = {
      type: 'transfer',
    };
    const { queryByText, getByText } = renderWithProvider(
      <ConfirmPageContainerContent {...props} />,
      store,
    );

    expect(
      queryByText(
        'We were not able to estimate gas. There might be an error in the contract and this transaction may fail.',
      ),
    ).not.toBeInTheDocument();
    expect(queryByText('I want to proceed anyway')).not.toBeInTheDocument();
    expect(getByText('Confirm').closest('button')).toBeDisabled();
    expect(
      getByText('Transaction error. Exception thrown in contract code.'),
    ).toBeInTheDocument();

    const cancelButton = getByText('Reject');
    fireEvent.click(cancelButton);
    expect(props.onCancel).toHaveBeenCalledTimes(1);
  });

  it('render ConfirmPageContainer component with no errors', async () => {
    props.disabled = false;
    const { queryByText, getByText } = renderWithProvider(
      <ConfirmPageContainerContent {...props} />,
      store,
    );

    expect(
      queryByText(
        'We were not able to estimate gas. There might be an error in the contract and this transaction may fail.',
      ),
    ).not.toBeInTheDocument();
    expect(
      queryByText('Transaction error. Exception thrown in contract code.'),
    ).not.toBeInTheDocument();
    expect(queryByText('I want to proceed anyway')).not.toBeInTheDocument();

    const confirmButton = getByText('Confirm');
    fireEvent.click(confirmButton);
    expect(props.onSubmit).toHaveBeenCalledTimes(1);

    const cancelButton = getByText('Reject');
    fireEvent.click(cancelButton);
    expect(props.onCancel).toHaveBeenCalledTimes(1);
  });

  it('render contract address in the content component', async () => {
    props.disabled = false;
    props.toAddress = '0x06195827297c7A80a443b6894d3BDB8824b43896';
    props.transactionType = TransactionType.contractInteraction;
    const { queryByText } = renderWithProvider(
      <ConfirmPageContainerContent {...props} />,
      store,
    );
    const expectedAddress = shortenAddress(
      mockStore.confirmTransaction.txData.txParams.to,
    );

    expect(queryByText(`${expectedAddress}`)).toBeInTheDocument();
  });

  it('render simple title without address name for simple send', async () => {
    props.disabled = false;
    props.toAddress = '0x06195827297c7A80a443b6894d3BDB8824b43896';
    props.transactionType = TransactionType.simpleSend;
    const { queryByText } = renderWithProvider(
      <ConfirmPageContainerContent {...props} />,
      store,
    );

    expect(queryByText('Address Book Account 1')).not.toBeInTheDocument();
  });

  it('should show insufficient funds error for EIP-1559 network', () => {
    const { getByRole } = renderWithProvider(
      <ConfirmPageContainerContent
        {...props}
        errorKey={INSUFFICIENT_FUNDS_ERROR_KEY}
        isBuyableChain
        supportsEIP1559
      />,
      store,
    );
    expect(getByRole('button', { name: 'Buy' })).toBeInTheDocument();
  });

  it('should show insufficient funds error for legacy network', () => {
    const { getByRole } = renderWithProvider(
      <ConfirmPageContainerContent
        {...props}
        errorKey={INSUFFICIENT_FUNDS_ERROR_KEY}
        isBuyableChain
        supportsEIP1559={false}
      />,
      store,
    );
    expect(getByRole('button', { name: 'Buy' })).toBeInTheDocument();
  });

  it('should show is signing or submitting error', () => {
    const { queryByText } = renderWithProvider(
      <ConfirmPageContainerContent
        {...props}
        errorKey={IS_SIGNING_OR_SUBMITTING}
      />,
      store,
    );
    expect(
      queryByText('A previous transaction is still being signed or submitted'),
    ).toBeInTheDocument();
  });

  it('should show user op contract deploy error', () => {
    const { queryByText } = renderWithProvider(
      <ConfirmPageContainerContent
        {...props}
        errorKey={USER_OP_CONTRACT_DEPLOY_ERROR_KEY}
      />,
      store,
    );
    expect(
      queryByText(
        'Contract deployment from a smart contract account is not supported',
      ),
    ).toBeInTheDocument();
  });
});<|MERGE_RESOLUTION|>--- conflicted
+++ resolved
@@ -16,17 +16,11 @@
 describe('Confirm Page Container Content', () => {
   const mockStore = {
     metamask: {
-<<<<<<< HEAD
-      selectedNetworkClientId: 'goerli',
-      networkConfigurations: {
-        goerli: { chainId: CHAIN_IDS.GOERLI },
-=======
       networkConfigurationsByChainId: {
         '0x5': {
           chainId: '0x5',
           rpcEndpoints: [{}],
         },
->>>>>>> 74f6a416
       },
       addressBook: {
         '0x5': {
