--- conflicted
+++ resolved
@@ -10,16 +10,7 @@
   const mockState = {
     metamask: {
       currencyRates: {},
-<<<<<<< HEAD
-      networkConfigurationsByChainId: {
-        [CHAIN_IDS.GOERLI]: {
-          chainId: CHAIN_IDS.GOERLI,
-          rpcEndpoints: [{}],
-        },
-      },
-=======
       ...mockNetworkState({ chainId: CHAIN_IDS.GOERLI }),
->>>>>>> 33a33b42
       preferences: {
         useNativeCurrencyAsPrimaryCurrency: true,
       },
