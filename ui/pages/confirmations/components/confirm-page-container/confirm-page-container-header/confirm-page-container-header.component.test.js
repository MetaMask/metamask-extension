import React from 'react';
import configureStore from 'redux-mock-store';
import { ORIGIN_METAMASK } from '../../../../../../shared/constants/app';
import { renderWithProvider } from '../../../../../../test/lib/render-helpers';
import { getEnvironmentType } from '../../../../../../app/scripts/lib/util';
import { CHAIN_IDS } from '../../../../../../shared/constants/network';
import { mockNetworkState } from '../../../../../../test/stub/networks';
import ConfirmPageContainerHeader from '.';

jest.mock('../../../../../../app/scripts/lib/util', () => ({
  ...jest.requireActual('../../../../../../app/scripts/lib/util'),
  getEnvironmentType: jest.fn(),
}));

describe('Confirm Detail Row Component', () => {
  const mockState = {
    metamask: {
<<<<<<< HEAD
      networkConfigurationsByChainId: {
        '0x5': {
          chainId: '0x5',
          rpcEndpoints: [{ networkClientId: 'goerli' }],
        },
      },
      selectedNetworkClientId: NetworkType.goerli,
      networksMetadata: {
        [NetworkType.goerli]: {
          EIPS: {},
          status: NetworkStatus.Available,
        },
      },
=======
      ...mockNetworkState({ chainId: CHAIN_IDS.GOERLI }),
>>>>>>> 33a33b42
    },
  };

  const store = configureStore()(mockState);

  it('should match snapshot', () => {
    getEnvironmentType.mockReturnValue('popup');

    const props = {
      showEdit: false,
      onEdit: jest.fn(),
      showAccountInHeader: false,
      accountAddress: '0xmockAccountAddress',
      origin: ORIGIN_METAMASK,
    };

    const { container } = renderWithProvider(
      <ConfirmPageContainerHeader {...props} />,
      store,
    );

    expect(container).toMatchSnapshot();
  });

  it('should only render children when fullscreen and showEdit is false & snapshot match', () => {
    getEnvironmentType.mockReturnValue('fullscreen');

    const props = {
      showEdit: false,
      onEdit: jest.fn(),
      showAccountInHeader: false,
      accountAddress: '0xmockAccountAddress',
      origin: ORIGIN_METAMASK,
    };

    const { container } = renderWithProvider(
      <ConfirmPageContainerHeader {...props}>
        <div className="nested-test-class" />
      </ConfirmPageContainerHeader>,
      store,
    );

    expect(container).toMatchSnapshot();
  });
});<|MERGE_RESOLUTION|>--- conflicted
+++ resolved
@@ -15,23 +15,7 @@
 describe('Confirm Detail Row Component', () => {
   const mockState = {
     metamask: {
-<<<<<<< HEAD
-      networkConfigurationsByChainId: {
-        '0x5': {
-          chainId: '0x5',
-          rpcEndpoints: [{ networkClientId: 'goerli' }],
-        },
-      },
-      selectedNetworkClientId: NetworkType.goerli,
-      networksMetadata: {
-        [NetworkType.goerli]: {
-          EIPS: {},
-          status: NetworkStatus.Available,
-        },
-      },
-=======
       ...mockNetworkState({ chainId: CHAIN_IDS.GOERLI }),
->>>>>>> 33a33b42
     },
   };
 
