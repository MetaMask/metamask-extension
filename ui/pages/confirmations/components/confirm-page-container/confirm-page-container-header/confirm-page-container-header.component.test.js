import React from 'react';
import configureStore from 'redux-mock-store';
import { NetworkStatus } from '@metamask/network-controller';
import { NetworkType } from '@metamask/controller-utils';
import { ORIGIN_METAMASK } from '../../../../../../shared/constants/app';
import { renderWithProvider } from '../../../../../../test/lib/render-helpers';
import { getEnvironmentType } from '../../../../../../app/scripts/lib/util';
import { CHAIN_IDS } from '../../../../../../shared/constants/network';
import ConfirmPageContainerHeader from '.';

jest.mock('../../../../../../app/scripts/lib/util', () => ({
  ...jest.requireActual('../../../../../../app/scripts/lib/util'),
  getEnvironmentType: jest.fn(),
}));

describe('Confirm Detail Row Component', () => {
  const mockState = {
    metamask: {
<<<<<<< HEAD
      networkConfigurations: {
        goerli: { chainId: CHAIN_IDS.GOERLI },
=======
      networkConfigurationsByChainId: {
        '0x5': {
          chainId: '0x5',
          rpcEndpoints: [{ networkClientId: 'goerli' }],
        },
>>>>>>> 74f6a416
      },
      selectedNetworkClientId: NetworkType.goerli,
      networksMetadata: {
        [NetworkType.goerli]: {
          EIPS: {},
          status: NetworkStatus.Available,
        },
      },
    },
  };

  const store = configureStore()(mockState);

  it('should match snapshot', () => {
    getEnvironmentType.mockReturnValue('popup');

    const props = {
      showEdit: false,
      onEdit: jest.fn(),
      showAccountInHeader: false,
      accountAddress: '0xmockAccountAddress',
      origin: ORIGIN_METAMASK,
    };

    const { container } = renderWithProvider(
      <ConfirmPageContainerHeader {...props} />,
      store,
    );

    expect(container).toMatchSnapshot();
  });

  it('should only render children when fullscreen and showEdit is false & snapshot match', () => {
    getEnvironmentType.mockReturnValue('fullscreen');

    const props = {
      showEdit: false,
      onEdit: jest.fn(),
      showAccountInHeader: false,
      accountAddress: '0xmockAccountAddress',
      origin: ORIGIN_METAMASK,
    };

    const { container } = renderWithProvider(
      <ConfirmPageContainerHeader {...props}>
        <div className="nested-test-class" />
      </ConfirmPageContainerHeader>,
      store,
    );

    expect(container).toMatchSnapshot();
  });
});<|MERGE_RESOLUTION|>--- conflicted
+++ resolved
@@ -16,16 +16,11 @@
 describe('Confirm Detail Row Component', () => {
   const mockState = {
     metamask: {
-<<<<<<< HEAD
-      networkConfigurations: {
-        goerli: { chainId: CHAIN_IDS.GOERLI },
-=======
       networkConfigurationsByChainId: {
         '0x5': {
           chainId: '0x5',
           rpcEndpoints: [{ networkClientId: 'goerli' }],
         },
->>>>>>> 74f6a416
       },
       selectedNetworkClientId: NetworkType.goerli,
       networksMetadata: {
