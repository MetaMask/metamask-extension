--- conflicted
+++ resolved
@@ -118,12 +118,7 @@
   const [collectionBalance, setCollectionBalance] = useState('0');
   const [isShowingTxInsightWarnings, setIsShowingTxInsightWarnings] =
     useState(false);
-<<<<<<< HEAD
-  ///: END:ONLY_INCLUDE_IF
   const isBuyableChain = useSelector(getIsNativeTokenBuyable);
-=======
-  const isBuyableChain = useSelector(getIsBuyableChain);
->>>>>>> 4e2596f2
   const contact = useSelector((state) => getAddressBookEntry(state, toAddress));
   const networkIdentifier = useSelector(getNetworkIdentifier);
   const defaultToken = useSelector(getSwapsDefaultToken);
