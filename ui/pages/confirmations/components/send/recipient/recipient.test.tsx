--- conflicted
+++ resolved
@@ -90,10 +90,7 @@
     mockUseSendContext.mockReturnValue({
       to: '',
       updateTo: mockUpdateTo,
-<<<<<<< HEAD
-=======
-      updateToResolved: jest.fn(),
->>>>>>> 17d008f4
+      updateToResolved: jest.fn(),
     } as unknown as ReturnType<typeof useSendContext>);
     mockUseRecipients.mockReturnValue([]);
   });
@@ -129,10 +126,7 @@
     mockUseSendContext.mockReturnValue({
       to: '0x1234567890abcdef',
       updateTo: mockUpdateTo,
-<<<<<<< HEAD
-=======
-      updateToResolved: jest.fn(),
->>>>>>> 17d008f4
+      updateToResolved: jest.fn(),
     } as unknown as ReturnType<typeof useSendContext>);
 
     const { getByRole } = renderComponent();
@@ -187,10 +181,7 @@
     mockUseSendContext.mockReturnValue({
       to: '0x1234567890abcdef',
       updateTo: mockUpdateTo,
-<<<<<<< HEAD
-=======
-      updateToResolved: jest.fn(),
->>>>>>> 17d008f4
+      updateToResolved: jest.fn(),
     } as unknown as ReturnType<typeof useSendContext>);
 
     const { getByRole } = renderComponent();
@@ -205,10 +196,7 @@
     mockUseSendContext.mockReturnValue({
       to: '',
       updateTo: mockUpdateTo,
-<<<<<<< HEAD
-=======
-      updateToResolved: jest.fn(),
->>>>>>> 17d008f4
+      updateToResolved: jest.fn(),
     } as unknown as ReturnType<typeof useSendContext>);
 
     const { getByRole } = renderComponent();
@@ -237,10 +225,7 @@
     mockUseSendContext.mockReturnValue({
       to: '0x1234567890abcdef',
       updateTo: mockUpdateTo,
-<<<<<<< HEAD
-=======
-      updateToResolved: jest.fn(),
->>>>>>> 17d008f4
+      updateToResolved: jest.fn(),
     } as unknown as ReturnType<typeof useSendContext>);
 
     const { getByTestId } = renderComponent();
@@ -252,10 +237,7 @@
     mockUseSendContext.mockReturnValue({
       to: '0x1234567890abcdef',
       updateTo: mockUpdateTo,
-<<<<<<< HEAD
-=======
-      updateToResolved: jest.fn(),
->>>>>>> 17d008f4
+      updateToResolved: jest.fn(),
     } as unknown as ReturnType<typeof useSendContext>);
 
     const { getByTestId } = renderComponent();
