--- conflicted
+++ resolved
@@ -23,14 +23,6 @@
   ),
 }));
 
-<<<<<<< HEAD
-const mockNavigate = jest.fn();
-
-jest.mock('react-router-dom-v5-compat', () => ({
-  ...jest.requireActual('react-router-dom-v5-compat'),
-  useNavigate: () => mockNavigate,
-}));
-=======
 describe('Recipient', () => {
   const mockUseI18nContext = jest.mocked(useI18nContext);
   const mockUseRecipientSelectionMetrics = jest.mocked(
@@ -42,7 +34,6 @@
 
   const mockUpdateTo = jest.fn();
   const mockCaptureRecipientSelected = jest.fn();
->>>>>>> 3705009e
 
   const mockStore = configureStore(mockState);
 
