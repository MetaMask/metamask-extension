import React, { useCallback, useRef, useState, useEffect } from 'react';
import { AvatarAccountSize } from '@metamask/design-system-react';
import {
  Modal,
  ModalOverlay,
  ModalContent,
  ModalHeader,
  ModalBody,
  ModalContentSize,
  Text,
  TextField,
  IconName,
  ButtonIcon,
  ButtonIconSize,
  TextFieldSize,
  HelpText,
  HelpTextSeverity,
  Box,
} from '../../../../../components/component-library';
import {
  BlockSize,
  TextVariant,
  AlignItems,
  Display,
} from '../../../../../helpers/constants/design-system';
import { useI18nContext } from '../../../../../hooks/useI18nContext';
import { useRecipientSelectionMetrics } from '../../../hooks/send/metrics/useRecipientSelectionMetrics';
import { useRecipientValidation } from '../../../hooks/send/useRecipientValidation';
import { useSendContext } from '../../../context/send';
import { useRecipients } from '../../../hooks/send/useRecipients';
import { PreferredAvatar } from '../../../../../components/app/preferred-avatar';
import { RecipientList } from '../recipient-list';

export const Recipient = () => {
  const {
    recipientConfusableCharacters,
    recipientError,
    recipientWarning,
    recipientResolvedLookup,
    toAddressValidated,
  } = useRecipientValidation();
  const hasConfusableCharacters =
    recipientConfusableCharacters && recipientConfusableCharacters.length > 0;
  const t = useI18nContext();
  const [isRecipientModalOpen, setIsRecipientModalOpen] = useState(false);
  const { to, updateTo, updateToResolved } = useSendContext();
  const [localValue, setLocalValue] = useState(to || '');
  const {
    captureRecipientSelected,
    setRecipientInputMethodManual,
    setRecipientInputMethodSelectContact,
    setRecipientInputMethodSelectAccount,
  } = useRecipientSelectionMetrics();
  const recipients = useRecipients();
  const recipientInputRef = useRef<HTMLInputElement>(null);
  const closeRecipientModal = useCallback(() => {
    setIsRecipientModalOpen(false);
  }, []);

  const openRecipientModal = useCallback(() => {
    recipientInputRef.current?.blur();
    setIsRecipientModalOpen(true);
  }, []);

  const onToChange = useCallback(
    (address: string, isSelectedFromModal?: boolean) => {
      const toAddress = address;
      setLocalValue(toAddress);
      updateTo(toAddress);
      if (!isSelectedFromModal) {
        setRecipientInputMethodManual();
      }
    },
    [updateTo, setRecipientInputMethodManual],
  );

  const captureMetrics = useCallback(() => {
    if (!to) {
      return;
    }
    captureRecipientSelected();
  }, [captureRecipientSelected, to]);

  const clearRecipient = useCallback(() => {
    setLocalValue('');
    updateTo('');
  }, [updateTo]);

  const onRecipientSelectedFromModal = useCallback(
    (address: string) => {
      const isRecipientContact = recipients.some(
        (recipient) =>
          recipient.address.toLowerCase() === address.toLowerCase() &&
          recipient.contactName,
      );
      if (isRecipientContact) {
        setRecipientInputMethodSelectContact();
      } else {
        setRecipientInputMethodSelectAccount();
      }

      onToChange(address);
      captureMetrics();
    },
    [
      captureMetrics,
      onToChange,
      recipients,
      setRecipientInputMethodSelectContact,
      setRecipientInputMethodSelectAccount,
    ],
  );

  useEffect(() => {
<<<<<<< HEAD
    if (recipientResolvedLookup) {
      updateToResolved(recipientResolvedLookup);
    }
=======
    updateToResolved(recipientResolvedLookup);
>>>>>>> 17d008f4
  }, [recipientResolvedLookup, updateToResolved]);

  const hasRecipients = recipients.length > 0;

  const renderEndAccessory = useCallback(() => {
    if (to) {
      return (
        <ButtonIcon
          ariaLabel="Clear recipient"
          data-testid="clear-recipient-btn"
          iconName={IconName.Close}
          onClick={clearRecipient}
          size={ButtonIconSize.Sm}
        />
      );
    }
    if (hasRecipients) {
      return (
        <ButtonIcon
          ariaLabel="Open recipient modal"
          data-testid="open-recipient-modal-btn"
          iconName={IconName.Book}
          onClick={openRecipientModal}
<<<<<<< HEAD
          size={ButtonIconSize.Sm}
=======
          size={ButtonIconSize.Md}
>>>>>>> 17d008f4
        />
      );
    }
    return null;
  }, [to, hasRecipients, clearRecipient, openRecipientModal]);

  const matchingRecipient = recipients.find(
    (recipient) => recipient.address.toLowerCase() === to?.toLowerCase(),
  );

  return (
    <>
      <Text variant={TextVariant.bodyMdMedium} paddingBottom={1}>
        {t('to')}
      </Text>
      <TextField
        error={Boolean(recipientError)}
        startAccessory={
          matchingRecipient ? (
<<<<<<< HEAD
            <Box
              alignItems={AlignItems.center}
              display={Display.Flex}
              paddingLeft={2}
            >
=======
            <Box alignItems={AlignItems.center} display={Display.Flex}>
>>>>>>> 17d008f4
              <PreferredAvatar
                address={matchingRecipient.address}
                size={AvatarAccountSize.Sm}
              />
            </Box>
          ) : null
        }
        endAccessory={renderEndAccessory()}
        onChange={(e) => onToChange(e.target.value)}
        onBlur={captureMetrics}
<<<<<<< HEAD
=======
        placeholder={t('recipientPlaceholder')}
>>>>>>> 17d008f4
        ref={recipientInputRef}
        value={localValue}
        width={BlockSize.Full}
        size={TextFieldSize.Lg}
      />
      {to === toAddressValidated && recipientError && (
        <HelpText severity={HelpTextSeverity.Danger} marginTop={1}>
          {recipientError}
        </HelpText>
      )}
      {to === toAddressValidated && recipientWarning && (
        <HelpText severity={HelpTextSeverity.Warning} marginTop={1}>
          {recipientWarning}
          {hasConfusableCharacters &&
            ` (${recipientConfusableCharacters
              .map(({ point, similarTo }) => t('similarTo', [point, similarTo]))
              .join(', ')})`}
        </HelpText>
      )}
      {to === toAddressValidated && recipientResolvedLookup && (
        <HelpText severity={HelpTextSeverity.Info} marginTop={1}>
          {t('resolvedLookup', [recipientResolvedLookup])}
        </HelpText>
      )}
      <Modal
        isClosedOnEscapeKey={true}
        isClosedOnOutsideClick={true}
        isOpen={isRecipientModalOpen}
        onClose={closeRecipientModal}
      >
        <ModalOverlay />
        <ModalContent size={ModalContentSize.Md}>
          <ModalHeader
            endAccessory={
              <ButtonIcon
                ariaLabel="Close recipient modal"
                data-testid="close-recipient-modal-btn"
                iconName={IconName.Close}
                onClick={closeRecipientModal}
                size={ButtonIconSize.Sm}
              />
            }
          >
            {t('selectRecipient')}
          </ModalHeader>
          <ModalBody>
            <RecipientList
              hideModal={closeRecipientModal}
              onToChange={onRecipientSelectedFromModal}
            />
          </ModalBody>
        </ModalContent>
      </Modal>
    </>
  );
};<|MERGE_RESOLUTION|>--- conflicted
+++ resolved
@@ -112,13 +112,7 @@
   );
 
   useEffect(() => {
-<<<<<<< HEAD
-    if (recipientResolvedLookup) {
-      updateToResolved(recipientResolvedLookup);
-    }
-=======
     updateToResolved(recipientResolvedLookup);
->>>>>>> 17d008f4
   }, [recipientResolvedLookup, updateToResolved]);
 
   const hasRecipients = recipients.length > 0;
@@ -142,11 +136,7 @@
           data-testid="open-recipient-modal-btn"
           iconName={IconName.Book}
           onClick={openRecipientModal}
-<<<<<<< HEAD
-          size={ButtonIconSize.Sm}
-=======
           size={ButtonIconSize.Md}
->>>>>>> 17d008f4
         />
       );
     }
@@ -166,15 +156,7 @@
         error={Boolean(recipientError)}
         startAccessory={
           matchingRecipient ? (
-<<<<<<< HEAD
-            <Box
-              alignItems={AlignItems.center}
-              display={Display.Flex}
-              paddingLeft={2}
-            >
-=======
             <Box alignItems={AlignItems.center} display={Display.Flex}>
->>>>>>> 17d008f4
               <PreferredAvatar
                 address={matchingRecipient.address}
                 size={AvatarAccountSize.Sm}
@@ -185,10 +167,7 @@
         endAccessory={renderEndAccessory()}
         onChange={(e) => onToChange(e.target.value)}
         onBlur={captureMetrics}
-<<<<<<< HEAD
-=======
         placeholder={t('recipientPlaceholder')}
->>>>>>> 17d008f4
         ref={recipientInputRef}
         value={localValue}
         width={BlockSize.Full}
