--- conflicted
+++ resolved
@@ -1,9 +1,6 @@
-import React, { useCallback } from 'react';
+import React, { useCallback, useState } from 'react';
 
-<<<<<<< HEAD
-=======
 import LoadingScreen from '../../../../../components/ui/loading-screen';
->>>>>>> 17d008f4
 import {
   Box,
   Button,
@@ -16,32 +13,14 @@
   JustifyContent,
 } from '../../../../../helpers/constants/design-system';
 import { useI18nContext } from '../../../../../hooks/useI18nContext';
-<<<<<<< HEAD
-import { useAmountSelectionMetrics } from '../../../hooks/send/metrics/useAmountSelectionMetrics';
-import { useAmountValidation } from '../../../hooks/send/useAmountValidation';
-=======
 import { Asset } from '../../../types/send';
 import { useAmountSelectionMetrics } from '../../../hooks/send/metrics/useAmountSelectionMetrics';
->>>>>>> 17d008f4
 import { useSendActions } from '../../../hooks/send/useSendActions';
 import { useSendContext } from '../../../context/send';
 import { useRecipientValidation } from '../../../hooks/send/useRecipientValidation';
 import { SendHero } from '../../UI/send-hero';
 import { Amount } from '../amount/amount';
 import { Recipient } from '../recipient';
-<<<<<<< HEAD
-import { Asset } from '../../../types/send';
-
-export const AmountRecipient = () => {
-  const t = useI18nContext();
-  const { asset, toResolved } = useSendContext();
-  const { handleSubmit } = useSendActions();
-  const { captureAmountSelected } = useAmountSelectionMetrics();
-  const { amountError } = useAmountValidation();
-  const { recipientError } = useRecipientValidation();
-
-  const hasError = Boolean(amountError) || Boolean(recipientError);
-=======
 import { HexData } from '../hex-data';
 
 export const AmountRecipient = () => {
@@ -57,20 +36,16 @@
     Boolean(amountValueError) ||
     Boolean(recipientError) ||
     Boolean(hexDataError);
->>>>>>> 17d008f4
   const isDisabled = hasError || !toResolved;
 
   const onClick = useCallback(() => {
     handleSubmit();
     captureAmountSelected();
   }, [captureAmountSelected, handleSubmit]);
-<<<<<<< HEAD
-=======
 
   if (!asset) {
     return <LoadingScreen />;
   }
->>>>>>> 17d008f4
 
   return (
     <Box
@@ -84,12 +59,8 @@
       <Box>
         <SendHero asset={asset as Asset} />
         <Recipient />
-<<<<<<< HEAD
-        <Amount />
-=======
         <Amount setAmountValueError={setAmountValueError} />
         <HexData setHexDataError={setHexDataError} />
->>>>>>> 17d008f4
       </Box>
       <Button
         disabled={isDisabled}
@@ -100,11 +71,7 @@
         }
         marginBottom={4}
       >
-<<<<<<< HEAD
-        {amountError ?? t('continue')}
-=======
         {amountValueError ?? hexDataError ?? t('continue')}
->>>>>>> 17d008f4
       </Button>
     </Box>
   );
