--- conflicted
+++ resolved
@@ -74,20 +74,13 @@
 
     jest.spyOn(SendContext, 'useSendContext').mockReturnValue({
       toResolved: MOCK_ADDRESS,
-<<<<<<< HEAD
-      asset: undefined,
-=======
       asset: EVM_ASSET,
->>>>>>> 17d008f4
-      chainId: '0x1',
-      from: 'from-address',
-      updateAsset: jest.fn(),
-      updateCurrentPage: jest.fn(),
-      updateTo: jest.fn(),
-<<<<<<< HEAD
-=======
-      updateToResolved: jest.fn(),
->>>>>>> 17d008f4
+      chainId: '0x1',
+      from: 'from-address',
+      updateAsset: jest.fn(),
+      updateCurrentPage: jest.fn(),
+      updateTo: jest.fn(),
+      updateToResolved: jest.fn(),
       updateValue: jest.fn(),
       value: '1',
     } as unknown as ReturnType<typeof SendContext.useSendContext>);
@@ -133,16 +126,6 @@
     jest.spyOn(AmountValidation, 'useAmountValidation').mockReturnValue({
       amountError: 'Insufficient Funds',
     } as unknown as ReturnType<typeof AmountValidation.useAmountValidation>);
-<<<<<<< HEAD
-
-    const { getAllByRole, getByRole } = render();
-
-    fireEvent.change(getAllByRole('textbox')[0], {
-      target: { value: MOCK_ADDRESS },
-    });
-
-    fireEvent.click(getByRole('button', { name: 'Insufficient Funds' }));
-=======
     jest.spyOn(SendContext, 'useSendContext').mockReturnValue({
       toResolved: MOCK_ADDRESS,
       asset: EVM_ASSET,
@@ -216,7 +199,6 @@
     });
 
     fireEvent.click(getByRole('button', { name: 'Invalid hex data' }));
->>>>>>> 17d008f4
     expect(mockHandleSubmit).not.toHaveBeenCalled();
   });
 });