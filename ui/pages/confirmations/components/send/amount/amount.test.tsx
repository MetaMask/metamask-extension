--- conflicted
+++ resolved
@@ -54,10 +54,7 @@
     expect(mockUpdateValue).toHaveBeenCalledWith('1');
   });
 
-<<<<<<< HEAD
   it('amount value is changed when fiatmode is toggled', async () => {
-=======
-  it('amount input is reset when fiatmode is toggled', () => {
     jest.spyOn(SendContext, 'useSendContext').mockReturnValue({
       asset: EVM_ASSET,
       updateValue: jest.fn(),
@@ -66,7 +63,6 @@
       balance: '10.023',
       rawBalanceNumeric: new Numeric('10.023', 10),
     } as unknown as ReturnType<typeof BalanceFunctions.useBalance>);
->>>>>>> 68ac5288
     jest.spyOn(CurrencyConversions, 'useCurrencyConversions').mockReturnValue({
       fiatCurrencySymbol: 'USD',
       getFiatValue: () => '20',
