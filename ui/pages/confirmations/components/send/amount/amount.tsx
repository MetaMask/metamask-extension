--- conflicted
+++ resolved
@@ -181,11 +181,7 @@
           variant={TextVariant.bodySm}
         >
           {amountValueError ||
-<<<<<<< HEAD
-            (conversionSupportedForAsset ? `~${alternateDisplayValue}` : '')}
-=======
             (conversionSupportedForAsset ? alternateDisplayValue : '')}
->>>>>>> 53c2ecf0
         </Text>
         <Box display={Display.Flex}>
           <Text color={TextColor.textAlternative} variant={TextVariant.bodySm}>
