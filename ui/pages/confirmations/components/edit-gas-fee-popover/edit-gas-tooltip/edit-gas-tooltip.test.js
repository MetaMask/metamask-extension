--- conflicted
+++ resolved
@@ -3,10 +3,7 @@
 import configureStore from '../../../../../store/store';
 import { renderWithProvider } from '../../../../../../test/jest';
 import { GasFeeContextProvider } from '../../../../../contexts/gasFee';
-<<<<<<< HEAD
-=======
 import { mockNetworkState } from '../../../../../../test/stub/networks';
->>>>>>> 33a33b42
 import { CHAIN_IDS } from '../../../../../../shared/constants/network';
 import EditGasToolTip from './edit-gas-tooltip';
 
@@ -41,16 +38,7 @@
 const render = async (componentProps) => {
   const mockStore = {
     metamask: {
-<<<<<<< HEAD
-      networkConfigurationsByChainId: {
-        [CHAIN_IDS.MAINNET]: {
-          chainId: CHAIN_IDS.MAINNET,
-          rpcEndpoints: [{}],
-        },
-      },
-=======
       ...mockNetworkState({ chainId: CHAIN_IDS.MAINNET }),
->>>>>>> 33a33b42
       accountsByChainId: {
         '0x1': {
           '0xAddress': {
