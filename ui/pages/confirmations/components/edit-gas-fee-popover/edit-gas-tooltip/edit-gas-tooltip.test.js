--- conflicted
+++ resolved
@@ -37,16 +37,12 @@
 const render = async (componentProps) => {
   const mockStore = {
     metamask: {
-<<<<<<< HEAD
-      selectedNetworkClientId: 'mainnet',
-=======
       networkConfigurationsByChainId: {
         [CHAIN_IDS.MAINNET]: {
           chainId: CHAIN_IDS.MAINNET,
           rpcEndpoints: [{}],
         },
       },
->>>>>>> 74f6a416
       accountsByChainId: {
         '0x1': {
           '0xAddress': {
