import React from 'react';
import { act, screen } from '@testing-library/react';

import {
  EditGasModes,
  PriorityLevels,
} from '../../../../../../shared/constants/gas';
import { renderWithProvider } from '../../../../../../test/lib/render-helpers';
import configureStore from '../../../../../store/store';
import { GasFeeContextProvider } from '../../../../../contexts/gasFee';

import { CHAIN_IDS } from '../../../../../../shared/constants/network';
import { mockNetworkState } from '../../../../../../test/stub/networks';
import EditGasItem from './edit-gas-item';

jest.mock('../../../../../store/actions', () => ({
  gasFeeStartPollingByNetworkClientId: jest
    .fn()
    .mockResolvedValue('pollingToken'),
  gasFeeStopPollingByPollingToken: jest.fn(),
  getNetworkConfigurationByNetworkClientId: jest
    .fn()
    .mockResolvedValue({ chainId: '0x5' }),
  getGasFeeTimeEstimate: jest
    .fn()
    .mockImplementation(() => Promise.resolve('unknown')),
  createTransactionEventFragment: jest.fn(),
}));

const MOCK_FEE_ESTIMATE = {
  low: {
    minWaitTimeEstimate: 360000,
    maxWaitTimeEstimate: 300000,
    suggestedMaxPriorityFeePerGas: '3',
    suggestedMaxFeePerGas: '53',
  },
  medium: {
    minWaitTimeEstimate: 30000,
    maxWaitTimeEstimate: 60000,
    suggestedMaxPriorityFeePerGas: '7',
    suggestedMaxFeePerGas: '70',
  },
  high: {
    minWaitTimeEstimate: 15000,
    maxWaitTimeEstimate: 15000,
    suggestedMaxPriorityFeePerGas: '10',
    suggestedMaxFeePerGas: '100',
  },
  estimatedBaseFee: '50',
};

const ESTIMATE_MOCK = {
  maxFeePerGas: '0x59682f10',
  maxPriorityFeePerGas: '0x59682f00',
};

const render = async ({
  componentProps,
  transactionProps,
  contextProps,
} = {}) => {
  const store = configureStore({
    metamask: {
      currencyRates: {},
<<<<<<< HEAD

      networkConfigurationsByChainId: {
        [CHAIN_IDS.GOERLI]: {
          nativeCurrency: 'ETH',
          name: GOERLI_DISPLAY_NAME,
          chainId: CHAIN_IDS.GOERLI,
          rpcEndpoints: [{}],
        },
      },
=======
      ...mockNetworkState({ chainId: CHAIN_IDS.GOERLI, ticker: 'ETH' }),
>>>>>>> 33a33b42
      accountsByChainId: {
        [CHAIN_IDS.GOERLI]: {
          '0xAddress': {
            address: '0xAddress',
            balance: '0x176e5b6f173ebe66',
          },
        },
      },
      accounts: {
        '0xAddress': {
          address: '0xAddress',
          balance: '0x176e5b6f173ebe66',
        },
      },
      internalAccounts: {
        accounts: {
          mockId: {
            address: '0xAddress',
            id: 'mockId',
            metadata: {
              name: 'Test Account',
              keyring: {
                type: 'HD Key Tree',
              },
            },
            options: {},
            methods: [
              'personal_sign',
              'eth_signTransaction',
              'eth_signTypedData_v1',
              'eth_signTypedData_v3',
              'eth_signTypedData_v4',
            ],
            type: 'eip155:eoa',
          },
        },
        selectedAccount: 'mock-id',
      },
      featureFlags: { advancedInlineGas: true },
      gasEstimateType: 'fee-market',
      gasFeeEstimates: MOCK_FEE_ESTIMATE,
      gasFeeEstimatesByChainId: {
        [CHAIN_IDS.GOERLI]: {
          gasFeeEstimates: MOCK_FEE_ESTIMATE,
          gasEstimateType: 'fee-market',
        },
      },
      advancedGasFee: {
        [CHAIN_IDS.GOERLI]: {
          maxBaseFee: '100',
          priorityFee: '2',
        },
      },
    },
  });

  let result;

  await act(
    async () =>
      (result = renderWithProvider(
        <GasFeeContextProvider
          transaction={{ txParams: { gas: '0x5208' }, ...transactionProps }}
          {...contextProps}
        >
          <EditGasItem priorityLevel="low" {...componentProps} />
        </GasFeeContextProvider>,
        store,
      )),
  );

  return result;
};

describe('EditGasItem', () => {
  it('should renders low gas estimate option for priorityLevel low', async () => {
    await render({ componentProps: { priorityLevel: PriorityLevels.low } });
    expect(screen.queryByRole('button', { name: 'low' })).toBeInTheDocument();
    expect(screen.queryByText('🐢')).toBeInTheDocument();
    expect(screen.queryByText('Low')).toBeInTheDocument();
    expect(screen.queryByText('5 min')).toBeInTheDocument();
    expect(screen.queryByTitle('0.001113 ETH')).toBeInTheDocument();
  });

  it('should renders market gas estimate option for priorityLevel medium', async () => {
    await render({
      componentProps: { priorityLevel: PriorityLevels.medium },
    });
    expect(
      screen.queryByRole('button', { name: 'medium' }),
    ).toBeInTheDocument();
    expect(screen.queryByText('🦊')).toBeInTheDocument();
    expect(screen.queryByText('Market')).toBeInTheDocument();
    expect(screen.queryByText('5 min')).toBeInTheDocument();
    expect(screen.queryByTitle('0.00147 ETH')).toBeInTheDocument();
  });

  it('should renders aggressive gas estimate option for priorityLevel high', async () => {
    await render({ componentProps: { priorityLevel: PriorityLevels.high } });
    expect(screen.queryByRole('button', { name: 'high' })).toBeInTheDocument();
    expect(screen.queryByText('🦍')).toBeInTheDocument();
    expect(screen.queryByText('Aggressive')).toBeInTheDocument();
    expect(screen.queryByText('15 sec')).toBeInTheDocument();
    expect(screen.queryByTitle('0.0021 ETH')).toBeInTheDocument();
  });

  it('should render priorityLevel high as "Swap suggested" for swaps', async () => {
    await render({
      componentProps: { priorityLevel: PriorityLevels.high },
      contextProps: { editGasMode: EditGasModes.swaps },
    });
    expect(screen.queryByRole('button', { name: 'high' })).toBeInTheDocument();
    expect(screen.queryByText('🔄')).toBeInTheDocument();
    expect(screen.queryByText('Swap suggested')).toBeInTheDocument();
    expect(screen.queryByText('15 sec')).not.toBeInTheDocument();
    expect(screen.queryByTitle('0.0021 ETH')).toBeInTheDocument();
  });

  it('should highlight option is priorityLevel is currently selected', async () => {
    await render({
      componentProps: { priorityLevel: PriorityLevels.high },
      transactionProps: { userFeeLevel: 'high' },
    });
    expect(
      document.getElementsByClassName('edit-gas-item--selected'),
    ).toHaveLength(1);
  });

  it('should renders site gas estimate option for priorityLevel dappSuggested', async () => {
    await render({
      componentProps: { priorityLevel: PriorityLevels.dAppSuggested },
      transactionProps: { dappSuggestedGasFees: ESTIMATE_MOCK },
    });
    expect(
      screen.queryByRole('button', { name: 'dappSuggested' }),
    ).toBeInTheDocument();
    expect(screen.queryByText('🌐')).toBeInTheDocument();
    expect(screen.queryByText('Site')).toBeInTheDocument();
    expect(screen.queryByTitle('0.0000315 ETH')).toBeInTheDocument();
  });

  it('should not renders site gas estimate option for priorityLevel dappSuggested if site does not provided gas estimates', async () => {
    await render({
      componentProps: { priorityLevel: PriorityLevels.dAppSuggested },
      transactionProps: {},
    });
    expect(
      screen.queryByRole('button', { name: 'dappSuggested' }),
    ).not.toBeInTheDocument();
    await render({
      componentProps: { priorityLevel: PriorityLevels.dAppSuggested },
      transactionProps: { dappSuggestedGasFees: { gas: '0x59682f10' } },
    });
    expect(
      screen.queryByRole('button', { name: 'dappSuggested' }),
    ).not.toBeInTheDocument();
  });

  it('should renders advance gas estimate option for priorityLevel custom', async () => {
    await render({
      componentProps: { priorityLevel: PriorityLevels.custom },
      transactionProps: { userFeeLevel: 'high' },
    });
    expect(
      screen.queryByRole('button', { name: 'custom' }),
    ).toBeInTheDocument();
    expect(screen.queryByText('⚙️')).toBeInTheDocument();
    expect(screen.queryByText('Advanced')).toBeInTheDocument();
    // below value of custom gas fee estimate is default obtained from state.metamask.advancedGasFee
    expect(screen.queryByTitle('0.0021 ETH')).toBeInTheDocument();
  });

  it('should renders +10% gas estimate option for priorityLevel minimum', async () => {
    await render({
      componentProps: { priorityLevel: PriorityLevels.tenPercentIncreased },
      transactionProps: {
        userFeeLevel: 'tenPercentIncreased',
        previousGas: ESTIMATE_MOCK,
      },
      contextProps: { editGasMode: EditGasModes.cancel },
    });
    expect(
      screen.queryByRole('button', { name: 'tenPercentIncreased' }),
    ).toBeInTheDocument();
    expect(screen.queryByText('10% increase')).toBeInTheDocument();
    expect(screen.queryByTitle('0.00003465 ETH')).toBeInTheDocument();
  });
});<|MERGE_RESOLUTION|>--- conflicted
+++ resolved
@@ -62,19 +62,7 @@
   const store = configureStore({
     metamask: {
       currencyRates: {},
-<<<<<<< HEAD
-
-      networkConfigurationsByChainId: {
-        [CHAIN_IDS.GOERLI]: {
-          nativeCurrency: 'ETH',
-          name: GOERLI_DISPLAY_NAME,
-          chainId: CHAIN_IDS.GOERLI,
-          rpcEndpoints: [{}],
-        },
-      },
-=======
       ...mockNetworkState({ chainId: CHAIN_IDS.GOERLI, ticker: 'ETH' }),
->>>>>>> 33a33b42
       accountsByChainId: {
         [CHAIN_IDS.GOERLI]: {
           '0xAddress': {
