import React from 'react';
import { act, screen } from '@testing-library/react';

import {
  EditGasModes,
  PriorityLevels,
} from '../../../../../../shared/constants/gas';
import { renderWithProvider } from '../../../../../../test/lib/render-helpers';
import configureStore from '../../../../../store/store';
import { GasFeeContextProvider } from '../../../../../contexts/gasFee';

import { CHAIN_IDS } from '../../../../../../shared/constants/network';
import EditGasItem from './edit-gas-item';

jest.mock('../../../../../store/actions', () => ({
  gasFeeStartPollingByNetworkClientId: jest
    .fn()
    .mockResolvedValue('pollingToken'),
  gasFeeStopPollingByPollingToken: jest.fn(),
  getNetworkConfigurationByNetworkClientId: jest
    .fn()
    .mockResolvedValue({ chainId: '0x5' }),
  getGasFeeTimeEstimate: jest
    .fn()
    .mockImplementation(() => Promise.resolve('unknown')),
  createTransactionEventFragment: jest.fn(),
}));

const MOCK_FEE_ESTIMATE = {
  low: {
    minWaitTimeEstimate: 360000,
    maxWaitTimeEstimate: 300000,
    suggestedMaxPriorityFeePerGas: '3',
    suggestedMaxFeePerGas: '53',
  },
  medium: {
    minWaitTimeEstimate: 30000,
    maxWaitTimeEstimate: 60000,
    suggestedMaxPriorityFeePerGas: '7',
    suggestedMaxFeePerGas: '70',
  },
  high: {
    minWaitTimeEstimate: 15000,
    maxWaitTimeEstimate: 15000,
    suggestedMaxPriorityFeePerGas: '10',
    suggestedMaxFeePerGas: '100',
  },
  estimatedBaseFee: '50',
};

const ESTIMATE_MOCK = {
  maxFeePerGas: '0x59682f10',
  maxPriorityFeePerGas: '0x59682f00',
};

const render = async ({
  componentProps,
  transactionProps,
  contextProps,
} = {}) => {
  const store = configureStore({
    metamask: {
      currencyRates: {},
<<<<<<< HEAD
      selectedNetworkClientId: 'goerli',
      networkConfigurations: {
        goerli: {
          type: 'rpc',
          chainId: '0x5',
          ticker: 'ETH',
          id: 'goerli',
=======

      networkConfigurationsByChainId: {
        [CHAIN_IDS.GOERLI]: {
          nativeCurrency: 'ETH',
          name: GOERLI_DISPLAY_NAME,
          chainId: CHAIN_IDS.GOERLI,
          rpcEndpoints: [{}],
>>>>>>> 74f6a416
        },
      },
      accountsByChainId: {
        [CHAIN_IDS.GOERLI]: {
          '0xAddress': {
            address: '0xAddress',
            balance: '0x176e5b6f173ebe66',
          },
        },
      },
      accounts: {
        '0xAddress': {
          address: '0xAddress',
          balance: '0x176e5b6f173ebe66',
        },
      },
      internalAccounts: {
        accounts: {
          mockId: {
            address: '0xAddress',
            id: 'mockId',
            metadata: {
              name: 'Test Account',
              keyring: {
                type: 'HD Key Tree',
              },
            },
            options: {},
            methods: [
              'personal_sign',
              'eth_signTransaction',
              'eth_signTypedData_v1',
              'eth_signTypedData_v3',
              'eth_signTypedData_v4',
            ],
            type: 'eip155:eoa',
          },
        },
        selectedAccount: 'mock-id',
      },
      featureFlags: { advancedInlineGas: true },
      gasEstimateType: 'fee-market',
      gasFeeEstimates: MOCK_FEE_ESTIMATE,
      gasFeeEstimatesByChainId: {
        [CHAIN_IDS.GOERLI]: {
          gasFeeEstimates: MOCK_FEE_ESTIMATE,
          gasEstimateType: 'fee-market',
        },
      },
      advancedGasFee: {
        [CHAIN_IDS.GOERLI]: {
          maxBaseFee: '100',
          priorityFee: '2',
        },
      },
    },
  });

  let result;

  await act(
    async () =>
      (result = renderWithProvider(
        <GasFeeContextProvider
          transaction={{ txParams: { gas: '0x5208' }, ...transactionProps }}
          {...contextProps}
        >
          <EditGasItem priorityLevel="low" {...componentProps} />
        </GasFeeContextProvider>,
        store,
      )),
  );

  return result;
};

describe('EditGasItem', () => {
  it('should renders low gas estimate option for priorityLevel low', async () => {
    await render({ componentProps: { priorityLevel: PriorityLevels.low } });
    expect(screen.queryByRole('button', { name: 'low' })).toBeInTheDocument();
    expect(screen.queryByText('🐢')).toBeInTheDocument();
    expect(screen.queryByText('Low')).toBeInTheDocument();
    expect(screen.queryByText('5 min')).toBeInTheDocument();
    expect(screen.queryByTitle('0.001113 ETH')).toBeInTheDocument();
  });

  it('should renders market gas estimate option for priorityLevel medium', async () => {
    await render({
      componentProps: { priorityLevel: PriorityLevels.medium },
    });
    expect(
      screen.queryByRole('button', { name: 'medium' }),
    ).toBeInTheDocument();
    expect(screen.queryByText('🦊')).toBeInTheDocument();
    expect(screen.queryByText('Market')).toBeInTheDocument();
    expect(screen.queryByText('5 min')).toBeInTheDocument();
    expect(screen.queryByTitle('0.00147 ETH')).toBeInTheDocument();
  });

  it('should renders aggressive gas estimate option for priorityLevel high', async () => {
    await render({ componentProps: { priorityLevel: PriorityLevels.high } });
    expect(screen.queryByRole('button', { name: 'high' })).toBeInTheDocument();
    expect(screen.queryByText('🦍')).toBeInTheDocument();
    expect(screen.queryByText('Aggressive')).toBeInTheDocument();
    expect(screen.queryByText('15 sec')).toBeInTheDocument();
    expect(screen.queryByTitle('0.0021 ETH')).toBeInTheDocument();
  });

  it('should render priorityLevel high as "Swap suggested" for swaps', async () => {
    await render({
      componentProps: { priorityLevel: PriorityLevels.high },
      contextProps: { editGasMode: EditGasModes.swaps },
    });
    expect(screen.queryByRole('button', { name: 'high' })).toBeInTheDocument();
    expect(screen.queryByText('🔄')).toBeInTheDocument();
    expect(screen.queryByText('Swap suggested')).toBeInTheDocument();
    expect(screen.queryByText('15 sec')).not.toBeInTheDocument();
    expect(screen.queryByTitle('0.0021 ETH')).toBeInTheDocument();
  });

  it('should highlight option is priorityLevel is currently selected', async () => {
    await render({
      componentProps: { priorityLevel: PriorityLevels.high },
      transactionProps: { userFeeLevel: 'high' },
    });
    expect(
      document.getElementsByClassName('edit-gas-item--selected'),
    ).toHaveLength(1);
  });

  it('should renders site gas estimate option for priorityLevel dappSuggested', async () => {
    await render({
      componentProps: { priorityLevel: PriorityLevels.dAppSuggested },
      transactionProps: { dappSuggestedGasFees: ESTIMATE_MOCK },
    });
    expect(
      screen.queryByRole('button', { name: 'dappSuggested' }),
    ).toBeInTheDocument();
    expect(screen.queryByText('🌐')).toBeInTheDocument();
    expect(screen.queryByText('Site')).toBeInTheDocument();
    expect(screen.queryByTitle('0.0000315 ETH')).toBeInTheDocument();
  });

  it('should not renders site gas estimate option for priorityLevel dappSuggested if site does not provided gas estimates', async () => {
    await render({
      componentProps: { priorityLevel: PriorityLevels.dAppSuggested },
      transactionProps: {},
    });
    expect(
      screen.queryByRole('button', { name: 'dappSuggested' }),
    ).not.toBeInTheDocument();
    await render({
      componentProps: { priorityLevel: PriorityLevels.dAppSuggested },
      transactionProps: { dappSuggestedGasFees: { gas: '0x59682f10' } },
    });
    expect(
      screen.queryByRole('button', { name: 'dappSuggested' }),
    ).not.toBeInTheDocument();
  });

  it('should renders advance gas estimate option for priorityLevel custom', async () => {
    await render({
      componentProps: { priorityLevel: PriorityLevels.custom },
      transactionProps: { userFeeLevel: 'high' },
    });
    expect(
      screen.queryByRole('button', { name: 'custom' }),
    ).toBeInTheDocument();
    expect(screen.queryByText('⚙️')).toBeInTheDocument();
    expect(screen.queryByText('Advanced')).toBeInTheDocument();
    // below value of custom gas fee estimate is default obtained from state.metamask.advancedGasFee
    expect(screen.queryByTitle('0.0021 ETH')).toBeInTheDocument();
  });

  it('should renders +10% gas estimate option for priorityLevel minimum', async () => {
    await render({
      componentProps: { priorityLevel: PriorityLevels.tenPercentIncreased },
      transactionProps: {
        userFeeLevel: 'tenPercentIncreased',
        previousGas: ESTIMATE_MOCK,
      },
      contextProps: { editGasMode: EditGasModes.cancel },
    });
    expect(
      screen.queryByRole('button', { name: 'tenPercentIncreased' }),
    ).toBeInTheDocument();
    expect(screen.queryByText('10% increase')).toBeInTheDocument();
    expect(screen.queryByTitle('0.00003465 ETH')).toBeInTheDocument();
  });
});<|MERGE_RESOLUTION|>--- conflicted
+++ resolved
@@ -61,15 +61,6 @@
   const store = configureStore({
     metamask: {
       currencyRates: {},
-<<<<<<< HEAD
-      selectedNetworkClientId: 'goerli',
-      networkConfigurations: {
-        goerli: {
-          type: 'rpc',
-          chainId: '0x5',
-          ticker: 'ETH',
-          id: 'goerli',
-=======
 
       networkConfigurationsByChainId: {
         [CHAIN_IDS.GOERLI]: {
@@ -77,7 +68,6 @@
           name: GOERLI_DISPLAY_NAME,
           chainId: CHAIN_IDS.GOERLI,
           rpcEndpoints: [{}],
->>>>>>> 74f6a416
         },
       },
       accountsByChainId: {
