import React, { useMemo } from 'react';
import { Box } from '../../../../components/component-library';
import {
  Display,
  FlexDirection,
  TextColor,
} from '../../../../helpers/constants/design-system';
import { BalanceChangeRow } from './balance-change-row';
import { BalanceChange } from './types';
import { TotalFiatDisplay } from './fiat-display';
import { sortBalanceChanges } from './sortBalanceChanges';

/**
 * Displays a list of incoming or outgoing balance changes, along with a heading and a
 * total fiat amount.
 *
 * @param props
 * @param props.heading
 * @param props.balanceChanges
 * @param props.testId
 * @param props.labelColor
 * @returns
 */
export const BalanceChangeList: React.FC<{
  heading: string;
  balanceChanges: BalanceChange[];
  testId?: string;
  labelColor?: TextColor;
}> = ({ heading, balanceChanges, testId, labelColor }) => {
  const sortedBalanceChanges = useMemo(() => {
    return sortBalanceChanges(balanceChanges);
  }, [balanceChanges]);

  const fiatAmounts = useMemo(() => {
    return sortedBalanceChanges.map((bc) => bc.fiatAmount);
  }, [sortedBalanceChanges]);

  if (sortedBalanceChanges.length === 0) {
    return null; // Hide this component.
  }
  const showFiatTotal = sortedBalanceChanges.length > 1;

  return (
    <Box>
      <Box
        data-testid={testId}
        display={Display.Flex}
        flexDirection={FlexDirection.Column}
        gap={3}
      >
        {sortedBalanceChanges.map((balanceChange, index) => (
          <BalanceChangeRow
            key={index}
            label={index === 0 ? heading : undefined}
            balanceChange={balanceChange}
<<<<<<< HEAD
            showFiat={!showFiatTotal}
=======
            showFiat={!showFiatTotal && !balanceChange.isUnlimitedApproval}
            labelColor={labelColor}
>>>>>>> c9f5c5a9
          />
        ))}
      </Box>
      {showFiatTotal && (
        <Box display={Display.Flex} flexDirection={FlexDirection.RowReverse}>
          <TotalFiatDisplay fiatAmounts={fiatAmounts} />
        </Box>
      )}
    </Box>
  );
};<|MERGE_RESOLUTION|>--- conflicted
+++ resolved
@@ -38,7 +38,13 @@
   if (sortedBalanceChanges.length === 0) {
     return null; // Hide this component.
   }
-  const showFiatTotal = sortedBalanceChanges.length > 1;
+
+  const hasMultipleBalanceChanges = sortedBalanceChanges.length > 1;
+  const hasUnlimitedApproval = balanceChanges.some(
+    (bc) => bc.isUnlimitedApproval,
+  );
+
+  const showFiatTotal = hasMultipleBalanceChanges && !hasUnlimitedApproval;
 
   return (
     <Box>
@@ -53,12 +59,8 @@
             key={index}
             label={index === 0 ? heading : undefined}
             balanceChange={balanceChange}
-<<<<<<< HEAD
-            showFiat={!showFiatTotal}
-=======
             showFiat={!showFiatTotal && !balanceChange.isUnlimitedApproval}
             labelColor={labelColor}
->>>>>>> c9f5c5a9
           />
         ))}
       </Box>
