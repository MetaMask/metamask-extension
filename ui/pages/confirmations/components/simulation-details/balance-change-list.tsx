--- conflicted
+++ resolved
@@ -59,11 +59,7 @@
             key={index}
             label={index === 0 ? heading : undefined}
             balanceChange={balanceChange}
-<<<<<<< HEAD
-            showFiat={!showFiatTotal}
-=======
             showFiat={!showFiatTotal && !balanceChange.isUnlimitedApproval}
->>>>>>> 82a0a03d
             labelColor={labelColor}
           />
         ))}
