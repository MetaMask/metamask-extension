import { useContext, useEffect, useState } from 'react';
import {
  SimulationData,
  SimulationErrorCode,
} from '@metamask/transaction-controller';
import { BigNumber } from 'bignumber.js';
import { renderHook } from '@testing-library/react-hooks';
import { useTransactionEventFragment } from '../../hooks/useTransactionEventFragment';
import { TokenStandard } from '../../../../../shared/constants/transaction';
import {
  UseDisplayNameResponse,
  useDisplayNames,
} from '../../../../hooks/useDisplayName';
import {
  MetaMetricsEventCategory,
  MetaMetricsEventName,
} from '../../../../../shared/constants/metametrics';
import { BalanceChange } from './types';
import {
  AssetType,
  FiatType,
  PetnameType,
  UseSimulationMetricsProps,
  useSimulationMetrics,
} from './useSimulationMetrics';
import { useLoadingTime } from './useLoadingTime';

jest.mock('react-redux', () => ({
  ...jest.requireActual('react-redux'),
  useSelector: jest.fn(),
}));

jest.mock('react', () => ({
  ...jest.requireActual('react'),
  useContext: jest.fn(),
  useEffect: jest.fn(),
  useState: jest.fn(),
}));

jest.mock('./useLoadingTime');
jest.mock('../../../../hooks/useDisplayName');
jest.mock('../../../../hooks/useName');
jest.mock('../../../../pages/confirmations/hooks/useTransactionEventFragment');

const TRANSACTION_ID_MOCK = 'testTransactionId';
const LOADING_TIME_MOCK = 0.123;
const ADDRESS_MOCK = '0x123';
const SYMBOL_MOCK = 'TST';

const BALANCE_CHANGE_MOCK = {
  asset: { address: ADDRESS_MOCK, standard: TokenStandard.ERC20 },
  amount: new BigNumber(-1),
  fiatAmount: 1.23,
} as unknown as BalanceChange;

const DISPLAY_NAME_UNKNOWN_MOCK = { hasPetname: false, name: null };

const DISPLAY_NAME_DEFAULT_MOCK = {
  hasPetname: false,
  name: SYMBOL_MOCK,
  contractDisplayName: SYMBOL_MOCK,
};

const DISPLAY_NAME_SAVED_MOCK = {
  hasPetname: true,
  name: 'testName',
  contractDisplayName: SYMBOL_MOCK,
};

describe('useSimulationMetrics', () => {
  const useTransactionEventFragmentMock = jest.mocked(
    useTransactionEventFragment,
  );

  const useStateMock = jest.mocked(useState);
  const useEffectMock = jest.mocked(useEffect);
  const useDisplayNamesMock = jest.mocked(useDisplayNames);
  const useContextMock = jest.mocked(useContext);
  const useLoadingTimeMock = jest.mocked(useLoadingTime);
  const setLoadingCompleteMock = jest.fn();

  // TODO: Replace `any` with type
  // eslint-disable-next-line @typescript-eslint/no-explicit-any
  let updateTransactionEventFragmentMock: jest.MockedFunction<any>;
  // TODO: Replace `any` with type
  // eslint-disable-next-line @typescript-eslint/no-explicit-any
  let trackEventMock: jest.MockedFunction<any>;

  function expectUpdateTransactionEventFragmentCalled(
    {
      balanceChanges,
      simulationData,
    }: {
      balanceChanges?: BalanceChange[];
      simulationData?: SimulationData | undefined;
    },
    // TODO: Replace `any` with type
    // eslint-disable-next-line @typescript-eslint/no-explicit-any
    expected: any,
  ) {
    useSimulationMetrics({
      enableMetrics: true,
      balanceChanges: balanceChanges ?? [],
      simulationData,
      loading: false,
      transactionId: TRANSACTION_ID_MOCK,
    });

    expect(updateTransactionEventFragmentMock).toHaveBeenCalledTimes(1);
    expect(updateTransactionEventFragmentMock).toHaveBeenCalledWith(
      expected,
      TRANSACTION_ID_MOCK,
    );
  }

  beforeEach(() => {
    jest.resetAllMocks();

    updateTransactionEventFragmentMock = jest.fn();
    trackEventMock = jest.fn();

    useTransactionEventFragmentMock.mockReturnValue({
      updateTransactionEventFragment: updateTransactionEventFragmentMock,
    });

    // TODO: Replace `any` with type
    // eslint-disable-next-line @typescript-eslint/no-explicit-any
    useStateMock.mockImplementation(((initialValue: any) => [
      initialValue,
      jest.fn(),
      // TODO: Replace `any` with type
      // eslint-disable-next-line @typescript-eslint/no-explicit-any
    ]) as any);

    useEffectMock.mockImplementation((fn) => fn());
    useContextMock.mockReturnValue(trackEventMock);
    useDisplayNamesMock.mockReturnValue([DISPLAY_NAME_UNKNOWN_MOCK]);
    useLoadingTimeMock.mockReturnValue({
      loadingTime: LOADING_TIME_MOCK,
      setLoadingComplete: setLoadingCompleteMock,
    });
  });

  describe('updates transaction event fragment', () => {
    it('with loading time', async () => {
      const props = {
        balanceChanges: [BALANCE_CHANGE_MOCK],
        loading: false,
        simulationData: { tokenBalanceChanges: [] } as SimulationData,
        transactionId: 'test-transaction-id',
        enableMetrics: true,
      };

      renderHook((p: UseSimulationMetricsProps) => useSimulationMetrics(p), {
        initialProps: props,
      });

      expect(setLoadingCompleteMock).toHaveBeenCalledTimes(1);
      expect(updateTransactionEventFragmentMock).toHaveBeenCalledWith(
        expect.objectContaining({
          properties: expect.objectContaining({
            simulation_latency: LOADING_TIME_MOCK,
          }),
        }),
        'test-transaction-id',
      );
      jest.restoreAllMocks();
    });

    // @ts-expect-error This is missing from the Mocha type definitions
    it.each([
      ['in progress', undefined, 'simulation_in_progress'],
      [
        'reverted',
        { error: { code: SimulationErrorCode.Reverted } },
        'transaction_revert',
      ],
      ['failed', { error: { message: 'testError' } }, 'failed'],
      ['no changes', { tokenBalanceChanges: [] }, 'no_balance_change'],
      ['changes', { tokenBalanceChanges: [{}] }, 'balance_change'],
    ])(
      'with simulation response if %s',
      (
        _: string,
        simulationData: Record<string, unknown>,
        simulationResponse: string,
      ) => {
        useDisplayNamesMock.mockReset();
        useDisplayNamesMock.mockReturnValue([]);

        expectUpdateTransactionEventFragmentCalled(
          {
            simulationData: simulationData as SimulationData,
          },
          expect.objectContaining({
            properties: expect.objectContaining({
              simulation_response: simulationResponse,
            }),
          }),
        );
      },
    );

    // @ts-expect-error This is missing from the Mocha type definitions
    it.each([
      ['receiving', false, 'simulation_receiving_assets_quantity'],
      ['sending', true, 'simulation_sending_assets_quantity'],
<<<<<<< HEAD
    ])('with asset quantity if %s', (_, isNegative, property) => {
      const balanceChange = {
        ...BALANCE_CHANGE_MOCK,
        amount: new BigNumber(isNegative ? -1 : 1),
      };
=======
    ])(
      'with asset quantity if %s',
      (_: string, isNegative: boolean, property: string) => {
        const balanceChange = {
          ...BALANCE_CHANGE_MOCK,
          amount: new BigNumber(isNegative ? -1 : 1),
        };
>>>>>>> ee3841d8

        expectUpdateTransactionEventFragmentCalled(
          {
            balanceChanges: [balanceChange, balanceChange, balanceChange],
          },
          expect.objectContaining({
            properties: expect.objectContaining({
              [property]: 3,
            }),
          }),
        );
      },
    );

    // @ts-expect-error This is missing from the Mocha type definitions
    it.each([
      [
        'receiving ERC-20',
        TokenStandard.ERC20,
        false,
        'simulation_receiving_assets_type',
        [AssetType.ERC20],
      ],
      [
        'sending ERC-20',
        TokenStandard.ERC20,
        true,
        'simulation_sending_assets_type',
        [AssetType.ERC20],
      ],
      [
        'receiving ERC-721',
        TokenStandard.ERC721,
        false,
        'simulation_receiving_assets_type',
        [AssetType.ERC721],
      ],
      [
        'sending ERC-721',
        TokenStandard.ERC721,
        true,
        'simulation_sending_assets_type',
        [AssetType.ERC721],
      ],
      [
        'receiving ERC-1155',
        TokenStandard.ERC1155,
        false,
        'simulation_receiving_assets_type',
        [AssetType.ERC1155],
      ],
      [
        'sending ERC-1155',
        TokenStandard.ERC1155,
        true,
        'simulation_sending_assets_type',
        [AssetType.ERC1155],
      ],
      [
        'receiving native',
        TokenStandard.none,
        false,
        'simulation_receiving_assets_type',
        [AssetType.Native],
      ],
      [
        'sending native',
        TokenStandard.none,
        true,
        'simulation_sending_assets_type',
        [AssetType.Native],
      ],
<<<<<<< HEAD
    ])('with asset type if %s', (_, standard, isNegative, property, value) => {
      expectUpdateTransactionEventFragmentCalled(
        {
          balanceChanges: [
            {
              ...BALANCE_CHANGE_MOCK,
              asset: { ...BALANCE_CHANGE_MOCK.asset, standard },
              amount: new BigNumber(isNegative ? -1 : 1),
            } as BalanceChange,
          ],
        },
        expect.objectContaining({
          properties: expect.objectContaining({
            [property]: value,
=======
    ])(
      'with asset type if %s',
      (
        _: string,
        standard: TokenStandard,
        isNegative: boolean,
        property: string,
        value: AssetType[],
      ) => {
        expectUpdateTransactionEventFragmentCalled(
          {
            balanceChanges: [
              {
                ...BALANCE_CHANGE_MOCK,
                asset: { ...BALANCE_CHANGE_MOCK.asset, standard },
                amount: new BigNumber(isNegative ? -1 : 1),
              } as BalanceChange,
            ],
          },
          expect.objectContaining({
            properties: expect.objectContaining({
              [property]: value,
            }),
>>>>>>> ee3841d8
          }),
        );
      },
    );

    // @ts-expect-error This is missing from the Mocha type definitions
    it.each([
      [
        'receiving and available',
        1.23,
        false,
        'simulation_receiving_assets_value',
        FiatType.Available,
      ],
      [
        'receiving and not available',
        null,
        false,
        'simulation_receiving_assets_value',
        FiatType.NotAvailable,
      ],
      [
        'sending and available',
        1.23,
        true,
        'simulation_sending_assets_value',
        FiatType.Available,
      ],
      [
        'sending and not available',
        null,
        true,
        'simulation_sending_assets_value',
        FiatType.NotAvailable,
      ],
    ])(
      'with asset value if %s',
      (
        _: string,
        fiatAmount: number | null,
        isNegative: boolean,
        property: string,
        expected: FiatType,
      ) => {
        const balanceChange = {
          ...BALANCE_CHANGE_MOCK,
          amount: new BigNumber(isNegative ? -1 : 1),
          fiatAmount,
        };

        expectUpdateTransactionEventFragmentCalled(
          {
            balanceChanges: [balanceChange],
          },
          expect.objectContaining({
            properties: expect.objectContaining({
              [property]: [expected],
            }),
          }),
        );
      },
    );

    // @ts-expect-error This is missing from the Mocha type definitions
    it.each([
      [
        'receiving and native',
        false,
        TokenStandard.none,
        DISPLAY_NAME_UNKNOWN_MOCK,
        'simulation_receiving_assets_petname',
        PetnameType.Default,
      ],
      [
        'sending and native',
        true,
        TokenStandard.none,
        DISPLAY_NAME_UNKNOWN_MOCK,
        'simulation_sending_assets_petname',
        PetnameType.Default,
      ],
      [
        'receiving and default',
        false,
        TokenStandard.ERC20,
        DISPLAY_NAME_DEFAULT_MOCK,
        'simulation_receiving_assets_petname',
        PetnameType.Default,
      ],
      [
        'sending and default',
        true,
        TokenStandard.ERC20,
        DISPLAY_NAME_DEFAULT_MOCK,
        'simulation_sending_assets_petname',
        PetnameType.Default,
      ],
      [
        'receiving and saved',
        false,
        TokenStandard.ERC20,
        DISPLAY_NAME_SAVED_MOCK,
        'simulation_receiving_assets_petname',
        PetnameType.Saved,
      ],
      [
        'sending and saved',
        true,
        TokenStandard.ERC20,
        DISPLAY_NAME_SAVED_MOCK,
        'simulation_sending_assets_petname',
        PetnameType.Saved,
      ],
      [
        'receiving and unknown',
        false,
        TokenStandard.ERC20,
        DISPLAY_NAME_UNKNOWN_MOCK,
        'simulation_receiving_assets_petname',
        PetnameType.Unknown,
      ],
      [
        'sending and unknown',
        true,
        TokenStandard.ERC20,
        DISPLAY_NAME_UNKNOWN_MOCK,
        'simulation_sending_assets_petname',
        PetnameType.Unknown,
      ],
    ])(
      'with asset petname if %s',
      (
        _: string,
        isNegative: boolean,
        standard: TokenStandard,
        displayName: Record<string, unknown>,
        property: string,
        expected: PetnameType,
      ) => {
        useDisplayNamesMock.mockReturnValue([
          displayName as UseDisplayNameResponse,
        ]);

        const balanceChange = {
          ...BALANCE_CHANGE_MOCK,
          amount: new BigNumber(isNegative ? -1 : 1),
          asset: { ...BALANCE_CHANGE_MOCK.asset, standard },
        };

        expectUpdateTransactionEventFragmentCalled(
          {
            balanceChanges: [balanceChange as BalanceChange],
          },
          expect.objectContaining({
            properties: expect.objectContaining({
              [property]: [expected],
            }),
          }),
        );
      },
    );

    // @ts-expect-error This is missing from the Mocha type definitions
    it.each([
      ['receiving', false, 'simulation_receiving_assets_total_value'],
      ['sending', true, 'simulation_sending_assets_total_value'],
<<<<<<< HEAD
    ])('with asset total value if %s', (_, isNegative, property) => {
      const balanceChange1 = {
        ...BALANCE_CHANGE_MOCK,
        amount: new BigNumber(isNegative ? -1 : 1),
        fiatAmount: 1.23,
      };
=======
    ])(
      'with asset total value if %s',
      (_: string, isNegative: boolean, property: string) => {
        const balanceChange1 = {
          ...BALANCE_CHANGE_MOCK,
          amount: new BigNumber(isNegative ? -1 : 1),
          fiatAmount: 1.23,
        };
>>>>>>> ee3841d8

        const balanceChange2 = {
          ...balanceChange1,
          fiatAmount: 1.23,
        };

        expectUpdateTransactionEventFragmentCalled(
          {
            balanceChanges: [balanceChange1, balanceChange2],
          },
          expect.objectContaining({
            sensitiveProperties: expect.objectContaining({
              [property]: 2.46,
            }),
          }),
        );
      },
    );
  });

  describe('creates incomplete asset event', () => {
    it('if petname is unknown', () => {
      useSimulationMetrics({
        enableMetrics: true,
        balanceChanges: [BALANCE_CHANGE_MOCK],
        simulationData: undefined,
        loading: false,
        transactionId: TRANSACTION_ID_MOCK,
      });

      expect(trackEventMock).toHaveBeenCalledTimes(1);
      expect(trackEventMock).toHaveBeenCalledWith({
        category: MetaMetricsEventCategory.Transactions,
        event: MetaMetricsEventName.SimulationIncompleteAssetDisplayed,
        properties: {
          asset_address: ADDRESS_MOCK,
          asset_petname: PetnameType.Unknown,
          asset_symbol: undefined,
          asset_type: AssetType.ERC20,
          fiat_conversion_available: FiatType.Available,
          location: 'confirmation',
        },
      });
    });

    it('if fiat amount not available', () => {
      useDisplayNamesMock.mockReset();
      useDisplayNamesMock.mockReturnValue([DISPLAY_NAME_SAVED_MOCK]);

      useSimulationMetrics({
        enableMetrics: true,
        balanceChanges: [{ ...BALANCE_CHANGE_MOCK, fiatAmount: null }],
        simulationData: undefined,
        loading: false,
        transactionId: TRANSACTION_ID_MOCK,
      });

      expect(trackEventMock).toHaveBeenCalledTimes(1);
      expect(trackEventMock).toHaveBeenCalledWith({
        category: MetaMetricsEventCategory.Transactions,
        event: MetaMetricsEventName.SimulationIncompleteAssetDisplayed,
        properties: {
          asset_address: ADDRESS_MOCK,
          asset_petname: PetnameType.Saved,
          asset_symbol: SYMBOL_MOCK,
          asset_type: AssetType.ERC20,
          fiat_conversion_available: FiatType.NotAvailable,
          location: 'confirmation',
        },
      });
    });
  });

  // @ts-expect-error This is missing from the Mocha type definitions
  it.each([
    [
      'simulation disabled',
      true,
      { error: { code: SimulationErrorCode.Disabled } },
    ],
    [
      'chain not supported',
      true,
      { error: { code: SimulationErrorCode.ChainNotSupported } },
    ],
    ['metrics not enabled', false, undefined],
<<<<<<< HEAD
  ])('does not update fragment if %s', (_, enableMetrics, simulationData) => {
    useSimulationMetrics({
      enableMetrics,
      balanceChanges: [BALANCE_CHANGE_MOCK],
      simulationData: simulationData as SimulationData,
      loading: false,
      transactionId: TRANSACTION_ID_MOCK,
    });
=======
  ])(
    'does not update fragment if %s',
    (
      _: string,
      enableMetrics: boolean,
      simulationData: { error: { code: SimulationErrorCode } } | undefined,
    ) => {
      useSimulationMetrics({
        enableMetrics,
        balanceChanges: [BALANCE_CHANGE_MOCK],
        simulationData: simulationData as SimulationData,
        loading: false,
        transactionId: TRANSACTION_ID_MOCK,
      });
>>>>>>> ee3841d8

      expect(updateTransactionEventFragmentMock).not.toHaveBeenCalled();
    },
  );
});<|MERGE_RESOLUTION|>--- conflicted
+++ resolved
@@ -205,13 +205,6 @@
     it.each([
       ['receiving', false, 'simulation_receiving_assets_quantity'],
       ['sending', true, 'simulation_sending_assets_quantity'],
-<<<<<<< HEAD
-    ])('with asset quantity if %s', (_, isNegative, property) => {
-      const balanceChange = {
-        ...BALANCE_CHANGE_MOCK,
-        amount: new BigNumber(isNegative ? -1 : 1),
-      };
-=======
     ])(
       'with asset quantity if %s',
       (_: string, isNegative: boolean, property: string) => {
@@ -219,7 +212,6 @@
           ...BALANCE_CHANGE_MOCK,
           amount: new BigNumber(isNegative ? -1 : 1),
         };
->>>>>>> ee3841d8
 
         expectUpdateTransactionEventFragmentCalled(
           {
@@ -292,22 +284,6 @@
         'simulation_sending_assets_type',
         [AssetType.Native],
       ],
-<<<<<<< HEAD
-    ])('with asset type if %s', (_, standard, isNegative, property, value) => {
-      expectUpdateTransactionEventFragmentCalled(
-        {
-          balanceChanges: [
-            {
-              ...BALANCE_CHANGE_MOCK,
-              asset: { ...BALANCE_CHANGE_MOCK.asset, standard },
-              amount: new BigNumber(isNegative ? -1 : 1),
-            } as BalanceChange,
-          ],
-        },
-        expect.objectContaining({
-          properties: expect.objectContaining({
-            [property]: value,
-=======
     ])(
       'with asset type if %s',
       (
@@ -331,7 +307,6 @@
             properties: expect.objectContaining({
               [property]: value,
             }),
->>>>>>> ee3841d8
           }),
         );
       },
@@ -498,14 +473,6 @@
     it.each([
       ['receiving', false, 'simulation_receiving_assets_total_value'],
       ['sending', true, 'simulation_sending_assets_total_value'],
-<<<<<<< HEAD
-    ])('with asset total value if %s', (_, isNegative, property) => {
-      const balanceChange1 = {
-        ...BALANCE_CHANGE_MOCK,
-        amount: new BigNumber(isNegative ? -1 : 1),
-        fiatAmount: 1.23,
-      };
-=======
     ])(
       'with asset total value if %s',
       (_: string, isNegative: boolean, property: string) => {
@@ -514,7 +481,6 @@
           amount: new BigNumber(isNegative ? -1 : 1),
           fiatAmount: 1.23,
         };
->>>>>>> ee3841d8
 
         const balanceChange2 = {
           ...balanceChange1,
@@ -601,16 +567,6 @@
       { error: { code: SimulationErrorCode.ChainNotSupported } },
     ],
     ['metrics not enabled', false, undefined],
-<<<<<<< HEAD
-  ])('does not update fragment if %s', (_, enableMetrics, simulationData) => {
-    useSimulationMetrics({
-      enableMetrics,
-      balanceChanges: [BALANCE_CHANGE_MOCK],
-      simulationData: simulationData as SimulationData,
-      loading: false,
-      transactionId: TRANSACTION_ID_MOCK,
-    });
-=======
   ])(
     'does not update fragment if %s',
     (
@@ -625,7 +581,6 @@
         loading: false,
         transactionId: TRANSACTION_ID_MOCK,
       });
->>>>>>> ee3841d8
 
       expect(updateTransactionEventFragmentMock).not.toHaveBeenCalled();
     },
