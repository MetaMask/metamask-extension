--- conflicted
+++ resolved
@@ -5,23 +5,14 @@
 import { useFiatFormatter } from '../../../../hooks/useFiatFormatter';
 import { renderWithProvider } from '../../../../../test/lib/render-helpers';
 import mockState from '../../../../../test/data/mock-state.json';
-<<<<<<< HEAD
-=======
 import { mockNetworkState } from '../../../../../test/stub/networks';
->>>>>>> f3548885
 import { CHAIN_IDS } from '../../../../../shared/constants/network';
 import { IndividualFiatDisplay, TotalFiatDisplay } from './fiat-display';
 import { FIAT_UNAVAILABLE } from './types';
 
 const mockStateWithTestnet = merge({}, mockState, {
   metamask: {
-<<<<<<< HEAD
-    providerConfig: {
-      chainId: CHAIN_IDS.SEPOLIA,
-    },
-=======
     ...mockNetworkState({ chainId: CHAIN_IDS.SEPOLIA }),
->>>>>>> f3548885
   },
 });
 
