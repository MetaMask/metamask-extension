import { Hex } from '@metamask/utils';
import { renderHook } from '@testing-library/react-hooks';
import {
  SimulationData,
  SimulationTokenStandard,
} from '@metamask/transaction-controller';
import { BigNumber } from 'bignumber.js';
import { TokenStandard } from '../../../../../shared/constants/transaction';
import { getConversionRate } from '../../../../ducks/metamask/metamask';
import { getTokenStandardAndDetails } from '../../../../store/actions';
import { fetchTokenExchangeRates } from '../../../../helpers/utils/util';
<<<<<<< HEAD
import { fetchErc20Decimals } from '../../utils/token';
=======
import { memoizedGetTokenStandardAndDetails } from '../../utils/token';
>>>>>>> 6173a139
import { useBalanceChanges } from './useBalanceChanges';
import { FIAT_UNAVAILABLE } from './types';

jest.mock('react-redux', () => ({
  useSelector: jest.fn((selector) => selector()),
}));

jest.mock('../../../../ducks/metamask/metamask', () => ({
  getConversionRate: jest.fn(),
}));

jest.mock('../../../../selectors', () => ({
  getCurrentChainId: jest.fn(),
  getCurrentCurrency: jest.fn(),
}));

jest.mock('../../../../helpers/utils/util', () => ({
  fetchTokenExchangeRates: jest.fn(),
}));

jest.mock('../../../../store/actions', () => ({
  getTokenStandardAndDetails: jest.fn(),
}));

const mockGetConversionRate = getConversionRate as jest.Mock;
const mockGetTokenStandardAndDetails = getTokenStandardAndDetails as jest.Mock;
const mockFetchTokenExchangeRates = fetchTokenExchangeRates as jest.Mock;

const ETH_TO_FIAT_RATE = 3;

const ERC20_TOKEN_ADDRESS_1_MOCK: Hex = '0x0erc20_1';
const ERC20_TOKEN_ADDRESS_2_MOCK: Hex = '0x0erc20_2';
const ERC20_TOKEN_ADDRESS_3_MOCK: Hex = '0x0erc20_3';
const ERC20_DECIMALS_1_MOCK = 3;
const ERC20_DECIMALS_2_MOCK = 4;
const ERC20_DECIMALS_INVALID_MOCK = 'xyz';
const ERC20_TO_FIAT_RATE_1_MOCK = 1.5;
const ERC20_TO_FIAT_RATE_2_MOCK = 6;

const NFT_TOKEN_ADDRESS_MOCK: Hex = '0x0nft';

const TOKEN_ID_1_MOCK: Hex = '0x123';

const DIFFERENCE_1_MOCK: Hex = '0x11';
const DIFFERENCE_2_MOCK: Hex = '0x2';
const DIFFERENCE_ETH_MOCK: Hex = '0x1234567890123456789';

const dummyBalanceChange = {
  previousBalance: '0xIGNORE' as Hex,
  newBalance: '0xIGNORE' as Hex,
};

const PENDING_PROMISE = () =>
  new Promise(() => {
    /* unresolved promise */
  });

describe('useBalanceChanges', () => {
  beforeEach(() => {
    jest.clearAllMocks();
    mockGetTokenStandardAndDetails.mockImplementation((address: Hex) => {
      const decimalMap: Record<Hex, number | string> = {
        [ERC20_TOKEN_ADDRESS_1_MOCK]: ERC20_DECIMALS_1_MOCK,
        [ERC20_TOKEN_ADDRESS_2_MOCK]: ERC20_DECIMALS_2_MOCK,
        [ERC20_TOKEN_ADDRESS_3_MOCK]: ERC20_DECIMALS_INVALID_MOCK,
      };
      if (decimalMap[address]) {
        return Promise.resolve({
          decimals: decimalMap[address]?.toString() ?? undefined,
        });
      }
      return Promise.reject(new Error('Unable to determine token standard'));
    });
    mockGetConversionRate.mockReturnValue(ETH_TO_FIAT_RATE);
    mockFetchTokenExchangeRates.mockResolvedValue({
      [ERC20_TOKEN_ADDRESS_1_MOCK]: ERC20_TO_FIAT_RATE_1_MOCK,
      [ERC20_TOKEN_ADDRESS_2_MOCK]: ERC20_TO_FIAT_RATE_2_MOCK,
    });
  });

  afterEach(() => {
    /** Reset memoized function for each test */
<<<<<<< HEAD
    fetchErc20Decimals?.cache?.clear?.();
=======
    memoizedGetTokenStandardAndDetails?.cache?.clear?.();
>>>>>>> 6173a139
  });

  describe('pending states', () => {
    it('returns pending=true if no simulation data', async () => {
      const { result, waitForNextUpdate } = renderHook(() =>
        useBalanceChanges(undefined),
      );
      expect(result.current).toEqual({ pending: true, value: [] });
      await waitForNextUpdate();
    });

    it('returns pending=true while fetching token decimals', async () => {
      mockGetTokenStandardAndDetails.mockImplementation(PENDING_PROMISE);
      const simulationData: SimulationData = {
        nativeBalanceChange: undefined,
        tokenBalanceChanges: [
          {
            ...dummyBalanceChange,
            difference: DIFFERENCE_1_MOCK,
            isDecrease: true,
            address: ERC20_TOKEN_ADDRESS_1_MOCK,
            standard: SimulationTokenStandard.erc20,
          },
        ],
      };
      const { result, unmount, waitForNextUpdate } = renderHook(() =>
        useBalanceChanges(simulationData),
      );

      await waitForNextUpdate();

      expect(result.current).toEqual({ pending: true, value: [] });
      unmount();
    });

    it('returns pending=true while fetching token fiat rates', async () => {
      mockFetchTokenExchangeRates.mockImplementation(PENDING_PROMISE);
      const simulationData: SimulationData = {
        nativeBalanceChange: undefined,
        tokenBalanceChanges: [
          {
            ...dummyBalanceChange,
            difference: DIFFERENCE_1_MOCK,
            isDecrease: true,
            address: ERC20_TOKEN_ADDRESS_1_MOCK,
            standard: SimulationTokenStandard.erc20,
          },
        ],
      };
      const { result, unmount, waitForNextUpdate } = renderHook(() =>
        useBalanceChanges(simulationData),
      );

      await waitForNextUpdate();

      expect(result.current).toEqual({ pending: true, value: [] });
      unmount();
    });
  });

  describe('with token balance changes', () => {
    const setupHook = (
      tokenBalanceChanges: SimulationData['tokenBalanceChanges'],
    ) => {
      const simulationData: SimulationData = {
        nativeBalanceChange: undefined,
        tokenBalanceChanges,
      };
      return renderHook(() => useBalanceChanges(simulationData));
    };

    it('maps token balance changes correctly', async () => {
      const { result, waitForNextUpdate } = setupHook([
        {
          ...dummyBalanceChange,
          difference: '0x11',
          isDecrease: true,
          address: ERC20_TOKEN_ADDRESS_1_MOCK,
          standard: SimulationTokenStandard.erc20,
        },
      ]);

      await waitForNextUpdate();

      const changes = result.current.value;
      expect(changes).toEqual([
        {
          asset: {
            address: ERC20_TOKEN_ADDRESS_1_MOCK,
            standard: TokenStandard.ERC20,
            tokenId: undefined,
          },
          amount: new BigNumber('-0.017'),
          fiatAmount: -0.0255,
        },
      ]);
      expect(changes[0].amount.toString()).toBe('-0.017');
    });

    it('handles multiple token balance changes', async () => {
      const { result, waitForNextUpdate } = setupHook([
        {
          ...dummyBalanceChange,
          difference: DIFFERENCE_1_MOCK,
          isDecrease: true,
          address: ERC20_TOKEN_ADDRESS_1_MOCK,
          standard: SimulationTokenStandard.erc20,
        },
        {
          ...dummyBalanceChange,
          difference: DIFFERENCE_2_MOCK,
          isDecrease: false,
          address: ERC20_TOKEN_ADDRESS_2_MOCK,
          standard: SimulationTokenStandard.erc20,
        },
      ]);

      await waitForNextUpdate();

      const changes = result.current.value;
      expect(changes).toHaveLength(2);
      expect(changes[0].amount.toString()).toBe('-0.017');
      expect(changes[0].fiatAmount).toBe(Number('-0.0255'));
      expect(changes[1].amount.toString()).toBe('0.0002');
      expect(changes[1].fiatAmount).toBe(Number('0.0012'));
    });

    it('handles non-ERC20 tokens', async () => {
      const { result, waitForNextUpdate } = setupHook([
        {
          ...dummyBalanceChange,
          difference: '0x1',
          isDecrease: true,
          address: NFT_TOKEN_ADDRESS_MOCK,
          standard: SimulationTokenStandard.erc721,
          id: TOKEN_ID_1_MOCK,
        },
      ]);

      await waitForNextUpdate();

      expect(result.current.value).toEqual([
        {
          asset: {
            address: NFT_TOKEN_ADDRESS_MOCK,
            standard: TokenStandard.ERC721,
            tokenId: TOKEN_ID_1_MOCK,
          },
          amount: new BigNumber('-1'),
          fiatAmount: FIAT_UNAVAILABLE,
        },
      ]);
    });

    it('uses default decimals when token details not found', async () => {
      const { result, waitForNextUpdate } = setupHook([
        {
          ...dummyBalanceChange,
          difference: DIFFERENCE_1_MOCK,
          isDecrease: true,
          address: '0x0unknown',
          standard: SimulationTokenStandard.erc20,
        },
      ]);

      await waitForNextUpdate();

      expect(result.current.value[0].amount.decimalPlaces()).toBe(18);
    });

    it('uses default decimals when token details are not valid numbers', async () => {
      const { result, waitForNextUpdate } = setupHook([
        {
          ...dummyBalanceChange,
          difference: DIFFERENCE_1_MOCK,
          isDecrease: true,
          address: ERC20_TOKEN_ADDRESS_3_MOCK,
          standard: SimulationTokenStandard.erc20,
        },
      ]);

      await waitForNextUpdate();

      expect(result.current.value[0].amount.decimalPlaces()).toBe(18);
    });

    it('handles token fiat rate with more than 15 significant digits', async () => {
      mockFetchTokenExchangeRates.mockResolvedValue({
        [ERC20_TOKEN_ADDRESS_1_MOCK]: 0.1234567890123456,
      });
      const { result, waitForNextUpdate } = setupHook([
        {
          ...dummyBalanceChange,
          difference: DIFFERENCE_1_MOCK,
          isDecrease: true,
          address: ERC20_TOKEN_ADDRESS_1_MOCK,
          standard: SimulationTokenStandard.erc20,
        },
      ]);

      await waitForNextUpdate();

      expect(result.current.value[0].fiatAmount).toBe(-0.002098765413209875);
    });
  });

  describe('with native balance change', () => {
    const setupHook = (
      nativeBalanceChange?: SimulationData['nativeBalanceChange'],
    ) => {
      const simulationData: SimulationData = {
        nativeBalanceChange,
        tokenBalanceChanges: [],
      };
      return renderHook(() => useBalanceChanges(simulationData));
    };

    it('maps native balance change correctly', async () => {
      const { result, waitForNextUpdate } = setupHook({
        ...dummyBalanceChange,
        difference: DIFFERENCE_ETH_MOCK,
        isDecrease: true,
      });

      await waitForNextUpdate();

      const changes = result.current.value;
      expect(changes).toEqual([
        {
          asset: {
            standard: TokenStandard.none,
          },
          amount: new BigNumber('-5373.003641998677469065'),
          fiatAmount: Number('-16119.010925996032'),
        },
      ]);
    });

    it('handles native fiat rate with more than 15 significant digits', async () => {
      mockGetConversionRate.mockReturnValue(0.1234567890123456);
      const { result, waitForNextUpdate } = setupHook({
        ...dummyBalanceChange,
        difference: DIFFERENCE_ETH_MOCK,
        isDecrease: true,
      });

      await waitForNextUpdate();

      expect(result.current.value[0].fiatAmount).toBe(-663.3337769927953);
    });

    it('handles unavailable native fiat rate', async () => {
      mockGetConversionRate.mockReturnValue(null);
      const { result, waitForNextUpdate } = setupHook({
        ...dummyBalanceChange,
        difference: DIFFERENCE_ETH_MOCK,
        isDecrease: true,
      });

      await waitForNextUpdate();

      expect(result.current.value[0].fiatAmount).toBe(FIAT_UNAVAILABLE);
    });

    it('handles no native balance change', async () => {
      const { result, waitForNextUpdate } = setupHook(undefined);
      await waitForNextUpdate();
      expect(result.current.value).toEqual([]);
    });
  });

  it('combines native and token balance changes', async () => {
    const simulationData: SimulationData = {
      nativeBalanceChange: {
        ...dummyBalanceChange,
        difference: DIFFERENCE_ETH_MOCK,
        isDecrease: true,
      },
      tokenBalanceChanges: [
        {
          ...dummyBalanceChange,
          difference: DIFFERENCE_2_MOCK,
          isDecrease: false,
          address: ERC20_TOKEN_ADDRESS_1_MOCK,
          standard: SimulationTokenStandard.erc20,
        },
      ],
    };
    const { result, waitForNextUpdate } = renderHook(() =>
      useBalanceChanges(simulationData),
    );

    await waitForNextUpdate();

    const changes = result.current.value;
    expect(changes).toHaveLength(2);
    expect(changes[0].asset).toEqual({
      standard: TokenStandard.none,
    });
    expect(changes[0].amount).toEqual(
      new BigNumber('-5373.003641998677469065'),
    );
    expect(changes[0].fiatAmount).toBe(Number('-16119.010925996032'));
    expect(changes[1].asset).toEqual({
      address: ERC20_TOKEN_ADDRESS_1_MOCK,
      standard: TokenStandard.ERC20,
    });
    expect(changes[1].amount).toEqual(new BigNumber('0.002'));
  });
});<|MERGE_RESOLUTION|>--- conflicted
+++ resolved
@@ -9,11 +9,7 @@
 import { getConversionRate } from '../../../../ducks/metamask/metamask';
 import { getTokenStandardAndDetails } from '../../../../store/actions';
 import { fetchTokenExchangeRates } from '../../../../helpers/utils/util';
-<<<<<<< HEAD
-import { fetchErc20Decimals } from '../../utils/token';
-=======
 import { memoizedGetTokenStandardAndDetails } from '../../utils/token';
->>>>>>> 6173a139
 import { useBalanceChanges } from './useBalanceChanges';
 import { FIAT_UNAVAILABLE } from './types';
 
@@ -96,11 +92,7 @@
 
   afterEach(() => {
     /** Reset memoized function for each test */
-<<<<<<< HEAD
-    fetchErc20Decimals?.cache?.clear?.();
-=======
     memoizedGetTokenStandardAndDetails?.cache?.clear?.();
->>>>>>> 6173a139
   });
 
   describe('pending states', () => {
