--- conflicted
+++ resolved
@@ -56,17 +56,7 @@
       }) => {
         const store = configureStore({
           metamask: {
-<<<<<<< HEAD
-            networkConfigurationsByChainId: {
-              [chainId]: {
-                nativeCurrency: expected.ticker,
-                chainId,
-                rpcEndpoints: [{}],
-              },
-            },
-=======
             ...mockNetworkState({ chainId }),
->>>>>>> 33a33b42
           },
         });
 
