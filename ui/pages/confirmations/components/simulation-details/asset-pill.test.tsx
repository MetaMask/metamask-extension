import React from 'react';
import { render, screen } from '@testing-library/react';
import { NameType } from '@metamask/name-controller';
import { TokenStandard } from '../../../../../shared/constants/transaction';
import Name from '../../../../components/app/name';
import { renderWithProvider } from '../../../../../test/lib/render-helpers';
import configureStore from '../../../../store/store';
import { CHAIN_IDS } from '../../../../../shared/constants/network';
import { AvatarNetwork } from '../../../../components/component-library/avatar-network';
import { AssetPill } from './asset-pill';
import { NATIVE_ASSET_IDENTIFIER, TokenAssetIdentifier } from './types';

jest.mock('../../../../components/component-library/avatar-network', () => ({
  AvatarNetworkSize: { Sm: 'Sm' },
  AvatarNetwork: jest.fn(() => null),
}));

jest.mock('../../../../components/app/name', () => ({
  __esModule: true,
  default: jest.fn(() => null),
}));

describe('AssetPill', () => {
  beforeEach(() => {
    jest.clearAllMocks();
  });

  describe('Native Asset', () => {
    const cases = [
      {
        chainId: CHAIN_IDS.MAINNET,
        expected: {
          ticker: 'ETH',
          imgSrc: './images/eth_logo.svg',
        },
      },
      {
        chainId: CHAIN_IDS.POLYGON,
        expected: {
          ticker: 'MATIC',
          imgSrc: './images/matic-token.svg',
        },
      },
    ];

    // @ts-expect-error This is missing from the Mocha type definitions
    it.each(cases)(
      'renders chain $chainId',
      ({
        chainId,
        expected,
      }: {
        chainId: (typeof CHAIN_IDS)[keyof typeof CHAIN_IDS];
        expected: { ticker: string; imgSrc: string };
      }) => {
        const store = configureStore({
          metamask: {
<<<<<<< HEAD
            selectedNetworkClientId: 'networkClientId',
            networkConfigurations: {
              networkClientId: { chainId, ticker: expected.ticker },
=======
            networkConfigurationsByChainId: {
              [chainId]: {
                nativeCurrency: expected.ticker,
                chainId,
                rpcEndpoints: [{}],
              },
>>>>>>> 74f6a416
            },
          },
        });

        renderWithProvider(
          <AssetPill asset={NATIVE_ASSET_IDENTIFIER} />,
          store,
        );

        expect(screen.getByText(expected.ticker)).toBeInTheDocument();

        expect(AvatarNetwork).toHaveBeenCalledWith(
          expect.objectContaining({
            name: expected.ticker,
            src: expected.imgSrc,
          }),
          {},
        );
      },
    );
  });

  it('renders Name component with correct props when asset standard is not none', () => {
    const asset: TokenAssetIdentifier = {
      standard: TokenStandard.ERC20,
      address: '0x1234567890123456789012345678901234567890',
    };

    render(<AssetPill asset={asset} />);

    expect(Name).toHaveBeenCalledWith(
      expect.objectContaining({
        type: NameType.ETHEREUM_ADDRESS,
        value: asset.address,
        preferContractSymbol: true,
      }),
      {},
    );
  });
});<|MERGE_RESOLUTION|>--- conflicted
+++ resolved
@@ -55,18 +55,12 @@
       }) => {
         const store = configureStore({
           metamask: {
-<<<<<<< HEAD
-            selectedNetworkClientId: 'networkClientId',
-            networkConfigurations: {
-              networkClientId: { chainId, ticker: expected.ticker },
-=======
             networkConfigurationsByChainId: {
               [chainId]: {
                 nativeCurrency: expected.ticker,
                 chainId,
                 rpcEndpoints: [{}],
               },
->>>>>>> 74f6a416
             },
           },
         });
