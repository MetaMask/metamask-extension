--- conflicted
+++ resolved
@@ -31,10 +31,7 @@
   simulationData?: SimulationData;
   transactionId: string;
   enableMetrics?: boolean;
-<<<<<<< HEAD
-=======
   isTransactionsRedesign?: boolean;
->>>>>>> cf417bb2
 };
 
 /**
@@ -163,20 +160,14 @@
  * @param props.simulationData - The simulation data to display.
  * @param props.transactionId - The ID of the transaction being simulated.
  * @param props.enableMetrics - Whether to enable simulation metrics.
-<<<<<<< HEAD
-=======
  * @param props.isTransactionsRedesign - Whether or not the component is being
  * used inside the transaction redesign flow.
->>>>>>> cf417bb2
  */
 export const SimulationDetails: React.FC<SimulationDetailsProps> = ({
   simulationData,
   transactionId,
   enableMetrics = false,
-<<<<<<< HEAD
-=======
   isTransactionsRedesign = false,
->>>>>>> cf417bb2
 }: SimulationDetailsProps) => {
   const t = useI18nContext();
   const balanceChangesResult = useBalanceChanges(simulationData);
