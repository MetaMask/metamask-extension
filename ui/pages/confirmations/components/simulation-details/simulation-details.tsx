import React from 'react';
import {
  SimulationData,
  SimulationError,
  SimulationErrorCode,
} from '@metamask/transaction-controller';
import {
  Box,
  Icon,
  IconName,
  Text,
} from '../../../../components/component-library';
import {
  AlignItems,
  BorderColor,
  BorderRadius,
  Display,
  FlexDirection,
  JustifyContent,
  TextColor,
  TextVariant,
} from '../../../../helpers/constants/design-system';
import InfoTooltip from '../../../../components/ui/info-tooltip/info-tooltip';
import { useI18nContext } from '../../../../hooks/useI18nContext';
import Preloader from '../../../../components/ui/icon/preloader/preloader-icon.component';
import { BalanceChangeList } from './balance-change-list';
import { useBalanceChanges } from './useBalanceChanges';
import { useSimulationMetrics } from './useSimulationMetrics';

export type SimulationDetailsProps = {
  simulationData?: SimulationData;
  transactionId: string;
  enableMetrics?: boolean;
  isTransactionsRedesign?: boolean;
};

/**
 * Displayed while loading the simulation preview.
 *
 * @returns
 */
const LoadingIndicator: React.FC = () => {
  return (
    <div role="progressbar">
      <Preloader size={20} />
    </div>
  );
};

/**
 * Content when simulation has failed.
 *
 * @param props
 * @param props.error
 */
const ErrorContent: React.FC<{ error: SimulationError }> = ({ error }) => {
  const t = useI18nContext();

  function getMessage() {
    return error.code === SimulationErrorCode.Reverted
      ? t('simulationDetailsTransactionReverted')
      : t('simulationDetailsFailed');
  }

  return (
    <Text
      color={TextColor.warningDefault}
      variant={TextVariant.bodyMd}
      display={Display.Flex}
      alignItems={AlignItems.center}
    >
      <Icon name={IconName.Warning} marginInlineEnd={1} />
      {getMessage()}
    </Text>
  );
};

/**
 * Content when there are no balance changes.
 */
const EmptyContent: React.FC = () => {
  const t = useI18nContext();
  return (
    <Text color={TextColor.textAlternative} variant={TextVariant.bodyMd}>
      {t('simulationDetailsNoBalanceChanges')}
    </Text>
  );
};

/**
 * Header at the top of the simulation preview.
 *
 * @param props
 * @param props.children
 */
const HeaderLayout: React.FC = ({ children }) => {
  const t = useI18nContext();
  return (
    <Box
      display={Display.Flex}
      flexDirection={FlexDirection.Row}
      alignItems={AlignItems.center}
      justifyContent={JustifyContent.spaceBetween}
    >
      <Box
        display={Display.Flex}
        flexDirection={FlexDirection.Row}
        alignItems={AlignItems.center}
        gap={1}
      >
        <Text variant={TextVariant.bodyMdMedium}>
          {t('simulationDetailsTitle')}
        </Text>
        <InfoTooltip
          position="right"
          iconFillColor="var(--color-icon-muted)"
          contentText={t('simulationDetailsTitleTooltip')}
        />
      </Box>
      {children}
    </Box>
  );
};

/**
 * Top-level layout for the simulation preview.
 *
 * @param props
 * @param props.inHeader
 * @param props.isTransactionsRedesign
 * @param props.children
 */
const SimulationDetailsLayout: React.FC<{
  inHeader?: React.ReactNode;
  isTransactionsRedesign: boolean;
}> = ({ inHeader, isTransactionsRedesign, children }) => (
  <Box
    data-testid="simulation-details-layout"
    className="simulation-details-layout"
    display={Display.Flex}
    flexDirection={FlexDirection.Column}
<<<<<<< HEAD
    borderRadius={BorderRadius.LG}
    borderColor={BorderColor.borderDefault}
=======
    borderRadius={BorderRadius.MD}
    borderColor={
      isTransactionsRedesign
        ? BorderColor.transparent
        : BorderColor.borderDefault
    }
>>>>>>> 637c0f3a
    padding={3}
    margin={isTransactionsRedesign ? null : 4}
    gap={3}
  >
    <HeaderLayout>{inHeader}</HeaderLayout>
    {children}
  </Box>
);

/**
 * Preview of a transaction's effects using simulation data.
 *
 * @param props
 * @param props.simulationData - The simulation data to display.
 * @param props.transactionId - The ID of the transaction being simulated.
 * @param props.enableMetrics - Whether to enable simulation metrics.
 * @param props.isTransactionsRedesign - Whether or not the component is being
 * used inside the transaction redesign flow.
 */
export const SimulationDetails: React.FC<SimulationDetailsProps> = ({
  simulationData,
  transactionId,
  enableMetrics = false,
  isTransactionsRedesign = false,
}: SimulationDetailsProps) => {
  const t = useI18nContext();
  const balanceChangesResult = useBalanceChanges(simulationData);
  const loading = !simulationData || balanceChangesResult.pending;

  useSimulationMetrics({
    enableMetrics,
    balanceChanges: balanceChangesResult.value,
    loading,
    simulationData,
    transactionId,
  });

  if (loading) {
    return (
      <SimulationDetailsLayout
        inHeader={<LoadingIndicator />}
        isTransactionsRedesign={isTransactionsRedesign}
      ></SimulationDetailsLayout>
    );
  }

  const { error } = simulationData;

  if (
    [
      SimulationErrorCode.ChainNotSupported,
      SimulationErrorCode.Disabled,
    ].includes(error?.code as SimulationErrorCode)
  ) {
    return null;
  }

  if (error) {
    return (
      <SimulationDetailsLayout isTransactionsRedesign={isTransactionsRedesign}>
        <ErrorContent error={error} />
      </SimulationDetailsLayout>
    );
  }

  const balanceChanges = balanceChangesResult.value;
  const empty = balanceChanges.length === 0;
  if (empty) {
    return (
      <SimulationDetailsLayout isTransactionsRedesign={isTransactionsRedesign}>
        <EmptyContent />
      </SimulationDetailsLayout>
    );
  }

  const outgoing = balanceChanges.filter((bc) => bc.amount.isNegative());
  const incoming = balanceChanges.filter((bc) => !bc.amount.isNegative());
  return (
    <SimulationDetailsLayout isTransactionsRedesign={isTransactionsRedesign}>
      <Box display={Display.Flex} flexDirection={FlexDirection.Column} gap={3}>
        <BalanceChangeList
          heading={t('simulationDetailsOutgoingHeading')}
          balanceChanges={outgoing}
          testId="simulation-rows-outgoing"
        />
        <BalanceChangeList
          heading={t('simulationDetailsIncomingHeading')}
          balanceChanges={incoming}
          testId="simulation-rows-incoming"
        />
      </Box>
    </SimulationDetailsLayout>
  );
};<|MERGE_RESOLUTION|>--- conflicted
+++ resolved
@@ -139,17 +139,12 @@
     className="simulation-details-layout"
     display={Display.Flex}
     flexDirection={FlexDirection.Column}
-<<<<<<< HEAD
     borderRadius={BorderRadius.LG}
-    borderColor={BorderColor.borderDefault}
-=======
-    borderRadius={BorderRadius.MD}
     borderColor={
       isTransactionsRedesign
         ? BorderColor.transparent
         : BorderColor.borderDefault
     }
->>>>>>> 637c0f3a
     padding={3}
     margin={isTransactionsRedesign ? null : 4}
     gap={3}
