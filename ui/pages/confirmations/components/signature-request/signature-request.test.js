import React from 'react';
import { useSelector } from 'react-redux';
import { fireEvent } from '@testing-library/react';
import configureMockStore from 'redux-mock-store';
import { EthAccountType } from '@metamask/keyring-api';
import mockState from '../../../../../test/data/mock-state.json';
import { renderWithProvider } from '../../../../../test/lib/render-helpers';
import { SECURITY_PROVIDER_MESSAGE_SEVERITY } from '../../../../../shared/constants/security-provider';
import {
  getNativeCurrency,
  getProviderConfig,
} from '../../../../ducks/metamask/metamask';
import {
  accountsWithSendEtherInfoSelector,
  conversionRateSelector,
  getCurrentCurrency,
  getMemoizedAddressBook,
  getPreferences,
  getSelectedAccount,
  getTotalUnapprovedMessagesCount,
  getInternalAccounts,
  unconfirmedTransactionsHashSelector,
  getAccountType,
  getMemoizedMetaMaskInternalAccounts,
  getSelectedInternalAccount,
  pendingApprovalsSortedSelector,
  getNetworkConfigurationsByChainId,
} from '../../../../selectors';
import { ETH_EOA_METHODS } from '../../../../../shared/constants/eth-methods';
import { mockNetworkState } from '../../../../../test/stub/networks';
import SignatureRequest from './signature-request';

const baseProps = {
  clearConfirmTransaction: () => jest.fn(),
  cancel: () => jest.fn(),
  cancelAll: () => jest.fn(),
  showRejectTransactionsConfirmationModal: () => jest.fn(),
  sign: () => jest.fn(),
};
const mockStore = {
  metamask: {
    ...mockNetworkState({
      chainId: '0x539',
      nickname: 'Localhost 8545',
      rpcUrl: 'http://localhost:8545',
      ticker: 'ETH',
    }),
<<<<<<< HEAD
    preferences: {
      useNativeCurrencyAsPrimaryCurrency: true,
    },
=======
    preferences: {},
>>>>>>> 65e656c9
    accounts: {
      '0xd8f6a2ffb0fc5952d16c9768b71cfd35b6399aa5': {
        address: '0xd8f6a2ffb0fc5952d16c9768b71cfd35b6399aa5',
        balance: '0x03',
        name: 'John Doe',
      },
    },
    internalAccounts: {
      accounts: {
        'cf8dace4-9439-4bd4-b3a8-88c821c8fcb3': {
          address: '0xd8f6a2ffb0fc5952d16c9768b71cfd35b6399aa5',
          id: 'cf8dace4-9439-4bd4-b3a8-88c821c8fcb3',
          metadata: {
            name: 'John Doe',
            keyring: {
              type: 'HD Key Tree',
            },
          },
          options: {},
          methods: ETH_EOA_METHODS,
          type: EthAccountType.Eoa,
        },
      },
      selectedAccount: 'cf8dace4-9439-4bd4-b3a8-88c821c8fcb3',
    },
    nativeCurrency: 'ETH',
    currentCurrency: 'usd',
    currencyRates: {
      ETH: {
        conversionRate: null,
      },
    },
    unapprovedTypedMessagesCount: 2,
    pendingApprovals: {
      '741bad30-45b6-11ef-b6ec-870d18dd6c01': {
        id: '741bad30-45b6-11ef-b6ec-870d18dd6c01',
        origin: 'http://127.0.0.1:8080',
        type: 'transaction',
        time: 1721383540624,
        requestData: {
          txId: '741bad30-45b6-11ef-b6ec-870d18dd6c01',
        },
        requestState: null,
        expectsResult: true,
      },
    },
  },
};
jest.mock('react-redux', () => {
  const actual = jest.requireActual('react-redux');

  return {
    ...actual,
    useSelector: jest.fn(),
    useDispatch: () => jest.fn(),
  };
});

const mockCustodySignFn = jest.fn();

jest.mock('../../../../hooks/useMMICustodySignMessage', () => ({
  useMMICustodySignMessage: () => ({
    custodySignFn: mockCustodySignFn,
  }),
}));

jest.mock('@metamask-institutional/extension');

const generateUseSelectorRouter = (opts) => (selector) => {
  const mockSelectedInternalAccount = getSelectedInternalAccount(opts);

  switch (selector) {
    case getProviderConfig:
      return getProviderConfig(opts);
    case getCurrentCurrency:
      return opts.metamask.currentCurrency;
    case getNativeCurrency:
      return getProviderConfig(opts).ticker;
    case getTotalUnapprovedMessagesCount:
      return opts.metamask.unapprovedTypedMessagesCount;
    case getPreferences:
      return opts.metamask.preferences;
    case conversionRateSelector:
      return opts.metamask.currencyRates[getProviderConfig(opts).ticker]
        ?.conversionRate;
    case getSelectedAccount:
      return mockSelectedInternalAccount;
    case getInternalAccounts:
      return Object.values(opts.metamask.internalAccounts.accounts);
    case getMemoizedMetaMaskInternalAccounts:
      return Object.values(opts.metamask.internalAccounts.accounts);
    case getMemoizedAddressBook:
      return [];
    case accountsWithSendEtherInfoSelector:
      return Object.values(opts.metamask.internalAccounts.accounts).map(
        (internalAccount) => {
          return {
            ...internalAccount,
            ...(opts.metamask.accounts[internalAccount.address] ?? {}),
            balance:
              opts.metamask.accounts[internalAccount.address]?.balance ?? 0,
          };
        },
      );
    case getAccountType:
      return 'custody';
    case unconfirmedTransactionsHashSelector:
      return {};
    case pendingApprovalsSortedSelector:
      return Object.values(opts.metamask.pendingApprovals);
    case getNetworkConfigurationsByChainId:
      return opts.metamask.networkConfigurationsByChainId;
    default:
      return undefined;
  }
};
describe('Signature Request Component', () => {
  const store = configureMockStore()(mockState);

  describe('render', () => {
    let messageData;

    beforeEach(() => {
      useSelector.mockImplementation(generateUseSelectorRouter(mockStore));
      messageData = {
        domain: {
          chainId: 97,
          name: 'Ether Mail',
          verifyingContract: '0xCcCCccccCCCCcCCCCCCcCcCccCcCCCcCcccccccC',
          version: '1',
        },
        message: {
          contents: 'Hello, Bob!',
          from: {
            name: 'Cow',
            wallets: [
              '0xCD2a3d9F938E13CD947Ec05AbC7FE734Df8DD826',
              '0xDeaDbeefdEAdbeefdEadbEEFdeadbeEFdEaDbeeF',
            ],
          },
          to: [
            {
              name: 'Bob',
              wallets: [
                '0xbBbBBBBbbBBBbbbBbbBbbbbBBbBbbbbBbBbbBBbB',
                '0xB0BdaBea57B0BDABeA57b0bdABEA57b0BDabEa57',
                '0xB0B0b0b0b0b0B000000000000000000000000000',
              ],
            },
          ],
        },
        primaryType: 'Mail',
        types: {
          EIP712Domain: [
            { name: 'name', type: 'string' },
            { name: 'version', type: 'string' },
            { name: 'chainId', type: 'uint256' },
            { name: 'verifyingContract', type: 'address' },
          ],
          Mail: [
            { name: 'from', type: 'Person' },
            { name: 'to', type: 'Person[]' },
            { name: 'contents', type: 'string' },
          ],
          Person: [
            { name: 'name', type: 'string' },
            { name: 'wallets', type: 'address[]' },
          ],
        },
      };
    });

    it('should match snapshot when we want to switch to fiat', () => {
      useSelector.mockImplementation(
        generateUseSelectorRouter({
          ...mockStore,
          metamask: {
            ...mockStore.metamask,
            currencyRates: {
              ...mockStore.metamask.currencyRates,
              ETH: {
                ...(mockStore.metamask.currencyRates.ETH || {}),
                conversionRate: 231.06,
              },
            },
          },
        }),
      );
      const msgParams = {
        from: '0xd8f6a2ffb0fc5952d16c9768b71cfd35b6399aa5',
        data: JSON.stringify(messageData),
        version: 'V4',
        origin: 'test',
      };
      const { container } = renderWithProvider(
        <SignatureRequest
          {...baseProps}
          txData={{
            msgParams,
          }}
        />,
        store,
      );

      expect(container).toMatchSnapshot();
    });

    it('should match snapshot when we are using eth', () => {
      const msgParams = {
        from: '0xd8f6a2ffb0fc5952d16c9768b71cfd35b6399aa5',
        data: JSON.stringify(messageData),
        version: 'V4',
        origin: 'test',
      };
      const { container } = renderWithProvider(
        <SignatureRequest
          {...baseProps}
          txData={{
            msgParams,
          }}
        />,
        store,
      );

      expect(container).toMatchSnapshot();
    });

    it('should render navigation', () => {
      const msgParams = {
        from: '0xd8f6a2ffb0fc5952d16c9768b71cfd35b6399aa5',
        data: JSON.stringify(messageData),
        version: 'V4',
        origin: 'test',
      };
      const { queryByTestId } = renderWithProvider(
        <SignatureRequest
          {...baseProps}
          txData={{
            msgParams,
          }}
        />,
        store,
      );

      expect(queryByTestId('navigation-container')).toBeInTheDocument();
    });

    it('should render a div message parsed without typeless data', () => {
      messageData.message.do_not_display = 'one';
      messageData.message.do_not_display_2 = {
        do_not_display: 'two',
      };
      const msgParams = {
        from: '0xd8f6a2ffb0fc5952d16c9768b71cfd35b6399aa5',
        data: JSON.stringify(messageData),
        version: 'V4',
        origin: 'test',
      };
      const { queryByText } = renderWithProvider(
        <SignatureRequest
          {...baseProps}
          txData={{
            msgParams,
          }}
        />,
        store,
      );

      expect(queryByText('do_not_display')).not.toBeInTheDocument();
      expect(queryByText('one')).not.toBeInTheDocument();
      expect(queryByText('do_not_display_2')).not.toBeInTheDocument();
      expect(queryByText('two')).not.toBeInTheDocument();
    });

    it('should not render a reject multiple requests link if there is not multiple requests', () => {
      useSelector.mockImplementation(
        generateUseSelectorRouter({
          ...mockStore,
          metamask: {
            ...mockStore.metamask,
            unapprovedTypedMessagesCount: 0,
          },
        }),
      );
      const msgParams = {
        from: '0xd8f6a2ffb0fc5952d16c9768b71cfd35b6399aa5',
        data: JSON.stringify(messageData),
        version: 'V4',
        origin: 'test',
      };
      const { container } = renderWithProvider(
        <SignatureRequest
          {...baseProps}
          txData={{
            msgParams,
          }}
        />,
        store,
      );

      expect(
        container.querySelector('.signature-request__reject-all-button'),
      ).not.toBeInTheDocument();
    });

    it('should render a reject multiple requests link if there is multiple requests (greater than 1)', () => {
      const msgParams = {
        from: '0xd8f6a2ffb0fc5952d16c9768b71cfd35b6399aa5',
        data: JSON.stringify(messageData),
        version: 'V4',
        origin: 'test',
      };
      const { container } = renderWithProvider(
        <SignatureRequest
          {...baseProps}
          txData={{
            msgParams,
          }}
        />,
        store,
      );

      expect(
        container.querySelector('.signature-request__reject-all-button'),
      ).toBeInTheDocument();
    });

    it('should call reject all button when button is clicked', () => {
      const msgParams = {
        from: '0xd8f6a2ffb0fc5952d16c9768b71cfd35b6399aa5',
        data: JSON.stringify(messageData),
        version: 'V4',
        origin: 'test',
      };
      const { container } = renderWithProvider(
        <SignatureRequest
          {...baseProps}
          txData={{
            msgParams,
          }}
        />,
        store,
      );

      const rejectRequestsLink = container.querySelector(
        '.signature-request__reject-all-button',
      );
      fireEvent.click(rejectRequestsLink);
      expect(rejectRequestsLink).toBeDefined();
    });

    it('should render text of reject all button', () => {
      const msgParams = {
        from: '0xd8f6a2ffb0fc5952d16c9768b71cfd35b6399aa5',
        data: JSON.stringify(messageData),
        version: 'V4',
        origin: 'test',
      };
      const { getByText } = renderWithProvider(
        <SignatureRequest
          {...baseProps}
          txData={{
            msgParams,
          }}
        />,
        store,
      );

      expect(getByText('Reject 2 requests')).toBeInTheDocument();
    });

    it('should render SecurityProviderBannerMessage component properly', () => {
      const msgParams = {
        from: '0xd8f6a2ffb0fc5952d16c9768b71cfd35b6399aa5',
        data: JSON.stringify(messageData),
        version: 'V4',
        origin: 'test',
      };

      const { queryByText } = renderWithProvider(
        <SignatureRequest
          {...baseProps}
          txData={{
            msgParams,
            securityProviderResponse: {
              flagAsDangerous: '?',
              reason: 'Some reason...',
              reason_header: 'Some reason header...',
            },
          }}
        />,
        store,
      );

      expect(queryByText('Request not verified')).toBeInTheDocument();
      expect(
        queryByText(
          'Because of an error, this request was not verified by the security provider. Proceed with caution.',
        ),
      ).toBeInTheDocument();
      expect(queryByText('OpenSea')).toBeInTheDocument();
    });

    it('should not render SecurityProviderBannerMessage component when flagAsDangerous is not malicious', () => {
      const msgParams = {
        from: '0xd8f6a2ffb0fc5952d16c9768b71cfd35b6399aa5',
        data: JSON.stringify(messageData),
        version: 'V4',
        origin: 'test',
      };

      const { queryByText } = renderWithProvider(
        <SignatureRequest
          {...baseProps}
          txData={{
            msgParams,
            securityProviderResponse: {
              flagAsDangerous: SECURITY_PROVIDER_MESSAGE_SEVERITY.NOT_MALICIOUS,
            },
          }}
        />,
        store,
      );

      expect(queryByText('Request not verified')).toBeNull();
      expect(
        queryByText(
          'Because of an error, this request was not verified by the security provider. Proceed with caution.',
        ),
      ).toBeNull();
      expect(queryByText('OpenSea')).toBeNull();
    });

    it('should render a warning when the selected account is not the one being used to sign', () => {
      const msgParams = {
        from: '0xd8f6a2ffb0fc5952d16c9768b71cfd35b6399aa5',
        data: JSON.stringify(messageData),
        version: 'V4',
        origin: 'test',
      };

      useSelector.mockImplementation(
        generateUseSelectorRouter({
          ...mockStore,
          metamask: {
            ...mockStore.metamask,
            accounts: {
              ...mockStore.metamask.accounts,
              '0x0dcd5d886577d5081b0c52e242ef29e70be3e7bc': {
                address: '0x0dcd5d886577d5081b0c52e242ef29e70be3e7bc',
                balance: '0x0',
                name: 'Account 1',
              },
              '0xd8f6a2ffb0fc5952d16c9768b71cfd35b6399aa5': {
                address: '0xd8f6a2ffb0fc5952d16c9768b71cfd35b6399aa5',
                balance: '0x0',
                name: 'Account 2',
              },
            },
            internalAccounts: {
              accounts: {
                'b7e813d6-e31c-4bad-8615-8d4eff9f44f1': {
                  address: '0x0dcd5d886577d5081b0c52e242ef29e70be3e7bc',
                  id: 'b7e813d6-e31c-4bad-8615-8d4eff9f44f1',
                  metadata: {
                    name: 'Account 1',
                    keyring: {
                      type: 'HD Key Tree',
                    },
                  },
                  options: {},
                  methods: ETH_EOA_METHODS,
                  type: EthAccountType.Eoa,
                },
                'cf8dace4-9439-4bd4-b3a8-88c821c8fcb3': {
                  address: '0xd8f6a2ffb0fc5952d16c9768b71cfd35b6399aa5',
                  id: 'cf8dace4-9439-4bd4-b3a8-88c821c8fcb3',
                  metadata: {
                    name: 'Account 2',
                    keyring: {
                      type: 'HD Key Tree',
                    },
                  },
                  options: {},
                  methods: ETH_EOA_METHODS,
                  type: EthAccountType.Eoa,
                },
              },
              selectedAccount: 'b7e813d6-e31c-4bad-8615-8d4eff9f44f1',
            },
          },
        }),
      );

      const { container } = renderWithProvider(
        <SignatureRequest
          {...baseProps}
          txData={{
            msgParams,
            securityProviderResponse: {
              flagAsDangerous: SECURITY_PROVIDER_MESSAGE_SEVERITY.NOT_MALICIOUS,
            },
          }}
        />,
        store,
      );

      expect(
        container.querySelector('.request-signature__mismatch-info'),
      ).toBeInTheDocument();
    });

    it('should display security alert if present', () => {
      const msgParams = {
        from: '0xd8f6a2ffb0fc5952d16c9768b71cfd35b6399aa5',
        data: JSON.stringify(messageData),
        version: 'V4',
        origin: 'test',
      };

      const { getByText } = renderWithProvider(
        <SignatureRequest
          {...baseProps}
          conversionRate={null}
          txData={{
            msgParams,
            securityAlertResponse: {
              resultType: 'Malicious',
              reason: 'blur_farming',
              description:
                'A SetApprovalForAll request was made on {contract}. We found the operator {operator} to be malicious',
              args: {
                contract: '0xa7206d878c5c3871826dfdb42191c49b1d11f466',
                operator: '0x92a3b9773b1763efa556f55ccbeb20441962d9b2',
              },
            },
          }}
          unapprovedMessagesCount={2}
        />,
        store,
      );

      expect(getByText('This is a deceptive request')).toBeInTheDocument();
    });

    it('should click onSign with custodyId as a accountType and call custodySignFn', () => {
      const msgParams = {
        from: '0xd8f6a2ffb0fc5952d16c9768b71cfd35b6399aa5',
        data: JSON.stringify(messageData),
        version: 'V4',
        origin: 'test',
      };
      const { getByTestId } = renderWithProvider(
        <SignatureRequest
          {...baseProps}
          txData={{
            msgParams,
          }}
        />,
        store,
      );

      const rejectRequestsLink = getByTestId('page-container-footer-next');
      fireEvent.click(rejectRequestsLink);
      expect(mockCustodySignFn).toHaveBeenCalledWith({ msgParams });
    });
  });
});<|MERGE_RESOLUTION|>--- conflicted
+++ resolved
@@ -45,13 +45,7 @@
       rpcUrl: 'http://localhost:8545',
       ticker: 'ETH',
     }),
-<<<<<<< HEAD
-    preferences: {
-      useNativeCurrencyAsPrimaryCurrency: true,
-    },
-=======
     preferences: {},
->>>>>>> 65e656c9
     accounts: {
       '0xd8f6a2ffb0fc5952d16c9768b71cfd35b6399aa5': {
         address: '0xd8f6a2ffb0fc5952d16c9768b71cfd35b6399aa5',
