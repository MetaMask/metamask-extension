--- conflicted
+++ resolved
@@ -37,17 +37,11 @@
             unlisted: false,
           },
         },
-<<<<<<< HEAD
-        selectedNetworkClientId: 'goerli',
-        networkConfigurations: {
-          goerli: { chainId: CHAIN_IDS.GOERLI },
-=======
         networkConfigurationsByChainId: {
           [CHAIN_IDS.GOERLI]: {
             chainId: CHAIN_IDS.GOERLI,
             rpcEndpoints: [{}],
           },
->>>>>>> 74f6a416
         },
         internalAccounts: {
           accounts: {
