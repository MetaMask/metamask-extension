--- conflicted
+++ resolved
@@ -38,16 +38,7 @@
             unlisted: false,
           },
         },
-<<<<<<< HEAD
-        networkConfigurationsByChainId: {
-          [CHAIN_IDS.GOERLI]: {
-            chainId: CHAIN_IDS.GOERLI,
-            rpcEndpoints: [{}],
-          },
-        },
-=======
         ...mockNetworkState({ chainId: CHAIN_IDS.GOERLI }),
->>>>>>> 33a33b42
         internalAccounts: {
           accounts: {
             'cf8dace4-9439-4bd4-b3a8-88c821c8fcb3': {
