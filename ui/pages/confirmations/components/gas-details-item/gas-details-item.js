--- conflicted
+++ resolved
@@ -17,11 +17,7 @@
 import { PRIMARY, SECONDARY } from '../../../../helpers/constants/common';
 import { PriorityLevels } from '../../../../../shared/constants/gas';
 import {
-<<<<<<< HEAD
-=======
-  getPreferences,
   getShouldShowFiat,
->>>>>>> 56c23fc0
   getTxData,
   transactionFeeSelector,
 } from '../../../../selectors';
@@ -71,11 +67,6 @@
     supportsEIP1559,
   } = useGasFeeContext();
 
-<<<<<<< HEAD
-  const useCurrencyRateCheck = useSelector(getUseCurrencyRateCheck);
-=======
-  const { useNativeCurrencyAsPrimaryCurrency } = useSelector(getPreferences);
->>>>>>> 56c23fc0
   const getTransactionFeeTotal = useMemo(() => {
     if (layer1GasFee) {
       return sumHexes(hexMinimumTransactionFee, layer1GasFee);
