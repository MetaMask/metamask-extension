--- conflicted
+++ resolved
@@ -12,10 +12,7 @@
 import {
   IconColor,
   TextColor,
-<<<<<<< HEAD
-=======
   TextVariant,
->>>>>>> cf417bb2
 } from '../../../../helpers/constants/design-system';
 import { PRIMARY, SECONDARY } from '../../../../helpers/constants/common';
 import { PriorityLevels } from '../../../../../shared/constants/gas';
@@ -106,11 +103,7 @@
     if (supportsEIP1559 && isNetworkBusy) {
       return (
         <>
-<<<<<<< HEAD
-          <Text>{t('estimatedFee')}</Text>
-=======
           {t('estimatedFee')}
->>>>>>> cf417bb2
           <Tooltip interactive position="top" html={t('networkIsBusy')}>
             &nbsp;&nbsp;
             <Icon
@@ -124,21 +117,13 @@
         </>
       );
     }
-<<<<<<< HEAD
-    return <Text>{t('estimatedFee')}</Text>;
-=======
     return <>{t('estimatedFee')}</>;
->>>>>>> cf417bb2
   };
   return (
     <TransactionDetailItem
       key="gas-details-item"
       data-testid={dataTestId}
       detailTitle={detailTitle()}
-<<<<<<< HEAD
-      detailTitleColor={TextColor.textDefault}
-=======
->>>>>>> cf417bb2
       detailText={
         Object.keys(draftTransaction).length === 0 && (
           <div
