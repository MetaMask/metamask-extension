--- conflicted
+++ resolved
@@ -34,8 +34,8 @@
       preferences: {
         useNativeCurrencyAsPrimaryCurrency: true,
       },
-<<<<<<< HEAD
-      gasFeeEstimates: mockEstimates[GasEstimateTypes.feeMarket],
+      gasFeeEstimates:
+        mockEstimates[GasEstimateTypes.feeMarket].gasFeeEstimates,
       gasFeeEstimatesByChainId: {
         ...mockState.metamask.gasFeeEstimatesByChainId,
         '0x5': {
@@ -44,50 +44,27 @@
             mockEstimates[GasEstimateTypes.feeMarket].gasFeeEstimates,
         },
       },
-=======
-      gasFeeEstimates:
-        mockEstimates[GasEstimateTypes.feeMarket].gasFeeEstimates,
->>>>>>> a9b0dc69
       ...contextProps,
     },
   });
 
-<<<<<<< HEAD
   let result;
 
-  await act(
-    async () =>
-      (result = renderWithProvider(
-        <GasFeeContextProvider
-          transaction={{
-            txParams: {
-              gas: '0x5208',
-              maxFeePerGas: '0x59682f10',
-              maxPriorityFeePerGas: '0x59682f00',
-            },
-            userFeeLevel: 'medium',
-          }}
-          {...contextProps}
-        >
-          <GasDetailsItem userAcknowledgedGasMissing={false} />
-        </GasFeeContextProvider>,
-        store,
-      )),
-=======
-  return renderWithProvider(
-    <GasFeeContextProvider
-      transaction={{
-        txParams: {
-          gas: '0x5208',
-        },
-        userFeeLevel: 'medium',
-      }}
-      {...contextProps}
-    >
-      <GasDetailsItem userAcknowledgedGasMissing={false} />
-    </GasFeeContextProvider>,
-    store,
->>>>>>> a9b0dc69
+  await act(async () =>
+    renderWithProvider(
+      <GasFeeContextProvider
+        transaction={{
+          txParams: {
+            gas: '0x5208',
+          },
+          userFeeLevel: 'medium',
+        }}
+        {...contextProps}
+      >
+        <GasDetailsItem userAcknowledgedGasMissing={false} />
+      </GasFeeContextProvider>,
+      store,
+    ),
   );
 
   return result;
@@ -179,7 +156,7 @@
     });
   });
 
-  it.only('should render gas fee details', async () => {
+  it('should render gas fee details', async () => {
     await render();
     await waitFor(() => {
       expect(screen.queryAllByTitle('0.00147 ETH').length).toBeGreaterThan(0);
