--- conflicted
+++ resolved
@@ -101,16 +101,10 @@
     );
   });
 
-<<<<<<< HEAD
-  it('should renders priorityfee value from transaction if current estimate used is custom', async () => {
-    await render({
-      txParams: {
-=======
   describe('renders priorityFee if current estimate used is custom', () => {
     const testCases = [
       {
         description: 'with a high value',
->>>>>>> a9b0dc69
         maxPriorityFeePerGas: '0x77359400',
         expectedValue: 2,
       },
@@ -123,8 +117,8 @@
 
     it.each(testCases)(
       '$description',
-      ({ maxPriorityFeePerGas, expectedValue }) => {
-        render({
+      async ({ maxPriorityFeePerGas, expectedValue }) => {
+        await render({
           txParams: {
             maxPriorityFeePerGas,
           },
