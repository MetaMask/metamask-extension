--- conflicted
+++ resolved
@@ -197,10 +197,9 @@
             gap={2}
             marginBottom={2}
           >
-<<<<<<< HEAD
             <Text color={TextColor.SuccessDefault} variant={TextVariant.BodyXs}>
               {t('dappSwapQuoteDifference', [
-                `$${(gasDifference + tokenAmountDifference).toFixed(2)}`,
+                `$${selectedQuoteValueDifference.toFixed(2)}`,
               ])}
             </Text>
             {rewards && (
@@ -220,13 +219,6 @@
               </>
             )}
           </Box>
-=======
-            {t('dappSwapQuoteDifference', [
-              `$${selectedQuoteValueDifference.toFixed(2)}`,
-            ])}
-            {rewards && <span>{` • ${rewards.text}`}</span>}
-          </Text>
->>>>>>> 3dab6e3a
           <Text color={TextColor.TextAlternative} variant={TextVariant.BodyXs}>
             {t('dappSwapBenefits')}
           </Text>
