--- conflicted
+++ resolved
@@ -138,17 +138,12 @@
         ),
       );
     }
-<<<<<<< HEAD
   }, [
     batchedDappSwapNestedTransactions,
     currentConfirmation,
     dispatch,
     setSelectedSwapType,
-    setShowDappSwapComparisonBanner,
   ]);
-=======
-  }, [currentConfirmation, dispatch, setSelectedSwapType]);
->>>>>>> e40396c4
 
   const updateSwapToSelectedQuote = useCallback(() => {
     captureDappSwapComparisonDisplayProperties({
