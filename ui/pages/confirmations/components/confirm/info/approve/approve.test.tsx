import React from 'react';
import configureMockStore from 'redux-mock-store';
import thunk from 'redux-thunk';
import {
  TransactionStatus,
  TransactionType,
} from '@metamask/transaction-controller';
<<<<<<< HEAD
import { waitFor } from '@testing-library/react';
=======
>>>>>>> 9f07ef5a

import {
  getMockApproveConfirmState,
  getMockConfirmStateForTransaction,
} from '../../../../../../../test/data/confirmations/helper';
import { renderWithConfirmContextProvider } from '../../../../../../../test/lib/confirmations/render-helpers';
import ApproveInfo from './approve';

jest.mock('../../../../../../store/actions', () => ({
  ...jest.requireActual('../../../../../../store/actions'),
  getGasFeeTimeEstimate: jest.fn().mockResolvedValue({
    lowerTimeBound: 0,
    upperTimeBound: 60000,
  }),
}));

jest.mock(
  '../../../../../../components/app/alert-system/contexts/alertMetricsContext',
  () => ({
    useAlertMetrics: jest.fn(() => ({
      trackAlertMetrics: jest.fn(),
    })),
  }),
);

describe('<ApproveInfo />', () => {
  const middleware = [thunk];

  it('renders component for approve request', async () => {
    const state = getMockApproveConfirmState();
    const mockStore = configureMockStore(middleware)(state);

    const { container } = renderWithConfirmContextProvider(
      <ApproveInfo />,
      mockStore,
    );

    expect(container).toMatchSnapshot();
  });

  it('does not render if required data is not present in the transaction', () => {
    const state = getMockConfirmStateForTransaction({
      id: '0050d5b0-c023-11ee-a0cb-3390a510a0ab',
      status: TransactionStatus.unapproved,
      time: new Date().getTime(),
      type: TransactionType.tokenMethodApprove,
    });
    const mockStore = configureMockStore(middleware)(state);
    const { container } = renderWithConfirmContextProvider(
      <ApproveInfo />,
      mockStore,
    );
    expect(container).toMatchSnapshot();
  });
});<|MERGE_RESOLUTION|>--- conflicted
+++ resolved
@@ -5,10 +5,6 @@
   TransactionStatus,
   TransactionType,
 } from '@metamask/transaction-controller';
-<<<<<<< HEAD
-import { waitFor } from '@testing-library/react';
-=======
->>>>>>> 9f07ef5a
 
 import {
   getMockApproveConfirmState,
