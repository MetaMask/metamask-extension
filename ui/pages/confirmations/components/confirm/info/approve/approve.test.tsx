import React from 'react';
import configureMockStore from 'redux-mock-store';
import thunk from 'redux-thunk';
import {
  TransactionStatus,
  TransactionType,
} from '@metamask/transaction-controller';
<<<<<<< HEAD
import { waitFor } from '@testing-library/react';
=======
>>>>>>> 851db4cd

import {
  getMockApproveConfirmState,
  getMockConfirmStateForTransaction,
} from '../../../../../../../test/data/confirmations/helper';
import { renderWithConfirmContextProvider } from '../../../../../../../test/lib/confirmations/render-helpers';
import ApproveInfo from './approve';

jest.mock('../../../../../../store/actions', () => ({
  ...jest.requireActual('../../../../../../store/actions'),
  getGasFeeTimeEstimate: jest.fn().mockResolvedValue({
    lowerTimeBound: 0,
    upperTimeBound: 60000,
  }),
}));

jest.mock(
  '../../../../../../components/app/alert-system/contexts/alertMetricsContext',
  () => ({
    useAlertMetrics: jest.fn(() => ({
      trackAlertMetrics: jest.fn(),
    })),
  }),
);

describe('<ApproveInfo />', () => {
  const middleware = [thunk];

  it('renders component for approve request', async () => {
    const state = getMockApproveConfirmState();
    const mockStore = configureMockStore(middleware)(state);

    const { container } = renderWithConfirmContextProvider(
      <ApproveInfo />,
      mockStore,
    );

    expect(container).toMatchSnapshot();
  });

  it('does not render if required data is not present in the transaction', () => {
    const state = getMockConfirmStateForTransaction({
      id: '0050d5b0-c023-11ee-a0cb-3390a510a0ab',
      status: TransactionStatus.unapproved,
      time: new Date().getTime(),
      type: TransactionType.tokenMethodApprove,
    });
    const mockStore = configureMockStore(middleware)(state);
    const { container } = renderWithConfirmContextProvider(
      <ApproveInfo />,
      mockStore,
    );
    expect(container).toMatchSnapshot();
  });
});<|MERGE_RESOLUTION|>--- conflicted
+++ resolved
@@ -5,10 +5,6 @@
   TransactionStatus,
   TransactionType,
 } from '@metamask/transaction-controller';
-<<<<<<< HEAD
-import { waitFor } from '@testing-library/react';
-=======
->>>>>>> 851db4cd
 
 import {
   getMockApproveConfirmState,
