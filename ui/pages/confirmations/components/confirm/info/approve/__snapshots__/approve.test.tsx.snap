--- conflicted
+++ resolved
@@ -50,11 +50,7 @@
       </div>
     </div>
     <div
-<<<<<<< HEAD
-      class="mm-box confirm-info-row mm-box--margin-top-2 mm-box--margin-bottom-2 mm-box--padding-right-2 mm-box--padding-left-2 mm-box--display-flex mm-box--flex-direction-row mm-box--flex-wrap-wrap mm-box--justify-content-space-between mm-box--color-text-default mm-box--rounded-lg"
-=======
-      class="mm-box confirm-info-row mm-box--margin-top-2 mm-box--margin-bottom-2 mm-box--padding-right-2 mm-box--padding-left-2 mm-box--display-flex mm-box--flex-direction-row mm-box--flex-wrap-wrap mm-box--justify-content-space-between mm-box--align-items-center mm-box--color-text-default mm-box--rounded-lg"
->>>>>>> 05dda700
+      class="mm-box confirm-info-row mm-box--margin-top-2 mm-box--margin-bottom-2 mm-box--padding-right-2 mm-box--padding-left-2 mm-box--display-flex mm-box--flex-direction-row mm-box--flex-wrap-wrap mm-box--justify-content-space-between mm-box--align-items-center mm-box--color-text-default mm-box--rounded-lg"
       style="overflow-wrap: anywhere; min-height: 24px; position: relative;"
     >
       <div
@@ -79,29 +75,17 @@
         >
           <div
             class="mm-box mm-box--margin-inline-end-1 mm-box--display-inline mm-box--min-width-0"
-<<<<<<< HEAD
           >
             <p
               class="mm-box mm-text mm-text--body-md mm-text--text-align-center mm-box--padding-inline-2 mm-box--align-items-center mm-box--color-text-default mm-box--background-color-background-alternative mm-box--rounded-xl"
               data-testid="simulation-token-value"
             >
-              0
-            </p>
-          </div>
-          <div>
-=======
-          >
-            <p
-              class="mm-box mm-text mm-text--body-md mm-text--text-align-center mm-box--padding-inline-2 mm-box--align-items-center mm-box--color-text-default mm-box--background-color-background-alternative mm-box--rounded-xl"
-              data-testid="simulation-token-value"
-            >
               1000
             </p>
           </div>
           <div
             class="mm-box mm-box--display-flex"
           >
->>>>>>> 05dda700
             <div
               class="name name__missing"
             >
@@ -125,11 +109,7 @@
     data-testid="confirmation__approve-details"
   >
     <div
-<<<<<<< HEAD
-      class="mm-box confirm-info-row mm-box--margin-top-2 mm-box--margin-bottom-2 mm-box--padding-right-2 mm-box--padding-left-2 mm-box--display-flex mm-box--flex-direction-row mm-box--flex-wrap-wrap mm-box--justify-content-space-between mm-box--color-text-default mm-box--rounded-lg"
-=======
-      class="mm-box confirm-info-row mm-box--margin-top-2 mm-box--margin-bottom-2 mm-box--padding-right-2 mm-box--padding-left-2 mm-box--display-flex mm-box--flex-direction-row mm-box--flex-wrap-wrap mm-box--justify-content-space-between mm-box--align-items-center mm-box--color-text-default mm-box--rounded-lg"
->>>>>>> 05dda700
+      class="mm-box confirm-info-row mm-box--margin-top-2 mm-box--margin-bottom-2 mm-box--padding-right-2 mm-box--padding-left-2 mm-box--display-flex mm-box--flex-direction-row mm-box--flex-wrap-wrap mm-box--justify-content-space-between mm-box--align-items-center mm-box--color-text-default mm-box--rounded-lg"
       data-testid="confirmation__approve-spender"
       style="overflow-wrap: anywhere; min-height: 24px; position: relative;"
     >
@@ -224,11 +204,7 @@
       style="height: 1px; margin-left: -8px; margin-right: -8px;"
     />
     <div
-<<<<<<< HEAD
-      class="mm-box confirm-info-row mm-box--margin-top-2 mm-box--margin-bottom-2 mm-box--padding-right-2 mm-box--padding-left-2 mm-box--display-flex mm-box--flex-direction-row mm-box--flex-wrap-wrap mm-box--justify-content-space-between mm-box--color-text-default mm-box--rounded-lg"
-=======
-      class="mm-box confirm-info-row mm-box--margin-top-2 mm-box--margin-bottom-2 mm-box--padding-right-2 mm-box--padding-left-2 mm-box--display-flex mm-box--flex-direction-row mm-box--flex-wrap-wrap mm-box--justify-content-space-between mm-box--align-items-center mm-box--color-text-default mm-box--rounded-lg"
->>>>>>> 05dda700
+      class="mm-box confirm-info-row mm-box--margin-top-2 mm-box--margin-bottom-2 mm-box--padding-right-2 mm-box--padding-left-2 mm-box--display-flex mm-box--flex-direction-row mm-box--flex-wrap-wrap mm-box--justify-content-space-between mm-box--align-items-center mm-box--color-text-default mm-box--rounded-lg"
       data-testid="transaction-details-origin-row"
       style="overflow-wrap: anywhere; min-height: 24px; position: relative; background: transparent;"
     >
@@ -272,11 +248,7 @@
       </div>
     </div>
     <div
-<<<<<<< HEAD
-      class="mm-box confirm-info-row mm-box--margin-top-2 mm-box--margin-bottom-2 mm-box--padding-right-2 mm-box--padding-left-2 mm-box--display-flex mm-box--flex-direction-row mm-box--flex-wrap-wrap mm-box--justify-content-space-between mm-box--color-text-default mm-box--rounded-lg"
-=======
-      class="mm-box confirm-info-row mm-box--margin-top-2 mm-box--margin-bottom-2 mm-box--padding-right-2 mm-box--padding-left-2 mm-box--display-flex mm-box--flex-direction-row mm-box--flex-wrap-wrap mm-box--justify-content-space-between mm-box--align-items-center mm-box--color-text-default mm-box--rounded-lg"
->>>>>>> 05dda700
+      class="mm-box confirm-info-row mm-box--margin-top-2 mm-box--margin-bottom-2 mm-box--padding-right-2 mm-box--padding-left-2 mm-box--display-flex mm-box--flex-direction-row mm-box--flex-wrap-wrap mm-box--justify-content-space-between mm-box--align-items-center mm-box--color-text-default mm-box--rounded-lg"
       data-testid="transaction-details-recipient-row"
       style="overflow-wrap: anywhere; min-height: 24px; position: relative;"
     >
@@ -373,11 +345,7 @@
     data-testid="confirmation__approve-spending-cap-section"
   >
     <div
-<<<<<<< HEAD
-      class="mm-box confirm-info-row mm-box--margin-top-2 mm-box--margin-bottom-2 mm-box--padding-right-2 mm-box--padding-left-2 mm-box--display-flex mm-box--flex-direction-row mm-box--flex-wrap-wrap mm-box--justify-content-space-between mm-box--color-text-default mm-box--rounded-lg"
-=======
-      class="mm-box confirm-info-row mm-box--margin-top-2 mm-box--margin-bottom-2 mm-box--padding-right-2 mm-box--padding-left-2 mm-box--display-flex mm-box--flex-direction-row mm-box--flex-wrap-wrap mm-box--justify-content-space-between mm-box--align-items-center mm-box--color-text-default mm-box--rounded-lg"
->>>>>>> 05dda700
+      class="mm-box confirm-info-row mm-box--margin-top-2 mm-box--margin-bottom-2 mm-box--padding-right-2 mm-box--padding-left-2 mm-box--display-flex mm-box--flex-direction-row mm-box--flex-wrap-wrap mm-box--justify-content-space-between mm-box--align-items-center mm-box--color-text-default mm-box--rounded-lg"
       style="overflow-wrap: anywhere; min-height: 24px; position: relative;"
     >
       <div
@@ -400,8 +368,7 @@
           class="mm-box mm-text mm-text--body-md mm-box--color-inherit"
           style="white-space: pre-wrap;"
         >
-          0 
-<<<<<<< HEAD
+          0
         </p>
       </div>
     </div>
@@ -409,7 +376,7 @@
       style="height: 1px; margin-left: -8px; margin-right: -8px;"
     />
     <div
-      class="mm-box confirm-info-row mm-box--margin-top-2 mm-box--margin-bottom-2 mm-box--padding-right-2 mm-box--padding-left-2 mm-box--display-flex mm-box--flex-direction-row mm-box--flex-wrap-wrap mm-box--justify-content-space-between mm-box--color-text-default mm-box--rounded-lg"
+      class="mm-box confirm-info-row mm-box--margin-top-2 mm-box--margin-bottom-2 mm-box--padding-right-2 mm-box--padding-left-2 mm-box--display-flex mm-box--flex-direction-row mm-box--flex-wrap-wrap mm-box--justify-content-space-between mm-box--align-items-center mm-box--color-text-default mm-box--rounded-lg"
       data-testid="confirmation__approve-spending-cap-group"
       style="overflow-wrap: anywhere; min-height: 24px; position: relative;"
     >
@@ -449,68 +416,7 @@
           class="mm-box mm-text mm-text--body-md mm-box--color-inherit"
           style="white-space: pre-wrap;"
         >
-          0 
-=======
->>>>>>> 05dda700
-        </p>
-        <button
-          aria-label="Edit"
-          class="mm-box mm-button-icon mm-button-icon--size-sm edit-spending-cap-btn mm-box--display-inline-flex mm-box--justify-content-center mm-box--align-items-center mm-box--color-primary-default mm-box--background-color-transparent mm-box--rounded-lg"
-          data-testid="edit-spending-cap-icon"
-          style="margin-left: -4px;"
-        >
-          <span
-            class="mm-box mm-icon mm-icon--size-sm mm-box--display-inline-block mm-box--color-inherit"
-            style="mask-image: url('./images/icons/edit.svg');"
-          />
-        </button>
-      </div>
-    </div>
-    <div
-      style="height: 1px; margin-left: -8px; margin-right: -8px;"
-    />
-    <div
-      class="mm-box confirm-info-row mm-box--margin-top-2 mm-box--margin-bottom-2 mm-box--padding-right-2 mm-box--padding-left-2 mm-box--display-flex mm-box--flex-direction-row mm-box--flex-wrap-wrap mm-box--justify-content-space-between mm-box--align-items-center mm-box--color-text-default mm-box--rounded-lg"
-      data-testid="confirmation__approve-spending-cap-group"
-      style="overflow-wrap: anywhere; min-height: 24px; position: relative;"
-    >
-      <div
-        class="mm-box mm-box--display-flex mm-box--flex-direction-row mm-box--justify-content-center mm-box--align-items-flex-start"
-      >
-        <div
-          class="mm-box mm-box--display-flex mm-box--align-items-center"
-        >
-          <p
-            class="mm-box mm-text mm-text--body-md-medium mm-box--color-inherit"
-          >
-            Spending cap
-          </p>
-          <div>
-            <div
-              aria-describedby="tippy-tooltip-5"
-              class=""
-              data-original-title="This is the amount of tokens the spender will be able to access on your behalf."
-              data-tooltipped=""
-              style="display: flex;"
-              tabindex="0"
-            >
-              <span
-                class="mm-box mm-icon mm-icon--size-sm mm-box--margin-left-1 mm-box--display-inline-block mm-box--color-icon-muted"
-                data-testid="confirmation__approve-spending-cap-group-tooltip"
-                style="mask-image: url('./images/icons/question.svg');"
-              />
-            </div>
-          </div>
-        </div>
-      </div>
-      <div
-        class="mm-box mm-box--display-flex mm-box--gap-2 mm-box--flex-wrap-wrap mm-box--align-items-center mm-box--min-width-0"
-      >
-        <p
-          class="mm-box mm-text mm-text--body-md mm-box--color-inherit"
-          style="white-space: pre-wrap;"
-        >
-          1000 
+          1000
         </p>
         <button
           aria-label="Edit"
@@ -600,11 +506,7 @@
       style="overflow-wrap: anywhere; min-height: 24px; position: relative; background: transparent;"
     >
       <div
-<<<<<<< HEAD
-        class="mm-box mm-box--display-flex mm-box--flex-direction-row mm-box--justify-content-center mm-box--align-items-flex-start mm-box--color-info-default"
-=======
         class="mm-box mm-box--display-flex mm-box--flex-direction-row mm-box--justify-content-center mm-box--align-items-flex-start mm-box--color-text-default"
->>>>>>> 05dda700
       >
         <div
           class="mm-box mm-box--display-flex mm-box--align-items-center"
@@ -641,11 +543,7 @@
       </div>
     </div>
     <div
-<<<<<<< HEAD
-      class="mm-box confirm-info-row mm-box--margin-top-2 mm-box--margin-bottom-2 mm-box--padding-right-2 mm-box--padding-left-2 mm-box--display-flex mm-box--flex-direction-row mm-box--flex-wrap-wrap mm-box--justify-content-space-between mm-box--color-text-default mm-box--rounded-lg"
-=======
-      class="mm-box confirm-info-row mm-box--margin-top-2 mm-box--margin-bottom-2 mm-box--padding-right-2 mm-box--padding-left-2 mm-box--display-flex mm-box--flex-direction-row mm-box--flex-wrap-wrap mm-box--justify-content-space-between mm-box--align-items-center mm-box--color-text-default mm-box--rounded-lg"
->>>>>>> 05dda700
+      class="mm-box confirm-info-row mm-box--margin-top-2 mm-box--margin-bottom-2 mm-box--padding-right-2 mm-box--padding-left-2 mm-box--display-flex mm-box--flex-direction-row mm-box--flex-wrap-wrap mm-box--justify-content-space-between mm-box--align-items-center mm-box--color-text-default mm-box--rounded-lg"
       data-testid="gas-fee-details-max-fee"
       style="overflow-wrap: anywhere; min-height: 24px; position: relative;"
     >
@@ -699,11 +597,7 @@
     data-testid="advanced-details-nonce-section"
   >
     <div
-<<<<<<< HEAD
-      class="mm-box confirm-info-row mm-box--margin-top-2 mm-box--margin-bottom-2 mm-box--padding-right-2 mm-box--padding-left-2 mm-box--display-flex mm-box--flex-direction-row mm-box--flex-wrap-wrap mm-box--justify-content-space-between mm-box--color-text-default mm-box--rounded-lg"
-=======
-      class="mm-box confirm-info-row mm-box--margin-top-2 mm-box--margin-bottom-2 mm-box--padding-right-2 mm-box--padding-left-2 mm-box--display-flex mm-box--flex-direction-row mm-box--flex-wrap-wrap mm-box--justify-content-space-between mm-box--align-items-center mm-box--color-text-default mm-box--rounded-lg"
->>>>>>> 05dda700
+      class="mm-box confirm-info-row mm-box--margin-top-2 mm-box--margin-bottom-2 mm-box--padding-right-2 mm-box--padding-left-2 mm-box--display-flex mm-box--flex-direction-row mm-box--flex-wrap-wrap mm-box--justify-content-space-between mm-box--align-items-center mm-box--color-text-default mm-box--rounded-lg"
       style="overflow-wrap: anywhere; min-height: 24px; position: relative;"
     >
       <div
@@ -744,7 +638,6 @@
         >
           undefined
         </p>
-<<<<<<< HEAD
       </div>
     </div>
   </div>
@@ -753,7 +646,7 @@
     data-testid="advanced-details-data-section"
   >
     <div
-      class="mm-box confirm-info-row mm-box--margin-top-2 mm-box--margin-bottom-2 mm-box--padding-right-5 mm-box--padding-left-2 mm-box--display-flex mm-box--flex-direction-row mm-box--flex-wrap-wrap mm-box--justify-content-space-between mm-box--color-text-default mm-box--rounded-lg"
+      class="mm-box confirm-info-row mm-box--margin-top-2 mm-box--margin-bottom-2 mm-box--padding-right-5 mm-box--padding-left-2 mm-box--display-flex mm-box--flex-direction-row mm-box--flex-wrap-wrap mm-box--justify-content-space-between mm-box--align-items-center mm-box--color-text-default mm-box--rounded-lg"
       style="overflow-wrap: anywhere; min-height: 24px; position: relative;"
     >
       <span
@@ -772,34 +665,18 @@
             Data
           </p>
         </div>
-=======
->>>>>>> 05dda700
       </div>
       <div
         class="mm-box"
       />
     </div>
-  </div>
-  <div
-    class="mm-box mm-box--margin-bottom-4 mm-box--padding-2 mm-box--background-color-background-default mm-box--rounded-md"
-    data-testid="advanced-details-data-section"
-  >
-    <div
-<<<<<<< HEAD
-      class="mm-box confirm-info-row mm-box--margin-top-2 mm-box--margin-bottom-2 mm-box--padding-right-2 mm-box--padding-left-2 mm-box--display-flex mm-box--flex-direction-row mm-box--flex-wrap-wrap mm-box--justify-content-space-between mm-box--color-text-default mm-box--rounded-lg"
+    <div
+      class="mm-box confirm-info-row mm-box--margin-top-2 mm-box--margin-bottom-2 mm-box--padding-right-2 mm-box--padding-left-2 mm-box--display-flex mm-box--flex-direction-row mm-box--flex-wrap-wrap mm-box--justify-content-space-between mm-box--align-items-center mm-box--color-text-default mm-box--rounded-lg"
       data-testid="advanced-details-data-function"
-=======
-      class="mm-box confirm-info-row mm-box--margin-top-2 mm-box--margin-bottom-2 mm-box--padding-right-5 mm-box--padding-left-2 mm-box--display-flex mm-box--flex-direction-row mm-box--flex-wrap-wrap mm-box--justify-content-space-between mm-box--align-items-center mm-box--color-text-default mm-box--rounded-lg"
->>>>>>> 05dda700
-      style="overflow-wrap: anywhere; min-height: 24px; position: relative;"
-    >
-      <span
-        class="mm-box mm-icon mm-icon--size-sm mm-box--display-inline-block mm-box--color-icon-alternative"
-        style="mask-image: url('./images/icons/copy.svg'); cursor: pointer; position: absolute; right: 0px; top: 2px;"
-      />
-      <div
-        class="mm-box mm-box--display-flex mm-box--flex-direction-row mm-box--justify-content-center mm-box--align-items-flex-start"
-<<<<<<< HEAD
+      style="overflow-wrap: anywhere; min-height: 24px; position: relative;"
+    >
+      <div
+        class="mm-box mm-box--display-flex mm-box--flex-direction-row mm-box--justify-content-center mm-box--align-items-flex-start"
       >
         <div
           class="mm-box mm-box--display-flex mm-box--align-items-center"
@@ -824,7 +701,7 @@
       class="mm-box mm-box--padding-left-2"
     >
       <div
-        class="mm-box confirm-info-row mm-box--margin-top-2 mm-box--margin-bottom-2 mm-box--padding-right-2 mm-box--padding-left-2 mm-box--display-flex mm-box--flex-direction-row mm-box--flex-wrap-wrap mm-box--justify-content-space-between mm-box--color-text-default mm-box--rounded-lg"
+        class="mm-box confirm-info-row mm-box--margin-top-2 mm-box--margin-bottom-2 mm-box--padding-right-2 mm-box--padding-left-2 mm-box--display-flex mm-box--flex-direction-row mm-box--flex-wrap-wrap mm-box--justify-content-space-between mm-box--align-items-center mm-box--color-text-default mm-box--rounded-lg"
         data-testid="advanced-details-data-param-0"
         style="overflow-wrap: anywhere; min-height: 24px; position: relative;"
       >
@@ -916,7 +793,7 @@
         </div>
       </div>
       <div
-        class="mm-box confirm-info-row mm-box--margin-top-2 mm-box--margin-bottom-2 mm-box--padding-right-2 mm-box--padding-left-2 mm-box--display-flex mm-box--flex-direction-row mm-box--flex-wrap-wrap mm-box--justify-content-space-between mm-box--color-text-default mm-box--rounded-lg"
+        class="mm-box confirm-info-row mm-box--margin-top-2 mm-box--margin-bottom-2 mm-box--padding-right-2 mm-box--padding-left-2 mm-box--display-flex mm-box--flex-direction-row mm-box--flex-wrap-wrap mm-box--justify-content-space-between mm-box--align-items-center mm-box--color-text-default mm-box--rounded-lg"
         data-testid="advanced-details-data-param-1"
         style="overflow-wrap: anywhere; min-height: 24px; position: relative;"
       >
@@ -956,186 +833,6 @@
             class="mm-box mm-text mm-text--body-md mm-box--color-inherit"
             style="white-space: pre-wrap;"
           >
-=======
-      >
-        <div
-          class="mm-box mm-box--display-flex mm-box--align-items-center"
-        >
-          <p
-            class="mm-box mm-text mm-text--body-md-medium mm-box--color-inherit"
-          >
-            Data
-          </p>
-        </div>
-      </div>
-      <div
-        class="mm-box"
-      />
-    </div>
-    <div
-      class="mm-box confirm-info-row mm-box--margin-top-2 mm-box--margin-bottom-2 mm-box--padding-right-2 mm-box--padding-left-2 mm-box--display-flex mm-box--flex-direction-row mm-box--flex-wrap-wrap mm-box--justify-content-space-between mm-box--align-items-center mm-box--color-text-default mm-box--rounded-lg"
-      data-testid="advanced-details-data-function"
-      style="overflow-wrap: anywhere; min-height: 24px; position: relative;"
-    >
-      <div
-        class="mm-box mm-box--display-flex mm-box--flex-direction-row mm-box--justify-content-center mm-box--align-items-flex-start"
-      >
-        <div
-          class="mm-box mm-box--display-flex mm-box--align-items-center"
-        >
-          <p
-            class="mm-box mm-text mm-text--body-md-medium mm-box--color-inherit"
-          >
-            Function
-          </p>
-        </div>
-      </div>
-      <div
-        class="mm-box mm-box--display-flex mm-box--gap-2 mm-box--flex-wrap-wrap mm-box--align-items-center mm-box--min-width-0"
-      >
-        <p
-          class="mm-box mm-text mm-text--body-md mm-box--color-inherit"
-          style="white-space: pre-wrap;"
-        />
-      </div>
-    </div>
-    <div
-      class="mm-box mm-box--padding-left-2"
-    >
-      <div
-        class="mm-box confirm-info-row mm-box--margin-top-2 mm-box--margin-bottom-2 mm-box--padding-right-2 mm-box--padding-left-2 mm-box--display-flex mm-box--flex-direction-row mm-box--flex-wrap-wrap mm-box--justify-content-space-between mm-box--align-items-center mm-box--color-text-default mm-box--rounded-lg"
-        data-testid="advanced-details-data-param-0"
-        style="overflow-wrap: anywhere; min-height: 24px; position: relative;"
-      >
-        <div
-          class="mm-box mm-box--display-flex mm-box--flex-direction-row mm-box--justify-content-center mm-box--align-items-flex-start"
-        >
-          <div
-            class="mm-box mm-box--display-flex mm-box--align-items-center"
-          >
-            <p
-              class="mm-box mm-text mm-text--body-md-medium mm-box--color-inherit"
-            >
-              Param #1
-            </p>
-            <div>
-              <div
-                aria-describedby="tippy-tooltip-9"
-                class=""
-                data-original-title="address"
-                data-tooltipped=""
-                style="display: flex;"
-                tabindex="0"
-              >
-                <span
-                  class="mm-box mm-icon mm-icon--size-sm mm-box--margin-left-1 mm-box--display-inline-block mm-box--color-icon-muted"
-                  data-testid="advanced-details-data-param-0-tooltip"
-                  style="mask-image: url('./images/icons/question.svg');"
-                />
-              </div>
-            </div>
-          </div>
-        </div>
-        <div
-          class="mm-box mm-box--display-flex mm-box--flex-direction-row mm-box--align-items-center"
-        >
-          <div
-            class="mm-box mm-box--display-flex mm-box--flex-direction-row mm-box--align-items-center"
-          >
-            <div
-              class="mm-box mm-text mm-avatar-base mm-avatar-base--size-xs mm-avatar-account mm-text--body-xs mm-text--text-transform-uppercase mm-box--display-flex mm-box--justify-content-center mm-box--align-items-center mm-box--color-text-default mm-box--background-color-background-alternative mm-box--rounded-full mm-box--border-color-transparent box--border-style-solid box--border-width-1"
-            >
-              <div
-                class="mm-avatar-account__jazzicon"
-              >
-                <div
-                  style="border-radius: 50px; overflow: hidden; padding: 0px; margin: 0px; width: 16px; height: 16px; display: inline-block; background: rgb(24, 100, 242);"
-                >
-                  <svg
-                    height="16"
-                    width="16"
-                    x="0"
-                    y="0"
-                  >
-                    <rect
-                      fill="#C81420"
-                      height="16"
-                      transform="translate(-2.752618452452339 -2.6325616818687707) rotate(385.9 8 8)"
-                      width="16"
-                      x="0"
-                      y="0"
-                    />
-                    <rect
-                      fill="#E9F500"
-                      height="16"
-                      transform="translate(5.337234703363199 6.214964079596694) rotate(184.5 8 8)"
-                      width="16"
-                      x="0"
-                      y="0"
-                    />
-                    <rect
-                      fill="#FAB300"
-                      height="16"
-                      transform="translate(0.9077275996181156 -13.015140953188144) rotate(431.3 8 8)"
-                      width="16"
-                      x="0"
-                      y="0"
-                    />
-                  </svg>
-                </div>
-              </div>
-            </div>
-            <p
-              class="mm-box mm-text mm-text--body-md mm-box--margin-left-2 mm-box--color-inherit"
-              data-testid="confirm-info-row-display-name"
-            >
-              0x2e0D7...5d09B
-            </p>
-          </div>
-        </div>
-      </div>
-      <div
-        class="mm-box confirm-info-row mm-box--margin-top-2 mm-box--margin-bottom-2 mm-box--padding-right-2 mm-box--padding-left-2 mm-box--display-flex mm-box--flex-direction-row mm-box--flex-wrap-wrap mm-box--justify-content-space-between mm-box--align-items-center mm-box--color-text-default mm-box--rounded-lg"
-        data-testid="advanced-details-data-param-1"
-        style="overflow-wrap: anywhere; min-height: 24px; position: relative;"
-      >
-        <div
-          class="mm-box mm-box--display-flex mm-box--flex-direction-row mm-box--justify-content-center mm-box--align-items-flex-start"
-        >
-          <div
-            class="mm-box mm-box--display-flex mm-box--align-items-center"
-          >
-            <p
-              class="mm-box mm-text mm-text--body-md-medium mm-box--color-inherit"
-            >
-              Param #2
-            </p>
-            <div>
-              <div
-                aria-describedby="tippy-tooltip-10"
-                class=""
-                data-original-title="uint256"
-                data-tooltipped=""
-                style="display: flex;"
-                tabindex="0"
-              >
-                <span
-                  class="mm-box mm-icon mm-icon--size-sm mm-box--margin-left-1 mm-box--display-inline-block mm-box--color-icon-muted"
-                  data-testid="advanced-details-data-param-1-tooltip"
-                  style="mask-image: url('./images/icons/question.svg');"
-                />
-              </div>
-            </div>
-          </div>
-        </div>
-        <div
-          class="mm-box mm-box--display-flex mm-box--gap-2 mm-box--flex-wrap-wrap mm-box--align-items-center mm-box--min-width-0"
-        >
-          <p
-            class="mm-box mm-text mm-text--body-md mm-box--color-inherit"
-            style="white-space: pre-wrap;"
-          >
->>>>>>> 05dda700
             1
           </p>
         </div>
