// Jest Snapshot v1, https://goo.gl/fbAQLP

exports[`<ApproveStaticSimulation /> renders component when token is an NFT 1`] = `
<div>
  <div
    class="mm-box mm-box--margin-bottom-4 mm-box--padding-2 mm-box--background-color-background-default mm-box--rounded-md"
    data-testid="confirmation__simulation_section"
  >
    <div
      class="mm-box confirm-info-row mm-box--margin-top-2 mm-box--margin-bottom-2 mm-box--padding-right-2 mm-box--padding-left-2 mm-box--display-flex mm-box--flex-direction-row mm-box--flex-wrap-wrap mm-box--justify-content-space-between mm-box--align-items-flex-start mm-box--color-text-default mm-box--rounded-lg"
      style="overflow-wrap: anywhere; min-height: 24px; position: relative;"
    >
      <div
        class="mm-box mm-box--display-flex mm-box--flex-direction-row mm-box--justify-content-center mm-box--align-items-flex-start"
      >
        <div
          class="mm-box mm-box--display-flex mm-box--align-items-center"
        >
          <p
            class="mm-box mm-text mm-text--body-md-medium mm-box--color-inherit"
          >
            Estimated changes
          </p>
          <div>
            <div
              aria-describedby="tippy-tooltip-2"
              class=""
              data-original-title="Estimated changes are what might happen if you go through with this transaction. This is just a prediction, not a guarantee."
              data-tooltipped=""
              style="display: flex;"
              tabindex="0"
            >
              <span
                class="mm-box mm-icon mm-icon--size-sm mm-box--margin-left-1 mm-box--display-inline-block mm-box--color-icon-muted"
                style="mask-image: url('./images/icons/question.svg');"
              />
            </div>
          </div>
        </div>
      </div>
      <div
        class="mm-box mm-box--display-flex mm-box--gap-2 mm-box--flex-wrap-wrap mm-box--align-items-center mm-box--min-width-0"
      >
        <p
          class="mm-box mm-text mm-text--body-md mm-box--color-inherit"
          style="white-space: pre-wrap;"
        >
          You're giving someone else permission to withdraw NFTs from your account.
        </p>
      </div>
    </div>
    <div
      class="mm-box confirm-info-row mm-box--margin-top-2 mm-box--margin-bottom-2 mm-box--padding-right-2 mm-box--padding-left-2 mm-box--display-flex mm-box--flex-direction-row mm-box--flex-wrap-wrap mm-box--justify-content-space-between mm-box--align-items-flex-start mm-box--color-text-default mm-box--rounded-lg"
      style="overflow-wrap: anywhere; min-height: 24px; position: relative;"
    >
      <div
        class="mm-box mm-box--display-flex mm-box--flex-direction-row mm-box--justify-content-center mm-box--align-items-flex-start"
      >
        <div
          class="mm-box mm-box--display-flex mm-box--align-items-center"
        >
          <p
            class="mm-box mm-text mm-text--body-md-medium mm-box--color-inherit"
          >
            Withdraw
          </p>
        </div>
      </div>
      <div
        class="mm-box"
        style="margin-left: auto; max-width: 100%;"
      >
        <div
          class="mm-box mm-box--display-flex mm-box--align-items-center"
        >
          <div
            class="mm-box mm-box--margin-inline-end-1 mm-box--display-inline mm-box--min-width-0"
          >
            <p
              class="mm-box mm-text mm-text--body-md mm-text--text-align-center mm-box--padding-inline-2 mm-box--align-items-center mm-box--color-text-default mm-box--background-color-background-alternative mm-box--rounded-xl"
              data-testid="simulation-token-value"
            >
              1000
            </p>
          </div>
          <div
            class="mm-box mm-box--display-flex"
          >
            <div
              class="name name__clickable name__missing"
<<<<<<< HEAD
=======
            >
              <span
                class="mm-box name__icon mm-icon mm-icon--size-md mm-box--display-inline-block mm-box--color-inherit"
                style="mask-image: url('./images/icons/question.svg');"
              />
              <p
                class="mm-box mm-text name__value mm-text--body-md mm-box--color-text-default"
              >
                0x07614...3ad68
              </p>
            </div>
          </div>
        </div>
      </div>
    </div>
  </div>
</div>
`;

exports[`<ApproveStaticSimulation /> renders component when token is not an NFT 1`] = `
<div>
  <div
    class="mm-box mm-box--margin-bottom-4 mm-box--padding-2 mm-box--background-color-background-default mm-box--rounded-md"
    data-testid="confirmation__simulation_section"
  >
    <div
      class="mm-box confirm-info-row mm-box--margin-top-2 mm-box--margin-bottom-2 mm-box--padding-right-2 mm-box--padding-left-2 mm-box--display-flex mm-box--flex-direction-row mm-box--flex-wrap-wrap mm-box--justify-content-space-between mm-box--align-items-flex-start mm-box--color-text-default mm-box--rounded-lg"
      style="overflow-wrap: anywhere; min-height: 24px; position: relative;"
    >
      <div
        class="mm-box mm-box--display-flex mm-box--flex-direction-row mm-box--justify-content-center mm-box--align-items-flex-start"
      >
        <div
          class="mm-box mm-box--display-flex mm-box--align-items-center"
        >
          <p
            class="mm-box mm-text mm-text--body-md-medium mm-box--color-inherit"
          >
            Estimated changes
          </p>
          <div>
            <div
              aria-describedby="tippy-tooltip-1"
              class=""
              data-original-title="Estimated changes are what might happen if you go through with this transaction. This is just a prediction, not a guarantee."
              data-tooltipped=""
              style="display: flex;"
              tabindex="0"
            >
              <span
                class="mm-box mm-icon mm-icon--size-sm mm-box--margin-left-1 mm-box--display-inline-block mm-box--color-icon-muted"
                style="mask-image: url('./images/icons/question.svg');"
              />
            </div>
          </div>
        </div>
      </div>
      <div
        class="mm-box mm-box--display-flex mm-box--gap-2 mm-box--flex-wrap-wrap mm-box--align-items-center mm-box--min-width-0"
      >
        <p
          class="mm-box mm-text mm-text--body-md mm-box--color-inherit"
          style="white-space: pre-wrap;"
        >
          You're giving someone else permission to spend this amount from your account.
        </p>
      </div>
    </div>
    <div
      class="mm-box confirm-info-row mm-box--margin-top-2 mm-box--margin-bottom-2 mm-box--padding-right-2 mm-box--padding-left-2 mm-box--display-flex mm-box--flex-direction-row mm-box--flex-wrap-wrap mm-box--justify-content-space-between mm-box--align-items-flex-start mm-box--color-text-default mm-box--rounded-lg"
      style="overflow-wrap: anywhere; min-height: 24px; position: relative;"
    >
      <div
        class="mm-box mm-box--display-flex mm-box--flex-direction-row mm-box--justify-content-center mm-box--align-items-flex-start"
      >
        <div
          class="mm-box mm-box--display-flex mm-box--align-items-center"
        >
          <p
            class="mm-box mm-text mm-text--body-md-medium mm-box--color-inherit"
          >
            Spending cap
          </p>
        </div>
      </div>
      <div
        class="mm-box"
        style="margin-left: auto; max-width: 100%;"
      >
        <div
          class="mm-box mm-box--display-flex mm-box--align-items-center"
        >
          <button
            aria-label="Edit"
            class="mm-box mm-button-icon mm-button-icon--size-sm mm-box--display-inline-flex mm-box--justify-content-center mm-box--align-items-center mm-box--color-primary-default mm-box--background-color-transparent mm-box--rounded-lg"
            data-testid="edit-spending-cap-icon"
          >
            <span
              class="mm-box mm-icon mm-icon--size-sm mm-box--display-inline-block mm-box--color-inherit"
              style="mask-image: url('./images/icons/edit.svg');"
            />
          </button>
          <div
            class="mm-box mm-box--margin-inline-end-1 mm-box--display-inline mm-box--min-width-0"
          >
            <p
              class="mm-box mm-text mm-text--body-md mm-text--text-align-center mm-box--padding-inline-2 mm-box--align-items-center mm-box--color-text-default mm-box--background-color-background-alternative mm-box--rounded-xl"
              data-testid="simulation-token-value"
            >
              1000
            </p>
          </div>
          <div
            class="mm-box mm-box--display-flex"
          >
            <div
              class="name name__clickable name__missing"
>>>>>>> 71d92770
            >
              <span
                class="mm-box name__icon mm-icon mm-icon--size-md mm-box--display-inline-block mm-box--color-inherit"
                style="mask-image: url('./images/icons/question.svg');"
              />
              <p
                class="mm-box mm-text name__value mm-text--body-md mm-box--color-text-default"
              >
                0x07614...3ad68
              </p>
            </div>
          </div>
        </div>
      </div>
    </div>
  </div>
</div>
`;<|MERGE_RESOLUTION|>--- conflicted
+++ resolved
@@ -88,8 +88,6 @@
           >
             <div
               class="name name__clickable name__missing"
-<<<<<<< HEAD
-=======
             >
               <span
                 class="mm-box name__icon mm-icon mm-icon--size-md mm-box--display-inline-block mm-box--color-inherit"
@@ -207,7 +205,6 @@
           >
             <div
               class="name name__clickable name__missing"
->>>>>>> 71d92770
             >
               <span
                 class="mm-box name__icon mm-icon mm-icon--size-md mm-box--display-inline-block mm-box--color-inherit"
