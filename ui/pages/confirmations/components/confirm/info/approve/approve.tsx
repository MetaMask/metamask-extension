<<<<<<< HEAD
import { TransactionMeta } from '@metamask/transaction-controller';
import React, { useState } from 'react';
import { useSelector } from 'react-redux';
import { useConfirmContext } from '../../../../context/confirm';
=======
import {
  TransactionMeta,
  TransactionType,
} from '@metamask/transaction-controller';
import React, { useState } from 'react';
import { useSelector } from 'react-redux';
import { useConfirmContext } from '../../../../context/confirm';
import { useAssetDetails } from '../../../../hooks/useAssetDetails';
>>>>>>> 05dda700
import { selectConfirmationAdvancedDetailsOpen } from '../../../../selectors/preferences';
import { AdvancedDetails } from '../shared/advanced-details/advanced-details';
import { ConfirmLoader } from '../shared/confirm-loader/confirm-loader';
import { GasFeesSection } from '../shared/gas-fees-section/gas-fees-section';
import { ApproveDetails } from './approve-details/approve-details';
import { ApproveStaticSimulation } from './approve-static-simulation/approve-static-simulation';
import { EditSpendingCapModal } from './edit-spending-cap-modal/edit-spending-cap-modal';
<<<<<<< HEAD
import { useIsNFT } from './hooks/use-is-nft';
import { SpendingCap } from './spending-cap/spending-cap';

const ApproveInfo = () => {
  const { currentConfirmation: transactionMeta } = useConfirmContext() as {
    currentConfirmation: TransactionMeta;
  };

  const showAdvancedDetails = useSelector(
    selectConfirmationAdvancedDetailsOpen,
  );
=======
import { useApproveTokenSimulation } from './hooks/use-approve-token-simulation';
import { useIsNFT } from './hooks/use-is-nft';
import { RevokeDetails } from './revoke-details/revoke-details';
import { RevokeStaticSimulation } from './revoke-static-simulation/revoke-static-simulation';
import { SpendingCap } from './spending-cap/spending-cap';

const ApproveInfo = () => {
  const { currentConfirmation: transactionMeta } = useConfirmContext() as {
    currentConfirmation: TransactionMeta;
  };

  const showAdvancedDetails = useSelector(
    selectConfirmationAdvancedDetailsOpen,
  );

  const { isNFT } = useIsNFT(transactionMeta);

  const [isOpenEditSpendingCapModal, setIsOpenEditSpendingCapModal] =
    useState(false);

  const { decimals } = useAssetDetails(
    transactionMeta.txParams.to,
    transactionMeta.txParams.from,
    transactionMeta.txParams.data,
  );

  const { spendingCap, pending } = useApproveTokenSimulation(
    transactionMeta,
    decimals || '0',
  );

  const showRevokeVariant =
    spendingCap === '0' &&
    transactionMeta.type === TransactionType.tokenMethodApprove;
>>>>>>> 05dda700

  const { isNFT } = useIsNFT(transactionMeta);

  const [isOpenEditSpendingCapModal, setIsOpenEditSpendingCapModal] =
    useState(false);

  if (!transactionMeta?.txParams) {
    return null;
  }

  if (pending) {
    return <ConfirmLoader />;
  }

  return (
    <>
<<<<<<< HEAD
      <ApproveStaticSimulation />
      <ApproveDetails />
      {!isNFT && (
=======
      {showRevokeVariant ? (
        <RevokeStaticSimulation />
      ) : (
        <ApproveStaticSimulation />
      )}
      {showRevokeVariant ? <RevokeDetails /> : <ApproveDetails />}
      {!isNFT && !showRevokeVariant && (
>>>>>>> 05dda700
        <SpendingCap
          setIsOpenEditSpendingCapModal={setIsOpenEditSpendingCapModal}
        />
      )}
      <GasFeesSection />
      {showAdvancedDetails && <AdvancedDetails />}
      <EditSpendingCapModal
        isOpenEditSpendingCapModal={isOpenEditSpendingCapModal}
        setIsOpenEditSpendingCapModal={setIsOpenEditSpendingCapModal}
      />
    </>
  );
};

export default ApproveInfo;<|MERGE_RESOLUTION|>--- conflicted
+++ resolved
@@ -1,9 +1,3 @@
-<<<<<<< HEAD
-import { TransactionMeta } from '@metamask/transaction-controller';
-import React, { useState } from 'react';
-import { useSelector } from 'react-redux';
-import { useConfirmContext } from '../../../../context/confirm';
-=======
 import {
   TransactionMeta,
   TransactionType,
@@ -12,7 +6,6 @@
 import { useSelector } from 'react-redux';
 import { useConfirmContext } from '../../../../context/confirm';
 import { useAssetDetails } from '../../../../hooks/useAssetDetails';
->>>>>>> 05dda700
 import { selectConfirmationAdvancedDetailsOpen } from '../../../../selectors/preferences';
 import { AdvancedDetails } from '../shared/advanced-details/advanced-details';
 import { ConfirmLoader } from '../shared/confirm-loader/confirm-loader';
@@ -20,19 +13,6 @@
 import { ApproveDetails } from './approve-details/approve-details';
 import { ApproveStaticSimulation } from './approve-static-simulation/approve-static-simulation';
 import { EditSpendingCapModal } from './edit-spending-cap-modal/edit-spending-cap-modal';
-<<<<<<< HEAD
-import { useIsNFT } from './hooks/use-is-nft';
-import { SpendingCap } from './spending-cap/spending-cap';
-
-const ApproveInfo = () => {
-  const { currentConfirmation: transactionMeta } = useConfirmContext() as {
-    currentConfirmation: TransactionMeta;
-  };
-
-  const showAdvancedDetails = useSelector(
-    selectConfirmationAdvancedDetailsOpen,
-  );
-=======
 import { useApproveTokenSimulation } from './hooks/use-approve-token-simulation';
 import { useIsNFT } from './hooks/use-is-nft';
 import { RevokeDetails } from './revoke-details/revoke-details';
@@ -67,12 +47,6 @@
   const showRevokeVariant =
     spendingCap === '0' &&
     transactionMeta.type === TransactionType.tokenMethodApprove;
->>>>>>> 05dda700
-
-  const { isNFT } = useIsNFT(transactionMeta);
-
-  const [isOpenEditSpendingCapModal, setIsOpenEditSpendingCapModal] =
-    useState(false);
 
   if (!transactionMeta?.txParams) {
     return null;
@@ -84,11 +58,6 @@
 
   return (
     <>
-<<<<<<< HEAD
-      <ApproveStaticSimulation />
-      <ApproveDetails />
-      {!isNFT && (
-=======
       {showRevokeVariant ? (
         <RevokeStaticSimulation />
       ) : (
@@ -96,7 +65,6 @@
       )}
       {showRevokeVariant ? <RevokeDetails /> : <ApproveDetails />}
       {!isNFT && !showRevokeVariant && (
->>>>>>> 05dda700
         <SpendingCap
           setIsOpenEditSpendingCapModal={setIsOpenEditSpendingCapModal}
         />
