--- conflicted
+++ resolved
@@ -79,10 +79,6 @@
   });
 
   describe('countDecimalDigits()', () => {
-<<<<<<< HEAD
-    // @ts-expect-error This is missing from the Mocha type definitions
-=======
->>>>>>> e79c5555
     it.each([
       { numberString: '0', expectedDecimals: 0 },
       { numberString: '100', expectedDecimals: 0 },
