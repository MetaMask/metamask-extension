import { TransactionMeta } from '@metamask/transaction-controller';
import React, { useCallback, useEffect, useMemo, useState } from 'react';
import { useDispatch } from 'react-redux';
import { Hex } from '@metamask/utils';
import { calcTokenAmount } from '../../../../../../../../shared/lib/transactions-controller-utils';
import { hexToDecimal } from '../../../../../../../../shared/modules/conversion.utils';
import {
  Modal,
  ModalBody,
  ModalContent,
  ModalFooter,
  ModalHeader,
  ModalOverlay,
  Text,
  TextField,
  TextFieldType,
} from '../../../../../../../components/component-library';
import {
  AlignItems,
  Display,
  FlexDirection,
  JustifyContent,
  TextColor,
  TextVariant,
} from '../../../../../../../helpers/constants/design-system';
import { useI18nContext } from '../../../../../../../hooks/useI18nContext';
import {
  estimateGas,
  updateEditableParams,
} from '../../../../../../../store/actions';
import { useConfirmContext } from '../../../../../context/confirm';
import { useAssetDetails } from '../../../../../hooks/useAssetDetails';
import { useApproveTokenSimulation } from '../hooks/use-approve-token-simulation';
import { ConfirmLoader } from '../../shared/confirm-loader/confirm-loader';
import { parseApprovalTransactionData } from '../../../../../../../../shared/modules/transaction.utils';
import { updateApprovalAmount } from '../../../../../../../../shared/lib/transactions/approvals';

export function countDecimalDigits(numberString: string) {
  return numberString.split('.')[1]?.length || 0;
}

export const EditSpendingCapModal = ({
  data,
  isOpenEditSpendingCapModal,
  onSubmit,
  setIsOpenEditSpendingCapModal,
  to,
}: {
  data?: Hex;
  isOpenEditSpendingCapModal: boolean;
  onSubmit?: (data: Hex) => void;
  setIsOpenEditSpendingCapModal: (newValue: boolean) => void;
  to?: Hex;
}) => {
  const t = useI18nContext();

  const dispatch = useDispatch();

  const { currentConfirmation: transactionMeta } =
    useConfirmContext<TransactionMeta>();

  const currentTo = transactionMeta.txParams.to;
  const currentFrom = transactionMeta.txParams.from;
  const currentData = transactionMeta.txParams.data as Hex;

  const transactionTo = to ?? currentTo;
  const transactionData = data ?? currentData;

  const { tokenAddress } =
    parseApprovalTransactionData(transactionData ?? '0x') ?? {};

  const { userBalance, tokenSymbol, decimals } = useAssetDetails(
    tokenAddress ?? transactionTo,
    currentFrom,
    transactionData,
    transactionMeta.chainId,
  );

  const accountBalance = calcTokenAmount(
    userBalance ?? '0',
    Number(decimals ?? '0'),
  ).toFixed();

  const finalTransactionMeta = useMemo(
    () => ({
      ...transactionMeta,
      txParams: {
        ...transactionMeta.txParams,
        to: transactionTo,
        from: currentFrom,
        data: transactionData,
      },
    }),
    [currentFrom, transactionData, transactionMeta, transactionTo],
  );

  const { formattedSpendingCap, pending, spendingCap } =
    useApproveTokenSimulation(finalTransactionMeta, decimals);

  const [customSpendingCapInputValue, setCustomSpendingCapInputValue] =
    useState(spendingCap);

  useEffect(() => {
    if (spendingCap) {
      setCustomSpendingCapInputValue(spendingCap);
    }
  }, [spendingCap]);

  const handleCancel = useCallback(() => {
    setIsOpenEditSpendingCapModal(false);
    setCustomSpendingCapInputValue(spendingCap);
  }, [
    setIsOpenEditSpendingCapModal,
    setCustomSpendingCapInputValue,
    spendingCap,
  ]);

  const [isModalSaving, setIsModalSaving] = useState(false);

  const handleSubmit = useCallback(async () => {
    setIsModalSaving(true);

<<<<<<< HEAD
    const customTxParamsData = getCustomTxParamsData(
      finalTransactionMeta?.txParams?.data,
      {
        customPermissionAmount: customSpendingCapInputValue || '0',
        // TODO: Fix in https://github.com/MetaMask/metamask-extension/issues/31880
        // eslint-disable-next-line @typescript-eslint/prefer-nullish-coalescing
        decimals: decimals || '0',
      },
    ) as Hex;
=======
    const customTxParamsData = updateApprovalAmount(
      transactionData,
      (customSpendingCapInputValue || '0').replace('#', ''),
      Number(decimals || 0),
    );
>>>>>>> 51b253c8

    if (onSubmit) {
      onSubmit(customTxParamsData);
    } else {
      const estimatedGasLimit = await estimateGas({
        from: finalTransactionMeta.txParams.from,
        to: finalTransactionMeta.txParams.to,
        value: finalTransactionMeta.txParams.value,
        data: customTxParamsData,
      });

      dispatch(
        updateEditableParams(transactionMeta.id, {
          data: customTxParamsData,
          gas: hexToDecimal(estimatedGasLimit as string),
        }),
      );
    }

    setIsModalSaving(false);
    setIsOpenEditSpendingCapModal(false);
    setCustomSpendingCapInputValue(spendingCap);
  }, [
    customSpendingCapInputValue,
    decimals,
    dispatch,
    finalTransactionMeta,
    onSubmit,
    setIsOpenEditSpendingCapModal,
    spendingCap,
    transactionData,
    transactionMeta.id,
  ]);

  const showDecimalError =
    decimals &&
    parseInt(decimals, 10) < countDecimalDigits(customSpendingCapInputValue);

  const showSpecialCharacterError = /[-+e]/u.test(customSpendingCapInputValue);

  return (
    <Modal
      isOpen={isOpenEditSpendingCapModal}
      onClose={handleCancel}
      isClosedOnEscapeKey
      isClosedOnOutsideClick
      className="edit-spending-cap-modal"
    >
      <ModalOverlay />
      <ModalContent>
        <ModalHeader
          justifyContent={JustifyContent.center}
          childrenWrapperProps={{
            alignItems: AlignItems.center,
            display: Display.Flex,
            flexDirection: FlexDirection.Column,
          }}
        >
          <Text variant={TextVariant.headingMd}>{t('editSpendingCap')}</Text>
        </ModalHeader>
        <ModalBody>
          <Text
            variant={TextVariant.bodyMd}
            color={TextColor.textAlternative}
            paddingBottom={4}
          >
            {t('editSpendingCapDesc')}
          </Text>
          {pending ? (
            <ConfirmLoader />
          ) : (
            <>
              <TextField
                type={TextFieldType.Number}
                value={customSpendingCapInputValue}
                onChange={(event) =>
                  setCustomSpendingCapInputValue(event.target.value)
                }
                placeholder={`${formattedSpendingCap} ${tokenSymbol}`}
                style={{ width: '100%' }}
                inputProps={{ 'data-testid': 'custom-spending-cap-input' }}
              />
              {showDecimalError && (
                <Text
                  variant={TextVariant.bodySm}
                  color={TextColor.errorDefault}
                  paddingTop={1}
                >
                  {t('editSpendingCapError', [decimals])}
                </Text>
              )}
              {showSpecialCharacterError && (
                <Text
                  variant={TextVariant.bodySm}
                  color={TextColor.errorDefault}
                  paddingTop={1}
                >
                  {t('editSpendingCapSpecialCharError')}
                </Text>
              )}
              <Text
                variant={TextVariant.bodySm}
                color={TextColor.textAlternative}
                paddingTop={1}
              >
                {t('editSpendingCapAccountBalance', [
                  accountBalance,
                  // TODO: Fix in https://github.com/MetaMask/metamask-extension/issues/31880
                  // eslint-disable-next-line @typescript-eslint/prefer-nullish-coalescing
                  tokenSymbol || '',
                ])}
              </Text>
            </>
          )}
<<<<<<< HEAD
          {showSpecialCharacterError && (
            <Text
              variant={TextVariant.bodySm}
              color={TextColor.errorDefault}
              paddingTop={1}
            >
              {t('editSpendingCapSpecialCharError')}
            </Text>
          )}
          <Text
            variant={TextVariant.bodySm}
            color={TextColor.textAlternative}
            paddingTop={1}
          >
            {t('editSpendingCapAccountBalance', [
              accountBalance,
              // TODO: Fix in https://github.com/MetaMask/metamask-extension/issues/31880
              // eslint-disable-next-line @typescript-eslint/prefer-nullish-coalescing
              tokenSymbol || '',
            ])}
          </Text>
=======
>>>>>>> 51b253c8
        </ModalBody>
        <ModalFooter
          onSubmit={handleSubmit}
          onCancel={handleCancel}
          submitButtonProps={{
            children: t('save'),
            loading: pending || isModalSaving,
            disabled:
              // TODO: Fix in https://github.com/MetaMask/metamask-extension/issues/31880
              // eslint-disable-next-line @typescript-eslint/prefer-nullish-coalescing
              showDecimalError ||
              showSpecialCharacterError ||
              customSpendingCapInputValue === '',
          }}
        />
      </ModalContent>
    </Modal>
  );
};<|MERGE_RESOLUTION|>--- conflicted
+++ resolved
@@ -120,23 +120,11 @@
   const handleSubmit = useCallback(async () => {
     setIsModalSaving(true);
 
-<<<<<<< HEAD
-    const customTxParamsData = getCustomTxParamsData(
-      finalTransactionMeta?.txParams?.data,
-      {
-        customPermissionAmount: customSpendingCapInputValue || '0',
-        // TODO: Fix in https://github.com/MetaMask/metamask-extension/issues/31880
-        // eslint-disable-next-line @typescript-eslint/prefer-nullish-coalescing
-        decimals: decimals || '0',
-      },
-    ) as Hex;
-=======
     const customTxParamsData = updateApprovalAmount(
       transactionData,
       (customSpendingCapInputValue || '0').replace('#', ''),
       Number(decimals || 0),
     );
->>>>>>> 51b253c8
 
     if (onSubmit) {
       onSubmit(customTxParamsData);
@@ -251,30 +239,6 @@
               </Text>
             </>
           )}
-<<<<<<< HEAD
-          {showSpecialCharacterError && (
-            <Text
-              variant={TextVariant.bodySm}
-              color={TextColor.errorDefault}
-              paddingTop={1}
-            >
-              {t('editSpendingCapSpecialCharError')}
-            </Text>
-          )}
-          <Text
-            variant={TextVariant.bodySm}
-            color={TextColor.textAlternative}
-            paddingTop={1}
-          >
-            {t('editSpendingCapAccountBalance', [
-              accountBalance,
-              // TODO: Fix in https://github.com/MetaMask/metamask-extension/issues/31880
-              // eslint-disable-next-line @typescript-eslint/prefer-nullish-coalescing
-              tokenSymbol || '',
-            ])}
-          </Text>
-=======
->>>>>>> 51b253c8
         </ModalBody>
         <ModalFooter
           onSubmit={handleSubmit}
