import React from 'react';
import { useSelector } from 'react-redux';
import { isValidAddress } from 'ethereumjs-util';

import { ConfirmInfoAlertRow } from '../../../../../../components/app/confirm/info/row/alert-row/alert-row';
import { MESSAGE_TYPE } from '../../../../../../../shared/constants/app';
import { parseTypedDataMessage } from '../../../../../../../shared/modules/transaction.utils';
import { RowAlertKey } from '../../../../../../components/app/confirm/info/row/constants';
import {
  ConfirmInfoRow,
  ConfirmInfoRowAddress,
  ConfirmInfoRowDivider,
  ConfirmInfoRowUrl,
} from '../../../../../../components/app/confirm/info/row';
import { ConfirmInfoSection } from '../../../../../../components/app/confirm/info/row/section';
import { useI18nContext } from '../../../../../../hooks/useI18nContext';
import { SignatureRequestType } from '../../../../types/confirm';
import { useGetTokenStandardAndDetails } from '../../../../hooks/useGetTokenStandardAndDetails';
import {
  isOrderSignatureRequest,
  isPermitSignatureRequest,
} from '../../../../utils';
import { useConfirmContext } from '../../../../context/confirm';
import { selectUseTransactionSimulations } from '../../../../selectors/preferences';
import { ConfirmInfoRowTypedSignData } from '../../row/typed-sign-data/typedSignData';
import { isSnapId } from '../../../../../../helpers/utils/snaps';
import { SigningInWithRow } from '../shared/sign-in-with-row/sign-in-with-row';
import { TypedSignV4Simulation } from './typed-sign-v4-simulation';

const TypedSignInfo: React.FC = () => {
  const t = useI18nContext();
  const { currentConfirmation } = useConfirmContext<SignatureRequestType>();
  const useTransactionSimulations = useSelector(
    selectUseTransactionSimulations,
  );

  if (!currentConfirmation?.msgParams) {
    return null;
  }

  const {
    domain: { verifyingContract },
    message: { spender },
  } = parseTypedDataMessage(currentConfirmation.msgParams.data as string);

  const isPermit = isPermitSignatureRequest(currentConfirmation);
  const isTypedSignV4 =
    currentConfirmation.msgParams.signatureMethod ===
    MESSAGE_TYPE.ETH_SIGN_TYPED_DATA_V4;
  const isOrder = isOrderSignatureRequest(currentConfirmation);
  const tokenContract = isPermit || isOrder ? verifyingContract : undefined;
  const { decimalsNumber } = useGetTokenStandardAndDetails(tokenContract);

  const chainId = currentConfirmation.chainId as string;

  const toolTipMessage = isSnapId(currentConfirmation.msgParams.origin)
    ? t('requestFromInfoSnap')
    : t('requestFromInfo');
  const msgData = currentConfirmation.msgParams?.data as string;

  return (
    <>
<<<<<<< HEAD
      {isTypedSignV4 && useTransactionSimulations && <TypedSignV4Simulation />}
      <ConfirmInfoSection>
=======
      {isPermit && useTransactionSimulations && <PermitSimulation />}
      <ConfirmInfoSection data-testid="confirmation_request-section">
>>>>>>> ddb4c97d
        {isPermit && (
          <>
            <ConfirmInfoRow label={t('spender')}>
              <ConfirmInfoRowAddress address={spender} chainId={chainId} />
            </ConfirmInfoRow>
            <ConfirmInfoRowDivider />
          </>
        )}
        <ConfirmInfoAlertRow
          alertKey={RowAlertKey.RequestFrom}
          ownerId={currentConfirmation.id}
          label={t('requestFrom')}
          tooltip={toolTipMessage}
        >
          <ConfirmInfoRowUrl url={currentConfirmation.msgParams.origin} />
        </ConfirmInfoAlertRow>
        {isValidAddress(verifyingContract) && (
          <ConfirmInfoRow label={t('interactingWith')}>
            <ConfirmInfoRowAddress
              address={verifyingContract}
              chainId={chainId}
            />
          </ConfirmInfoRow>
        )}
        <SigningInWithRow />
      </ConfirmInfoSection>
      <ConfirmInfoSection data-testid="confirmation_message-section">
        <ConfirmInfoRow
          label={t('message')}
          collapsed={isPermit && useTransactionSimulations}
          copyEnabled
          copyText={JSON.stringify(parseTypedDataMessage(msgData ?? {}))}
        >
          <ConfirmInfoRowTypedSignData
            data={msgData}
            tokenDecimals={decimalsNumber}
            chainId={chainId}
          />
        </ConfirmInfoRow>
      </ConfirmInfoSection>
    </>
  );
};

export default TypedSignInfo;<|MERGE_RESOLUTION|>--- conflicted
+++ resolved
@@ -60,13 +60,8 @@
 
   return (
     <>
-<<<<<<< HEAD
       {isTypedSignV4 && useTransactionSimulations && <TypedSignV4Simulation />}
-      <ConfirmInfoSection>
-=======
-      {isPermit && useTransactionSimulations && <PermitSimulation />}
       <ConfirmInfoSection data-testid="confirmation_request-section">
->>>>>>> ddb4c97d
         {isPermit && (
           <>
             <ConfirmInfoRow label={t('spender')}>
