import React from 'react';
import { useSelector } from 'react-redux';
import { isValidAddress } from 'ethereumjs-util';

import {
  ConfirmInfoRow,
  ConfirmInfoRowAddress,
  ConfirmInfoRowDivider,
  ConfirmInfoRowUrl,
} from '../../../../../../components/app/confirm/info/row';
import { useI18nContext } from '../../../../../../hooks/useI18nContext';
import { currentConfirmationSelector } from '../../../../../../selectors';
import { Box } from '../../../../../../components/component-library';
import {
  BackgroundColor,
  BorderRadius,
} from '../../../../../../helpers/constants/design-system';
import { SignatureRequestType } from '../../../../types/confirm';
<<<<<<< HEAD
import { parseTypedDataMessage } from '../../../../utils';
import { getUseTransactionSimulations } from '../../../../selectors/preferences';
=======
import {
  isPermitSignatureRequest,
  parseTypedDataMessage,
} from '../../../../utils';
>>>>>>> 85cf4306
import { ConfirmInfoRowTypedSignData } from '../../row/typed-sign-data/typedSignData';
import { PermitSimulation } from './permit-simulation';

const TypedSignInfo: React.FC = () => {
  const t = useI18nContext();
  const currentConfirmation = useSelector(
    currentConfirmationSelector,
  ) as SignatureRequestType;
  const useTransactionSimulations = useSelector(getUseTransactionSimulations);

  if (!currentConfirmation?.msgParams) {
    return null;
  }

  const {
    domain: { verifyingContract },
    message: { spender },
  } = parseTypedDataMessage(currentConfirmation.msgParams.data as string);

  const isPermit = isPermitSignatureRequest(currentConfirmation);

  return (
    <>
<<<<<<< HEAD
      {primaryType === EIP712_PRIMARY_TYPE_PERMIT &&
        useTransactionSimulations && <PermitSimulation />}
=======
      {isPermit && <PermitSimulation />}
>>>>>>> 85cf4306
      <Box
        backgroundColor={BackgroundColor.backgroundDefault}
        borderRadius={BorderRadius.MD}
        marginBottom={4}
        padding={0}
      >
        {isPermit && (
          <>
            <Box padding={2}>
              <ConfirmInfoRow label={t('spender')}>
                <ConfirmInfoRowAddress address={spender} />
              </ConfirmInfoRow>
            </Box>
            <ConfirmInfoRowDivider />
          </>
        )}
        <Box padding={2}>
          <ConfirmInfoRow
            label={t('requestFrom')}
            tooltip={t('requestFromInfo')}
          >
            <ConfirmInfoRowUrl url={currentConfirmation.msgParams.origin} />
          </ConfirmInfoRow>
        </Box>
        {isValidAddress(verifyingContract) && (
          <Box padding={2}>
            <ConfirmInfoRow label={t('interactingWith')}>
              <ConfirmInfoRowAddress address={verifyingContract} />
            </ConfirmInfoRow>
          </Box>
        )}
      </Box>
      <Box
        backgroundColor={BackgroundColor.backgroundDefault}
        borderRadius={BorderRadius.MD}
        padding={2}
        marginBottom={4}
      >
        <ConfirmInfoRow label={t('message')}>
          <ConfirmInfoRowTypedSignData
            data={currentConfirmation.msgParams?.data as string}
          />
        </ConfirmInfoRow>
      </Box>
    </>
  );
};

export default TypedSignInfo;<|MERGE_RESOLUTION|>--- conflicted
+++ resolved
@@ -16,15 +16,11 @@
   BorderRadius,
 } from '../../../../../../helpers/constants/design-system';
 import { SignatureRequestType } from '../../../../types/confirm';
-<<<<<<< HEAD
-import { parseTypedDataMessage } from '../../../../utils';
-import { getUseTransactionSimulations } from '../../../../selectors/preferences';
-=======
 import {
   isPermitSignatureRequest,
   parseTypedDataMessage,
 } from '../../../../utils';
->>>>>>> 85cf4306
+import { selectUseTransactionSimulations } from '../../../../selectors/preferences';
 import { ConfirmInfoRowTypedSignData } from '../../row/typed-sign-data/typedSignData';
 import { PermitSimulation } from './permit-simulation';
 
@@ -33,7 +29,7 @@
   const currentConfirmation = useSelector(
     currentConfirmationSelector,
   ) as SignatureRequestType;
-  const useTransactionSimulations = useSelector(getUseTransactionSimulations);
+  const useTransactionSimulations = useSelector(selectUseTransactionSimulations);
 
   if (!currentConfirmation?.msgParams) {
     return null;
@@ -48,12 +44,7 @@
 
   return (
     <>
-<<<<<<< HEAD
-      {primaryType === EIP712_PRIMARY_TYPE_PERMIT &&
-        useTransactionSimulations && <PermitSimulation />}
-=======
-      {isPermit && <PermitSimulation />}
->>>>>>> 85cf4306
+      {isPermit && useTransactionSimulations && <PermitSimulation />}
       <Box
         backgroundColor={BackgroundColor.backgroundDefault}
         borderRadius={BorderRadius.MD}
