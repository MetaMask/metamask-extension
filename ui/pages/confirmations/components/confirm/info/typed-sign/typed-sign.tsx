--- conflicted
+++ resolved
@@ -29,12 +29,9 @@
 
 const useTokenContract = () => {
   const { currentConfirmation } = useConfirmContext<SignatureRequestType>();
-<<<<<<< HEAD
-=======
   const isSimulationSupported = useTypesSignSimulationEnabledInfo();
   const isBIP44 = useIsBIP44();
 
->>>>>>> 6bb22b47
   if (!currentConfirmation?.msgParams) {
     return {};
   }
