--- conflicted
+++ resolved
@@ -86,18 +86,13 @@
           </ConfirmInfoRow>
         )}
       </ConfirmInfoSection>
-<<<<<<< HEAD
       <ConfirmInfoSection data-testid="confirmation_message-section">
-        <ConfirmInfoRow label={t('message')}>
-=======
-      <ConfirmInfoSection>
         <ConfirmInfoRow
           label={t('message')}
           collapsed={isPermit && useTransactionSimulations}
           copyEnabled
           copyText={JSON.stringify(parseTypedDataMessage(msgData ?? {}))}
         >
->>>>>>> 5e28e360
           <ConfirmInfoRowTypedSignData
             data={msgData}
             tokenDecimals={decimals}
