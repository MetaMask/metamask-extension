// Jest Snapshot v1, https://goo.gl/fbAQLP

exports[`TypedSignInfo does not render if required data is not present in the transaction 1`] = `<div />`;

exports[`TypedSignInfo renders origin for typed sign data request 1`] = `
<div>
  <div
    class="mm-box mm-box--margin-bottom-4 mm-box--padding-0 mm-box--background-color-background-default mm-box--rounded-md"
  >
    <div
      class="mm-box mm-box--padding-2"
    >
      <div
        class="mm-box confirm-info-row mm-box--margin-top-2 mm-box--margin-bottom-2 mm-box--padding-right-2 mm-box--padding-left-2 mm-box--display-flex mm-box--flex-direction-row mm-box--flex-wrap-wrap mm-box--justify-content-space-between mm-box--color-text-default mm-box--rounded-lg"
        style="overflow-wrap: anywhere; min-height: 24px;"
      >
        <div
          class="mm-box mm-box--display-flex mm-box--flex-direction-row mm-box--justify-content-center mm-box--align-items-center"
        >
          <p
            class="mm-box mm-text mm-text--body-md-medium mm-box--color-inherit"
          >
<<<<<<< HEAD
            <span
              class="mm-box mm-icon mm-icon--size-sm mm-box--margin-left-1 mm-box--display-inline-block mm-box--color-icon-muted"
              style="mask-image: url('./images/icons/question.svg');"
            />
=======
            Request from
          </p>
          <div>
            <div
              aria-describedby="tippy-tooltip-1"
              class=""
              data-original-title="This is the site asking for your signature."
              data-tooltipped=""
              style="display: flex;"
              tabindex="0"
            >
              <span
                class="mm-box mm-icon mm-icon--size-sm mm-box--margin-left-1 mm-box--display-inline-block mm-box--color-icon-muted"
                style="mask-image: url('./images/icons/question.svg');"
              />
            </div>
>>>>>>> af8ef253
          </div>
        </div>
        <div
          class="mm-box mm-box--display-flex mm-box--gap-2 mm-box--flex-wrap-wrap mm-box--align-items-center"
        >
<<<<<<< HEAD
          metamask.github.io
        </p>
=======
          <p
            class="mm-box mm-text mm-text--body-md mm-box--color-inherit"
          >
            metamask.github.io
          </p>
        </div>
>>>>>>> af8ef253
      </div>
    </div>
    <div
      class="mm-box mm-box--padding-2"
    >
      <div
        class="mm-box confirm-info-row mm-box--margin-top-2 mm-box--margin-bottom-2 mm-box--padding-right-2 mm-box--padding-left-2 mm-box--display-flex mm-box--flex-direction-row mm-box--flex-wrap-wrap mm-box--justify-content-space-between mm-box--color-text-default mm-box--rounded-lg"
        style="overflow-wrap: anywhere; min-height: 24px;"
      >
        <div
          class="mm-box mm-box--display-flex mm-box--flex-direction-row mm-box--justify-content-center mm-box--align-items-center"
        >
          <p
            class="mm-box mm-text mm-text--body-md-medium mm-box--color-inherit"
          >
            Interacting with
          </p>
        </div>
        <div
          class="mm-box mm-box--display-flex mm-box--flex-direction-row mm-box--align-items-center"
        >
          <div
            class="mm-box mm-box--display-flex mm-box--flex-direction-row mm-box--align-items-center"
          >
            <div
              class="mm-box mm-text mm-avatar-base mm-avatar-base--size-xs mm-avatar-account mm-text--body-xs mm-text--text-transform-uppercase mm-box--display-flex mm-box--justify-content-center mm-box--align-items-center mm-box--color-text-default mm-box--background-color-background-alternative mm-box--rounded-full mm-box--border-color-transparent box--border-style-solid box--border-width-1"
            >
              <div
                class="mm-avatar-account__jazzicon"
              >
                <div
                  style="border-radius: 50px; overflow: hidden; padding: 0px; margin: 0px; width: 16px; height: 16px; display: inline-block; background: rgb(1, 142, 116);"
                >
                  <svg
                    height="16"
                    width="16"
                    x="0"
                    y="0"
                  >
                    <rect
                      fill="#FB1891"
                      height="16"
                      transform="translate(0.6335263099240563 1.7352552986765108) rotate(129.9 8 8)"
                      width="16"
                      x="0"
                      y="0"
                    />
                    <rect
                      fill="#F90901"
                      height="16"
                      transform="translate(-5.227286615169763 8.640359200885621) rotate(141.5 8 8)"
                      width="16"
                      x="0"
                      y="0"
                    />
                    <rect
                      fill="#F26A02"
                      height="16"
                      transform="translate(10.585940898259892 -4.814122444807073) rotate(339.2 8 8)"
                      width="16"
                      x="0"
                      y="0"
                    />
                  </svg>
                </div>
              </div>
            </div>
            <p
              class="mm-box mm-text mm-text--body-md mm-box--margin-left-2 mm-box--color-inherit"
              data-testid="confirm-info-row-display-name"
            >
              0xCcCCc...ccccC
            </p>
          </div>
        </div>
      </div>
    </div>
  </div>
  <div
    class="mm-box mm-box--margin-bottom-4 mm-box--padding-2 mm-box--background-color-background-default mm-box--rounded-md"
  >
    <div
      class="mm-box confirm-info-row mm-box--margin-top-2 mm-box--margin-bottom-2 mm-box--padding-right-2 mm-box--padding-left-2 mm-box--display-flex mm-box--flex-direction-row mm-box--flex-wrap-wrap mm-box--justify-content-space-between mm-box--color-text-default mm-box--rounded-lg"
      style="overflow-wrap: anywhere; min-height: 24px;"
    >
      <div
        class="mm-box mm-box--display-flex mm-box--flex-direction-row mm-box--justify-content-center mm-box--align-items-center"
      >
        <p
          class="mm-box mm-text mm-text--body-md-medium mm-box--color-inherit"
        >
          Message
        </p>
      </div>
      <div
        class="mm-box mm-box--width-full"
      >
        <div
          class="mm-box confirm-info-row mm-box--margin-top-2 mm-box--margin-bottom-2 mm-box--padding-right-2 mm-box--padding-left-2 mm-box--display-flex mm-box--flex-direction-row mm-box--flex-wrap-wrap mm-box--justify-content-space-between mm-box--color-text-default mm-box--rounded-lg"
          style="overflow-wrap: anywhere; min-height: 24px; padding-left: 0px; padding-right: 0px;"
        >
          <div
            class="mm-box mm-box--display-flex mm-box--flex-direction-row mm-box--justify-content-center mm-box--align-items-center"
          >
            <p
              class="mm-box mm-text mm-text--body-md-medium mm-box--color-inherit"
            >
              Primary type:
            </p>
          </div>
          <div
            class="mm-box mm-box--display-flex mm-box--gap-2 mm-box--flex-wrap-wrap mm-box--align-items-center"
          >
            <p
              class="mm-box mm-text mm-text--body-md mm-box--color-inherit"
              style="white-space: pre-wrap;"
            >
              Mail
            </p>
          </div>
        </div>
        <div
          class="mm-box"
          style="margin-left: -8px;"
        >
          <div
            class="mm-box mm-box--width-full"
          >
            <div
              class="mm-box confirm-info-row mm-box--margin-top-2 mm-box--margin-bottom-2 mm-box--padding-right-2 mm-box--padding-left-2 mm-box--display-flex mm-box--flex-direction-row mm-box--flex-wrap-wrap mm-box--justify-content-space-between mm-box--color-text-default mm-box--rounded-lg"
              style="overflow-wrap: anywhere; min-height: 24px; padding-right: 0px;"
            >
              <div
                class="mm-box mm-box--display-flex mm-box--flex-direction-row mm-box--justify-content-center mm-box--align-items-center"
              >
                <p
                  class="mm-box mm-text mm-text--body-md-medium mm-box--color-inherit"
                >
                  From:
                </p>
              </div>
              <div
                class="mm-box mm-box--width-full"
              >
                <div
                  class="mm-box confirm-info-row mm-box--margin-top-2 mm-box--margin-bottom-2 mm-box--padding-right-2 mm-box--padding-left-2 mm-box--display-flex mm-box--flex-direction-row mm-box--flex-wrap-wrap mm-box--justify-content-space-between mm-box--color-text-default mm-box--rounded-lg"
                  style="overflow-wrap: anywhere; min-height: 24px; padding-right: 0px;"
                >
                  <div
                    class="mm-box mm-box--display-flex mm-box--flex-direction-row mm-box--justify-content-center mm-box--align-items-center"
                  >
                    <p
                      class="mm-box mm-text mm-text--body-md-medium mm-box--color-inherit"
                    >
                      Name:
                    </p>
                  </div>
                  <div
                    class="mm-box mm-box--display-flex mm-box--gap-2 mm-box--flex-wrap-wrap mm-box--align-items-center"
                  >
                    <p
                      class="mm-box mm-text mm-text--body-md mm-box--color-inherit"
<<<<<<< HEAD
=======
                      style="white-space: pre-wrap;"
>>>>>>> af8ef253
                    >
                      Cow
                    </p>
                  </div>
                </div>
                <div
                  class="mm-box confirm-info-row mm-box--margin-top-2 mm-box--margin-bottom-2 mm-box--padding-right-2 mm-box--padding-left-2 mm-box--display-flex mm-box--flex-direction-row mm-box--flex-wrap-wrap mm-box--justify-content-space-between mm-box--color-text-default mm-box--rounded-lg"
                  style="overflow-wrap: anywhere; min-height: 24px; padding-right: 0px;"
                >
                  <div
                    class="mm-box mm-box--display-flex mm-box--flex-direction-row mm-box--justify-content-center mm-box--align-items-center"
                  >
                    <p
                      class="mm-box mm-text mm-text--body-md-medium mm-box--color-inherit"
                    >
                      Wallet:
                    </p>
                  </div>
                  <div
                    class="mm-box mm-box--display-flex mm-box--flex-direction-row mm-box--align-items-center"
                  >
                    <div
                      class="mm-box mm-box--display-flex mm-box--flex-direction-row mm-box--align-items-center"
                    >
                      <div
                        class="mm-box mm-text mm-avatar-base mm-avatar-base--size-xs mm-avatar-account mm-text--body-xs mm-text--text-transform-uppercase mm-box--display-flex mm-box--justify-content-center mm-box--align-items-center mm-box--color-text-default mm-box--background-color-background-alternative mm-box--rounded-full mm-box--border-color-transparent box--border-style-solid box--border-width-1"
                      >
                        <div
                          class="mm-avatar-account__jazzicon"
                        >
                          <div
                            style="border-radius: 50px; overflow: hidden; padding: 0px; margin: 0px; width: 16px; height: 16px; display: inline-block; background: rgb(35, 98, 225);"
                          >
                            <svg
                              height="16"
                              width="16"
                              x="0"
                              y="0"
                            >
                              <rect
                                fill="#FA7900"
                                height="16"
                                transform="translate(-0.1251869550000172 -0.18581992328639055) rotate(237.8 8 8)"
                                width="16"
                                x="0"
                                y="0"
                              />
                              <rect
                                fill="#034F5E"
                                height="16"
                                transform="translate(5.484089776243406 -5.806818790918918) rotate(321.2 8 8)"
                                width="16"
                                x="0"
                                y="0"
                              />
                              <rect
                                fill="#FB185C"
                                height="16"
                                transform="translate(4.337646399293827 10.83159092527544) rotate(190.8 8 8)"
                                width="16"
                                x="0"
                                y="0"
                              />
                            </svg>
                          </div>
                        </div>
                      </div>
                      <p
                        class="mm-box mm-text mm-text--body-md mm-box--margin-left-2 mm-box--color-inherit"
                        data-testid="confirm-info-row-display-name"
                      >
                        0xCD2a3...DD826
                      </p>
                    </div>
                  </div>
                </div>
              </div>
            </div>
            <div
              class="mm-box confirm-info-row mm-box--margin-top-2 mm-box--margin-bottom-2 mm-box--padding-right-2 mm-box--padding-left-2 mm-box--display-flex mm-box--flex-direction-row mm-box--flex-wrap-wrap mm-box--justify-content-space-between mm-box--color-text-default mm-box--rounded-lg"
              style="overflow-wrap: anywhere; min-height: 24px; padding-right: 0px;"
            >
              <div
                class="mm-box mm-box--display-flex mm-box--flex-direction-row mm-box--justify-content-center mm-box--align-items-center"
              >
                <p
                  class="mm-box mm-text mm-text--body-md-medium mm-box--color-inherit"
                >
                  To:
                </p>
              </div>
              <div
                class="mm-box mm-box--width-full"
              >
                <div
                  class="mm-box confirm-info-row mm-box--margin-top-2 mm-box--margin-bottom-2 mm-box--padding-right-2 mm-box--padding-left-2 mm-box--display-flex mm-box--flex-direction-row mm-box--flex-wrap-wrap mm-box--justify-content-space-between mm-box--color-text-default mm-box--rounded-lg"
                  style="overflow-wrap: anywhere; min-height: 24px; padding-right: 0px;"
                >
                  <div
                    class="mm-box mm-box--display-flex mm-box--flex-direction-row mm-box--justify-content-center mm-box--align-items-center"
                  >
                    <p
                      class="mm-box mm-text mm-text--body-md-medium mm-box--color-inherit"
                    >
                      Name:
                    </p>
                  </div>
                  <div
                    class="mm-box mm-box--display-flex mm-box--gap-2 mm-box--flex-wrap-wrap mm-box--align-items-center"
                  >
                    <p
                      class="mm-box mm-text mm-text--body-md mm-box--color-inherit"
<<<<<<< HEAD
=======
                      style="white-space: pre-wrap;"
>>>>>>> af8ef253
                    >
                      Bob
                    </p>
                  </div>
                </div>
                <div
                  class="mm-box confirm-info-row mm-box--margin-top-2 mm-box--margin-bottom-2 mm-box--padding-right-2 mm-box--padding-left-2 mm-box--display-flex mm-box--flex-direction-row mm-box--flex-wrap-wrap mm-box--justify-content-space-between mm-box--color-text-default mm-box--rounded-lg"
                  style="overflow-wrap: anywhere; min-height: 24px; padding-right: 0px;"
                >
                  <div
                    class="mm-box mm-box--display-flex mm-box--flex-direction-row mm-box--justify-content-center mm-box--align-items-center"
                  >
                    <p
                      class="mm-box mm-text mm-text--body-md-medium mm-box--color-inherit"
                    >
                      Wallet:
                    </p>
                  </div>
                  <div
                    class="mm-box mm-box--display-flex mm-box--flex-direction-row mm-box--align-items-center"
                  >
                    <div
                      class="mm-box mm-box--display-flex mm-box--flex-direction-row mm-box--align-items-center"
                    >
                      <div
                        class="mm-box mm-text mm-avatar-base mm-avatar-base--size-xs mm-avatar-account mm-text--body-xs mm-text--text-transform-uppercase mm-box--display-flex mm-box--justify-content-center mm-box--align-items-center mm-box--color-text-default mm-box--background-color-background-alternative mm-box--rounded-full mm-box--border-color-transparent box--border-style-solid box--border-width-1"
                      >
                        <div
                          class="mm-avatar-account__jazzicon"
                        >
                          <div
                            style="border-radius: 50px; overflow: hidden; padding: 0px; margin: 0px; width: 16px; height: 16px; display: inline-block; background: rgb(242, 162, 2);"
                          >
                            <svg
                              height="16"
                              width="16"
                              x="0"
                              y="0"
                            >
                              <rect
                                fill="#C8144A"
                                height="16"
                                transform="translate(3.3716958087807476 -1.5355449411453455) rotate(359.3 8 8)"
                                width="16"
                                x="0"
                                y="0"
                              />
                              <rect
                                fill="#01878E"
                                height="16"
                                transform="translate(-4.56026532072257 -4.118767169186573) rotate(335.8 8 8)"
                                width="16"
                                x="0"
                                y="0"
                              />
                              <rect
                                fill="#1897F2"
                                height="16"
                                transform="translate(-12.66850392914138 2.191919563316492) rotate(275.0 8 8)"
                                width="16"
                                x="0"
                                y="0"
                              />
                            </svg>
                          </div>
                        </div>
                      </div>
                      <p
                        class="mm-box mm-text mm-text--body-md mm-box--margin-left-2 mm-box--color-inherit"
                        data-testid="confirm-info-row-display-name"
                      >
                        0xbBbBB...bBBbB
                      </p>
                    </div>
                  </div>
                </div>
              </div>
            </div>
            <div
              class="mm-box confirm-info-row mm-box--margin-top-2 mm-box--margin-bottom-2 mm-box--padding-right-2 mm-box--padding-left-2 mm-box--display-flex mm-box--flex-direction-row mm-box--flex-wrap-wrap mm-box--justify-content-space-between mm-box--color-text-default mm-box--rounded-lg"
              style="overflow-wrap: anywhere; min-height: 24px; padding-right: 0px;"
            >
              <div
                class="mm-box mm-box--display-flex mm-box--flex-direction-row mm-box--justify-content-center mm-box--align-items-center"
              >
                <p
                  class="mm-box mm-text mm-text--body-md-medium mm-box--color-inherit"
                >
                  Contents:
                </p>
              </div>
              <div
                class="mm-box mm-box--display-flex mm-box--gap-2 mm-box--flex-wrap-wrap mm-box--align-items-center"
              >
                <p
                  class="mm-box mm-text mm-text--body-md mm-box--color-inherit"
                  style="white-space: pre-wrap;"
                >
                  Hello, Bob!
                </p>
              </div>
            </div>
          </div>
        </div>
      </div>
    </div>
  </div>
</div>
`;

exports[`TypedSignInfo should render message for typed sign v3 request 1`] = `
<div>
  <div
    class="mm-box mm-box--margin-bottom-4 mm-box--padding-0 mm-box--background-color-background-default mm-box--rounded-md"
  >
    <div
      class="mm-box mm-box--padding-2"
    >
      <div
        class="mm-box confirm-info-row mm-box--margin-top-2 mm-box--margin-bottom-2 mm-box--padding-right-2 mm-box--padding-left-2 mm-box--display-flex mm-box--flex-direction-row mm-box--flex-wrap-wrap mm-box--justify-content-space-between mm-box--color-text-default mm-box--rounded-lg"
        style="overflow-wrap: anywhere; min-height: 24px;"
      >
        <div
          class="mm-box mm-box--display-flex mm-box--flex-direction-row mm-box--justify-content-center mm-box--align-items-center"
        >
          <p
            class="mm-box mm-text mm-text--body-md-medium mm-box--color-inherit"
          >
<<<<<<< HEAD
            <span
              class="mm-box mm-icon mm-icon--size-sm mm-box--margin-left-1 mm-box--display-inline-block mm-box--color-icon-muted"
              style="mask-image: url('./images/icons/question.svg');"
            />
=======
            Request from
          </p>
          <div>
            <div
              aria-describedby="tippy-tooltip-2"
              class=""
              data-original-title="This is the site asking for your signature."
              data-tooltipped=""
              style="display: flex;"
              tabindex="0"
            >
              <span
                class="mm-box mm-icon mm-icon--size-sm mm-box--margin-left-1 mm-box--display-inline-block mm-box--color-icon-muted"
                style="mask-image: url('./images/icons/question.svg');"
              />
            </div>
>>>>>>> af8ef253
          </div>
        </div>
        <div
          class="mm-box mm-box--display-flex mm-box--gap-2 mm-box--flex-wrap-wrap mm-box--align-items-center"
        >
<<<<<<< HEAD
          metamask.github.io
        </p>
=======
          <p
            class="mm-box mm-text mm-text--body-md mm-box--color-inherit"
          >
            metamask.github.io
          </p>
        </div>
>>>>>>> af8ef253
      </div>
    </div>
    <div
      class="mm-box mm-box--padding-2"
    >
      <div
        class="mm-box confirm-info-row mm-box--margin-top-2 mm-box--margin-bottom-2 mm-box--padding-right-2 mm-box--padding-left-2 mm-box--display-flex mm-box--flex-direction-row mm-box--flex-wrap-wrap mm-box--justify-content-space-between mm-box--color-text-default mm-box--rounded-lg"
        style="overflow-wrap: anywhere; min-height: 24px;"
      >
        <div
          class="mm-box mm-box--display-flex mm-box--flex-direction-row mm-box--justify-content-center mm-box--align-items-center"
        >
          <p
            class="mm-box mm-text mm-text--body-md-medium mm-box--color-inherit"
          >
            Interacting with
          </p>
        </div>
        <div
          class="mm-box mm-box--display-flex mm-box--flex-direction-row mm-box--align-items-center"
        >
          <div
            class="mm-box mm-box--display-flex mm-box--flex-direction-row mm-box--align-items-center"
          >
            <div
              class="mm-box mm-text mm-avatar-base mm-avatar-base--size-xs mm-avatar-account mm-text--body-xs mm-text--text-transform-uppercase mm-box--display-flex mm-box--justify-content-center mm-box--align-items-center mm-box--color-text-default mm-box--background-color-background-alternative mm-box--rounded-full mm-box--border-color-transparent box--border-style-solid box--border-width-1"
            >
              <div
                class="mm-avatar-account__jazzicon"
              >
                <div
                  style="border-radius: 50px; overflow: hidden; padding: 0px; margin: 0px; width: 16px; height: 16px; display: inline-block; background: rgb(1, 142, 116);"
                >
                  <svg
                    height="16"
                    width="16"
                    x="0"
                    y="0"
                  >
                    <rect
                      fill="#FB1891"
                      height="16"
                      transform="translate(0.6335263099240563 1.7352552986765108) rotate(129.9 8 8)"
                      width="16"
                      x="0"
                      y="0"
                    />
                    <rect
                      fill="#F90901"
                      height="16"
                      transform="translate(-5.227286615169763 8.640359200885621) rotate(141.5 8 8)"
                      width="16"
                      x="0"
                      y="0"
                    />
                    <rect
                      fill="#F26A02"
                      height="16"
                      transform="translate(10.585940898259892 -4.814122444807073) rotate(339.2 8 8)"
                      width="16"
                      x="0"
                      y="0"
                    />
                  </svg>
                </div>
              </div>
            </div>
            <p
              class="mm-box mm-text mm-text--body-md mm-box--margin-left-2 mm-box--color-inherit"
              data-testid="confirm-info-row-display-name"
            >
              0xCcCCc...ccccC
            </p>
          </div>
        </div>
      </div>
    </div>
  </div>
  <div
    class="mm-box mm-box--margin-bottom-4 mm-box--padding-2 mm-box--background-color-background-default mm-box--rounded-md"
  >
    <div
      class="mm-box confirm-info-row mm-box--margin-top-2 mm-box--margin-bottom-2 mm-box--padding-right-2 mm-box--padding-left-2 mm-box--display-flex mm-box--flex-direction-row mm-box--flex-wrap-wrap mm-box--justify-content-space-between mm-box--color-text-default mm-box--rounded-lg"
      style="overflow-wrap: anywhere; min-height: 24px;"
    >
      <div
        class="mm-box mm-box--display-flex mm-box--flex-direction-row mm-box--justify-content-center mm-box--align-items-center"
      >
        <p
          class="mm-box mm-text mm-text--body-md-medium mm-box--color-inherit"
        >
          Message
        </p>
      </div>
      <div
        class="mm-box mm-box--width-full"
      >
        <div
          class="mm-box confirm-info-row mm-box--margin-top-2 mm-box--margin-bottom-2 mm-box--padding-right-2 mm-box--padding-left-2 mm-box--display-flex mm-box--flex-direction-row mm-box--flex-wrap-wrap mm-box--justify-content-space-between mm-box--color-text-default mm-box--rounded-lg"
          style="overflow-wrap: anywhere; min-height: 24px; padding-left: 0px; padding-right: 0px;"
        >
          <div
            class="mm-box mm-box--display-flex mm-box--flex-direction-row mm-box--justify-content-center mm-box--align-items-center"
          >
            <p
              class="mm-box mm-text mm-text--body-md-medium mm-box--color-inherit"
            >
              Primary type:
            </p>
          </div>
          <div
            class="mm-box mm-box--display-flex mm-box--gap-2 mm-box--flex-wrap-wrap mm-box--align-items-center"
          >
            <p
              class="mm-box mm-text mm-text--body-md mm-box--color-inherit"
              style="white-space: pre-wrap;"
            >
              Mail
            </p>
          </div>
        </div>
        <div
          class="mm-box"
          style="margin-left: -8px;"
        >
          <div
            class="mm-box mm-box--width-full"
          >
            <div
              class="mm-box confirm-info-row mm-box--margin-top-2 mm-box--margin-bottom-2 mm-box--padding-right-2 mm-box--padding-left-2 mm-box--display-flex mm-box--flex-direction-row mm-box--flex-wrap-wrap mm-box--justify-content-space-between mm-box--color-text-default mm-box--rounded-lg"
              style="overflow-wrap: anywhere; min-height: 24px; padding-right: 0px;"
            >
              <div
                class="mm-box mm-box--display-flex mm-box--flex-direction-row mm-box--justify-content-center mm-box--align-items-center"
              >
                <p
                  class="mm-box mm-text mm-text--body-md-medium mm-box--color-inherit"
                >
                  From:
                </p>
              </div>
              <div
                class="mm-box mm-box--width-full"
              >
                <div
                  class="mm-box confirm-info-row mm-box--margin-top-2 mm-box--margin-bottom-2 mm-box--padding-right-2 mm-box--padding-left-2 mm-box--display-flex mm-box--flex-direction-row mm-box--flex-wrap-wrap mm-box--justify-content-space-between mm-box--color-text-default mm-box--rounded-lg"
                  style="overflow-wrap: anywhere; min-height: 24px; padding-right: 0px;"
<<<<<<< HEAD
                >
                  <div
                    class="mm-box mm-box--display-flex mm-box--flex-direction-row mm-box--justify-content-center mm-box--align-items-center"
                  >
                    <p
                      class="mm-box mm-text mm-text--body-md-medium mm-box--color-inherit"
                    >
                      Name:
                    </p>
                  </div>
                  <div
                    class="mm-box mm-box--display-flex mm-box--gap-2 mm-box--flex-wrap-wrap mm-box--align-items-center"
                  >
                    <p
                      class="mm-box mm-text mm-text--body-md mm-box--color-inherit"
                    >
                      Cow
                    </p>
                  </div>
                </div>
=======
                >
                  <div
                    class="mm-box mm-box--display-flex mm-box--flex-direction-row mm-box--justify-content-center mm-box--align-items-center"
                  >
                    <p
                      class="mm-box mm-text mm-text--body-md-medium mm-box--color-inherit"
                    >
                      Name:
                    </p>
                  </div>
                  <div
                    class="mm-box mm-box--display-flex mm-box--gap-2 mm-box--flex-wrap-wrap mm-box--align-items-center"
                  >
                    <p
                      class="mm-box mm-text mm-text--body-md mm-box--color-inherit"
                      style="white-space: pre-wrap;"
                    >
                      Cow
                    </p>
                  </div>
                </div>
                <div
                  class="mm-box confirm-info-row mm-box--margin-top-2 mm-box--margin-bottom-2 mm-box--padding-right-2 mm-box--padding-left-2 mm-box--display-flex mm-box--flex-direction-row mm-box--flex-wrap-wrap mm-box--justify-content-space-between mm-box--color-text-default mm-box--rounded-lg"
                  style="overflow-wrap: anywhere; min-height: 24px; padding-right: 0px;"
                >
                  <div
                    class="mm-box mm-box--display-flex mm-box--flex-direction-row mm-box--justify-content-center mm-box--align-items-center"
                  >
                    <p
                      class="mm-box mm-text mm-text--body-md-medium mm-box--color-inherit"
                    >
                      Wallet:
                    </p>
                  </div>
                  <div
                    class="mm-box mm-box--display-flex mm-box--flex-direction-row mm-box--align-items-center"
                  >
                    <div
                      class="mm-box mm-box--display-flex mm-box--flex-direction-row mm-box--align-items-center"
                    >
                      <div
                        class="mm-box mm-text mm-avatar-base mm-avatar-base--size-xs mm-avatar-account mm-text--body-xs mm-text--text-transform-uppercase mm-box--display-flex mm-box--justify-content-center mm-box--align-items-center mm-box--color-text-default mm-box--background-color-background-alternative mm-box--rounded-full mm-box--border-color-transparent box--border-style-solid box--border-width-1"
                      >
                        <div
                          class="mm-avatar-account__jazzicon"
                        >
                          <div
                            style="border-radius: 50px; overflow: hidden; padding: 0px; margin: 0px; width: 16px; height: 16px; display: inline-block; background: rgb(35, 98, 225);"
                          >
                            <svg
                              height="16"
                              width="16"
                              x="0"
                              y="0"
                            >
                              <rect
                                fill="#FA7900"
                                height="16"
                                transform="translate(-0.1251869550000172 -0.18581992328639055) rotate(237.8 8 8)"
                                width="16"
                                x="0"
                                y="0"
                              />
                              <rect
                                fill="#034F5E"
                                height="16"
                                transform="translate(5.484089776243406 -5.806818790918918) rotate(321.2 8 8)"
                                width="16"
                                x="0"
                                y="0"
                              />
                              <rect
                                fill="#FB185C"
                                height="16"
                                transform="translate(4.337646399293827 10.83159092527544) rotate(190.8 8 8)"
                                width="16"
                                x="0"
                                y="0"
                              />
                            </svg>
                          </div>
                        </div>
                      </div>
                      <p
                        class="mm-box mm-text mm-text--body-md mm-box--margin-left-2 mm-box--color-inherit"
                        data-testid="confirm-info-row-display-name"
                      >
                        0xCD2a3...DD826
                      </p>
                    </div>
                  </div>
                </div>
              </div>
            </div>
            <div
              class="mm-box confirm-info-row mm-box--margin-top-2 mm-box--margin-bottom-2 mm-box--padding-right-2 mm-box--padding-left-2 mm-box--display-flex mm-box--flex-direction-row mm-box--flex-wrap-wrap mm-box--justify-content-space-between mm-box--color-text-default mm-box--rounded-lg"
              style="overflow-wrap: anywhere; min-height: 24px; padding-right: 0px;"
            >
              <div
                class="mm-box mm-box--display-flex mm-box--flex-direction-row mm-box--justify-content-center mm-box--align-items-center"
              >
                <p
                  class="mm-box mm-text mm-text--body-md-medium mm-box--color-inherit"
                >
                  To:
                </p>
              </div>
              <div
                class="mm-box mm-box--width-full"
              >
>>>>>>> af8ef253
                <div
                  class="mm-box confirm-info-row mm-box--margin-top-2 mm-box--margin-bottom-2 mm-box--padding-right-2 mm-box--padding-left-2 mm-box--display-flex mm-box--flex-direction-row mm-box--flex-wrap-wrap mm-box--justify-content-space-between mm-box--color-text-default mm-box--rounded-lg"
                  style="overflow-wrap: anywhere; min-height: 24px; padding-right: 0px;"
                >
                  <div
                    class="mm-box mm-box--display-flex mm-box--flex-direction-row mm-box--justify-content-center mm-box--align-items-center"
<<<<<<< HEAD
                  >
                    <p
                      class="mm-box mm-text mm-text--body-md-medium mm-box--color-inherit"
                    >
                      Wallet:
                    </p>
                  </div>
=======
                  >
                    <p
                      class="mm-box mm-text mm-text--body-md-medium mm-box--color-inherit"
                    >
                      Name:
                    </p>
                  </div>
                  <div
                    class="mm-box mm-box--display-flex mm-box--gap-2 mm-box--flex-wrap-wrap mm-box--align-items-center"
                  >
                    <p
                      class="mm-box mm-text mm-text--body-md mm-box--color-inherit"
                      style="white-space: pre-wrap;"
                    >
                      Bob
                    </p>
                  </div>
                </div>
                <div
                  class="mm-box confirm-info-row mm-box--margin-top-2 mm-box--margin-bottom-2 mm-box--padding-right-2 mm-box--padding-left-2 mm-box--display-flex mm-box--flex-direction-row mm-box--flex-wrap-wrap mm-box--justify-content-space-between mm-box--color-text-default mm-box--rounded-lg"
                  style="overflow-wrap: anywhere; min-height: 24px; padding-right: 0px;"
                >
>>>>>>> af8ef253
                  <div
                    class="mm-box mm-box--display-flex mm-box--flex-direction-row mm-box--justify-content-center mm-box--align-items-center"
                  >
                    <p
                      class="mm-box mm-text mm-text--body-md-medium mm-box--color-inherit"
                    >
                      Wallet:
                    </p>
                  </div>
                  <div
                    class="mm-box mm-box--display-flex mm-box--flex-direction-row mm-box--align-items-center"
                  >
                    <div
                      class="mm-box mm-box--display-flex mm-box--flex-direction-row mm-box--align-items-center"
                    >
                      <div
                        class="mm-box mm-text mm-avatar-base mm-avatar-base--size-xs mm-avatar-account mm-text--body-xs mm-text--text-transform-uppercase mm-box--display-flex mm-box--justify-content-center mm-box--align-items-center mm-box--color-text-default mm-box--background-color-background-alternative mm-box--rounded-full mm-box--border-color-transparent box--border-style-solid box--border-width-1"
                      >
                        <div
                          class="mm-avatar-account__jazzicon"
                        >
                          <div
<<<<<<< HEAD
                            style="border-radius: 50px; overflow: hidden; padding: 0px; margin: 0px; width: 16px; height: 16px; display: inline-block; background: rgb(35, 98, 225);"
                          >
                            <svg
                              height="16"
                              width="16"
                              x="0"
                              y="0"
                            >
                              <rect
                                fill="#FA7900"
                                height="16"
                                transform="translate(-0.1251869550000172 -0.18581992328639055) rotate(237.8 8 8)"
                                width="16"
                                x="0"
                                y="0"
                              />
                              <rect
                                fill="#034F5E"
                                height="16"
                                transform="translate(5.484089776243406 -5.806818790918918) rotate(321.2 8 8)"
                                width="16"
                                x="0"
                                y="0"
                              />
                              <rect
                                fill="#FB185C"
                                height="16"
                                transform="translate(4.337646399293827 10.83159092527544) rotate(190.8 8 8)"
                                width="16"
                                x="0"
                                y="0"
                              />
                            </svg>
                          </div>
                        </div>
                      </div>
                      <p
                        class="mm-box mm-text mm-text--body-md mm-box--margin-left-2 mm-box--color-inherit"
                        data-testid="confirm-info-row-display-name"
                      >
                        0xCD2a3...DD826
                      </p>
                    </div>
                  </div>
                </div>
              </div>
            </div>
            <div
              class="mm-box confirm-info-row mm-box--margin-top-2 mm-box--margin-bottom-2 mm-box--padding-right-2 mm-box--padding-left-2 mm-box--display-flex mm-box--flex-direction-row mm-box--flex-wrap-wrap mm-box--justify-content-space-between mm-box--color-text-default mm-box--rounded-lg"
              style="overflow-wrap: anywhere; min-height: 24px; padding-right: 0px;"
            >
              <div
                class="mm-box mm-box--display-flex mm-box--flex-direction-row mm-box--justify-content-center mm-box--align-items-center"
              >
                <p
                  class="mm-box mm-text mm-text--body-md-medium mm-box--color-inherit"
                >
                  To:
                </p>
              </div>
              <div
                class="mm-box mm-box--width-full"
              >
                <div
                  class="mm-box confirm-info-row mm-box--margin-top-2 mm-box--margin-bottom-2 mm-box--padding-right-2 mm-box--padding-left-2 mm-box--display-flex mm-box--flex-direction-row mm-box--flex-wrap-wrap mm-box--justify-content-space-between mm-box--color-text-default mm-box--rounded-lg"
                  style="overflow-wrap: anywhere; min-height: 24px; padding-right: 0px;"
                >
                  <div
                    class="mm-box mm-box--display-flex mm-box--flex-direction-row mm-box--justify-content-center mm-box--align-items-center"
                  >
                    <p
                      class="mm-box mm-text mm-text--body-md-medium mm-box--color-inherit"
                    >
                      Name:
                    </p>
                  </div>
                  <div
                    class="mm-box mm-box--display-flex mm-box--gap-2 mm-box--flex-wrap-wrap mm-box--align-items-center"
                  >
                    <p
                      class="mm-box mm-text mm-text--body-md mm-box--color-inherit"
                    >
                      Bob
                    </p>
                  </div>
                </div>
                <div
                  class="mm-box confirm-info-row mm-box--margin-top-2 mm-box--margin-bottom-2 mm-box--padding-right-2 mm-box--padding-left-2 mm-box--display-flex mm-box--flex-direction-row mm-box--flex-wrap-wrap mm-box--justify-content-space-between mm-box--color-text-default mm-box--rounded-lg"
                  style="overflow-wrap: anywhere; min-height: 24px; padding-right: 0px;"
                >
                  <div
                    class="mm-box mm-box--display-flex mm-box--flex-direction-row mm-box--justify-content-center mm-box--align-items-center"
                  >
                    <p
                      class="mm-box mm-text mm-text--body-md-medium mm-box--color-inherit"
                    >
                      Wallet:
                    </p>
                  </div>
                  <div
                    class="mm-box mm-box--display-flex mm-box--flex-direction-row mm-box--align-items-center"
                  >
                    <div
                      class="mm-box mm-box--display-flex mm-box--flex-direction-row mm-box--align-items-center"
                    >
                      <div
                        class="mm-box mm-text mm-avatar-base mm-avatar-base--size-xs mm-avatar-account mm-text--body-xs mm-text--text-transform-uppercase mm-box--display-flex mm-box--justify-content-center mm-box--align-items-center mm-box--color-text-default mm-box--background-color-background-alternative mm-box--rounded-full mm-box--border-color-transparent box--border-style-solid box--border-width-1"
                      >
                        <div
                          class="mm-avatar-account__jazzicon"
                        >
                          <div
                            style="border-radius: 50px; overflow: hidden; padding: 0px; margin: 0px; width: 16px; height: 16px; display: inline-block; background: rgb(242, 162, 2);"
                          >
                            <svg
=======
                            style="border-radius: 50px; overflow: hidden; padding: 0px; margin: 0px; width: 16px; height: 16px; display: inline-block; background: rgb(242, 162, 2);"
                          >
                            <svg
>>>>>>> af8ef253
                              height="16"
                              width="16"
                              x="0"
                              y="0"
                            >
                              <rect
                                fill="#C8144A"
                                height="16"
                                transform="translate(3.3716958087807476 -1.5355449411453455) rotate(359.3 8 8)"
                                width="16"
                                x="0"
                                y="0"
                              />
                              <rect
                                fill="#01878E"
                                height="16"
                                transform="translate(-4.56026532072257 -4.118767169186573) rotate(335.8 8 8)"
                                width="16"
                                x="0"
                                y="0"
                              />
                              <rect
                                fill="#1897F2"
                                height="16"
                                transform="translate(-12.66850392914138 2.191919563316492) rotate(275.0 8 8)"
                                width="16"
                                x="0"
                                y="0"
                              />
                            </svg>
                          </div>
                        </div>
                      </div>
                      <p
                        class="mm-box mm-text mm-text--body-md mm-box--margin-left-2 mm-box--color-inherit"
                        data-testid="confirm-info-row-display-name"
                      >
                        0xbBbBB...bBBbB
                      </p>
                    </div>
                  </div>
                </div>
              </div>
            </div>
            <div
              class="mm-box confirm-info-row mm-box--margin-top-2 mm-box--margin-bottom-2 mm-box--padding-right-2 mm-box--padding-left-2 mm-box--display-flex mm-box--flex-direction-row mm-box--flex-wrap-wrap mm-box--justify-content-space-between mm-box--color-text-default mm-box--rounded-lg"
              style="overflow-wrap: anywhere; min-height: 24px; padding-right: 0px;"
            >
              <div
                class="mm-box mm-box--display-flex mm-box--flex-direction-row mm-box--justify-content-center mm-box--align-items-center"
              >
                <p
                  class="mm-box mm-text mm-text--body-md-medium mm-box--color-inherit"
                >
                  Contents:
                </p>
              </div>
              <div
                class="mm-box mm-box--display-flex mm-box--gap-2 mm-box--flex-wrap-wrap mm-box--align-items-center"
              >
                <p
                  class="mm-box mm-text mm-text--body-md mm-box--color-inherit"
                  style="white-space: pre-wrap;"
                >
                  Hello, Bob!
                </p>
              </div>
            </div>
          </div>
        </div>
      </div>
    </div>
  </div>
</div>
`;

exports[`TypedSignInfo should render message for typed sign v4 request 1`] = `
<div>
  <div
    class="mm-box mm-box--margin-bottom-4 mm-box--padding-0 mm-box--background-color-background-default mm-box--rounded-md"
  >
    <div
      class="mm-box mm-box--padding-2"
    >
      <div
        class="mm-box confirm-info-row mm-box--margin-top-2 mm-box--margin-bottom-2 mm-box--padding-right-2 mm-box--padding-left-2 mm-box--display-flex mm-box--flex-direction-row mm-box--flex-wrap-wrap mm-box--justify-content-space-between mm-box--color-text-default mm-box--rounded-lg"
        style="overflow-wrap: anywhere; min-height: 24px;"
      >
        <div
          class="mm-box mm-box--display-flex mm-box--flex-direction-row mm-box--justify-content-center mm-box--align-items-center"
        >
          <p
            class="mm-box mm-text mm-text--body-md-medium mm-box--color-inherit"
          >
<<<<<<< HEAD
            <span
              class="mm-box mm-icon mm-icon--size-sm mm-box--margin-left-1 mm-box--display-inline-block mm-box--color-icon-muted"
              style="mask-image: url('./images/icons/question.svg');"
            />
=======
            Request from
          </p>
          <div>
            <div
              aria-describedby="tippy-tooltip-3"
              class=""
              data-original-title="This is the site asking for your signature."
              data-tooltipped=""
              style="display: flex;"
              tabindex="0"
            >
              <span
                class="mm-box mm-icon mm-icon--size-sm mm-box--margin-left-1 mm-box--display-inline-block mm-box--color-icon-muted"
                style="mask-image: url('./images/icons/question.svg');"
              />
            </div>
>>>>>>> af8ef253
          </div>
        </div>
        <div
          class="mm-box mm-box--display-flex mm-box--gap-2 mm-box--flex-wrap-wrap mm-box--align-items-center"
        >
<<<<<<< HEAD
          metamask.github.io
        </p>
=======
          <p
            class="mm-box mm-text mm-text--body-md mm-box--color-inherit"
          >
            metamask.github.io
          </p>
        </div>
>>>>>>> af8ef253
      </div>
    </div>
    <div
      class="mm-box mm-box--padding-2"
    >
      <div
        class="mm-box confirm-info-row mm-box--margin-top-2 mm-box--margin-bottom-2 mm-box--padding-right-2 mm-box--padding-left-2 mm-box--display-flex mm-box--flex-direction-row mm-box--flex-wrap-wrap mm-box--justify-content-space-between mm-box--color-text-default mm-box--rounded-lg"
        style="overflow-wrap: anywhere; min-height: 24px;"
      >
        <div
          class="mm-box mm-box--display-flex mm-box--flex-direction-row mm-box--justify-content-center mm-box--align-items-center"
        >
          <p
            class="mm-box mm-text mm-text--body-md-medium mm-box--color-inherit"
          >
            Interacting with
          </p>
        </div>
        <div
          class="mm-box mm-box--display-flex mm-box--flex-direction-row mm-box--align-items-center"
        >
          <div
            class="mm-box mm-box--display-flex mm-box--flex-direction-row mm-box--align-items-center"
          >
            <div
              class="mm-box mm-text mm-avatar-base mm-avatar-base--size-xs mm-avatar-account mm-text--body-xs mm-text--text-transform-uppercase mm-box--display-flex mm-box--justify-content-center mm-box--align-items-center mm-box--color-text-default mm-box--background-color-background-alternative mm-box--rounded-full mm-box--border-color-transparent box--border-style-solid box--border-width-1"
            >
              <div
                class="mm-avatar-account__jazzicon"
              >
                <div
                  style="border-radius: 50px; overflow: hidden; padding: 0px; margin: 0px; width: 16px; height: 16px; display: inline-block; background: rgb(1, 142, 116);"
                >
                  <svg
                    height="16"
                    width="16"
                    x="0"
                    y="0"
                  >
                    <rect
                      fill="#FB1891"
                      height="16"
                      transform="translate(0.6335263099240563 1.7352552986765108) rotate(129.9 8 8)"
                      width="16"
                      x="0"
                      y="0"
                    />
                    <rect
                      fill="#F90901"
                      height="16"
                      transform="translate(-5.227286615169763 8.640359200885621) rotate(141.5 8 8)"
                      width="16"
                      x="0"
                      y="0"
                    />
                    <rect
                      fill="#F26A02"
                      height="16"
                      transform="translate(10.585940898259892 -4.814122444807073) rotate(339.2 8 8)"
                      width="16"
                      x="0"
                      y="0"
                    />
                  </svg>
                </div>
              </div>
            </div>
            <p
              class="mm-box mm-text mm-text--body-md mm-box--margin-left-2 mm-box--color-inherit"
              data-testid="confirm-info-row-display-name"
            >
              0xCcCCc...ccccC
            </p>
          </div>
        </div>
      </div>
    </div>
  </div>
  <div
    class="mm-box mm-box--margin-bottom-4 mm-box--padding-2 mm-box--background-color-background-default mm-box--rounded-md"
  >
    <div
      class="mm-box confirm-info-row mm-box--margin-top-2 mm-box--margin-bottom-2 mm-box--padding-right-2 mm-box--padding-left-2 mm-box--display-flex mm-box--flex-direction-row mm-box--flex-wrap-wrap mm-box--justify-content-space-between mm-box--color-text-default mm-box--rounded-lg"
      style="overflow-wrap: anywhere; min-height: 24px;"
    >
      <div
        class="mm-box mm-box--display-flex mm-box--flex-direction-row mm-box--justify-content-center mm-box--align-items-center"
      >
        <p
          class="mm-box mm-text mm-text--body-md-medium mm-box--color-inherit"
        >
          Message
        </p>
      </div>
      <div
        class="mm-box mm-box--width-full"
      >
        <div
          class="mm-box confirm-info-row mm-box--margin-top-2 mm-box--margin-bottom-2 mm-box--padding-right-2 mm-box--padding-left-2 mm-box--display-flex mm-box--flex-direction-row mm-box--flex-wrap-wrap mm-box--justify-content-space-between mm-box--color-text-default mm-box--rounded-lg"
          style="overflow-wrap: anywhere; min-height: 24px; padding-left: 0px; padding-right: 0px;"
        >
          <div
            class="mm-box mm-box--display-flex mm-box--flex-direction-row mm-box--justify-content-center mm-box--align-items-center"
          >
            <p
              class="mm-box mm-text mm-text--body-md-medium mm-box--color-inherit"
            >
              Primary type:
            </p>
          </div>
          <div
            class="mm-box mm-box--display-flex mm-box--gap-2 mm-box--flex-wrap-wrap mm-box--align-items-center"
          >
            <p
              class="mm-box mm-text mm-text--body-md mm-box--color-inherit"
              style="white-space: pre-wrap;"
            >
              Mail
            </p>
          </div>
        </div>
        <div
          class="mm-box"
          style="margin-left: -8px;"
        >
          <div
            class="mm-box mm-box--width-full"
          >
            <div
              class="mm-box confirm-info-row mm-box--margin-top-2 mm-box--margin-bottom-2 mm-box--padding-right-2 mm-box--padding-left-2 mm-box--display-flex mm-box--flex-direction-row mm-box--flex-wrap-wrap mm-box--justify-content-space-between mm-box--color-text-default mm-box--rounded-lg"
              style="overflow-wrap: anywhere; min-height: 24px; padding-right: 0px;"
            >
              <div
                class="mm-box mm-box--display-flex mm-box--flex-direction-row mm-box--justify-content-center mm-box--align-items-center"
              >
                <p
                  class="mm-box mm-text mm-text--body-md-medium mm-box--color-inherit"
                >
                  Contents:
                </p>
              </div>
              <div
                class="mm-box mm-box--display-flex mm-box--gap-2 mm-box--flex-wrap-wrap mm-box--align-items-center"
              >
                <p
                  class="mm-box mm-text mm-text--body-md mm-box--color-inherit"
                  style="white-space: pre-wrap;"
                >
                  Hello, Bob!
                </p>
              </div>
            </div>
            <div
              class="mm-box confirm-info-row mm-box--margin-top-2 mm-box--margin-bottom-2 mm-box--padding-right-2 mm-box--padding-left-2 mm-box--display-flex mm-box--flex-direction-row mm-box--flex-wrap-wrap mm-box--justify-content-space-between mm-box--color-text-default mm-box--rounded-lg"
              style="overflow-wrap: anywhere; min-height: 24px; padding-right: 0px;"
            >
              <div
                class="mm-box mm-box--display-flex mm-box--flex-direction-row mm-box--justify-content-center mm-box--align-items-center"
              >
                <p
                  class="mm-box mm-text mm-text--body-md-medium mm-box--color-inherit"
                >
                  From:
                </p>
              </div>
              <div
                class="mm-box mm-box--width-full"
              >
                <div
                  class="mm-box confirm-info-row mm-box--margin-top-2 mm-box--margin-bottom-2 mm-box--padding-right-2 mm-box--padding-left-2 mm-box--display-flex mm-box--flex-direction-row mm-box--flex-wrap-wrap mm-box--justify-content-space-between mm-box--color-text-default mm-box--rounded-lg"
                  style="overflow-wrap: anywhere; min-height: 24px; padding-right: 0px;"
                >
                  <div
                    class="mm-box mm-box--display-flex mm-box--flex-direction-row mm-box--justify-content-center mm-box--align-items-center"
                  >
                    <p
                      class="mm-box mm-text mm-text--body-md-medium mm-box--color-inherit"
                    >
                      Name:
                    </p>
                  </div>
                  <div
                    class="mm-box mm-box--display-flex mm-box--gap-2 mm-box--flex-wrap-wrap mm-box--align-items-center"
                  >
                    <p
                      class="mm-box mm-text mm-text--body-md mm-box--color-inherit"
<<<<<<< HEAD
=======
                      style="white-space: pre-wrap;"
>>>>>>> af8ef253
                    >
                      Cow
                    </p>
                  </div>
                </div>
                <div
                  class="mm-box confirm-info-row mm-box--margin-top-2 mm-box--margin-bottom-2 mm-box--padding-right-2 mm-box--padding-left-2 mm-box--display-flex mm-box--flex-direction-row mm-box--flex-wrap-wrap mm-box--justify-content-space-between mm-box--color-text-default mm-box--rounded-lg"
                  style="overflow-wrap: anywhere; min-height: 24px; padding-right: 0px;"
                >
                  <div
                    class="mm-box mm-box--display-flex mm-box--flex-direction-row mm-box--justify-content-center mm-box--align-items-center"
                  >
                    <p
                      class="mm-box mm-text mm-text--body-md-medium mm-box--color-inherit"
                    >
                      Wallets:
                    </p>
                  </div>
                  <div
                    class="mm-box mm-box--width-full"
                  >
                    <div
                      class="mm-box confirm-info-row mm-box--margin-top-2 mm-box--margin-bottom-2 mm-box--padding-right-2 mm-box--padding-left-2 mm-box--display-flex mm-box--flex-direction-row mm-box--flex-wrap-wrap mm-box--justify-content-space-between mm-box--color-text-default mm-box--rounded-lg"
                      style="overflow-wrap: anywhere; min-height: 24px; padding-right: 0px;"
                    >
                      <div
                        class="mm-box mm-box--display-flex mm-box--flex-direction-row mm-box--justify-content-center mm-box--align-items-center"
                      >
                        <p
                          class="mm-box mm-text mm-text--body-md-medium mm-box--color-inherit"
                        >
                          0:
                        </p>
                      </div>
                      <div
                        class="mm-box mm-box--display-flex mm-box--flex-direction-row mm-box--align-items-center"
                      >
                        <div
                          class="mm-box mm-box--display-flex mm-box--flex-direction-row mm-box--align-items-center"
                        >
                          <div
                            class="mm-box mm-text mm-avatar-base mm-avatar-base--size-xs mm-avatar-account mm-text--body-xs mm-text--text-transform-uppercase mm-box--display-flex mm-box--justify-content-center mm-box--align-items-center mm-box--color-text-default mm-box--background-color-background-alternative mm-box--rounded-full mm-box--border-color-transparent box--border-style-solid box--border-width-1"
                          >
                            <div
                              class="mm-avatar-account__jazzicon"
                            >
                              <div
                                style="border-radius: 50px; overflow: hidden; padding: 0px; margin: 0px; width: 16px; height: 16px; display: inline-block; background: rgb(35, 98, 225);"
                              >
                                <svg
                                  height="16"
                                  width="16"
                                  x="0"
                                  y="0"
                                >
                                  <rect
                                    fill="#FA7900"
                                    height="16"
                                    transform="translate(-0.1251869550000172 -0.18581992328639055) rotate(237.8 8 8)"
                                    width="16"
                                    x="0"
                                    y="0"
                                  />
                                  <rect
                                    fill="#034F5E"
                                    height="16"
                                    transform="translate(5.484089776243406 -5.806818790918918) rotate(321.2 8 8)"
                                    width="16"
                                    x="0"
                                    y="0"
                                  />
                                  <rect
                                    fill="#FB185C"
                                    height="16"
                                    transform="translate(4.337646399293827 10.83159092527544) rotate(190.8 8 8)"
                                    width="16"
                                    x="0"
                                    y="0"
                                  />
                                </svg>
                              </div>
                            </div>
                          </div>
                          <p
                            class="mm-box mm-text mm-text--body-md mm-box--margin-left-2 mm-box--color-inherit"
                            data-testid="confirm-info-row-display-name"
                          >
                            0xCD2a3...DD826
                          </p>
                        </div>
                      </div>
                    </div>
                    <div
                      class="mm-box confirm-info-row mm-box--margin-top-2 mm-box--margin-bottom-2 mm-box--padding-right-2 mm-box--padding-left-2 mm-box--display-flex mm-box--flex-direction-row mm-box--flex-wrap-wrap mm-box--justify-content-space-between mm-box--color-text-default mm-box--rounded-lg"
                      style="overflow-wrap: anywhere; min-height: 24px; padding-right: 0px;"
                    >
                      <div
                        class="mm-box mm-box--display-flex mm-box--flex-direction-row mm-box--justify-content-center mm-box--align-items-center"
                      >
                        <p
                          class="mm-box mm-text mm-text--body-md-medium mm-box--color-inherit"
                        >
                          1:
                        </p>
                      </div>
                      <div
                        class="mm-box mm-box--display-flex mm-box--flex-direction-row mm-box--align-items-center"
                      >
                        <div
                          class="mm-box mm-box--display-flex mm-box--flex-direction-row mm-box--align-items-center"
                        >
                          <div
                            class="mm-box mm-text mm-avatar-base mm-avatar-base--size-xs mm-avatar-account mm-text--body-xs mm-text--text-transform-uppercase mm-box--display-flex mm-box--justify-content-center mm-box--align-items-center mm-box--color-text-default mm-box--background-color-background-alternative mm-box--rounded-full mm-box--border-color-transparent box--border-style-solid box--border-width-1"
                          >
                            <div
                              class="mm-avatar-account__jazzicon"
                            >
                              <div
                                style="border-radius: 50px; overflow: hidden; padding: 0px; margin: 0px; width: 16px; height: 16px; display: inline-block; background: rgb(24, 183, 242);"
                              >
                                <svg
                                  height="16"
                                  width="16"
                                  x="0"
                                  y="0"
                                >
                                  <rect
                                    fill="#F91E01"
                                    height="16"
                                    transform="translate(-3.031601448459508 1.44638157917772) rotate(179.5 8 8)"
                                    width="16"
                                    x="0"
                                    y="0"
                                  />
                                  <rect
                                    fill="#FA5300"
                                    height="16"
                                    transform="translate(0.001001577275992914 -7.592133809870717) rotate(370.7 8 8)"
                                    width="16"
                                    x="0"
                                    y="0"
                                  />
                                  <rect
                                    fill="#F5A300"
                                    height="16"
                                    transform="translate(-9.667744843805323 10.267175012988094) rotate(298.9 8 8)"
                                    width="16"
                                    x="0"
                                    y="0"
                                  />
                                </svg>
                              </div>
                            </div>
                          </div>
                          <p
                            class="mm-box mm-text mm-text--body-md mm-box--margin-left-2 mm-box--color-inherit"
                            data-testid="confirm-info-row-display-name"
                          >
                            0xDeaDb...DbeeF
                          </p>
                        </div>
                      </div>
                    </div>
                    <div
                      class="mm-box confirm-info-row mm-box--margin-top-2 mm-box--margin-bottom-2 mm-box--padding-right-2 mm-box--padding-left-2 mm-box--display-flex mm-box--flex-direction-row mm-box--flex-wrap-wrap mm-box--justify-content-space-between mm-box--color-text-default mm-box--rounded-lg"
                      style="overflow-wrap: anywhere; min-height: 24px; padding-right: 0px;"
                    >
                      <div
                        class="mm-box mm-box--display-flex mm-box--flex-direction-row mm-box--justify-content-center mm-box--align-items-center"
                      >
                        <p
                          class="mm-box mm-text mm-text--body-md-medium mm-box--color-inherit"
                        >
                          2:
                        </p>
                      </div>
                      <div
                        class="mm-box mm-box--display-flex mm-box--flex-direction-row mm-box--align-items-center"
                      >
                        <div
                          class="mm-box mm-box--display-flex mm-box--flex-direction-row mm-box--align-items-center"
                        >
                          <div
                            class="mm-box mm-text mm-avatar-base mm-avatar-base--size-xs mm-avatar-account mm-text--body-xs mm-text--text-transform-uppercase mm-box--display-flex mm-box--justify-content-center mm-box--align-items-center mm-box--color-text-default mm-box--background-color-background-alternative mm-box--rounded-full mm-box--border-color-transparent box--border-style-solid box--border-width-1"
                          >
                            <div
                              class="mm-avatar-account__jazzicon"
                            >
                              <div
                                style="border-radius: 50px; overflow: hidden; padding: 0px; margin: 0px; width: 16px; height: 16px; display: inline-block; background: rgb(245, 143, 0);"
                              >
                                <svg
                                  height="16"
                                  width="16"
                                  x="0"
                                  y="0"
                                >
                                  <rect
                                    fill="#FA3E00"
                                    height="16"
                                    transform="translate(2.1189727229825075 3.7201589705667972) rotate(163.6 8 8)"
                                    width="16"
                                    x="0"
                                    y="0"
                                  />
                                  <rect
                                    fill="#018E74"
                                    height="16"
                                    transform="translate(-3.5064720430845115 9.598091001429925) rotate(205.4 8 8)"
                                    width="16"
                                    x="0"
                                    y="0"
                                  />
                                  <rect
                                    fill="#238FE1"
                                    height="16"
                                    transform="translate(-5.001213401730692 12.04822844354251) rotate(286.5 8 8)"
                                    width="16"
                                    x="0"
                                    y="0"
                                  />
                                </svg>
                              </div>
                            </div>
                          </div>
                          <p
                            class="mm-box mm-text mm-text--body-md mm-box--margin-left-2 mm-box--color-inherit"
                            data-testid="confirm-info-row-display-name"
                          >
                            0x06195...43896
                          </p>
                        </div>
                      </div>
                    </div>
                  </div>
                </div>
              </div>
            </div>
            <div
              class="mm-box confirm-info-row mm-box--margin-top-2 mm-box--margin-bottom-2 mm-box--padding-right-2 mm-box--padding-left-2 mm-box--display-flex mm-box--flex-direction-row mm-box--flex-wrap-wrap mm-box--justify-content-space-between mm-box--color-text-default mm-box--rounded-lg"
              style="overflow-wrap: anywhere; min-height: 24px; padding-right: 0px;"
            >
              <div
                class="mm-box mm-box--display-flex mm-box--flex-direction-row mm-box--justify-content-center mm-box--align-items-center"
              >
                <p
                  class="mm-box mm-text mm-text--body-md-medium mm-box--color-inherit"
                >
                  To:
                </p>
              </div>
              <div
                class="mm-box mm-box--width-full"
              >
                <div
                  class="mm-box confirm-info-row mm-box--margin-top-2 mm-box--margin-bottom-2 mm-box--padding-right-2 mm-box--padding-left-2 mm-box--display-flex mm-box--flex-direction-row mm-box--flex-wrap-wrap mm-box--justify-content-space-between mm-box--color-text-default mm-box--rounded-lg"
                  style="overflow-wrap: anywhere; min-height: 24px; padding-right: 0px;"
                >
                  <div
                    class="mm-box mm-box--display-flex mm-box--flex-direction-row mm-box--justify-content-center mm-box--align-items-center"
                  >
                    <p
                      class="mm-box mm-text mm-text--body-md-medium mm-box--color-inherit"
                    >
                      0:
                    </p>
                  </div>
                  <div
                    class="mm-box mm-box--width-full"
                  >
                    <div
                      class="mm-box confirm-info-row mm-box--margin-top-2 mm-box--margin-bottom-2 mm-box--padding-right-2 mm-box--padding-left-2 mm-box--display-flex mm-box--flex-direction-row mm-box--flex-wrap-wrap mm-box--justify-content-space-between mm-box--color-text-default mm-box--rounded-lg"
                      style="overflow-wrap: anywhere; min-height: 24px; padding-right: 0px;"
                    >
                      <div
                        class="mm-box mm-box--display-flex mm-box--flex-direction-row mm-box--justify-content-center mm-box--align-items-center"
                      >
                        <p
                          class="mm-box mm-text mm-text--body-md-medium mm-box--color-inherit"
                        >
                          Name:
                        </p>
                      </div>
                      <div
                        class="mm-box mm-box--display-flex mm-box--gap-2 mm-box--flex-wrap-wrap mm-box--align-items-center"
                      >
                        <p
                          class="mm-box mm-text mm-text--body-md mm-box--color-inherit"
<<<<<<< HEAD
=======
                          style="white-space: pre-wrap;"
>>>>>>> af8ef253
                        >
                          Bob
                        </p>
                      </div>
                    </div>
                    <div
                      class="mm-box confirm-info-row mm-box--margin-top-2 mm-box--margin-bottom-2 mm-box--padding-right-2 mm-box--padding-left-2 mm-box--display-flex mm-box--flex-direction-row mm-box--flex-wrap-wrap mm-box--justify-content-space-between mm-box--color-text-default mm-box--rounded-lg"
                      style="overflow-wrap: anywhere; min-height: 24px; padding-right: 0px;"
                    >
                      <div
                        class="mm-box mm-box--display-flex mm-box--flex-direction-row mm-box--justify-content-center mm-box--align-items-center"
                      >
                        <p
                          class="mm-box mm-text mm-text--body-md-medium mm-box--color-inherit"
                        >
                          Wallets:
                        </p>
                      </div>
                      <div
                        class="mm-box mm-box--width-full"
                      >
                        <div
                          class="mm-box confirm-info-row mm-box--margin-top-2 mm-box--margin-bottom-2 mm-box--padding-right-2 mm-box--padding-left-2 mm-box--display-flex mm-box--flex-direction-row mm-box--flex-wrap-wrap mm-box--justify-content-space-between mm-box--color-text-default mm-box--rounded-lg"
                          style="overflow-wrap: anywhere; min-height: 24px; padding-right: 0px;"
                        >
                          <div
                            class="mm-box mm-box--display-flex mm-box--flex-direction-row mm-box--justify-content-center mm-box--align-items-center"
                          >
                            <p
                              class="mm-box mm-text mm-text--body-md-medium mm-box--color-inherit"
                            >
                              0:
                            </p>
                          </div>
                          <div
                            class="mm-box mm-box--display-flex mm-box--flex-direction-row mm-box--align-items-center"
                          >
                            <div
                              class="mm-box mm-box--display-flex mm-box--flex-direction-row mm-box--align-items-center"
                            >
                              <div
                                class="mm-box mm-text mm-avatar-base mm-avatar-base--size-xs mm-avatar-account mm-text--body-xs mm-text--text-transform-uppercase mm-box--display-flex mm-box--justify-content-center mm-box--align-items-center mm-box--color-text-default mm-box--background-color-background-alternative mm-box--rounded-full mm-box--border-color-transparent box--border-style-solid box--border-width-1"
                              >
                                <div
                                  class="mm-avatar-account__jazzicon"
                                >
                                  <div
                                    style="border-radius: 50px; overflow: hidden; padding: 0px; margin: 0px; width: 16px; height: 16px; display: inline-block; background: rgb(242, 162, 2);"
                                  >
                                    <svg
                                      height="16"
                                      width="16"
                                      x="0"
                                      y="0"
                                    >
                                      <rect
                                        fill="#C8144A"
                                        height="16"
                                        transform="translate(3.3716958087807476 -1.5355449411453455) rotate(359.3 8 8)"
                                        width="16"
                                        x="0"
                                        y="0"
                                      />
                                      <rect
                                        fill="#01878E"
                                        height="16"
                                        transform="translate(-4.56026532072257 -4.118767169186573) rotate(335.8 8 8)"
                                        width="16"
                                        x="0"
                                        y="0"
                                      />
                                      <rect
                                        fill="#1897F2"
                                        height="16"
                                        transform="translate(-12.66850392914138 2.191919563316492) rotate(275.0 8 8)"
                                        width="16"
                                        x="0"
                                        y="0"
                                      />
                                    </svg>
                                  </div>
                                </div>
                              </div>
                              <p
                                class="mm-box mm-text mm-text--body-md mm-box--margin-left-2 mm-box--color-inherit"
                                data-testid="confirm-info-row-display-name"
                              >
                                0xbBbBB...bBBbB
                              </p>
                            </div>
                          </div>
                        </div>
                        <div
                          class="mm-box confirm-info-row mm-box--margin-top-2 mm-box--margin-bottom-2 mm-box--padding-right-2 mm-box--padding-left-2 mm-box--display-flex mm-box--flex-direction-row mm-box--flex-wrap-wrap mm-box--justify-content-space-between mm-box--color-text-default mm-box--rounded-lg"
                          style="overflow-wrap: anywhere; min-height: 24px; padding-right: 0px;"
                        >
                          <div
                            class="mm-box mm-box--display-flex mm-box--flex-direction-row mm-box--justify-content-center mm-box--align-items-center"
                          >
                            <p
                              class="mm-box mm-text mm-text--body-md-medium mm-box--color-inherit"
                            >
                              1:
                            </p>
                          </div>
                          <div
                            class="mm-box mm-box--display-flex mm-box--flex-direction-row mm-box--align-items-center"
                          >
                            <div
                              class="mm-box mm-box--display-flex mm-box--flex-direction-row mm-box--align-items-center"
                            >
                              <div
                                class="mm-box mm-text mm-avatar-base mm-avatar-base--size-xs mm-avatar-account mm-text--body-xs mm-text--text-transform-uppercase mm-box--display-flex mm-box--justify-content-center mm-box--align-items-center mm-box--color-text-default mm-box--background-color-background-alternative mm-box--rounded-full mm-box--border-color-transparent box--border-style-solid box--border-width-1"
                              >
                                <div
                                  class="mm-avatar-account__jazzicon"
                                >
                                  <div
                                    style="border-radius: 50px; overflow: hidden; padding: 0px; margin: 0px; width: 16px; height: 16px; display: inline-block; background: rgb(250, 54, 0);"
                                  >
                                    <svg
                                      height="16"
                                      width="16"
                                      x="0"
                                      y="0"
                                    >
                                      <rect
                                        fill="#2395E1"
                                        height="16"
                                        transform="translate(-1.7353143855136905 0.5115867848025443) rotate(191.9 8 8)"
                                        width="16"
                                        x="0"
                                        y="0"
                                      />
                                      <rect
                                        fill="#F90101"
                                        height="16"
                                        transform="translate(1.7169232764557802 -9.276715881533601) rotate(319.8 8 8)"
                                        width="16"
                                        x="0"
                                        y="0"
                                      />
                                      <rect
                                        fill="#F58700"
                                        height="16"
                                        transform="translate(9.91414735179574 5.139720751783702) rotate(180.7 8 8)"
                                        width="16"
                                        x="0"
                                        y="0"
                                      />
                                    </svg>
                                  </div>
                                </div>
                              </div>
                              <p
                                class="mm-box mm-text mm-text--body-md mm-box--margin-left-2 mm-box--color-inherit"
                                data-testid="confirm-info-row-display-name"
                              >
                                0xB0Bda...bEa57
                              </p>
                            </div>
                          </div>
                        </div>
                        <div
                          class="mm-box confirm-info-row mm-box--margin-top-2 mm-box--margin-bottom-2 mm-box--padding-right-2 mm-box--padding-left-2 mm-box--display-flex mm-box--flex-direction-row mm-box--flex-wrap-wrap mm-box--justify-content-space-between mm-box--color-text-default mm-box--rounded-lg"
                          style="overflow-wrap: anywhere; min-height: 24px; padding-right: 0px;"
                        >
                          <div
                            class="mm-box mm-box--display-flex mm-box--flex-direction-row mm-box--justify-content-center mm-box--align-items-center"
                          >
                            <p
                              class="mm-box mm-text mm-text--body-md-medium mm-box--color-inherit"
                            >
                              2:
                            </p>
                          </div>
                          <div
                            class="mm-box mm-box--display-flex mm-box--flex-direction-row mm-box--align-items-center"
                          >
                            <div
                              class="mm-box mm-box--display-flex mm-box--flex-direction-row mm-box--align-items-center"
                            >
                              <div
                                class="mm-box mm-text mm-avatar-base mm-avatar-base--size-xs mm-avatar-account mm-text--body-xs mm-text--text-transform-uppercase mm-box--display-flex mm-box--justify-content-center mm-box--align-items-center mm-box--color-text-default mm-box--background-color-background-alternative mm-box--rounded-full mm-box--border-color-transparent box--border-style-solid box--border-width-1"
                              >
                                <div
                                  class="mm-avatar-account__jazzicon"
                                >
                                  <div
                                    style="border-radius: 50px; overflow: hidden; padding: 0px; margin: 0px; width: 16px; height: 16px; display: inline-block; background: rgb(200, 20, 86);"
                                  >
                                    <svg
                                      height="16"
                                      width="16"
                                      x="0"
                                      y="0"
                                    >
                                      <rect
                                        fill="#018E8C"
                                        height="16"
                                        transform="translate(3.988074950687866 0.3554940504644344) rotate(177.8 8 8)"
                                        width="16"
                                        x="0"
                                        y="0"
                                      />
                                      <rect
                                        fill="#F29202"
                                        height="16"
                                        transform="translate(-7.220928666254465 -2.4813555582770794) rotate(334.6 8 8)"
                                        width="16"
                                        x="0"
                                        y="0"
                                      />
                                      <rect
                                        fill="#236FE1"
                                        height="16"
                                        transform="translate(14.621768557060026 -6.282465882779628) rotate(456.1 8 8)"
                                        width="16"
                                        x="0"
                                        y="0"
                                      />
                                    </svg>
                                  </div>
                                </div>
                              </div>
                              <p
                                class="mm-box mm-text mm-text--body-md mm-box--margin-left-2 mm-box--color-inherit"
                                data-testid="confirm-info-row-display-name"
                              >
                                0xB0B0b...00000
                              </p>
                            </div>
                          </div>
                        </div>
                      </div>
                    </div>
                  </div>
                </div>
              </div>
            </div>
          </div>
        </div>
      </div>
    </div>
  </div>
</div>
`;<|MERGE_RESOLUTION|>--- conflicted
+++ resolved
@@ -20,12 +20,6 @@
           <p
             class="mm-box mm-text mm-text--body-md-medium mm-box--color-inherit"
           >
-<<<<<<< HEAD
-            <span
-              class="mm-box mm-icon mm-icon--size-sm mm-box--margin-left-1 mm-box--display-inline-block mm-box--color-icon-muted"
-              style="mask-image: url('./images/icons/question.svg');"
-            />
-=======
             Request from
           </p>
           <div>
@@ -42,23 +36,17 @@
                 style="mask-image: url('./images/icons/question.svg');"
               />
             </div>
->>>>>>> af8ef253
           </div>
         </div>
         <div
           class="mm-box mm-box--display-flex mm-box--gap-2 mm-box--flex-wrap-wrap mm-box--align-items-center"
         >
-<<<<<<< HEAD
-          metamask.github.io
-        </p>
-=======
           <p
             class="mm-box mm-text mm-text--body-md mm-box--color-inherit"
           >
             metamask.github.io
           </p>
         </div>
->>>>>>> af8ef253
       </div>
     </div>
     <div
@@ -221,10 +209,7 @@
                   >
                     <p
                       class="mm-box mm-text mm-text--body-md mm-box--color-inherit"
-<<<<<<< HEAD
-=======
                       style="white-space: pre-wrap;"
->>>>>>> af8ef253
                     >
                       Cow
                     </p>
@@ -337,10 +322,7 @@
                   >
                     <p
                       class="mm-box mm-text mm-text--body-md mm-box--color-inherit"
-<<<<<<< HEAD
-=======
                       style="white-space: pre-wrap;"
->>>>>>> af8ef253
                     >
                       Bob
                     </p>
@@ -469,12 +451,6 @@
           <p
             class="mm-box mm-text mm-text--body-md-medium mm-box--color-inherit"
           >
-<<<<<<< HEAD
-            <span
-              class="mm-box mm-icon mm-icon--size-sm mm-box--margin-left-1 mm-box--display-inline-block mm-box--color-icon-muted"
-              style="mask-image: url('./images/icons/question.svg');"
-            />
-=======
             Request from
           </p>
           <div>
@@ -491,23 +467,17 @@
                 style="mask-image: url('./images/icons/question.svg');"
               />
             </div>
->>>>>>> af8ef253
           </div>
         </div>
         <div
           class="mm-box mm-box--display-flex mm-box--gap-2 mm-box--flex-wrap-wrap mm-box--align-items-center"
         >
-<<<<<<< HEAD
-          metamask.github.io
-        </p>
-=======
           <p
             class="mm-box mm-text mm-text--body-md mm-box--color-inherit"
           >
             metamask.github.io
           </p>
         </div>
->>>>>>> af8ef253
       </div>
     </div>
     <div
@@ -655,28 +625,6 @@
                 <div
                   class="mm-box confirm-info-row mm-box--margin-top-2 mm-box--margin-bottom-2 mm-box--padding-right-2 mm-box--padding-left-2 mm-box--display-flex mm-box--flex-direction-row mm-box--flex-wrap-wrap mm-box--justify-content-space-between mm-box--color-text-default mm-box--rounded-lg"
                   style="overflow-wrap: anywhere; min-height: 24px; padding-right: 0px;"
-<<<<<<< HEAD
-                >
-                  <div
-                    class="mm-box mm-box--display-flex mm-box--flex-direction-row mm-box--justify-content-center mm-box--align-items-center"
-                  >
-                    <p
-                      class="mm-box mm-text mm-text--body-md-medium mm-box--color-inherit"
-                    >
-                      Name:
-                    </p>
-                  </div>
-                  <div
-                    class="mm-box mm-box--display-flex mm-box--gap-2 mm-box--flex-wrap-wrap mm-box--align-items-center"
-                  >
-                    <p
-                      class="mm-box mm-text mm-text--body-md mm-box--color-inherit"
-                    >
-                      Cow
-                    </p>
-                  </div>
-                </div>
-=======
                 >
                   <div
                     class="mm-box mm-box--display-flex mm-box--flex-direction-row mm-box--justify-content-center mm-box--align-items-center"
@@ -787,22 +735,12 @@
               <div
                 class="mm-box mm-box--width-full"
               >
->>>>>>> af8ef253
                 <div
                   class="mm-box confirm-info-row mm-box--margin-top-2 mm-box--margin-bottom-2 mm-box--padding-right-2 mm-box--padding-left-2 mm-box--display-flex mm-box--flex-direction-row mm-box--flex-wrap-wrap mm-box--justify-content-space-between mm-box--color-text-default mm-box--rounded-lg"
                   style="overflow-wrap: anywhere; min-height: 24px; padding-right: 0px;"
                 >
                   <div
                     class="mm-box mm-box--display-flex mm-box--flex-direction-row mm-box--justify-content-center mm-box--align-items-center"
-<<<<<<< HEAD
-                  >
-                    <p
-                      class="mm-box mm-text mm-text--body-md-medium mm-box--color-inherit"
-                    >
-                      Wallet:
-                    </p>
-                  </div>
-=======
                   >
                     <p
                       class="mm-box mm-text mm-text--body-md-medium mm-box--color-inherit"
@@ -816,120 +754,6 @@
                     <p
                       class="mm-box mm-text mm-text--body-md mm-box--color-inherit"
                       style="white-space: pre-wrap;"
-                    >
-                      Bob
-                    </p>
-                  </div>
-                </div>
-                <div
-                  class="mm-box confirm-info-row mm-box--margin-top-2 mm-box--margin-bottom-2 mm-box--padding-right-2 mm-box--padding-left-2 mm-box--display-flex mm-box--flex-direction-row mm-box--flex-wrap-wrap mm-box--justify-content-space-between mm-box--color-text-default mm-box--rounded-lg"
-                  style="overflow-wrap: anywhere; min-height: 24px; padding-right: 0px;"
-                >
->>>>>>> af8ef253
-                  <div
-                    class="mm-box mm-box--display-flex mm-box--flex-direction-row mm-box--justify-content-center mm-box--align-items-center"
-                  >
-                    <p
-                      class="mm-box mm-text mm-text--body-md-medium mm-box--color-inherit"
-                    >
-                      Wallet:
-                    </p>
-                  </div>
-                  <div
-                    class="mm-box mm-box--display-flex mm-box--flex-direction-row mm-box--align-items-center"
-                  >
-                    <div
-                      class="mm-box mm-box--display-flex mm-box--flex-direction-row mm-box--align-items-center"
-                    >
-                      <div
-                        class="mm-box mm-text mm-avatar-base mm-avatar-base--size-xs mm-avatar-account mm-text--body-xs mm-text--text-transform-uppercase mm-box--display-flex mm-box--justify-content-center mm-box--align-items-center mm-box--color-text-default mm-box--background-color-background-alternative mm-box--rounded-full mm-box--border-color-transparent box--border-style-solid box--border-width-1"
-                      >
-                        <div
-                          class="mm-avatar-account__jazzicon"
-                        >
-                          <div
-<<<<<<< HEAD
-                            style="border-radius: 50px; overflow: hidden; padding: 0px; margin: 0px; width: 16px; height: 16px; display: inline-block; background: rgb(35, 98, 225);"
-                          >
-                            <svg
-                              height="16"
-                              width="16"
-                              x="0"
-                              y="0"
-                            >
-                              <rect
-                                fill="#FA7900"
-                                height="16"
-                                transform="translate(-0.1251869550000172 -0.18581992328639055) rotate(237.8 8 8)"
-                                width="16"
-                                x="0"
-                                y="0"
-                              />
-                              <rect
-                                fill="#034F5E"
-                                height="16"
-                                transform="translate(5.484089776243406 -5.806818790918918) rotate(321.2 8 8)"
-                                width="16"
-                                x="0"
-                                y="0"
-                              />
-                              <rect
-                                fill="#FB185C"
-                                height="16"
-                                transform="translate(4.337646399293827 10.83159092527544) rotate(190.8 8 8)"
-                                width="16"
-                                x="0"
-                                y="0"
-                              />
-                            </svg>
-                          </div>
-                        </div>
-                      </div>
-                      <p
-                        class="mm-box mm-text mm-text--body-md mm-box--margin-left-2 mm-box--color-inherit"
-                        data-testid="confirm-info-row-display-name"
-                      >
-                        0xCD2a3...DD826
-                      </p>
-                    </div>
-                  </div>
-                </div>
-              </div>
-            </div>
-            <div
-              class="mm-box confirm-info-row mm-box--margin-top-2 mm-box--margin-bottom-2 mm-box--padding-right-2 mm-box--padding-left-2 mm-box--display-flex mm-box--flex-direction-row mm-box--flex-wrap-wrap mm-box--justify-content-space-between mm-box--color-text-default mm-box--rounded-lg"
-              style="overflow-wrap: anywhere; min-height: 24px; padding-right: 0px;"
-            >
-              <div
-                class="mm-box mm-box--display-flex mm-box--flex-direction-row mm-box--justify-content-center mm-box--align-items-center"
-              >
-                <p
-                  class="mm-box mm-text mm-text--body-md-medium mm-box--color-inherit"
-                >
-                  To:
-                </p>
-              </div>
-              <div
-                class="mm-box mm-box--width-full"
-              >
-                <div
-                  class="mm-box confirm-info-row mm-box--margin-top-2 mm-box--margin-bottom-2 mm-box--padding-right-2 mm-box--padding-left-2 mm-box--display-flex mm-box--flex-direction-row mm-box--flex-wrap-wrap mm-box--justify-content-space-between mm-box--color-text-default mm-box--rounded-lg"
-                  style="overflow-wrap: anywhere; min-height: 24px; padding-right: 0px;"
-                >
-                  <div
-                    class="mm-box mm-box--display-flex mm-box--flex-direction-row mm-box--justify-content-center mm-box--align-items-center"
-                  >
-                    <p
-                      class="mm-box mm-text mm-text--body-md-medium mm-box--color-inherit"
-                    >
-                      Name:
-                    </p>
-                  </div>
-                  <div
-                    class="mm-box mm-box--display-flex mm-box--gap-2 mm-box--flex-wrap-wrap mm-box--align-items-center"
-                  >
-                    <p
-                      class="mm-box mm-text mm-text--body-md mm-box--color-inherit"
                     >
                       Bob
                     </p>
@@ -964,11 +788,6 @@
                             style="border-radius: 50px; overflow: hidden; padding: 0px; margin: 0px; width: 16px; height: 16px; display: inline-block; background: rgb(242, 162, 2);"
                           >
                             <svg
-=======
-                            style="border-radius: 50px; overflow: hidden; padding: 0px; margin: 0px; width: 16px; height: 16px; display: inline-block; background: rgb(242, 162, 2);"
-                          >
-                            <svg
->>>>>>> af8ef253
                               height="16"
                               width="16"
                               x="0"
@@ -1063,12 +882,6 @@
           <p
             class="mm-box mm-text mm-text--body-md-medium mm-box--color-inherit"
           >
-<<<<<<< HEAD
-            <span
-              class="mm-box mm-icon mm-icon--size-sm mm-box--margin-left-1 mm-box--display-inline-block mm-box--color-icon-muted"
-              style="mask-image: url('./images/icons/question.svg');"
-            />
-=======
             Request from
           </p>
           <div>
@@ -1085,23 +898,17 @@
                 style="mask-image: url('./images/icons/question.svg');"
               />
             </div>
->>>>>>> af8ef253
           </div>
         </div>
         <div
           class="mm-box mm-box--display-flex mm-box--gap-2 mm-box--flex-wrap-wrap mm-box--align-items-center"
         >
-<<<<<<< HEAD
-          metamask.github.io
-        </p>
-=======
           <p
             class="mm-box mm-text mm-text--body-md mm-box--color-inherit"
           >
             metamask.github.io
           </p>
         </div>
->>>>>>> af8ef253
       </div>
     </div>
     <div
@@ -1288,10 +1095,7 @@
                   >
                     <p
                       class="mm-box mm-text mm-text--body-md mm-box--color-inherit"
-<<<<<<< HEAD
-=======
                       style="white-space: pre-wrap;"
->>>>>>> af8ef253
                     >
                       Cow
                     </p>
@@ -1580,10 +1384,7 @@
                       >
                         <p
                           class="mm-box mm-text mm-text--body-md mm-box--color-inherit"
-<<<<<<< HEAD
-=======
                           style="white-space: pre-wrap;"
->>>>>>> af8ef253
                         >
                           Bob
                         </p>
