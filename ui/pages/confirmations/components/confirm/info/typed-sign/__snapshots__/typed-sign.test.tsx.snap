--- conflicted
+++ resolved
@@ -171,24 +171,10 @@
               style="overflow-wrap: anywhere; min-height: 24px; padding-right: 0px;"
             >
               <div
-                class="mm-box mm-box--display-flex mm-box--flex-direction-row mm-box--justify-content-center mm-box--align-items-center"
-              >
-<<<<<<< HEAD
-                <div
-                  class="mm-box mm-box--display-flex mm-box--gap-1 mm-box--flex-direction-row mm-box--justify-content-center mm-box--align-items-center"
-                >
-                  <p
-                    class="mm-box mm-text mm-text--body-md-medium mm-box--color-inherit"
-                  >
-                    Name:
-                  </p>
-                </div>
-                <div
-                  class="mm-box mm-box--display-flex mm-box--gap-2 mm-box--flex-wrap-wrap mm-box--align-items-center"
-=======
+                class="mm-box mm-box--display-flex mm-box--gap-1 mm-box--flex-direction-row mm-box--justify-content-center mm-box--align-items-center"
+              >
                 <p
                   class="mm-box mm-text mm-text--body-md-medium mm-box--color-inherit"
->>>>>>> 3f955528
                 >
                   From:
                 </p>
@@ -197,15 +183,11 @@
                 class="mm-box mm-box--width-full"
               >
                 <div
-<<<<<<< HEAD
-                  class="mm-box mm-box--display-flex mm-box--gap-1 mm-box--flex-direction-row mm-box--justify-content-center mm-box--align-items-center"
-=======
                   class="mm-box confirm-info-row mm-box--margin-top-2 mm-box--margin-bottom-2 mm-box--padding-right-2 mm-box--padding-left-2 mm-box--display-flex mm-box--flex-direction-row mm-box--flex-wrap-wrap mm-box--justify-content-space-between mm-box--color-text-default mm-box--rounded-lg"
                   style="overflow-wrap: anywhere; min-height: 24px; padding-right: 0px;"
->>>>>>> 3f955528
-                >
-                  <div
-                    class="mm-box mm-box--display-flex mm-box--flex-direction-row mm-box--justify-content-center mm-box--align-items-center"
+                >
+                  <div
+                    class="mm-box mm-box--display-flex mm-box--gap-1 mm-box--flex-direction-row mm-box--justify-content-center mm-box--align-items-center"
                   >
                     <p
                       class="mm-box mm-text mm-text--body-md-medium mm-box--color-inherit"
@@ -228,7 +210,7 @@
                   style="overflow-wrap: anywhere; min-height: 24px; padding-right: 0px;"
                 >
                   <div
-                    class="mm-box mm-box--display-flex mm-box--flex-direction-row mm-box--justify-content-center mm-box--align-items-center"
+                    class="mm-box mm-box--display-flex mm-box--gap-1 mm-box--flex-direction-row mm-box--justify-content-center mm-box--align-items-center"
                   >
                     <p
                       class="mm-box mm-text mm-text--body-md-medium mm-box--color-inherit"
@@ -301,24 +283,10 @@
               style="overflow-wrap: anywhere; min-height: 24px; padding-right: 0px;"
             >
               <div
-                class="mm-box mm-box--display-flex mm-box--flex-direction-row mm-box--justify-content-center mm-box--align-items-center"
-              >
-<<<<<<< HEAD
-                <div
-                  class="mm-box mm-box--display-flex mm-box--gap-1 mm-box--flex-direction-row mm-box--justify-content-center mm-box--align-items-center"
-                >
-                  <p
-                    class="mm-box mm-text mm-text--body-md-medium mm-box--color-inherit"
-                  >
-                    Name:
-                  </p>
-                </div>
-                <div
-                  class="mm-box mm-box--display-flex mm-box--gap-2 mm-box--flex-wrap-wrap mm-box--align-items-center"
-=======
+                class="mm-box mm-box--display-flex mm-box--gap-1 mm-box--flex-direction-row mm-box--justify-content-center mm-box--align-items-center"
+              >
                 <p
                   class="mm-box mm-text mm-text--body-md-medium mm-box--color-inherit"
->>>>>>> 3f955528
                 >
                   To:
                 </p>
@@ -327,15 +295,11 @@
                 class="mm-box mm-box--width-full"
               >
                 <div
-<<<<<<< HEAD
-                  class="mm-box mm-box--display-flex mm-box--gap-1 mm-box--flex-direction-row mm-box--justify-content-center mm-box--align-items-center"
-=======
                   class="mm-box confirm-info-row mm-box--margin-top-2 mm-box--margin-bottom-2 mm-box--padding-right-2 mm-box--padding-left-2 mm-box--display-flex mm-box--flex-direction-row mm-box--flex-wrap-wrap mm-box--justify-content-space-between mm-box--color-text-default mm-box--rounded-lg"
                   style="overflow-wrap: anywhere; min-height: 24px; padding-right: 0px;"
->>>>>>> 3f955528
-                >
-                  <div
-                    class="mm-box mm-box--display-flex mm-box--flex-direction-row mm-box--justify-content-center mm-box--align-items-center"
+                >
+                  <div
+                    class="mm-box mm-box--display-flex mm-box--gap-1 mm-box--flex-direction-row mm-box--justify-content-center mm-box--align-items-center"
                   >
                     <p
                       class="mm-box mm-text mm-text--body-md-medium mm-box--color-inherit"
@@ -358,7 +322,7 @@
                   style="overflow-wrap: anywhere; min-height: 24px; padding-right: 0px;"
                 >
                   <div
-                    class="mm-box mm-box--display-flex mm-box--flex-direction-row mm-box--justify-content-center mm-box--align-items-center"
+                    class="mm-box mm-box--display-flex mm-box--gap-1 mm-box--flex-direction-row mm-box--justify-content-center mm-box--align-items-center"
                   >
                     <p
                       class="mm-box mm-text mm-text--body-md-medium mm-box--color-inherit"
@@ -626,104 +590,46 @@
               style="overflow-wrap: anywhere; min-height: 24px; padding-right: 0px;"
             >
               <div
-                class="mm-box mm-box--display-flex mm-box--flex-direction-row mm-box--justify-content-center mm-box--align-items-center"
-              >
-<<<<<<< HEAD
+                class="mm-box mm-box--display-flex mm-box--gap-1 mm-box--flex-direction-row mm-box--justify-content-center mm-box--align-items-center"
+              >
+                <p
+                  class="mm-box mm-text mm-text--body-md-medium mm-box--color-inherit"
+                >
+                  From:
+                </p>
+              </div>
+              <div
+                class="mm-box mm-box--width-full"
+              >
                 <div
-                  class="mm-box mm-box--display-flex mm-box--gap-1 mm-box--flex-direction-row mm-box--justify-content-center mm-box--align-items-center"
-                >
-                  <p
-                    class="mm-box mm-text mm-text--body-md-medium mm-box--color-inherit"
-                  >
-                    Name:
-                  </p>
+                  class="mm-box confirm-info-row mm-box--margin-top-2 mm-box--margin-bottom-2 mm-box--padding-right-2 mm-box--padding-left-2 mm-box--display-flex mm-box--flex-direction-row mm-box--flex-wrap-wrap mm-box--justify-content-space-between mm-box--color-text-default mm-box--rounded-lg"
+                  style="overflow-wrap: anywhere; min-height: 24px; padding-right: 0px;"
+                >
+                  <div
+                    class="mm-box mm-box--display-flex mm-box--gap-1 mm-box--flex-direction-row mm-box--justify-content-center mm-box--align-items-center"
+                  >
+                    <p
+                      class="mm-box mm-text mm-text--body-md-medium mm-box--color-inherit"
+                    >
+                      Name:
+                    </p>
+                  </div>
+                  <div
+                    class="mm-box mm-box--display-flex mm-box--gap-2 mm-box--flex-wrap-wrap mm-box--align-items-center"
+                  >
+                    <p
+                      class="mm-box mm-text mm-text--body-md mm-box--color-inherit"
+                    >
+                      Cow
+                    </p>
+                  </div>
                 </div>
                 <div
-                  class="mm-box mm-box--display-flex mm-box--gap-2 mm-box--flex-wrap-wrap mm-box--align-items-center"
-=======
-                <p
-                  class="mm-box mm-text mm-text--body-md-medium mm-box--color-inherit"
->>>>>>> 3f955528
-                >
-                  From:
-                </p>
-              </div>
-              <div
-                class="mm-box mm-box--width-full"
-              >
-                <div
-<<<<<<< HEAD
-                  class="mm-box mm-box--display-flex mm-box--gap-1 mm-box--flex-direction-row mm-box--justify-content-center mm-box--align-items-center"
-                >
-                  <p
-                    class="mm-box mm-text mm-text--body-md-medium mm-box--color-inherit"
-                  >
-                    Wallet:
-                  </p>
-                </div>
-                <div
-                  class="mm-box mm-box--display-flex mm-box--flex-direction-row mm-box--align-items-center"
-=======
                   class="mm-box confirm-info-row mm-box--margin-top-2 mm-box--margin-bottom-2 mm-box--padding-right-2 mm-box--padding-left-2 mm-box--display-flex mm-box--flex-direction-row mm-box--flex-wrap-wrap mm-box--justify-content-space-between mm-box--color-text-default mm-box--rounded-lg"
                   style="overflow-wrap: anywhere; min-height: 24px; padding-right: 0px;"
->>>>>>> 3f955528
-                >
-                  <div
-                    class="mm-box mm-box--display-flex mm-box--flex-direction-row mm-box--justify-content-center mm-box--align-items-center"
-                  >
-                    <p
-                      class="mm-box mm-text mm-text--body-md-medium mm-box--color-inherit"
-                    >
-                      Name:
-                    </p>
-                  </div>
-<<<<<<< HEAD
-                </div>
-              </div>
-            </div>
-            <div
-              class="mm-box mm-box--margin-left-2"
-            >
-              <div
-                class="mm-box confirm-info-row mm-box--margin-top-2 mm-box--margin-bottom-2 mm-box--padding-right-2 mm-box--padding-left-2 mm-box--display-flex mm-box--flex-direction-row mm-box--flex-wrap-wrap mm-box--justify-content-space-between mm-box--color-text-default mm-box--rounded-lg"
-                style="overflow-wrap: anywhere; min-height: 24px;"
-              >
-                <div
-                  class="mm-box mm-box--display-flex mm-box--gap-1 mm-box--flex-direction-row mm-box--justify-content-center mm-box--align-items-center"
-                >
-                  <p
-                    class="mm-box mm-text mm-text--body-md-medium mm-box--color-inherit"
-                  >
-                    Name:
-                  </p>
-                </div>
-                <div
-                  class="mm-box mm-box--display-flex mm-box--gap-2 mm-box--flex-wrap-wrap mm-box--align-items-center"
-                >
-                  <p
-                    class="mm-box mm-text mm-text--body-md mm-box--color-inherit"
-=======
-                  <div
-                    class="mm-box mm-box--display-flex mm-box--gap-2 mm-box--flex-wrap-wrap mm-box--align-items-center"
->>>>>>> 3f955528
-                  >
-                    <p
-                      class="mm-box mm-text mm-text--body-md mm-box--color-inherit"
-                    >
-                      Cow
-                    </p>
-                  </div>
-                </div>
-                <div
-<<<<<<< HEAD
-                  class="mm-box mm-box--display-flex mm-box--gap-1 mm-box--flex-direction-row mm-box--justify-content-center mm-box--align-items-center"
-=======
-                  class="mm-box confirm-info-row mm-box--margin-top-2 mm-box--margin-bottom-2 mm-box--padding-right-2 mm-box--padding-left-2 mm-box--display-flex mm-box--flex-direction-row mm-box--flex-wrap-wrap mm-box--justify-content-space-between mm-box--color-text-default mm-box--rounded-lg"
-                  style="overflow-wrap: anywhere; min-height: 24px; padding-right: 0px;"
->>>>>>> 3f955528
-                >
-                  <div
-                    class="mm-box mm-box--display-flex mm-box--flex-direction-row mm-box--justify-content-center mm-box--align-items-center"
+                >
+                  <div
+                    class="mm-box mm-box--display-flex mm-box--gap-1 mm-box--flex-direction-row mm-box--justify-content-center mm-box--align-items-center"
                   >
                     <p
                       class="mm-box mm-text mm-text--body-md-medium mm-box--color-inherit"
@@ -796,7 +702,7 @@
               style="overflow-wrap: anywhere; min-height: 24px; padding-right: 0px;"
             >
               <div
-                class="mm-box mm-box--display-flex mm-box--flex-direction-row mm-box--justify-content-center mm-box--align-items-center"
+                class="mm-box mm-box--display-flex mm-box--gap-1 mm-box--flex-direction-row mm-box--justify-content-center mm-box--align-items-center"
               >
                 <p
                   class="mm-box mm-text mm-text--body-md-medium mm-box--color-inherit"
@@ -812,7 +718,7 @@
                   style="overflow-wrap: anywhere; min-height: 24px; padding-right: 0px;"
                 >
                   <div
-                    class="mm-box mm-box--display-flex mm-box--flex-direction-row mm-box--justify-content-center mm-box--align-items-center"
+                    class="mm-box mm-box--display-flex mm-box--gap-1 mm-box--flex-direction-row mm-box--justify-content-center mm-box--align-items-center"
                   >
                     <p
                       class="mm-box mm-text mm-text--body-md-medium mm-box--color-inherit"
@@ -835,7 +741,7 @@
                   style="overflow-wrap: anywhere; min-height: 24px; padding-right: 0px;"
                 >
                   <div
-                    class="mm-box mm-box--display-flex mm-box--flex-direction-row mm-box--justify-content-center mm-box--align-items-center"
+                    class="mm-box mm-box--display-flex mm-box--gap-1 mm-box--flex-direction-row mm-box--justify-content-center mm-box--align-items-center"
                   >
                     <p
                       class="mm-box mm-text mm-text--body-md-medium mm-box--color-inherit"
@@ -1126,24 +1032,10 @@
               style="overflow-wrap: anywhere; min-height: 24px; padding-right: 0px;"
             >
               <div
-                class="mm-box mm-box--display-flex mm-box--flex-direction-row mm-box--justify-content-center mm-box--align-items-center"
-              >
-<<<<<<< HEAD
-                <div
-                  class="mm-box mm-box--display-flex mm-box--gap-1 mm-box--flex-direction-row mm-box--justify-content-center mm-box--align-items-center"
-                >
-                  <p
-                    class="mm-box mm-text mm-text--body-md-medium mm-box--color-inherit"
-                  >
-                    Name:
-                  </p>
-                </div>
-                <div
-                  class="mm-box mm-box--display-flex mm-box--gap-2 mm-box--flex-wrap-wrap mm-box--align-items-center"
-=======
+                class="mm-box mm-box--display-flex mm-box--gap-1 mm-box--flex-direction-row mm-box--justify-content-center mm-box--align-items-center"
+              >
                 <p
                   class="mm-box mm-text mm-text--body-md-medium mm-box--color-inherit"
->>>>>>> 3f955528
                 >
                   From:
                 </p>
@@ -1195,7 +1087,7 @@
                       style="overflow-wrap: anywhere; min-height: 24px; padding-right: 0px;"
                     >
                       <div
-                        class="mm-box mm-box--display-flex mm-box--flex-direction-row mm-box--justify-content-center mm-box--align-items-center"
+                        class="mm-box mm-box--display-flex mm-box--gap-1 mm-box--flex-direction-row mm-box--justify-content-center mm-box--align-items-center"
                       >
                         <p
                           class="mm-box mm-text mm-text--body-md-medium mm-box--color-inherit"
@@ -1261,33 +1153,12 @@
                         </div>
                       </div>
                     </div>
-<<<<<<< HEAD
-                  </div>
-                </div>
-                <div
-                  class="mm-box confirm-info-row mm-box--margin-top-2 mm-box--margin-bottom-2 mm-box--padding-right-2 mm-box--padding-left-2 mm-box--display-flex mm-box--flex-direction-row mm-box--flex-wrap-wrap mm-box--justify-content-space-between mm-box--color-text-default mm-box--rounded-lg"
-                  style="overflow-wrap: anywhere; min-height: 24px;"
-                >
-                  <div
-                    class="mm-box mm-box--display-flex mm-box--gap-1 mm-box--flex-direction-row mm-box--justify-content-center mm-box--align-items-center"
-                  >
-                    <p
-                      class="mm-box mm-text mm-text--body-md-medium mm-box--color-inherit"
-                    >
-                      2:
-                    </p>
-                  </div>
-                  <div
-                    class="mm-box mm-box--display-flex mm-box--flex-direction-row mm-box--align-items-center"
-                  >
-=======
->>>>>>> 3f955528
                     <div
                       class="mm-box confirm-info-row mm-box--margin-top-2 mm-box--margin-bottom-2 mm-box--padding-right-2 mm-box--padding-left-2 mm-box--display-flex mm-box--flex-direction-row mm-box--flex-wrap-wrap mm-box--justify-content-space-between mm-box--color-text-default mm-box--rounded-lg"
                       style="overflow-wrap: anywhere; min-height: 24px; padding-right: 0px;"
                     >
                       <div
-                        class="mm-box mm-box--display-flex mm-box--flex-direction-row mm-box--justify-content-center mm-box--align-items-center"
+                        class="mm-box mm-box--display-flex mm-box--gap-1 mm-box--flex-direction-row mm-box--justify-content-center mm-box--align-items-center"
                       >
                         <p
                           class="mm-box mm-text mm-text--body-md-medium mm-box--color-inherit"
@@ -1358,7 +1229,7 @@
                       style="overflow-wrap: anywhere; min-height: 24px; padding-right: 0px;"
                     >
                       <div
-                        class="mm-box mm-box--display-flex mm-box--flex-direction-row mm-box--justify-content-center mm-box--align-items-center"
+                        class="mm-box mm-box--display-flex mm-box--gap-1 mm-box--flex-direction-row mm-box--justify-content-center mm-box--align-items-center"
                       >
                         <p
                           class="mm-box mm-text mm-text--body-md-medium mm-box--color-inherit"
@@ -1433,7 +1304,7 @@
               style="overflow-wrap: anywhere; min-height: 24px; padding-right: 0px;"
             >
               <div
-                class="mm-box mm-box--display-flex mm-box--flex-direction-row mm-box--justify-content-center mm-box--align-items-center"
+                class="mm-box mm-box--display-flex mm-box--gap-1 mm-box--flex-direction-row mm-box--justify-content-center mm-box--align-items-center"
               >
                 <p
                   class="mm-box mm-text mm-text--body-md-medium mm-box--color-inherit"
@@ -1461,15 +1332,11 @@
                     class="mm-box mm-box--width-full"
                   >
                     <div
-<<<<<<< HEAD
-                      class="mm-box mm-box--display-flex mm-box--gap-1 mm-box--flex-direction-row mm-box--justify-content-center mm-box--align-items-center"
-=======
                       class="mm-box confirm-info-row mm-box--margin-top-2 mm-box--margin-bottom-2 mm-box--padding-right-2 mm-box--padding-left-2 mm-box--display-flex mm-box--flex-direction-row mm-box--flex-wrap-wrap mm-box--justify-content-space-between mm-box--color-text-default mm-box--rounded-lg"
                       style="overflow-wrap: anywhere; min-height: 24px; padding-right: 0px;"
->>>>>>> 3f955528
                     >
                       <div
-                        class="mm-box mm-box--display-flex mm-box--flex-direction-row mm-box--justify-content-center mm-box--align-items-center"
+                        class="mm-box mm-box--display-flex mm-box--gap-1 mm-box--flex-direction-row mm-box--justify-content-center mm-box--align-items-center"
                       >
                         <p
                           class="mm-box mm-text mm-text--body-md-medium mm-box--color-inherit"
@@ -1492,7 +1359,7 @@
                       style="overflow-wrap: anywhere; min-height: 24px; padding-right: 0px;"
                     >
                       <div
-                        class="mm-box mm-box--display-flex mm-box--flex-direction-row mm-box--justify-content-center mm-box--align-items-center"
+                        class="mm-box mm-box--display-flex mm-box--gap-1 mm-box--flex-direction-row mm-box--justify-content-center mm-box--align-items-center"
                       >
                         <p
                           class="mm-box mm-text mm-text--body-md-medium mm-box--color-inherit"
@@ -1508,7 +1375,7 @@
                           style="overflow-wrap: anywhere; min-height: 24px; padding-right: 0px;"
                         >
                           <div
-                            class="mm-box mm-box--display-flex mm-box--flex-direction-row mm-box--justify-content-center mm-box--align-items-center"
+                            class="mm-box mm-box--display-flex mm-box--gap-1 mm-box--flex-direction-row mm-box--justify-content-center mm-box--align-items-center"
                           >
                             <p
                               class="mm-box mm-text mm-text--body-md-medium mm-box--color-inherit"
@@ -1574,43 +1441,12 @@
                             </div>
                           </div>
                         </div>
-<<<<<<< HEAD
-                        <p
-                          class="mm-box mm-text mm-text--body-md mm-box--margin-left-2 mm-box--color-inherit"
-                          data-testid="confirm-info-row-display-name"
-                        >
-                          0xbBbBB...bBBbB
-                        </p>
-                      </div>
-                    </div>
-                  </div>
-                  <div
-                    class="mm-box confirm-info-row mm-box--margin-top-2 mm-box--margin-bottom-2 mm-box--padding-right-2 mm-box--padding-left-2 mm-box--display-flex mm-box--flex-direction-row mm-box--flex-wrap-wrap mm-box--justify-content-space-between mm-box--color-text-default mm-box--rounded-lg"
-                    style="overflow-wrap: anywhere; min-height: 24px;"
-                  >
-                    <div
-                      class="mm-box mm-box--display-flex mm-box--gap-1 mm-box--flex-direction-row mm-box--justify-content-center mm-box--align-items-center"
-                    >
-                      <p
-                        class="mm-box mm-text mm-text--body-md-medium mm-box--color-inherit"
-                      >
-                        1:
-                      </p>
-                    </div>
-                    <div
-                      class="mm-box mm-box--display-flex mm-box--flex-direction-row mm-box--align-items-center"
-                    >
-                      <div
-                        class="mm-box mm-box--display-flex mm-box--flex-direction-row mm-box--align-items-center"
-                      >
-=======
->>>>>>> 3f955528
                         <div
                           class="mm-box confirm-info-row mm-box--margin-top-2 mm-box--margin-bottom-2 mm-box--padding-right-2 mm-box--padding-left-2 mm-box--display-flex mm-box--flex-direction-row mm-box--flex-wrap-wrap mm-box--justify-content-space-between mm-box--color-text-default mm-box--rounded-lg"
                           style="overflow-wrap: anywhere; min-height: 24px; padding-right: 0px;"
                         >
                           <div
-                            class="mm-box mm-box--display-flex mm-box--flex-direction-row mm-box--justify-content-center mm-box--align-items-center"
+                            class="mm-box mm-box--display-flex mm-box--gap-1 mm-box--flex-direction-row mm-box--justify-content-center mm-box--align-items-center"
                           >
                             <p
                               class="mm-box mm-text mm-text--body-md-medium mm-box--color-inherit"
@@ -1676,43 +1512,12 @@
                             </div>
                           </div>
                         </div>
-<<<<<<< HEAD
-                        <p
-                          class="mm-box mm-text mm-text--body-md mm-box--margin-left-2 mm-box--color-inherit"
-                          data-testid="confirm-info-row-display-name"
-                        >
-                          0xB0Bda...bEa57
-                        </p>
-                      </div>
-                    </div>
-                  </div>
-                  <div
-                    class="mm-box confirm-info-row mm-box--margin-top-2 mm-box--margin-bottom-2 mm-box--padding-right-2 mm-box--padding-left-2 mm-box--display-flex mm-box--flex-direction-row mm-box--flex-wrap-wrap mm-box--justify-content-space-between mm-box--color-text-default mm-box--rounded-lg"
-                    style="overflow-wrap: anywhere; min-height: 24px;"
-                  >
-                    <div
-                      class="mm-box mm-box--display-flex mm-box--gap-1 mm-box--flex-direction-row mm-box--justify-content-center mm-box--align-items-center"
-                    >
-                      <p
-                        class="mm-box mm-text mm-text--body-md-medium mm-box--color-inherit"
-                      >
-                        2:
-                      </p>
-                    </div>
-                    <div
-                      class="mm-box mm-box--display-flex mm-box--flex-direction-row mm-box--align-items-center"
-                    >
-                      <div
-                        class="mm-box mm-box--display-flex mm-box--flex-direction-row mm-box--align-items-center"
-                      >
-=======
->>>>>>> 3f955528
                         <div
                           class="mm-box confirm-info-row mm-box--margin-top-2 mm-box--margin-bottom-2 mm-box--padding-right-2 mm-box--padding-left-2 mm-box--display-flex mm-box--flex-direction-row mm-box--flex-wrap-wrap mm-box--justify-content-space-between mm-box--color-text-default mm-box--rounded-lg"
                           style="overflow-wrap: anywhere; min-height: 24px; padding-right: 0px;"
                         >
                           <div
-                            class="mm-box mm-box--display-flex mm-box--flex-direction-row mm-box--justify-content-center mm-box--align-items-center"
+                            class="mm-box mm-box--display-flex mm-box--gap-1 mm-box--flex-direction-row mm-box--justify-content-center mm-box--align-items-center"
                           >
                             <p
                               class="mm-box mm-text mm-text--body-md-medium mm-box--color-inherit"
