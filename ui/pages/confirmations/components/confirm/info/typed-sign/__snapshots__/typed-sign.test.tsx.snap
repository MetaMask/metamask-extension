--- conflicted
+++ resolved
@@ -50,11 +50,7 @@
       </div>
     </div>
     <div
-<<<<<<< HEAD
-      class="mm-box confirm-info-row mm-box--margin-top-2 mm-box--margin-bottom-2 mm-box--padding-right-2 mm-box--padding-left-2 mm-box--display-flex mm-box--flex-direction-row mm-box--flex-wrap-wrap mm-box--justify-content-space-between mm-box--color-text-default mm-box--rounded-lg"
-=======
       class="mm-box confirm-info-row mm-box--margin-top-2 mm-box--margin-bottom-2 mm-box--padding-right-2 mm-box--padding-left-2 mm-box--display-flex mm-box--flex-direction-row mm-box--flex-wrap-wrap mm-box--justify-content-space-between mm-box--align-items-center mm-box--color-text-default mm-box--rounded-lg"
->>>>>>> 05dda700
       style="overflow-wrap: anywhere; min-height: 24px; position: relative;"
     >
       <div
@@ -104,13 +100,9 @@
                 </div>
               </div>
             </div>
-<<<<<<< HEAD
-            <div>
-=======
             <div
               class="mm-box mm-box--display-flex"
             >
->>>>>>> 05dda700
               <div
                 class="name name__missing"
               >
@@ -137,11 +129,7 @@
     class="mm-box mm-box--margin-bottom-4 mm-box--padding-2 mm-box--background-color-background-default mm-box--rounded-md"
   >
     <div
-<<<<<<< HEAD
-      class="mm-box confirm-info-row mm-box--margin-top-2 mm-box--margin-bottom-2 mm-box--padding-right-2 mm-box--padding-left-2 mm-box--display-flex mm-box--flex-direction-row mm-box--flex-wrap-wrap mm-box--justify-content-space-between mm-box--color-text-default mm-box--rounded-lg"
-=======
       class="mm-box confirm-info-row mm-box--margin-top-2 mm-box--margin-bottom-2 mm-box--padding-right-2 mm-box--padding-left-2 mm-box--display-flex mm-box--flex-direction-row mm-box--flex-wrap-wrap mm-box--justify-content-space-between mm-box--align-items-center mm-box--color-text-default mm-box--rounded-lg"
->>>>>>> 05dda700
       style="overflow-wrap: anywhere; min-height: 24px; position: relative;"
     >
       <div
@@ -1311,1350 +1299,6 @@
           <div>
             <div
               aria-describedby="tippy-tooltip-1"
-              class=""
-              data-original-title="This is the site asking for your signature."
-              data-tooltipped=""
-              style="display: flex;"
-              tabindex="0"
-            >
-              <span
-                class="mm-box mm-icon mm-icon--size-sm mm-box--margin-left-1 mm-box--display-inline-block mm-box--color-icon-muted"
-                style="mask-image: url('./images/icons/question.svg');"
-              />
-            </div>
-          </div>
-        </div>
-      </div>
-      <div
-        class="mm-box mm-box--display-flex mm-box--gap-2 mm-box--flex-wrap-wrap mm-box--align-items-center"
-      >
-        <p
-          class="mm-box mm-text mm-text--body-md mm-box--color-inherit"
-        >
-          metamask.github.io
-        </p>
-      </div>
-    </div>
-    <div
-      class="mm-box confirm-info-row mm-box--margin-top-2 mm-box--margin-bottom-2 mm-box--padding-right-2 mm-box--padding-left-2 mm-box--display-flex mm-box--flex-direction-row mm-box--flex-wrap-wrap mm-box--justify-content-space-between mm-box--align-items-center mm-box--color-text-default mm-box--rounded-lg"
-      style="overflow-wrap: anywhere; min-height: 24px; position: relative;"
-    >
-      <div
-        class="mm-box mm-box--display-flex mm-box--flex-direction-row mm-box--justify-content-center mm-box--align-items-flex-start"
-      >
-        <div
-          class="mm-box mm-box--display-flex mm-box--align-items-center"
-        >
-          <p
-            class="mm-box mm-text mm-text--body-md-medium mm-box--color-inherit"
-          >
-            Interacting with
-          </p>
-        </div>
-      </div>
-      <div
-        class="mm-box mm-box--display-flex mm-box--flex-direction-row mm-box--align-items-center"
-      >
-        <div
-          class="mm-box mm-box--display-flex mm-box--flex-direction-row mm-box--align-items-center"
-        >
-          <div
-            class="mm-box mm-text mm-avatar-base mm-avatar-base--size-xs mm-avatar-account mm-text--body-xs mm-text--text-transform-uppercase mm-box--display-flex mm-box--justify-content-center mm-box--align-items-center mm-box--color-text-default mm-box--background-color-background-alternative mm-box--rounded-full mm-box--border-color-transparent box--border-style-solid box--border-width-1"
-          >
-            <div
-              class="mm-avatar-account__jazzicon"
-            >
-              <div
-                style="border-radius: 50px; overflow: hidden; padding: 0px; margin: 0px; width: 16px; height: 16px; display: inline-block; background: rgb(1, 142, 116);"
-              >
-                <svg
-                  height="16"
-                  width="16"
-                  x="0"
-                  y="0"
-                >
-                  <rect
-                    fill="#FB1891"
-                    height="16"
-                    transform="translate(0.6335263099240563 1.7352552986765108) rotate(129.9 8 8)"
-                    width="16"
-                    x="0"
-                    y="0"
-                  />
-                  <rect
-                    fill="#F90901"
-                    height="16"
-                    transform="translate(-5.227286615169763 8.640359200885621) rotate(141.5 8 8)"
-                    width="16"
-                    x="0"
-                    y="0"
-                  />
-                  <rect
-                    fill="#F26A02"
-                    height="16"
-                    transform="translate(10.585940898259892 -4.814122444807073) rotate(339.2 8 8)"
-                    width="16"
-                    x="0"
-                    y="0"
-                  />
-                </svg>
-              </div>
-            </div>
-          </div>
-          <p
-            class="mm-box mm-text mm-text--body-md mm-box--margin-left-2 mm-box--color-inherit"
-            data-testid="confirm-info-row-display-name"
-          >
-            0xCcCCc...ccccC
-          </p>
-        </div>
-      </div>
-    </div>
-  </div>
-  <div
-    class="mm-box mm-box--margin-bottom-4 mm-box--padding-2 mm-box--background-color-background-default mm-box--rounded-md"
-  >
-    <div
-      class="mm-box confirm-info-row mm-box--margin-top-2 mm-box--margin-bottom-2 mm-box--padding-right-2 mm-box--padding-left-2 mm-box--display-flex mm-box--flex-direction-row mm-box--flex-wrap-wrap mm-box--justify-content-space-between mm-box--align-items-center mm-box--color-text-default mm-box--rounded-lg"
-      style="overflow-wrap: anywhere; min-height: 24px; position: relative;"
-    >
-      <div
-        class="mm-box mm-box--display-flex mm-box--flex-direction-row mm-box--justify-content-center mm-box--align-items-flex-start"
-      >
-        <div
-          class="mm-box mm-box--display-flex mm-box--align-items-center"
-        >
-          <p
-            class="mm-box mm-text mm-text--body-md-medium mm-box--color-inherit"
-          >
-            Message
-          </p>
-        </div>
-      </div>
-      <div
-        class="mm-box mm-box--width-full"
-      >
-        <div
-          class="mm-box confirm-info-row mm-box--margin-top-2 mm-box--margin-bottom-2 mm-box--padding-right-2 mm-box--padding-left-2 mm-box--display-flex mm-box--flex-direction-row mm-box--flex-wrap-wrap mm-box--justify-content-space-between mm-box--align-items-center mm-box--color-text-default mm-box--rounded-lg"
-          style="overflow-wrap: anywhere; min-height: 24px; position: relative; padding-left: 0px; padding-right: 0px;"
-        >
-          <div
-            class="mm-box mm-box--display-flex mm-box--flex-direction-row mm-box--justify-content-center mm-box--align-items-flex-start"
-          >
-            <div
-              class="mm-box mm-box--display-flex mm-box--align-items-center"
-            >
-              <p
-                class="mm-box mm-text mm-text--body-md-medium mm-box--color-inherit"
-              >
-                Primary type:
-              </p>
-            </div>
-          </div>
-          <div
-            class="mm-box mm-box--display-flex mm-box--gap-2 mm-box--flex-wrap-wrap mm-box--align-items-center mm-box--min-width-0"
-          >
-            <p
-              class="mm-box mm-text mm-text--body-md mm-box--color-inherit"
-              style="white-space: pre-wrap;"
-            >
-              Mail
-            </p>
-          </div>
-        </div>
-        <div
-          class="mm-box"
-          style="margin-left: -8px;"
-        >
-          <div
-            class="mm-box mm-box--width-full"
-          >
-            <div
-              class="mm-box confirm-info-row mm-box--margin-top-2 mm-box--margin-bottom-2 mm-box--padding-right-2 mm-box--padding-left-2 mm-box--display-flex mm-box--flex-direction-row mm-box--flex-wrap-wrap mm-box--justify-content-space-between mm-box--align-items-center mm-box--color-text-default mm-box--rounded-lg"
-              style="overflow-wrap: anywhere; min-height: 24px; position: relative; padding-right: 0px;"
-            >
-              <div
-                class="mm-box mm-box--display-flex mm-box--flex-direction-row mm-box--justify-content-center mm-box--align-items-flex-start"
-              >
-                <div
-                  class="mm-box mm-box--display-flex mm-box--align-items-center"
-                >
-                  <p
-                    class="mm-box mm-text mm-text--body-md-medium mm-box--color-inherit"
-                  >
-                    Contents:
-                  </p>
-                </div>
-              </div>
-              <div
-                class="mm-box mm-box--display-flex mm-box--gap-2 mm-box--flex-wrap-wrap mm-box--align-items-center mm-box--min-width-0"
-              >
-                <p
-                  class="mm-box mm-text mm-text--body-md mm-box--color-inherit"
-                  style="white-space: pre-wrap;"
-                >
-                  Hello, Bob!
-                </p>
-              </div>
-            </div>
-            <div
-<<<<<<< HEAD
-              class="mm-box confirm-info-row mm-box--margin-top-2 mm-box--margin-bottom-2 mm-box--padding-right-2 mm-box--padding-left-2 mm-box--display-flex mm-box--flex-direction-row mm-box--flex-wrap-wrap mm-box--justify-content-space-between mm-box--color-text-default mm-box--rounded-lg"
-=======
-              class="mm-box confirm-info-row mm-box--margin-top-2 mm-box--margin-bottom-2 mm-box--padding-right-2 mm-box--padding-left-2 mm-box--display-flex mm-box--flex-direction-row mm-box--flex-wrap-wrap mm-box--justify-content-space-between mm-box--align-items-center mm-box--color-text-default mm-box--rounded-lg"
->>>>>>> 05dda700
-              style="overflow-wrap: anywhere; min-height: 24px; position: relative; padding-right: 0px;"
-            >
-              <div
-                class="mm-box mm-box--display-flex mm-box--flex-direction-row mm-box--justify-content-center mm-box--align-items-flex-start"
-              >
-                <div
-                  class="mm-box mm-box--display-flex mm-box--align-items-center"
-                >
-                  <p
-                    class="mm-box mm-text mm-text--body-md-medium mm-box--color-inherit"
-                  >
-                    From:
-                  </p>
-                </div>
-              </div>
-              <div
-                class="mm-box mm-box--width-full"
-              >
-                <div
-                  class="mm-box confirm-info-row mm-box--margin-top-2 mm-box--margin-bottom-2 mm-box--padding-right-2 mm-box--padding-left-2 mm-box--display-flex mm-box--flex-direction-row mm-box--flex-wrap-wrap mm-box--justify-content-space-between mm-box--align-items-center mm-box--color-text-default mm-box--rounded-lg"
-                  style="overflow-wrap: anywhere; min-height: 24px; position: relative; padding-right: 0px;"
-                >
-                  <div
-                    class="mm-box mm-box--display-flex mm-box--flex-direction-row mm-box--justify-content-center mm-box--align-items-flex-start"
-                  >
-                    <div
-                      class="mm-box mm-box--display-flex mm-box--align-items-center"
-                    >
-                      <p
-                        class="mm-box mm-text mm-text--body-md-medium mm-box--color-inherit"
-                      >
-                        Name:
-                      </p>
-                    </div>
-                  </div>
-                  <div
-                    class="mm-box mm-box--display-flex mm-box--gap-2 mm-box--flex-wrap-wrap mm-box--align-items-center mm-box--min-width-0"
-                  >
-                    <p
-                      class="mm-box mm-text mm-text--body-md mm-box--color-inherit"
-                      style="white-space: pre-wrap;"
-                    >
-                      Cow
-                    </p>
-                  </div>
-                </div>
-                <div
-                  class="mm-box confirm-info-row mm-box--margin-top-2 mm-box--margin-bottom-2 mm-box--padding-right-2 mm-box--padding-left-2 mm-box--display-flex mm-box--flex-direction-row mm-box--flex-wrap-wrap mm-box--justify-content-space-between mm-box--align-items-center mm-box--color-text-default mm-box--rounded-lg"
-                  style="overflow-wrap: anywhere; min-height: 24px; position: relative; padding-right: 0px;"
-                >
-                  <div
-                    class="mm-box mm-box--display-flex mm-box--flex-direction-row mm-box--justify-content-center mm-box--align-items-flex-start"
-                  >
-                    <div
-                      class="mm-box mm-box--display-flex mm-box--align-items-center"
-                    >
-                      <p
-                        class="mm-box mm-text mm-text--body-md-medium mm-box--color-inherit"
-                      >
-                        Wallets:
-                      </p>
-                    </div>
-                  </div>
-                  <div
-                    class="mm-box mm-box--width-full"
-                  >
-                    <div
-<<<<<<< HEAD
-                      class="mm-box confirm-info-row mm-box--margin-top-2 mm-box--margin-bottom-2 mm-box--padding-right-2 mm-box--padding-left-2 mm-box--display-flex mm-box--flex-direction-row mm-box--flex-wrap-wrap mm-box--justify-content-space-between mm-box--color-text-default mm-box--rounded-lg"
-=======
-                      class="mm-box confirm-info-row mm-box--margin-top-2 mm-box--margin-bottom-2 mm-box--padding-right-2 mm-box--padding-left-2 mm-box--display-flex mm-box--flex-direction-row mm-box--flex-wrap-wrap mm-box--justify-content-space-between mm-box--align-items-center mm-box--color-text-default mm-box--rounded-lg"
->>>>>>> 05dda700
-                      style="overflow-wrap: anywhere; min-height: 24px; position: relative; padding-right: 0px;"
-                    >
-                      <div
-                        class="mm-box mm-box--display-flex mm-box--flex-direction-row mm-box--justify-content-center mm-box--align-items-flex-start"
-                      >
-                        <div
-                          class="mm-box mm-box--display-flex mm-box--align-items-center"
-                        >
-                          <p
-                            class="mm-box mm-text mm-text--body-md-medium mm-box--color-inherit"
-                          >
-                            0:
-                          </p>
-                        </div>
-                      </div>
-                      <div
-                        class="mm-box mm-box--display-flex mm-box--flex-direction-row mm-box--align-items-center"
-                      >
-                        <div
-                          class="mm-box mm-box--display-flex mm-box--flex-direction-row mm-box--align-items-center"
-                        >
-                          <div
-                            class="mm-box mm-text mm-avatar-base mm-avatar-base--size-xs mm-avatar-account mm-text--body-xs mm-text--text-transform-uppercase mm-box--display-flex mm-box--justify-content-center mm-box--align-items-center mm-box--color-text-default mm-box--background-color-background-alternative mm-box--rounded-full mm-box--border-color-transparent box--border-style-solid box--border-width-1"
-                          >
-                            <div
-                              class="mm-avatar-account__jazzicon"
-                            >
-                              <div
-                                style="border-radius: 50px; overflow: hidden; padding: 0px; margin: 0px; width: 16px; height: 16px; display: inline-block; background: rgb(35, 98, 225);"
-                              >
-                                <svg
-                                  height="16"
-                                  width="16"
-                                  x="0"
-                                  y="0"
-                                >
-                                  <rect
-                                    fill="#FA7900"
-                                    height="16"
-                                    transform="translate(-0.1251869550000172 -0.18581992328639055) rotate(237.8 8 8)"
-                                    width="16"
-                                    x="0"
-                                    y="0"
-                                  />
-                                  <rect
-                                    fill="#034F5E"
-                                    height="16"
-                                    transform="translate(5.484089776243406 -5.806818790918918) rotate(321.2 8 8)"
-                                    width="16"
-                                    x="0"
-                                    y="0"
-                                  />
-                                  <rect
-                                    fill="#FB185C"
-                                    height="16"
-                                    transform="translate(4.337646399293827 10.83159092527544) rotate(190.8 8 8)"
-                                    width="16"
-                                    x="0"
-                                    y="0"
-                                  />
-                                </svg>
-                              </div>
-                            </div>
-                          </div>
-                          <p
-                            class="mm-box mm-text mm-text--body-md mm-box--margin-left-2 mm-box--color-inherit"
-                            data-testid="confirm-info-row-display-name"
-                          >
-                            0xCD2a3...DD826
-                          </p>
-                        </div>
-                      </div>
-                    </div>
-                    <div
-<<<<<<< HEAD
-                      class="mm-box confirm-info-row mm-box--margin-top-2 mm-box--margin-bottom-2 mm-box--padding-right-2 mm-box--padding-left-2 mm-box--display-flex mm-box--flex-direction-row mm-box--flex-wrap-wrap mm-box--justify-content-space-between mm-box--color-text-default mm-box--rounded-lg"
-=======
-                      class="mm-box confirm-info-row mm-box--margin-top-2 mm-box--margin-bottom-2 mm-box--padding-right-2 mm-box--padding-left-2 mm-box--display-flex mm-box--flex-direction-row mm-box--flex-wrap-wrap mm-box--justify-content-space-between mm-box--align-items-center mm-box--color-text-default mm-box--rounded-lg"
->>>>>>> 05dda700
-                      style="overflow-wrap: anywhere; min-height: 24px; position: relative; padding-right: 0px;"
-                    >
-                      <div
-                        class="mm-box mm-box--display-flex mm-box--flex-direction-row mm-box--justify-content-center mm-box--align-items-flex-start"
-                      >
-                        <div
-                          class="mm-box mm-box--display-flex mm-box--align-items-center"
-                        >
-                          <p
-                            class="mm-box mm-text mm-text--body-md-medium mm-box--color-inherit"
-                          >
-                            1:
-                          </p>
-                        </div>
-                      </div>
-                      <div
-                        class="mm-box mm-box--display-flex mm-box--flex-direction-row mm-box--align-items-center"
-                      >
-                        <div
-                          class="mm-box mm-box--display-flex mm-box--flex-direction-row mm-box--align-items-center"
-                        >
-                          <div
-                            class="mm-box mm-text mm-avatar-base mm-avatar-base--size-xs mm-avatar-account mm-text--body-xs mm-text--text-transform-uppercase mm-box--display-flex mm-box--justify-content-center mm-box--align-items-center mm-box--color-text-default mm-box--background-color-background-alternative mm-box--rounded-full mm-box--border-color-transparent box--border-style-solid box--border-width-1"
-                          >
-                            <div
-                              class="mm-avatar-account__jazzicon"
-                            >
-                              <div
-                                style="border-radius: 50px; overflow: hidden; padding: 0px; margin: 0px; width: 16px; height: 16px; display: inline-block; background: rgb(24, 183, 242);"
-                              >
-                                <svg
-                                  height="16"
-                                  width="16"
-                                  x="0"
-                                  y="0"
-                                >
-                                  <rect
-                                    fill="#F91E01"
-                                    height="16"
-                                    transform="translate(-3.031601448459508 1.44638157917772) rotate(179.5 8 8)"
-                                    width="16"
-                                    x="0"
-                                    y="0"
-                                  />
-                                  <rect
-                                    fill="#FA5300"
-                                    height="16"
-                                    transform="translate(0.001001577275992914 -7.592133809870717) rotate(370.7 8 8)"
-                                    width="16"
-                                    x="0"
-                                    y="0"
-                                  />
-                                  <rect
-                                    fill="#F5A300"
-                                    height="16"
-                                    transform="translate(-9.667744843805323 10.267175012988094) rotate(298.9 8 8)"
-                                    width="16"
-                                    x="0"
-                                    y="0"
-                                  />
-                                </svg>
-                              </div>
-                            </div>
-                          </div>
-                          <p
-                            class="mm-box mm-text mm-text--body-md mm-box--margin-left-2 mm-box--color-inherit"
-                            data-testid="confirm-info-row-display-name"
-                          >
-                            0xDeaDb...DbeeF
-                          </p>
-                        </div>
-                      </div>
-                    </div>
-                    <div
-<<<<<<< HEAD
-                      class="mm-box confirm-info-row mm-box--margin-top-2 mm-box--margin-bottom-2 mm-box--padding-right-2 mm-box--padding-left-2 mm-box--display-flex mm-box--flex-direction-row mm-box--flex-wrap-wrap mm-box--justify-content-space-between mm-box--color-text-default mm-box--rounded-lg"
-=======
-                      class="mm-box confirm-info-row mm-box--margin-top-2 mm-box--margin-bottom-2 mm-box--padding-right-2 mm-box--padding-left-2 mm-box--display-flex mm-box--flex-direction-row mm-box--flex-wrap-wrap mm-box--justify-content-space-between mm-box--align-items-center mm-box--color-text-default mm-box--rounded-lg"
->>>>>>> 05dda700
-                      style="overflow-wrap: anywhere; min-height: 24px; position: relative; padding-right: 0px;"
-                    >
-                      <div
-                        class="mm-box mm-box--display-flex mm-box--flex-direction-row mm-box--justify-content-center mm-box--align-items-flex-start"
-                      >
-                        <div
-                          class="mm-box mm-box--display-flex mm-box--align-items-center"
-                        >
-                          <p
-                            class="mm-box mm-text mm-text--body-md-medium mm-box--color-inherit"
-                          >
-                            2:
-                          </p>
-                        </div>
-                      </div>
-                      <div
-                        class="mm-box mm-box--display-flex mm-box--flex-direction-row mm-box--align-items-center"
-                      >
-                        <div
-                          class="mm-box mm-box--display-flex mm-box--flex-direction-row mm-box--align-items-center"
-                        >
-                          <div
-                            class="mm-box mm-text mm-avatar-base mm-avatar-base--size-xs mm-avatar-account mm-text--body-xs mm-text--text-transform-uppercase mm-box--display-flex mm-box--justify-content-center mm-box--align-items-center mm-box--color-text-default mm-box--background-color-background-alternative mm-box--rounded-full mm-box--border-color-transparent box--border-style-solid box--border-width-1"
-                          >
-                            <div
-                              class="mm-avatar-account__jazzicon"
-                            >
-                              <div
-                                style="border-radius: 50px; overflow: hidden; padding: 0px; margin: 0px; width: 16px; height: 16px; display: inline-block; background: rgb(245, 143, 0);"
-                              >
-                                <svg
-                                  height="16"
-                                  width="16"
-                                  x="0"
-                                  y="0"
-                                >
-                                  <rect
-                                    fill="#FA3E00"
-                                    height="16"
-                                    transform="translate(2.1189727229825075 3.7201589705667972) rotate(163.6 8 8)"
-                                    width="16"
-                                    x="0"
-                                    y="0"
-                                  />
-                                  <rect
-                                    fill="#018E74"
-                                    height="16"
-                                    transform="translate(-3.5064720430845115 9.598091001429925) rotate(205.4 8 8)"
-                                    width="16"
-                                    x="0"
-                                    y="0"
-                                  />
-                                  <rect
-                                    fill="#238FE1"
-                                    height="16"
-                                    transform="translate(-5.001213401730692 12.04822844354251) rotate(286.5 8 8)"
-                                    width="16"
-                                    x="0"
-                                    y="0"
-                                  />
-                                </svg>
-                              </div>
-                            </div>
-                          </div>
-                          <p
-                            class="mm-box mm-text mm-text--body-md mm-box--margin-left-2 mm-box--color-inherit"
-                            data-testid="confirm-info-row-display-name"
-                          >
-                            0x06195...43896
-                          </p>
-                        </div>
-                      </div>
-                    </div>
-                  </div>
-                </div>
-              </div>
-            </div>
-            <div
-<<<<<<< HEAD
-              class="mm-box confirm-info-row mm-box--margin-top-2 mm-box--margin-bottom-2 mm-box--padding-right-2 mm-box--padding-left-2 mm-box--display-flex mm-box--flex-direction-row mm-box--flex-wrap-wrap mm-box--justify-content-space-between mm-box--color-text-default mm-box--rounded-lg"
-=======
-              class="mm-box confirm-info-row mm-box--margin-top-2 mm-box--margin-bottom-2 mm-box--padding-right-2 mm-box--padding-left-2 mm-box--display-flex mm-box--flex-direction-row mm-box--flex-wrap-wrap mm-box--justify-content-space-between mm-box--align-items-center mm-box--color-text-default mm-box--rounded-lg"
->>>>>>> 05dda700
-              style="overflow-wrap: anywhere; min-height: 24px; position: relative; padding-right: 0px;"
-            >
-              <div
-                class="mm-box mm-box--display-flex mm-box--flex-direction-row mm-box--justify-content-center mm-box--align-items-flex-start"
-              >
-                <div
-                  class="mm-box mm-box--display-flex mm-box--align-items-center"
-                >
-                  <p
-                    class="mm-box mm-text mm-text--body-md-medium mm-box--color-inherit"
-                  >
-                    To:
-                  </p>
-                </div>
-              </div>
-              <div
-                class="mm-box mm-box--width-full"
-              >
-                <div
-<<<<<<< HEAD
-                  class="mm-box confirm-info-row mm-box--margin-top-2 mm-box--margin-bottom-2 mm-box--padding-right-2 mm-box--padding-left-2 mm-box--display-flex mm-box--flex-direction-row mm-box--flex-wrap-wrap mm-box--justify-content-space-between mm-box--color-text-default mm-box--rounded-lg"
-=======
-                  class="mm-box confirm-info-row mm-box--margin-top-2 mm-box--margin-bottom-2 mm-box--padding-right-2 mm-box--padding-left-2 mm-box--display-flex mm-box--flex-direction-row mm-box--flex-wrap-wrap mm-box--justify-content-space-between mm-box--align-items-center mm-box--color-text-default mm-box--rounded-lg"
->>>>>>> 05dda700
-                  style="overflow-wrap: anywhere; min-height: 24px; position: relative; padding-right: 0px;"
-                >
-                  <div
-                    class="mm-box mm-box--display-flex mm-box--flex-direction-row mm-box--justify-content-center mm-box--align-items-flex-start"
-                  >
-                    <div
-                      class="mm-box mm-box--display-flex mm-box--align-items-center"
-                    >
-                      <p
-                        class="mm-box mm-text mm-text--body-md-medium mm-box--color-inherit"
-                      >
-                        0:
-                      </p>
-                    </div>
-                  </div>
-                  <div
-                    class="mm-box mm-box--width-full"
-                  >
-                    <div
-<<<<<<< HEAD
-                      class="mm-box confirm-info-row mm-box--margin-top-2 mm-box--margin-bottom-2 mm-box--padding-right-2 mm-box--padding-left-2 mm-box--display-flex mm-box--flex-direction-row mm-box--flex-wrap-wrap mm-box--justify-content-space-between mm-box--color-text-default mm-box--rounded-lg"
-=======
-                      class="mm-box confirm-info-row mm-box--margin-top-2 mm-box--margin-bottom-2 mm-box--padding-right-2 mm-box--padding-left-2 mm-box--display-flex mm-box--flex-direction-row mm-box--flex-wrap-wrap mm-box--justify-content-space-between mm-box--align-items-center mm-box--color-text-default mm-box--rounded-lg"
->>>>>>> 05dda700
-                      style="overflow-wrap: anywhere; min-height: 24px; position: relative; padding-right: 0px;"
-                    >
-                      <div
-                        class="mm-box mm-box--display-flex mm-box--flex-direction-row mm-box--justify-content-center mm-box--align-items-flex-start"
-                      >
-                        <div
-                          class="mm-box mm-box--display-flex mm-box--align-items-center"
-                        >
-                          <p
-                            class="mm-box mm-text mm-text--body-md-medium mm-box--color-inherit"
-                          >
-                            Name:
-                          </p>
-                        </div>
-                      </div>
-                      <div
-                        class="mm-box mm-box--display-flex mm-box--gap-2 mm-box--flex-wrap-wrap mm-box--align-items-center mm-box--min-width-0"
-                      >
-                        <p
-                          class="mm-box mm-text mm-text--body-md mm-box--color-inherit"
-                          style="white-space: pre-wrap;"
-                        >
-                          Bob
-                        </p>
-                      </div>
-                    </div>
-                    <div
-<<<<<<< HEAD
-                      class="mm-box confirm-info-row mm-box--margin-top-2 mm-box--margin-bottom-2 mm-box--padding-right-2 mm-box--padding-left-2 mm-box--display-flex mm-box--flex-direction-row mm-box--flex-wrap-wrap mm-box--justify-content-space-between mm-box--color-text-default mm-box--rounded-lg"
-=======
-                      class="mm-box confirm-info-row mm-box--margin-top-2 mm-box--margin-bottom-2 mm-box--padding-right-2 mm-box--padding-left-2 mm-box--display-flex mm-box--flex-direction-row mm-box--flex-wrap-wrap mm-box--justify-content-space-between mm-box--align-items-center mm-box--color-text-default mm-box--rounded-lg"
->>>>>>> 05dda700
-                      style="overflow-wrap: anywhere; min-height: 24px; position: relative; padding-right: 0px;"
-                    >
-                      <div
-                        class="mm-box mm-box--display-flex mm-box--flex-direction-row mm-box--justify-content-center mm-box--align-items-flex-start"
-                      >
-                        <div
-                          class="mm-box mm-box--display-flex mm-box--align-items-center"
-                        >
-                          <p
-                            class="mm-box mm-text mm-text--body-md-medium mm-box--color-inherit"
-                          >
-                            Wallets:
-                          </p>
-                        </div>
-                      </div>
-                      <div
-                        class="mm-box mm-box--width-full"
-                      >
-                        <div
-<<<<<<< HEAD
-                          class="mm-box confirm-info-row mm-box--margin-top-2 mm-box--margin-bottom-2 mm-box--padding-right-2 mm-box--padding-left-2 mm-box--display-flex mm-box--flex-direction-row mm-box--flex-wrap-wrap mm-box--justify-content-space-between mm-box--color-text-default mm-box--rounded-lg"
-=======
-                          class="mm-box confirm-info-row mm-box--margin-top-2 mm-box--margin-bottom-2 mm-box--padding-right-2 mm-box--padding-left-2 mm-box--display-flex mm-box--flex-direction-row mm-box--flex-wrap-wrap mm-box--justify-content-space-between mm-box--align-items-center mm-box--color-text-default mm-box--rounded-lg"
->>>>>>> 05dda700
-                          style="overflow-wrap: anywhere; min-height: 24px; position: relative; padding-right: 0px;"
-                        >
-                          <div
-                            class="mm-box mm-box--display-flex mm-box--flex-direction-row mm-box--justify-content-center mm-box--align-items-flex-start"
-                          >
-                            <div
-                              class="mm-box mm-box--display-flex mm-box--align-items-center"
-                            >
-                              <p
-                                class="mm-box mm-text mm-text--body-md-medium mm-box--color-inherit"
-                              >
-                                0:
-                              </p>
-                            </div>
-                          </div>
-                          <div
-                            class="mm-box mm-box--display-flex mm-box--flex-direction-row mm-box--align-items-center"
-                          >
-                            <div
-                              class="mm-box mm-box--display-flex mm-box--flex-direction-row mm-box--align-items-center"
-                            >
-                              <div
-                                class="mm-box mm-text mm-avatar-base mm-avatar-base--size-xs mm-avatar-account mm-text--body-xs mm-text--text-transform-uppercase mm-box--display-flex mm-box--justify-content-center mm-box--align-items-center mm-box--color-text-default mm-box--background-color-background-alternative mm-box--rounded-full mm-box--border-color-transparent box--border-style-solid box--border-width-1"
-                              >
-                                <div
-                                  class="mm-avatar-account__jazzicon"
-                                >
-                                  <div
-                                    style="border-radius: 50px; overflow: hidden; padding: 0px; margin: 0px; width: 16px; height: 16px; display: inline-block; background: rgb(242, 162, 2);"
-                                  >
-                                    <svg
-                                      height="16"
-                                      width="16"
-                                      x="0"
-                                      y="0"
-                                    >
-                                      <rect
-                                        fill="#C8144A"
-                                        height="16"
-                                        transform="translate(3.3716958087807476 -1.5355449411453455) rotate(359.3 8 8)"
-                                        width="16"
-                                        x="0"
-                                        y="0"
-                                      />
-                                      <rect
-                                        fill="#01878E"
-                                        height="16"
-                                        transform="translate(-4.56026532072257 -4.118767169186573) rotate(335.8 8 8)"
-                                        width="16"
-                                        x="0"
-                                        y="0"
-                                      />
-                                      <rect
-                                        fill="#1897F2"
-                                        height="16"
-                                        transform="translate(-12.66850392914138 2.191919563316492) rotate(275.0 8 8)"
-                                        width="16"
-                                        x="0"
-                                        y="0"
-                                      />
-                                    </svg>
-                                  </div>
-                                </div>
-                              </div>
-                              <p
-                                class="mm-box mm-text mm-text--body-md mm-box--margin-left-2 mm-box--color-inherit"
-                                data-testid="confirm-info-row-display-name"
-                              >
-                                0xbBbBB...bBBbB
-                              </p>
-                            </div>
-                          </div>
-                        </div>
-                        <div
-<<<<<<< HEAD
-                          class="mm-box confirm-info-row mm-box--margin-top-2 mm-box--margin-bottom-2 mm-box--padding-right-2 mm-box--padding-left-2 mm-box--display-flex mm-box--flex-direction-row mm-box--flex-wrap-wrap mm-box--justify-content-space-between mm-box--color-text-default mm-box--rounded-lg"
-=======
-                          class="mm-box confirm-info-row mm-box--margin-top-2 mm-box--margin-bottom-2 mm-box--padding-right-2 mm-box--padding-left-2 mm-box--display-flex mm-box--flex-direction-row mm-box--flex-wrap-wrap mm-box--justify-content-space-between mm-box--align-items-center mm-box--color-text-default mm-box--rounded-lg"
->>>>>>> 05dda700
-                          style="overflow-wrap: anywhere; min-height: 24px; position: relative; padding-right: 0px;"
-                        >
-                          <div
-                            class="mm-box mm-box--display-flex mm-box--flex-direction-row mm-box--justify-content-center mm-box--align-items-flex-start"
-                          >
-                            <div
-                              class="mm-box mm-box--display-flex mm-box--align-items-center"
-                            >
-                              <p
-                                class="mm-box mm-text mm-text--body-md-medium mm-box--color-inherit"
-                              >
-                                1:
-                              </p>
-                            </div>
-                          </div>
-                          <div
-                            class="mm-box mm-box--display-flex mm-box--flex-direction-row mm-box--align-items-center"
-                          >
-                            <div
-                              class="mm-box mm-box--display-flex mm-box--flex-direction-row mm-box--align-items-center"
-                            >
-                              <div
-                                class="mm-box mm-text mm-avatar-base mm-avatar-base--size-xs mm-avatar-account mm-text--body-xs mm-text--text-transform-uppercase mm-box--display-flex mm-box--justify-content-center mm-box--align-items-center mm-box--color-text-default mm-box--background-color-background-alternative mm-box--rounded-full mm-box--border-color-transparent box--border-style-solid box--border-width-1"
-                              >
-                                <div
-                                  class="mm-avatar-account__jazzicon"
-                                >
-                                  <div
-                                    style="border-radius: 50px; overflow: hidden; padding: 0px; margin: 0px; width: 16px; height: 16px; display: inline-block; background: rgb(250, 54, 0);"
-                                  >
-                                    <svg
-                                      height="16"
-                                      width="16"
-                                      x="0"
-                                      y="0"
-                                    >
-                                      <rect
-                                        fill="#2395E1"
-                                        height="16"
-                                        transform="translate(-1.7353143855136905 0.5115867848025443) rotate(191.9 8 8)"
-                                        width="16"
-                                        x="0"
-                                        y="0"
-                                      />
-                                      <rect
-                                        fill="#F90101"
-                                        height="16"
-                                        transform="translate(1.7169232764557802 -9.276715881533601) rotate(319.8 8 8)"
-                                        width="16"
-                                        x="0"
-                                        y="0"
-                                      />
-                                      <rect
-                                        fill="#F58700"
-                                        height="16"
-                                        transform="translate(9.91414735179574 5.139720751783702) rotate(180.7 8 8)"
-                                        width="16"
-                                        x="0"
-                                        y="0"
-                                      />
-                                    </svg>
-                                  </div>
-                                </div>
-                              </div>
-                              <p
-                                class="mm-box mm-text mm-text--body-md mm-box--margin-left-2 mm-box--color-inherit"
-                                data-testid="confirm-info-row-display-name"
-                              >
-                                0xB0Bda...bEa57
-                              </p>
-                            </div>
-                          </div>
-                        </div>
-                        <div
-<<<<<<< HEAD
-                          class="mm-box confirm-info-row mm-box--margin-top-2 mm-box--margin-bottom-2 mm-box--padding-right-2 mm-box--padding-left-2 mm-box--display-flex mm-box--flex-direction-row mm-box--flex-wrap-wrap mm-box--justify-content-space-between mm-box--color-text-default mm-box--rounded-lg"
-=======
-                          class="mm-box confirm-info-row mm-box--margin-top-2 mm-box--margin-bottom-2 mm-box--padding-right-2 mm-box--padding-left-2 mm-box--display-flex mm-box--flex-direction-row mm-box--flex-wrap-wrap mm-box--justify-content-space-between mm-box--align-items-center mm-box--color-text-default mm-box--rounded-lg"
->>>>>>> 05dda700
-                          style="overflow-wrap: anywhere; min-height: 24px; position: relative; padding-right: 0px;"
-                        >
-                          <div
-                            class="mm-box mm-box--display-flex mm-box--flex-direction-row mm-box--justify-content-center mm-box--align-items-flex-start"
-                          >
-                            <div
-                              class="mm-box mm-box--display-flex mm-box--align-items-center"
-                            >
-                              <p
-                                class="mm-box mm-text mm-text--body-md-medium mm-box--color-inherit"
-                              >
-                                2:
-                              </p>
-                            </div>
-                          </div>
-                          <div
-                            class="mm-box mm-box--display-flex mm-box--flex-direction-row mm-box--align-items-center"
-                          >
-                            <div
-                              class="mm-box mm-box--display-flex mm-box--flex-direction-row mm-box--align-items-center"
-                            >
-                              <div
-                                class="mm-box mm-text mm-avatar-base mm-avatar-base--size-xs mm-avatar-account mm-text--body-xs mm-text--text-transform-uppercase mm-box--display-flex mm-box--justify-content-center mm-box--align-items-center mm-box--color-text-default mm-box--background-color-background-alternative mm-box--rounded-full mm-box--border-color-transparent box--border-style-solid box--border-width-1"
-                              >
-                                <div
-                                  class="mm-avatar-account__jazzicon"
-                                >
-                                  <div
-                                    style="border-radius: 50px; overflow: hidden; padding: 0px; margin: 0px; width: 16px; height: 16px; display: inline-block; background: rgb(200, 20, 86);"
-                                  >
-                                    <svg
-                                      height="16"
-                                      width="16"
-                                      x="0"
-                                      y="0"
-                                    >
-                                      <rect
-                                        fill="#018E8C"
-                                        height="16"
-                                        transform="translate(3.988074950687866 0.3554940504644344) rotate(177.8 8 8)"
-                                        width="16"
-                                        x="0"
-                                        y="0"
-                                      />
-                                      <rect
-                                        fill="#F29202"
-                                        height="16"
-                                        transform="translate(-7.220928666254465 -2.4813555582770794) rotate(334.6 8 8)"
-                                        width="16"
-                                        x="0"
-                                        y="0"
-                                      />
-                                      <rect
-                                        fill="#236FE1"
-                                        height="16"
-                                        transform="translate(14.621768557060026 -6.282465882779628) rotate(456.1 8 8)"
-                                        width="16"
-                                        x="0"
-                                        y="0"
-                                      />
-                                    </svg>
-                                  </div>
-                                </div>
-                              </div>
-                              <p
-                                class="mm-box mm-text mm-text--body-md mm-box--margin-left-2 mm-box--color-inherit"
-                                data-testid="confirm-info-row-display-name"
-                              >
-                                0xB0B0b...00000
-                              </p>
-                            </div>
-                          </div>
-                        </div>
-                      </div>
-                    </div>
-                  </div>
-                </div>
-              </div>
-            </div>
-          </div>
-        </div>
-      </div>
-    </div>
-  </div>
-</div>
-`;
-
-exports[`TypedSignInfo should render message for typed sign v3 request 1`] = `
-<div>
-  <div
-    class="mm-box mm-box--margin-bottom-4 mm-box--padding-2 mm-box--background-color-background-default mm-box--rounded-md"
-  >
-    <div
-      class="mm-box confirm-info-row mm-box--margin-top-2 mm-box--margin-bottom-2 mm-box--padding-right-2 mm-box--padding-left-2 mm-box--display-flex mm-box--flex-direction-row mm-box--flex-wrap-wrap mm-box--justify-content-space-between mm-box--align-items-center mm-box--color-text-default mm-box--rounded-lg"
-      style="overflow-wrap: anywhere; min-height: 24px; position: relative; background: transparent;"
-    >
-      <div
-        class="mm-box mm-box--display-flex mm-box--flex-direction-row mm-box--justify-content-center mm-box--align-items-flex-start mm-box--color-text-default"
-      >
-        <div
-          class="mm-box mm-box--display-flex mm-box--align-items-center"
-        >
-          <p
-            class="mm-box mm-text mm-text--body-md-medium mm-box--color-inherit"
-          >
-            Request from
-          </p>
-          <div>
-            <div
-              aria-describedby="tippy-tooltip-2"
-              class=""
-              data-original-title="This is the site asking for your signature."
-              data-tooltipped=""
-              style="display: flex;"
-              tabindex="0"
-            >
-              <span
-                class="mm-box mm-icon mm-icon--size-sm mm-box--margin-left-1 mm-box--display-inline-block mm-box--color-icon-muted"
-                style="mask-image: url('./images/icons/question.svg');"
-              />
-            </div>
-          </div>
-        </div>
-      </div>
-      <div
-        class="mm-box mm-box--display-flex mm-box--gap-2 mm-box--flex-wrap-wrap mm-box--align-items-center"
-      >
-        <p
-          class="mm-box mm-text mm-text--body-md mm-box--color-inherit"
-        >
-          metamask.github.io
-        </p>
-      </div>
-    </div>
-    <div
-      class="mm-box confirm-info-row mm-box--margin-top-2 mm-box--margin-bottom-2 mm-box--padding-right-2 mm-box--padding-left-2 mm-box--display-flex mm-box--flex-direction-row mm-box--flex-wrap-wrap mm-box--justify-content-space-between mm-box--align-items-center mm-box--color-text-default mm-box--rounded-lg"
-      style="overflow-wrap: anywhere; min-height: 24px; position: relative;"
-    >
-      <div
-        class="mm-box mm-box--display-flex mm-box--flex-direction-row mm-box--justify-content-center mm-box--align-items-flex-start"
-      >
-        <div
-          class="mm-box mm-box--display-flex mm-box--align-items-center"
-        >
-          <p
-            class="mm-box mm-text mm-text--body-md-medium mm-box--color-inherit"
-          >
-            Interacting with
-          </p>
-        </div>
-      </div>
-      <div
-        class="mm-box mm-box--display-flex mm-box--flex-direction-row mm-box--align-items-center"
-      >
-        <div
-          class="mm-box mm-box--display-flex mm-box--flex-direction-row mm-box--align-items-center"
-        >
-          <div
-            class="mm-box mm-text mm-avatar-base mm-avatar-base--size-xs mm-avatar-account mm-text--body-xs mm-text--text-transform-uppercase mm-box--display-flex mm-box--justify-content-center mm-box--align-items-center mm-box--color-text-default mm-box--background-color-background-alternative mm-box--rounded-full mm-box--border-color-transparent box--border-style-solid box--border-width-1"
-          >
-            <div
-              class="mm-avatar-account__jazzicon"
-            >
-              <div
-                style="border-radius: 50px; overflow: hidden; padding: 0px; margin: 0px; width: 16px; height: 16px; display: inline-block; background: rgb(1, 142, 116);"
-              >
-                <svg
-                  height="16"
-                  width="16"
-                  x="0"
-                  y="0"
-                >
-                  <rect
-                    fill="#FB1891"
-                    height="16"
-                    transform="translate(0.6335263099240563 1.7352552986765108) rotate(129.9 8 8)"
-                    width="16"
-                    x="0"
-                    y="0"
-                  />
-                  <rect
-                    fill="#F90901"
-                    height="16"
-                    transform="translate(-5.227286615169763 8.640359200885621) rotate(141.5 8 8)"
-                    width="16"
-                    x="0"
-                    y="0"
-                  />
-                  <rect
-                    fill="#F26A02"
-                    height="16"
-                    transform="translate(10.585940898259892 -4.814122444807073) rotate(339.2 8 8)"
-                    width="16"
-                    x="0"
-                    y="0"
-                  />
-                </svg>
-              </div>
-            </div>
-          </div>
-          <p
-            class="mm-box mm-text mm-text--body-md mm-box--margin-left-2 mm-box--color-inherit"
-            data-testid="confirm-info-row-display-name"
-          >
-            0xCcCCc...ccccC
-          </p>
-        </div>
-      </div>
-    </div>
-  </div>
-  <div
-    class="mm-box mm-box--margin-bottom-4 mm-box--padding-2 mm-box--background-color-background-default mm-box--rounded-md"
-  >
-    <div
-      class="mm-box confirm-info-row mm-box--margin-top-2 mm-box--margin-bottom-2 mm-box--padding-right-2 mm-box--padding-left-2 mm-box--display-flex mm-box--flex-direction-row mm-box--flex-wrap-wrap mm-box--justify-content-space-between mm-box--align-items-center mm-box--color-text-default mm-box--rounded-lg"
-      style="overflow-wrap: anywhere; min-height: 24px; position: relative;"
-    >
-      <div
-        class="mm-box mm-box--display-flex mm-box--flex-direction-row mm-box--justify-content-center mm-box--align-items-flex-start"
-      >
-        <div
-          class="mm-box mm-box--display-flex mm-box--align-items-center"
-        >
-          <p
-            class="mm-box mm-text mm-text--body-md-medium mm-box--color-inherit"
-          >
-            Message
-          </p>
-        </div>
-      </div>
-      <div
-        class="mm-box mm-box--width-full"
-      >
-        <div
-          class="mm-box confirm-info-row mm-box--margin-top-2 mm-box--margin-bottom-2 mm-box--padding-right-2 mm-box--padding-left-2 mm-box--display-flex mm-box--flex-direction-row mm-box--flex-wrap-wrap mm-box--justify-content-space-between mm-box--align-items-center mm-box--color-text-default mm-box--rounded-lg"
-          style="overflow-wrap: anywhere; min-height: 24px; position: relative; padding-left: 0px; padding-right: 0px;"
-        >
-          <div
-            class="mm-box mm-box--display-flex mm-box--flex-direction-row mm-box--justify-content-center mm-box--align-items-flex-start"
-          >
-            <div
-              class="mm-box mm-box--display-flex mm-box--align-items-center"
-            >
-              <p
-                class="mm-box mm-text mm-text--body-md-medium mm-box--color-inherit"
-              >
-                Primary type:
-              </p>
-            </div>
-          </div>
-          <div
-            class="mm-box mm-box--display-flex mm-box--gap-2 mm-box--flex-wrap-wrap mm-box--align-items-center mm-box--min-width-0"
-          >
-            <p
-              class="mm-box mm-text mm-text--body-md mm-box--color-inherit"
-              style="white-space: pre-wrap;"
-            >
-              Mail
-            </p>
-          </div>
-        </div>
-        <div
-          class="mm-box"
-          style="margin-left: -8px;"
-        >
-          <div
-            class="mm-box mm-box--width-full"
-          >
-            <div
-              class="mm-box confirm-info-row mm-box--margin-top-2 mm-box--margin-bottom-2 mm-box--padding-right-2 mm-box--padding-left-2 mm-box--display-flex mm-box--flex-direction-row mm-box--flex-wrap-wrap mm-box--justify-content-space-between mm-box--align-items-center mm-box--color-text-default mm-box--rounded-lg"
-              style="overflow-wrap: anywhere; min-height: 24px; position: relative; padding-right: 0px;"
-            >
-              <div
-                class="mm-box mm-box--display-flex mm-box--flex-direction-row mm-box--justify-content-center mm-box--align-items-flex-start"
-              >
-                <div
-                  class="mm-box mm-box--display-flex mm-box--align-items-center"
-                >
-                  <p
-                    class="mm-box mm-text mm-text--body-md-medium mm-box--color-inherit"
-                  >
-                    From:
-                  </p>
-                </div>
-              </div>
-              <div
-                class="mm-box mm-box--width-full"
-              >
-                <div
-                  class="mm-box confirm-info-row mm-box--margin-top-2 mm-box--margin-bottom-2 mm-box--padding-right-2 mm-box--padding-left-2 mm-box--display-flex mm-box--flex-direction-row mm-box--flex-wrap-wrap mm-box--justify-content-space-between mm-box--align-items-center mm-box--color-text-default mm-box--rounded-lg"
-                  style="overflow-wrap: anywhere; min-height: 24px; position: relative; padding-right: 0px;"
-                >
-                  <div
-                    class="mm-box mm-box--display-flex mm-box--flex-direction-row mm-box--justify-content-center mm-box--align-items-flex-start"
-                  >
-                    <div
-                      class="mm-box mm-box--display-flex mm-box--align-items-center"
-                    >
-                      <p
-                        class="mm-box mm-text mm-text--body-md-medium mm-box--color-inherit"
-                      >
-                        Name:
-                      </p>
-                    </div>
-                  </div>
-                  <div
-                    class="mm-box mm-box--display-flex mm-box--gap-2 mm-box--flex-wrap-wrap mm-box--align-items-center mm-box--min-width-0"
-                  >
-                    <p
-                      class="mm-box mm-text mm-text--body-md mm-box--color-inherit"
-                      style="white-space: pre-wrap;"
-                    >
-                      Cow
-                    </p>
-                  </div>
-                </div>
-                <div
-                  class="mm-box confirm-info-row mm-box--margin-top-2 mm-box--margin-bottom-2 mm-box--padding-right-2 mm-box--padding-left-2 mm-box--display-flex mm-box--flex-direction-row mm-box--flex-wrap-wrap mm-box--justify-content-space-between mm-box--align-items-center mm-box--color-text-default mm-box--rounded-lg"
-                  style="overflow-wrap: anywhere; min-height: 24px; position: relative; padding-right: 0px;"
-                >
-                  <div
-                    class="mm-box mm-box--display-flex mm-box--flex-direction-row mm-box--justify-content-center mm-box--align-items-flex-start"
-                  >
-                    <div
-                      class="mm-box mm-box--display-flex mm-box--align-items-center"
-                    >
-                      <p
-                        class="mm-box mm-text mm-text--body-md-medium mm-box--color-inherit"
-                      >
-                        Wallet:
-                      </p>
-                    </div>
-                  </div>
-                  <div
-                    class="mm-box mm-box--display-flex mm-box--flex-direction-row mm-box--align-items-center"
-                  >
-                    <div
-                      class="mm-box mm-box--display-flex mm-box--flex-direction-row mm-box--align-items-center"
-                    >
-                      <div
-                        class="mm-box mm-text mm-avatar-base mm-avatar-base--size-xs mm-avatar-account mm-text--body-xs mm-text--text-transform-uppercase mm-box--display-flex mm-box--justify-content-center mm-box--align-items-center mm-box--color-text-default mm-box--background-color-background-alternative mm-box--rounded-full mm-box--border-color-transparent box--border-style-solid box--border-width-1"
-                      >
-                        <div
-                          class="mm-avatar-account__jazzicon"
-                        >
-                          <div
-                            style="border-radius: 50px; overflow: hidden; padding: 0px; margin: 0px; width: 16px; height: 16px; display: inline-block; background: rgb(35, 98, 225);"
-                          >
-                            <svg
-                              height="16"
-                              width="16"
-                              x="0"
-                              y="0"
-                            >
-                              <rect
-                                fill="#FA7900"
-                                height="16"
-                                transform="translate(-0.1251869550000172 -0.18581992328639055) rotate(237.8 8 8)"
-                                width="16"
-                                x="0"
-                                y="0"
-                              />
-                              <rect
-                                fill="#034F5E"
-                                height="16"
-                                transform="translate(5.484089776243406 -5.806818790918918) rotate(321.2 8 8)"
-                                width="16"
-                                x="0"
-                                y="0"
-                              />
-                              <rect
-                                fill="#FB185C"
-                                height="16"
-                                transform="translate(4.337646399293827 10.83159092527544) rotate(190.8 8 8)"
-                                width="16"
-                                x="0"
-                                y="0"
-                              />
-                            </svg>
-                          </div>
-                        </div>
-                      </div>
-                      <p
-                        class="mm-box mm-text mm-text--body-md mm-box--margin-left-2 mm-box--color-inherit"
-                        data-testid="confirm-info-row-display-name"
-                      >
-                        0xCD2a3...DD826
-                      </p>
-                    </div>
-                  </div>
-                </div>
-              </div>
-            </div>
-            <div
-              class="mm-box confirm-info-row mm-box--margin-top-2 mm-box--margin-bottom-2 mm-box--padding-right-2 mm-box--padding-left-2 mm-box--display-flex mm-box--flex-direction-row mm-box--flex-wrap-wrap mm-box--justify-content-space-between mm-box--align-items-center mm-box--color-text-default mm-box--rounded-lg"
-              style="overflow-wrap: anywhere; min-height: 24px; position: relative; padding-right: 0px;"
-            >
-              <div
-                class="mm-box mm-box--display-flex mm-box--flex-direction-row mm-box--justify-content-center mm-box--align-items-flex-start"
-              >
-                <div
-                  class="mm-box mm-box--display-flex mm-box--align-items-center"
-                >
-                  <p
-                    class="mm-box mm-text mm-text--body-md-medium mm-box--color-inherit"
-                  >
-                    To:
-                  </p>
-                </div>
-              </div>
-              <div
-                class="mm-box mm-box--width-full"
-              >
-                <div
-                  class="mm-box confirm-info-row mm-box--margin-top-2 mm-box--margin-bottom-2 mm-box--padding-right-2 mm-box--padding-left-2 mm-box--display-flex mm-box--flex-direction-row mm-box--flex-wrap-wrap mm-box--justify-content-space-between mm-box--align-items-center mm-box--color-text-default mm-box--rounded-lg"
-                  style="overflow-wrap: anywhere; min-height: 24px; position: relative; padding-right: 0px;"
-                >
-                  <div
-                    class="mm-box mm-box--display-flex mm-box--flex-direction-row mm-box--justify-content-center mm-box--align-items-flex-start"
-                  >
-                    <div
-                      class="mm-box mm-box--display-flex mm-box--align-items-center"
-                    >
-                      <p
-                        class="mm-box mm-text mm-text--body-md-medium mm-box--color-inherit"
-                      >
-                        Name:
-                      </p>
-                    </div>
-                  </div>
-                  <div
-                    class="mm-box mm-box--display-flex mm-box--gap-2 mm-box--flex-wrap-wrap mm-box--align-items-center mm-box--min-width-0"
-                  >
-                    <p
-                      class="mm-box mm-text mm-text--body-md mm-box--color-inherit"
-                      style="white-space: pre-wrap;"
-                    >
-                      Bob
-                    </p>
-                  </div>
-                </div>
-                <div
-                  class="mm-box confirm-info-row mm-box--margin-top-2 mm-box--margin-bottom-2 mm-box--padding-right-2 mm-box--padding-left-2 mm-box--display-flex mm-box--flex-direction-row mm-box--flex-wrap-wrap mm-box--justify-content-space-between mm-box--align-items-center mm-box--color-text-default mm-box--rounded-lg"
-                  style="overflow-wrap: anywhere; min-height: 24px; position: relative; padding-right: 0px;"
-                >
-                  <div
-                    class="mm-box mm-box--display-flex mm-box--flex-direction-row mm-box--justify-content-center mm-box--align-items-flex-start"
-                  >
-                    <div
-                      class="mm-box mm-box--display-flex mm-box--align-items-center"
-                    >
-                      <p
-                        class="mm-box mm-text mm-text--body-md-medium mm-box--color-inherit"
-                      >
-                        Wallet:
-                      </p>
-                    </div>
-                  </div>
-                  <div
-                    class="mm-box mm-box--display-flex mm-box--flex-direction-row mm-box--align-items-center"
-                  >
-                    <div
-                      class="mm-box mm-box--display-flex mm-box--flex-direction-row mm-box--align-items-center"
-                    >
-                      <div
-                        class="mm-box mm-text mm-avatar-base mm-avatar-base--size-xs mm-avatar-account mm-text--body-xs mm-text--text-transform-uppercase mm-box--display-flex mm-box--justify-content-center mm-box--align-items-center mm-box--color-text-default mm-box--background-color-background-alternative mm-box--rounded-full mm-box--border-color-transparent box--border-style-solid box--border-width-1"
-                      >
-                        <div
-                          class="mm-avatar-account__jazzicon"
-                        >
-                          <div
-                            style="border-radius: 50px; overflow: hidden; padding: 0px; margin: 0px; width: 16px; height: 16px; display: inline-block; background: rgb(242, 162, 2);"
-                          >
-                            <svg
-                              height="16"
-                              width="16"
-                              x="0"
-                              y="0"
-                            >
-                              <rect
-                                fill="#C8144A"
-                                height="16"
-                                transform="translate(3.3716958087807476 -1.5355449411453455) rotate(359.3 8 8)"
-                                width="16"
-                                x="0"
-                                y="0"
-                              />
-                              <rect
-                                fill="#01878E"
-                                height="16"
-                                transform="translate(-4.56026532072257 -4.118767169186573) rotate(335.8 8 8)"
-                                width="16"
-                                x="0"
-                                y="0"
-                              />
-                              <rect
-                                fill="#1897F2"
-                                height="16"
-                                transform="translate(-12.66850392914138 2.191919563316492) rotate(275.0 8 8)"
-                                width="16"
-                                x="0"
-                                y="0"
-                              />
-                            </svg>
-                          </div>
-                        </div>
-                      </div>
-                      <p
-                        class="mm-box mm-text mm-text--body-md mm-box--margin-left-2 mm-box--color-inherit"
-                        data-testid="confirm-info-row-display-name"
-                      >
-                        0xbBbBB...bBBbB
-                      </p>
-                    </div>
-                  </div>
-                </div>
-              </div>
-            </div>
-            <div
-              class="mm-box confirm-info-row mm-box--margin-top-2 mm-box--margin-bottom-2 mm-box--padding-right-2 mm-box--padding-left-2 mm-box--display-flex mm-box--flex-direction-row mm-box--flex-wrap-wrap mm-box--justify-content-space-between mm-box--align-items-center mm-box--color-text-default mm-box--rounded-lg"
-              style="overflow-wrap: anywhere; min-height: 24px; position: relative; padding-right: 0px;"
-            >
-              <div
-                class="mm-box mm-box--display-flex mm-box--flex-direction-row mm-box--justify-content-center mm-box--align-items-flex-start"
-              >
-                <div
-                  class="mm-box mm-box--display-flex mm-box--align-items-center"
-                >
-                  <p
-                    class="mm-box mm-text mm-text--body-md-medium mm-box--color-inherit"
-                  >
-                    Contents:
-                  </p>
-                </div>
-              </div>
-              <div
-                class="mm-box mm-box--display-flex mm-box--gap-2 mm-box--flex-wrap-wrap mm-box--align-items-center mm-box--min-width-0"
-              >
-                <p
-                  class="mm-box mm-text mm-text--body-md mm-box--color-inherit"
-                  style="white-space: pre-wrap;"
-                >
-                  Hello, Bob!
-                </p>
-              </div>
-            </div>
-          </div>
-        </div>
-      </div>
-    </div>
-  </div>
-</div>
-`;
-
-exports[`TypedSignInfo should render message for typed sign v4 request 1`] = `
-<div>
-  <div
-    class="mm-box mm-box--margin-bottom-4 mm-box--padding-2 mm-box--background-color-background-default mm-box--rounded-md"
-  >
-    <div
-      class="mm-box confirm-info-row mm-box--margin-top-2 mm-box--margin-bottom-2 mm-box--padding-right-2 mm-box--padding-left-2 mm-box--display-flex mm-box--flex-direction-row mm-box--flex-wrap-wrap mm-box--justify-content-space-between mm-box--align-items-center mm-box--color-text-default mm-box--rounded-lg"
-      style="overflow-wrap: anywhere; min-height: 24px; position: relative; background: transparent;"
-    >
-      <div
-        class="mm-box mm-box--display-flex mm-box--flex-direction-row mm-box--justify-content-center mm-box--align-items-flex-start mm-box--color-text-default"
-      >
-        <div
-          class="mm-box mm-box--display-flex mm-box--align-items-center"
-        >
-          <p
-            class="mm-box mm-text mm-text--body-md-medium mm-box--color-inherit"
-          >
-            Request from
-          </p>
-          <div>
-            <div
-              aria-describedby="tippy-tooltip-3"
               class=""
               data-original-title="This is the site asking for your signature."
               data-tooltipped=""
@@ -3463,4 +2107,1304 @@
     </div>
   </div>
 </div>
+`;
+
+exports[`TypedSignInfo should render message for typed sign v3 request 1`] = `
+<div>
+  <div
+    class="mm-box mm-box--margin-bottom-4 mm-box--padding-2 mm-box--background-color-background-default mm-box--rounded-md"
+  >
+    <div
+      class="mm-box confirm-info-row mm-box--margin-top-2 mm-box--margin-bottom-2 mm-box--padding-right-2 mm-box--padding-left-2 mm-box--display-flex mm-box--flex-direction-row mm-box--flex-wrap-wrap mm-box--justify-content-space-between mm-box--align-items-center mm-box--color-text-default mm-box--rounded-lg"
+      style="overflow-wrap: anywhere; min-height: 24px; position: relative; background: transparent;"
+    >
+      <div
+        class="mm-box mm-box--display-flex mm-box--flex-direction-row mm-box--justify-content-center mm-box--align-items-flex-start mm-box--color-text-default"
+      >
+        <div
+          class="mm-box mm-box--display-flex mm-box--align-items-center"
+        >
+          <p
+            class="mm-box mm-text mm-text--body-md-medium mm-box--color-inherit"
+          >
+            Request from
+          </p>
+          <div>
+            <div
+              aria-describedby="tippy-tooltip-2"
+              class=""
+              data-original-title="This is the site asking for your signature."
+              data-tooltipped=""
+              style="display: flex;"
+              tabindex="0"
+            >
+              <span
+                class="mm-box mm-icon mm-icon--size-sm mm-box--margin-left-1 mm-box--display-inline-block mm-box--color-icon-muted"
+                style="mask-image: url('./images/icons/question.svg');"
+              />
+            </div>
+          </div>
+        </div>
+      </div>
+      <div
+        class="mm-box mm-box--display-flex mm-box--gap-2 mm-box--flex-wrap-wrap mm-box--align-items-center"
+      >
+        <p
+          class="mm-box mm-text mm-text--body-md mm-box--color-inherit"
+        >
+          metamask.github.io
+        </p>
+      </div>
+    </div>
+    <div
+      class="mm-box confirm-info-row mm-box--margin-top-2 mm-box--margin-bottom-2 mm-box--padding-right-2 mm-box--padding-left-2 mm-box--display-flex mm-box--flex-direction-row mm-box--flex-wrap-wrap mm-box--justify-content-space-between mm-box--align-items-center mm-box--color-text-default mm-box--rounded-lg"
+      style="overflow-wrap: anywhere; min-height: 24px; position: relative;"
+    >
+      <div
+        class="mm-box mm-box--display-flex mm-box--flex-direction-row mm-box--justify-content-center mm-box--align-items-flex-start"
+      >
+        <div
+          class="mm-box mm-box--display-flex mm-box--align-items-center"
+        >
+          <p
+            class="mm-box mm-text mm-text--body-md-medium mm-box--color-inherit"
+          >
+            Interacting with
+          </p>
+        </div>
+      </div>
+      <div
+        class="mm-box mm-box--display-flex mm-box--flex-direction-row mm-box--align-items-center"
+      >
+        <div
+          class="mm-box mm-box--display-flex mm-box--flex-direction-row mm-box--align-items-center"
+        >
+          <div
+            class="mm-box mm-text mm-avatar-base mm-avatar-base--size-xs mm-avatar-account mm-text--body-xs mm-text--text-transform-uppercase mm-box--display-flex mm-box--justify-content-center mm-box--align-items-center mm-box--color-text-default mm-box--background-color-background-alternative mm-box--rounded-full mm-box--border-color-transparent box--border-style-solid box--border-width-1"
+          >
+            <div
+              class="mm-avatar-account__jazzicon"
+            >
+              <div
+                style="border-radius: 50px; overflow: hidden; padding: 0px; margin: 0px; width: 16px; height: 16px; display: inline-block; background: rgb(1, 142, 116);"
+              >
+                <svg
+                  height="16"
+                  width="16"
+                  x="0"
+                  y="0"
+                >
+                  <rect
+                    fill="#FB1891"
+                    height="16"
+                    transform="translate(0.6335263099240563 1.7352552986765108) rotate(129.9 8 8)"
+                    width="16"
+                    x="0"
+                    y="0"
+                  />
+                  <rect
+                    fill="#F90901"
+                    height="16"
+                    transform="translate(-5.227286615169763 8.640359200885621) rotate(141.5 8 8)"
+                    width="16"
+                    x="0"
+                    y="0"
+                  />
+                  <rect
+                    fill="#F26A02"
+                    height="16"
+                    transform="translate(10.585940898259892 -4.814122444807073) rotate(339.2 8 8)"
+                    width="16"
+                    x="0"
+                    y="0"
+                  />
+                </svg>
+              </div>
+            </div>
+          </div>
+          <p
+            class="mm-box mm-text mm-text--body-md mm-box--margin-left-2 mm-box--color-inherit"
+            data-testid="confirm-info-row-display-name"
+          >
+            0xCcCCc...ccccC
+          </p>
+        </div>
+      </div>
+    </div>
+  </div>
+  <div
+    class="mm-box mm-box--margin-bottom-4 mm-box--padding-2 mm-box--background-color-background-default mm-box--rounded-md"
+  >
+    <div
+      class="mm-box confirm-info-row mm-box--margin-top-2 mm-box--margin-bottom-2 mm-box--padding-right-2 mm-box--padding-left-2 mm-box--display-flex mm-box--flex-direction-row mm-box--flex-wrap-wrap mm-box--justify-content-space-between mm-box--align-items-center mm-box--color-text-default mm-box--rounded-lg"
+      style="overflow-wrap: anywhere; min-height: 24px; position: relative;"
+    >
+      <div
+        class="mm-box mm-box--display-flex mm-box--flex-direction-row mm-box--justify-content-center mm-box--align-items-flex-start"
+      >
+        <div
+          class="mm-box mm-box--display-flex mm-box--align-items-center"
+        >
+          <p
+            class="mm-box mm-text mm-text--body-md-medium mm-box--color-inherit"
+          >
+            Message
+          </p>
+        </div>
+      </div>
+      <div
+        class="mm-box mm-box--width-full"
+      >
+        <div
+          class="mm-box confirm-info-row mm-box--margin-top-2 mm-box--margin-bottom-2 mm-box--padding-right-2 mm-box--padding-left-2 mm-box--display-flex mm-box--flex-direction-row mm-box--flex-wrap-wrap mm-box--justify-content-space-between mm-box--align-items-center mm-box--color-text-default mm-box--rounded-lg"
+          style="overflow-wrap: anywhere; min-height: 24px; position: relative; padding-left: 0px; padding-right: 0px;"
+        >
+          <div
+            class="mm-box mm-box--display-flex mm-box--flex-direction-row mm-box--justify-content-center mm-box--align-items-flex-start"
+          >
+            <div
+              class="mm-box mm-box--display-flex mm-box--align-items-center"
+            >
+              <p
+                class="mm-box mm-text mm-text--body-md-medium mm-box--color-inherit"
+              >
+                Primary type:
+              </p>
+            </div>
+          </div>
+          <div
+            class="mm-box mm-box--display-flex mm-box--gap-2 mm-box--flex-wrap-wrap mm-box--align-items-center mm-box--min-width-0"
+          >
+            <p
+              class="mm-box mm-text mm-text--body-md mm-box--color-inherit"
+              style="white-space: pre-wrap;"
+            >
+              Mail
+            </p>
+          </div>
+        </div>
+        <div
+          class="mm-box"
+          style="margin-left: -8px;"
+        >
+          <div
+            class="mm-box mm-box--width-full"
+          >
+            <div
+              class="mm-box confirm-info-row mm-box--margin-top-2 mm-box--margin-bottom-2 mm-box--padding-right-2 mm-box--padding-left-2 mm-box--display-flex mm-box--flex-direction-row mm-box--flex-wrap-wrap mm-box--justify-content-space-between mm-box--align-items-center mm-box--color-text-default mm-box--rounded-lg"
+              style="overflow-wrap: anywhere; min-height: 24px; position: relative; padding-right: 0px;"
+            >
+              <div
+                class="mm-box mm-box--display-flex mm-box--flex-direction-row mm-box--justify-content-center mm-box--align-items-flex-start"
+              >
+                <div
+                  class="mm-box mm-box--display-flex mm-box--align-items-center"
+                >
+                  <p
+                    class="mm-box mm-text mm-text--body-md-medium mm-box--color-inherit"
+                  >
+                    From:
+                  </p>
+                </div>
+              </div>
+              <div
+                class="mm-box mm-box--width-full"
+              >
+                <div
+                  class="mm-box confirm-info-row mm-box--margin-top-2 mm-box--margin-bottom-2 mm-box--padding-right-2 mm-box--padding-left-2 mm-box--display-flex mm-box--flex-direction-row mm-box--flex-wrap-wrap mm-box--justify-content-space-between mm-box--align-items-center mm-box--color-text-default mm-box--rounded-lg"
+                  style="overflow-wrap: anywhere; min-height: 24px; position: relative; padding-right: 0px;"
+                >
+                  <div
+                    class="mm-box mm-box--display-flex mm-box--flex-direction-row mm-box--justify-content-center mm-box--align-items-flex-start"
+                  >
+                    <div
+                      class="mm-box mm-box--display-flex mm-box--align-items-center"
+                    >
+                      <p
+                        class="mm-box mm-text mm-text--body-md-medium mm-box--color-inherit"
+                      >
+                        Name:
+                      </p>
+                    </div>
+                  </div>
+                  <div
+                    class="mm-box mm-box--display-flex mm-box--gap-2 mm-box--flex-wrap-wrap mm-box--align-items-center mm-box--min-width-0"
+                  >
+                    <p
+                      class="mm-box mm-text mm-text--body-md mm-box--color-inherit"
+                      style="white-space: pre-wrap;"
+                    >
+                      Cow
+                    </p>
+                  </div>
+                </div>
+                <div
+                  class="mm-box confirm-info-row mm-box--margin-top-2 mm-box--margin-bottom-2 mm-box--padding-right-2 mm-box--padding-left-2 mm-box--display-flex mm-box--flex-direction-row mm-box--flex-wrap-wrap mm-box--justify-content-space-between mm-box--align-items-center mm-box--color-text-default mm-box--rounded-lg"
+                  style="overflow-wrap: anywhere; min-height: 24px; position: relative; padding-right: 0px;"
+                >
+                  <div
+                    class="mm-box mm-box--display-flex mm-box--flex-direction-row mm-box--justify-content-center mm-box--align-items-flex-start"
+                  >
+                    <div
+                      class="mm-box mm-box--display-flex mm-box--align-items-center"
+                    >
+                      <p
+                        class="mm-box mm-text mm-text--body-md-medium mm-box--color-inherit"
+                      >
+                        Wallet:
+                      </p>
+                    </div>
+                  </div>
+                  <div
+                    class="mm-box mm-box--display-flex mm-box--flex-direction-row mm-box--align-items-center"
+                  >
+                    <div
+                      class="mm-box mm-box--display-flex mm-box--flex-direction-row mm-box--align-items-center"
+                    >
+                      <div
+                        class="mm-box mm-text mm-avatar-base mm-avatar-base--size-xs mm-avatar-account mm-text--body-xs mm-text--text-transform-uppercase mm-box--display-flex mm-box--justify-content-center mm-box--align-items-center mm-box--color-text-default mm-box--background-color-background-alternative mm-box--rounded-full mm-box--border-color-transparent box--border-style-solid box--border-width-1"
+                      >
+                        <div
+                          class="mm-avatar-account__jazzicon"
+                        >
+                          <div
+                            style="border-radius: 50px; overflow: hidden; padding: 0px; margin: 0px; width: 16px; height: 16px; display: inline-block; background: rgb(35, 98, 225);"
+                          >
+                            <svg
+                              height="16"
+                              width="16"
+                              x="0"
+                              y="0"
+                            >
+                              <rect
+                                fill="#FA7900"
+                                height="16"
+                                transform="translate(-0.1251869550000172 -0.18581992328639055) rotate(237.8 8 8)"
+                                width="16"
+                                x="0"
+                                y="0"
+                              />
+                              <rect
+                                fill="#034F5E"
+                                height="16"
+                                transform="translate(5.484089776243406 -5.806818790918918) rotate(321.2 8 8)"
+                                width="16"
+                                x="0"
+                                y="0"
+                              />
+                              <rect
+                                fill="#FB185C"
+                                height="16"
+                                transform="translate(4.337646399293827 10.83159092527544) rotate(190.8 8 8)"
+                                width="16"
+                                x="0"
+                                y="0"
+                              />
+                            </svg>
+                          </div>
+                        </div>
+                      </div>
+                      <p
+                        class="mm-box mm-text mm-text--body-md mm-box--margin-left-2 mm-box--color-inherit"
+                        data-testid="confirm-info-row-display-name"
+                      >
+                        0xCD2a3...DD826
+                      </p>
+                    </div>
+                  </div>
+                </div>
+              </div>
+            </div>
+            <div
+              class="mm-box confirm-info-row mm-box--margin-top-2 mm-box--margin-bottom-2 mm-box--padding-right-2 mm-box--padding-left-2 mm-box--display-flex mm-box--flex-direction-row mm-box--flex-wrap-wrap mm-box--justify-content-space-between mm-box--align-items-center mm-box--color-text-default mm-box--rounded-lg"
+              style="overflow-wrap: anywhere; min-height: 24px; position: relative; padding-right: 0px;"
+            >
+              <div
+                class="mm-box mm-box--display-flex mm-box--flex-direction-row mm-box--justify-content-center mm-box--align-items-flex-start"
+              >
+                <div
+                  class="mm-box mm-box--display-flex mm-box--align-items-center"
+                >
+                  <p
+                    class="mm-box mm-text mm-text--body-md-medium mm-box--color-inherit"
+                  >
+                    To:
+                  </p>
+                </div>
+              </div>
+              <div
+                class="mm-box mm-box--width-full"
+              >
+                <div
+                  class="mm-box confirm-info-row mm-box--margin-top-2 mm-box--margin-bottom-2 mm-box--padding-right-2 mm-box--padding-left-2 mm-box--display-flex mm-box--flex-direction-row mm-box--flex-wrap-wrap mm-box--justify-content-space-between mm-box--align-items-center mm-box--color-text-default mm-box--rounded-lg"
+                  style="overflow-wrap: anywhere; min-height: 24px; position: relative; padding-right: 0px;"
+                >
+                  <div
+                    class="mm-box mm-box--display-flex mm-box--flex-direction-row mm-box--justify-content-center mm-box--align-items-flex-start"
+                  >
+                    <div
+                      class="mm-box mm-box--display-flex mm-box--align-items-center"
+                    >
+                      <p
+                        class="mm-box mm-text mm-text--body-md-medium mm-box--color-inherit"
+                      >
+                        Name:
+                      </p>
+                    </div>
+                  </div>
+                  <div
+                    class="mm-box mm-box--display-flex mm-box--gap-2 mm-box--flex-wrap-wrap mm-box--align-items-center mm-box--min-width-0"
+                  >
+                    <p
+                      class="mm-box mm-text mm-text--body-md mm-box--color-inherit"
+                      style="white-space: pre-wrap;"
+                    >
+                      Bob
+                    </p>
+                  </div>
+                </div>
+                <div
+                  class="mm-box confirm-info-row mm-box--margin-top-2 mm-box--margin-bottom-2 mm-box--padding-right-2 mm-box--padding-left-2 mm-box--display-flex mm-box--flex-direction-row mm-box--flex-wrap-wrap mm-box--justify-content-space-between mm-box--align-items-center mm-box--color-text-default mm-box--rounded-lg"
+                  style="overflow-wrap: anywhere; min-height: 24px; position: relative; padding-right: 0px;"
+                >
+                  <div
+                    class="mm-box mm-box--display-flex mm-box--flex-direction-row mm-box--justify-content-center mm-box--align-items-flex-start"
+                  >
+                    <div
+                      class="mm-box mm-box--display-flex mm-box--align-items-center"
+                    >
+                      <p
+                        class="mm-box mm-text mm-text--body-md-medium mm-box--color-inherit"
+                      >
+                        Wallet:
+                      </p>
+                    </div>
+                  </div>
+                  <div
+                    class="mm-box mm-box--display-flex mm-box--flex-direction-row mm-box--align-items-center"
+                  >
+                    <div
+                      class="mm-box mm-box--display-flex mm-box--flex-direction-row mm-box--align-items-center"
+                    >
+                      <div
+                        class="mm-box mm-text mm-avatar-base mm-avatar-base--size-xs mm-avatar-account mm-text--body-xs mm-text--text-transform-uppercase mm-box--display-flex mm-box--justify-content-center mm-box--align-items-center mm-box--color-text-default mm-box--background-color-background-alternative mm-box--rounded-full mm-box--border-color-transparent box--border-style-solid box--border-width-1"
+                      >
+                        <div
+                          class="mm-avatar-account__jazzicon"
+                        >
+                          <div
+                            style="border-radius: 50px; overflow: hidden; padding: 0px; margin: 0px; width: 16px; height: 16px; display: inline-block; background: rgb(242, 162, 2);"
+                          >
+                            <svg
+                              height="16"
+                              width="16"
+                              x="0"
+                              y="0"
+                            >
+                              <rect
+                                fill="#C8144A"
+                                height="16"
+                                transform="translate(3.3716958087807476 -1.5355449411453455) rotate(359.3 8 8)"
+                                width="16"
+                                x="0"
+                                y="0"
+                              />
+                              <rect
+                                fill="#01878E"
+                                height="16"
+                                transform="translate(-4.56026532072257 -4.118767169186573) rotate(335.8 8 8)"
+                                width="16"
+                                x="0"
+                                y="0"
+                              />
+                              <rect
+                                fill="#1897F2"
+                                height="16"
+                                transform="translate(-12.66850392914138 2.191919563316492) rotate(275.0 8 8)"
+                                width="16"
+                                x="0"
+                                y="0"
+                              />
+                            </svg>
+                          </div>
+                        </div>
+                      </div>
+                      <p
+                        class="mm-box mm-text mm-text--body-md mm-box--margin-left-2 mm-box--color-inherit"
+                        data-testid="confirm-info-row-display-name"
+                      >
+                        0xbBbBB...bBBbB
+                      </p>
+                    </div>
+                  </div>
+                </div>
+              </div>
+            </div>
+            <div
+              class="mm-box confirm-info-row mm-box--margin-top-2 mm-box--margin-bottom-2 mm-box--padding-right-2 mm-box--padding-left-2 mm-box--display-flex mm-box--flex-direction-row mm-box--flex-wrap-wrap mm-box--justify-content-space-between mm-box--align-items-center mm-box--color-text-default mm-box--rounded-lg"
+              style="overflow-wrap: anywhere; min-height: 24px; position: relative; padding-right: 0px;"
+            >
+              <div
+                class="mm-box mm-box--display-flex mm-box--flex-direction-row mm-box--justify-content-center mm-box--align-items-flex-start"
+              >
+                <div
+                  class="mm-box mm-box--display-flex mm-box--align-items-center"
+                >
+                  <p
+                    class="mm-box mm-text mm-text--body-md-medium mm-box--color-inherit"
+                  >
+                    Contents:
+                  </p>
+                </div>
+              </div>
+              <div
+                class="mm-box mm-box--display-flex mm-box--gap-2 mm-box--flex-wrap-wrap mm-box--align-items-center mm-box--min-width-0"
+              >
+                <p
+                  class="mm-box mm-text mm-text--body-md mm-box--color-inherit"
+                  style="white-space: pre-wrap;"
+                >
+                  Hello, Bob!
+                </p>
+              </div>
+            </div>
+          </div>
+        </div>
+      </div>
+    </div>
+  </div>
+</div>
+`;
+
+exports[`TypedSignInfo should render message for typed sign v4 request 1`] = `
+<div>
+  <div
+    class="mm-box mm-box--margin-bottom-4 mm-box--padding-2 mm-box--background-color-background-default mm-box--rounded-md"
+  >
+    <div
+      class="mm-box confirm-info-row mm-box--margin-top-2 mm-box--margin-bottom-2 mm-box--padding-right-2 mm-box--padding-left-2 mm-box--display-flex mm-box--flex-direction-row mm-box--flex-wrap-wrap mm-box--justify-content-space-between mm-box--align-items-center mm-box--color-text-default mm-box--rounded-lg"
+      style="overflow-wrap: anywhere; min-height: 24px; position: relative; background: transparent;"
+    >
+      <div
+        class="mm-box mm-box--display-flex mm-box--flex-direction-row mm-box--justify-content-center mm-box--align-items-flex-start mm-box--color-text-default"
+      >
+        <div
+          class="mm-box mm-box--display-flex mm-box--align-items-center"
+        >
+          <p
+            class="mm-box mm-text mm-text--body-md-medium mm-box--color-inherit"
+          >
+            Request from
+          </p>
+          <div>
+            <div
+              aria-describedby="tippy-tooltip-3"
+              class=""
+              data-original-title="This is the site asking for your signature."
+              data-tooltipped=""
+              style="display: flex;"
+              tabindex="0"
+            >
+              <span
+                class="mm-box mm-icon mm-icon--size-sm mm-box--margin-left-1 mm-box--display-inline-block mm-box--color-icon-muted"
+                style="mask-image: url('./images/icons/question.svg');"
+              />
+            </div>
+          </div>
+        </div>
+      </div>
+      <div
+        class="mm-box mm-box--display-flex mm-box--gap-2 mm-box--flex-wrap-wrap mm-box--align-items-center"
+      >
+        <p
+          class="mm-box mm-text mm-text--body-md mm-box--color-inherit"
+        >
+          metamask.github.io
+        </p>
+      </div>
+    </div>
+    <div
+      class="mm-box confirm-info-row mm-box--margin-top-2 mm-box--margin-bottom-2 mm-box--padding-right-2 mm-box--padding-left-2 mm-box--display-flex mm-box--flex-direction-row mm-box--flex-wrap-wrap mm-box--justify-content-space-between mm-box--align-items-center mm-box--color-text-default mm-box--rounded-lg"
+      style="overflow-wrap: anywhere; min-height: 24px; position: relative;"
+    >
+      <div
+        class="mm-box mm-box--display-flex mm-box--flex-direction-row mm-box--justify-content-center mm-box--align-items-flex-start"
+      >
+        <div
+          class="mm-box mm-box--display-flex mm-box--align-items-center"
+        >
+          <p
+            class="mm-box mm-text mm-text--body-md-medium mm-box--color-inherit"
+          >
+            Interacting with
+          </p>
+        </div>
+      </div>
+      <div
+        class="mm-box mm-box--display-flex mm-box--flex-direction-row mm-box--align-items-center"
+      >
+        <div
+          class="mm-box mm-box--display-flex mm-box--flex-direction-row mm-box--align-items-center"
+        >
+          <div
+            class="mm-box mm-text mm-avatar-base mm-avatar-base--size-xs mm-avatar-account mm-text--body-xs mm-text--text-transform-uppercase mm-box--display-flex mm-box--justify-content-center mm-box--align-items-center mm-box--color-text-default mm-box--background-color-background-alternative mm-box--rounded-full mm-box--border-color-transparent box--border-style-solid box--border-width-1"
+          >
+            <div
+              class="mm-avatar-account__jazzicon"
+            >
+              <div
+                style="border-radius: 50px; overflow: hidden; padding: 0px; margin: 0px; width: 16px; height: 16px; display: inline-block; background: rgb(1, 142, 116);"
+              >
+                <svg
+                  height="16"
+                  width="16"
+                  x="0"
+                  y="0"
+                >
+                  <rect
+                    fill="#FB1891"
+                    height="16"
+                    transform="translate(0.6335263099240563 1.7352552986765108) rotate(129.9 8 8)"
+                    width="16"
+                    x="0"
+                    y="0"
+                  />
+                  <rect
+                    fill="#F90901"
+                    height="16"
+                    transform="translate(-5.227286615169763 8.640359200885621) rotate(141.5 8 8)"
+                    width="16"
+                    x="0"
+                    y="0"
+                  />
+                  <rect
+                    fill="#F26A02"
+                    height="16"
+                    transform="translate(10.585940898259892 -4.814122444807073) rotate(339.2 8 8)"
+                    width="16"
+                    x="0"
+                    y="0"
+                  />
+                </svg>
+              </div>
+            </div>
+          </div>
+          <p
+            class="mm-box mm-text mm-text--body-md mm-box--margin-left-2 mm-box--color-inherit"
+            data-testid="confirm-info-row-display-name"
+          >
+            0xCcCCc...ccccC
+          </p>
+        </div>
+      </div>
+    </div>
+  </div>
+  <div
+    class="mm-box mm-box--margin-bottom-4 mm-box--padding-2 mm-box--background-color-background-default mm-box--rounded-md"
+  >
+    <div
+      class="mm-box confirm-info-row mm-box--margin-top-2 mm-box--margin-bottom-2 mm-box--padding-right-2 mm-box--padding-left-2 mm-box--display-flex mm-box--flex-direction-row mm-box--flex-wrap-wrap mm-box--justify-content-space-between mm-box--align-items-center mm-box--color-text-default mm-box--rounded-lg"
+      style="overflow-wrap: anywhere; min-height: 24px; position: relative;"
+    >
+      <div
+        class="mm-box mm-box--display-flex mm-box--flex-direction-row mm-box--justify-content-center mm-box--align-items-flex-start"
+      >
+        <div
+          class="mm-box mm-box--display-flex mm-box--align-items-center"
+        >
+          <p
+            class="mm-box mm-text mm-text--body-md-medium mm-box--color-inherit"
+          >
+            Message
+          </p>
+        </div>
+      </div>
+      <div
+        class="mm-box mm-box--width-full"
+      >
+        <div
+          class="mm-box confirm-info-row mm-box--margin-top-2 mm-box--margin-bottom-2 mm-box--padding-right-2 mm-box--padding-left-2 mm-box--display-flex mm-box--flex-direction-row mm-box--flex-wrap-wrap mm-box--justify-content-space-between mm-box--align-items-center mm-box--color-text-default mm-box--rounded-lg"
+          style="overflow-wrap: anywhere; min-height: 24px; position: relative; padding-left: 0px; padding-right: 0px;"
+        >
+          <div
+            class="mm-box mm-box--display-flex mm-box--flex-direction-row mm-box--justify-content-center mm-box--align-items-flex-start"
+          >
+            <div
+              class="mm-box mm-box--display-flex mm-box--align-items-center"
+            >
+              <p
+                class="mm-box mm-text mm-text--body-md-medium mm-box--color-inherit"
+              >
+                Primary type:
+              </p>
+            </div>
+          </div>
+          <div
+            class="mm-box mm-box--display-flex mm-box--gap-2 mm-box--flex-wrap-wrap mm-box--align-items-center mm-box--min-width-0"
+          >
+            <p
+              class="mm-box mm-text mm-text--body-md mm-box--color-inherit"
+              style="white-space: pre-wrap;"
+            >
+              Mail
+            </p>
+          </div>
+        </div>
+        <div
+          class="mm-box"
+          style="margin-left: -8px;"
+        >
+          <div
+            class="mm-box mm-box--width-full"
+          >
+            <div
+              class="mm-box confirm-info-row mm-box--margin-top-2 mm-box--margin-bottom-2 mm-box--padding-right-2 mm-box--padding-left-2 mm-box--display-flex mm-box--flex-direction-row mm-box--flex-wrap-wrap mm-box--justify-content-space-between mm-box--align-items-center mm-box--color-text-default mm-box--rounded-lg"
+              style="overflow-wrap: anywhere; min-height: 24px; position: relative; padding-right: 0px;"
+            >
+              <div
+                class="mm-box mm-box--display-flex mm-box--flex-direction-row mm-box--justify-content-center mm-box--align-items-flex-start"
+              >
+                <div
+                  class="mm-box mm-box--display-flex mm-box--align-items-center"
+                >
+                  <p
+                    class="mm-box mm-text mm-text--body-md-medium mm-box--color-inherit"
+                  >
+                    Contents:
+                  </p>
+                </div>
+              </div>
+              <div
+                class="mm-box mm-box--display-flex mm-box--gap-2 mm-box--flex-wrap-wrap mm-box--align-items-center mm-box--min-width-0"
+              >
+                <p
+                  class="mm-box mm-text mm-text--body-md mm-box--color-inherit"
+                  style="white-space: pre-wrap;"
+                >
+                  Hello, Bob!
+                </p>
+              </div>
+            </div>
+            <div
+              class="mm-box confirm-info-row mm-box--margin-top-2 mm-box--margin-bottom-2 mm-box--padding-right-2 mm-box--padding-left-2 mm-box--display-flex mm-box--flex-direction-row mm-box--flex-wrap-wrap mm-box--justify-content-space-between mm-box--align-items-center mm-box--color-text-default mm-box--rounded-lg"
+              style="overflow-wrap: anywhere; min-height: 24px; position: relative; padding-right: 0px;"
+            >
+              <div
+                class="mm-box mm-box--display-flex mm-box--flex-direction-row mm-box--justify-content-center mm-box--align-items-flex-start"
+              >
+                <div
+                  class="mm-box mm-box--display-flex mm-box--align-items-center"
+                >
+                  <p
+                    class="mm-box mm-text mm-text--body-md-medium mm-box--color-inherit"
+                  >
+                    From:
+                  </p>
+                </div>
+              </div>
+              <div
+                class="mm-box mm-box--width-full"
+              >
+                <div
+                  class="mm-box confirm-info-row mm-box--margin-top-2 mm-box--margin-bottom-2 mm-box--padding-right-2 mm-box--padding-left-2 mm-box--display-flex mm-box--flex-direction-row mm-box--flex-wrap-wrap mm-box--justify-content-space-between mm-box--align-items-center mm-box--color-text-default mm-box--rounded-lg"
+                  style="overflow-wrap: anywhere; min-height: 24px; position: relative; padding-right: 0px;"
+                >
+                  <div
+                    class="mm-box mm-box--display-flex mm-box--flex-direction-row mm-box--justify-content-center mm-box--align-items-flex-start"
+                  >
+                    <div
+                      class="mm-box mm-box--display-flex mm-box--align-items-center"
+                    >
+                      <p
+                        class="mm-box mm-text mm-text--body-md-medium mm-box--color-inherit"
+                      >
+                        Name:
+                      </p>
+                    </div>
+                  </div>
+                  <div
+                    class="mm-box mm-box--display-flex mm-box--gap-2 mm-box--flex-wrap-wrap mm-box--align-items-center mm-box--min-width-0"
+                  >
+                    <p
+                      class="mm-box mm-text mm-text--body-md mm-box--color-inherit"
+                      style="white-space: pre-wrap;"
+                    >
+                      Cow
+                    </p>
+                  </div>
+                </div>
+                <div
+                  class="mm-box confirm-info-row mm-box--margin-top-2 mm-box--margin-bottom-2 mm-box--padding-right-2 mm-box--padding-left-2 mm-box--display-flex mm-box--flex-direction-row mm-box--flex-wrap-wrap mm-box--justify-content-space-between mm-box--align-items-center mm-box--color-text-default mm-box--rounded-lg"
+                  style="overflow-wrap: anywhere; min-height: 24px; position: relative; padding-right: 0px;"
+                >
+                  <div
+                    class="mm-box mm-box--display-flex mm-box--flex-direction-row mm-box--justify-content-center mm-box--align-items-flex-start"
+                  >
+                    <div
+                      class="mm-box mm-box--display-flex mm-box--align-items-center"
+                    >
+                      <p
+                        class="mm-box mm-text mm-text--body-md-medium mm-box--color-inherit"
+                      >
+                        Wallets:
+                      </p>
+                    </div>
+                  </div>
+                  <div
+                    class="mm-box mm-box--width-full"
+                  >
+                    <div
+                      class="mm-box confirm-info-row mm-box--margin-top-2 mm-box--margin-bottom-2 mm-box--padding-right-2 mm-box--padding-left-2 mm-box--display-flex mm-box--flex-direction-row mm-box--flex-wrap-wrap mm-box--justify-content-space-between mm-box--align-items-center mm-box--color-text-default mm-box--rounded-lg"
+                      style="overflow-wrap: anywhere; min-height: 24px; position: relative; padding-right: 0px;"
+                    >
+                      <div
+                        class="mm-box mm-box--display-flex mm-box--flex-direction-row mm-box--justify-content-center mm-box--align-items-flex-start"
+                      >
+                        <div
+                          class="mm-box mm-box--display-flex mm-box--align-items-center"
+                        >
+                          <p
+                            class="mm-box mm-text mm-text--body-md-medium mm-box--color-inherit"
+                          >
+                            0:
+                          </p>
+                        </div>
+                      </div>
+                      <div
+                        class="mm-box mm-box--display-flex mm-box--flex-direction-row mm-box--align-items-center"
+                      >
+                        <div
+                          class="mm-box mm-box--display-flex mm-box--flex-direction-row mm-box--align-items-center"
+                        >
+                          <div
+                            class="mm-box mm-text mm-avatar-base mm-avatar-base--size-xs mm-avatar-account mm-text--body-xs mm-text--text-transform-uppercase mm-box--display-flex mm-box--justify-content-center mm-box--align-items-center mm-box--color-text-default mm-box--background-color-background-alternative mm-box--rounded-full mm-box--border-color-transparent box--border-style-solid box--border-width-1"
+                          >
+                            <div
+                              class="mm-avatar-account__jazzicon"
+                            >
+                              <div
+                                style="border-radius: 50px; overflow: hidden; padding: 0px; margin: 0px; width: 16px; height: 16px; display: inline-block; background: rgb(35, 98, 225);"
+                              >
+                                <svg
+                                  height="16"
+                                  width="16"
+                                  x="0"
+                                  y="0"
+                                >
+                                  <rect
+                                    fill="#FA7900"
+                                    height="16"
+                                    transform="translate(-0.1251869550000172 -0.18581992328639055) rotate(237.8 8 8)"
+                                    width="16"
+                                    x="0"
+                                    y="0"
+                                  />
+                                  <rect
+                                    fill="#034F5E"
+                                    height="16"
+                                    transform="translate(5.484089776243406 -5.806818790918918) rotate(321.2 8 8)"
+                                    width="16"
+                                    x="0"
+                                    y="0"
+                                  />
+                                  <rect
+                                    fill="#FB185C"
+                                    height="16"
+                                    transform="translate(4.337646399293827 10.83159092527544) rotate(190.8 8 8)"
+                                    width="16"
+                                    x="0"
+                                    y="0"
+                                  />
+                                </svg>
+                              </div>
+                            </div>
+                          </div>
+                          <p
+                            class="mm-box mm-text mm-text--body-md mm-box--margin-left-2 mm-box--color-inherit"
+                            data-testid="confirm-info-row-display-name"
+                          >
+                            0xCD2a3...DD826
+                          </p>
+                        </div>
+                      </div>
+                    </div>
+                    <div
+                      class="mm-box confirm-info-row mm-box--margin-top-2 mm-box--margin-bottom-2 mm-box--padding-right-2 mm-box--padding-left-2 mm-box--display-flex mm-box--flex-direction-row mm-box--flex-wrap-wrap mm-box--justify-content-space-between mm-box--align-items-center mm-box--color-text-default mm-box--rounded-lg"
+                      style="overflow-wrap: anywhere; min-height: 24px; position: relative; padding-right: 0px;"
+                    >
+                      <div
+                        class="mm-box mm-box--display-flex mm-box--flex-direction-row mm-box--justify-content-center mm-box--align-items-flex-start"
+                      >
+                        <div
+                          class="mm-box mm-box--display-flex mm-box--align-items-center"
+                        >
+                          <p
+                            class="mm-box mm-text mm-text--body-md-medium mm-box--color-inherit"
+                          >
+                            1:
+                          </p>
+                        </div>
+                      </div>
+                      <div
+                        class="mm-box mm-box--display-flex mm-box--flex-direction-row mm-box--align-items-center"
+                      >
+                        <div
+                          class="mm-box mm-box--display-flex mm-box--flex-direction-row mm-box--align-items-center"
+                        >
+                          <div
+                            class="mm-box mm-text mm-avatar-base mm-avatar-base--size-xs mm-avatar-account mm-text--body-xs mm-text--text-transform-uppercase mm-box--display-flex mm-box--justify-content-center mm-box--align-items-center mm-box--color-text-default mm-box--background-color-background-alternative mm-box--rounded-full mm-box--border-color-transparent box--border-style-solid box--border-width-1"
+                          >
+                            <div
+                              class="mm-avatar-account__jazzicon"
+                            >
+                              <div
+                                style="border-radius: 50px; overflow: hidden; padding: 0px; margin: 0px; width: 16px; height: 16px; display: inline-block; background: rgb(24, 183, 242);"
+                              >
+                                <svg
+                                  height="16"
+                                  width="16"
+                                  x="0"
+                                  y="0"
+                                >
+                                  <rect
+                                    fill="#F91E01"
+                                    height="16"
+                                    transform="translate(-3.031601448459508 1.44638157917772) rotate(179.5 8 8)"
+                                    width="16"
+                                    x="0"
+                                    y="0"
+                                  />
+                                  <rect
+                                    fill="#FA5300"
+                                    height="16"
+                                    transform="translate(0.001001577275992914 -7.592133809870717) rotate(370.7 8 8)"
+                                    width="16"
+                                    x="0"
+                                    y="0"
+                                  />
+                                  <rect
+                                    fill="#F5A300"
+                                    height="16"
+                                    transform="translate(-9.667744843805323 10.267175012988094) rotate(298.9 8 8)"
+                                    width="16"
+                                    x="0"
+                                    y="0"
+                                  />
+                                </svg>
+                              </div>
+                            </div>
+                          </div>
+                          <p
+                            class="mm-box mm-text mm-text--body-md mm-box--margin-left-2 mm-box--color-inherit"
+                            data-testid="confirm-info-row-display-name"
+                          >
+                            0xDeaDb...DbeeF
+                          </p>
+                        </div>
+                      </div>
+                    </div>
+                    <div
+                      class="mm-box confirm-info-row mm-box--margin-top-2 mm-box--margin-bottom-2 mm-box--padding-right-2 mm-box--padding-left-2 mm-box--display-flex mm-box--flex-direction-row mm-box--flex-wrap-wrap mm-box--justify-content-space-between mm-box--align-items-center mm-box--color-text-default mm-box--rounded-lg"
+                      style="overflow-wrap: anywhere; min-height: 24px; position: relative; padding-right: 0px;"
+                    >
+                      <div
+                        class="mm-box mm-box--display-flex mm-box--flex-direction-row mm-box--justify-content-center mm-box--align-items-flex-start"
+                      >
+                        <div
+                          class="mm-box mm-box--display-flex mm-box--align-items-center"
+                        >
+                          <p
+                            class="mm-box mm-text mm-text--body-md-medium mm-box--color-inherit"
+                          >
+                            2:
+                          </p>
+                        </div>
+                      </div>
+                      <div
+                        class="mm-box mm-box--display-flex mm-box--flex-direction-row mm-box--align-items-center"
+                      >
+                        <div
+                          class="mm-box mm-box--display-flex mm-box--flex-direction-row mm-box--align-items-center"
+                        >
+                          <div
+                            class="mm-box mm-text mm-avatar-base mm-avatar-base--size-xs mm-avatar-account mm-text--body-xs mm-text--text-transform-uppercase mm-box--display-flex mm-box--justify-content-center mm-box--align-items-center mm-box--color-text-default mm-box--background-color-background-alternative mm-box--rounded-full mm-box--border-color-transparent box--border-style-solid box--border-width-1"
+                          >
+                            <div
+                              class="mm-avatar-account__jazzicon"
+                            >
+                              <div
+                                style="border-radius: 50px; overflow: hidden; padding: 0px; margin: 0px; width: 16px; height: 16px; display: inline-block; background: rgb(245, 143, 0);"
+                              >
+                                <svg
+                                  height="16"
+                                  width="16"
+                                  x="0"
+                                  y="0"
+                                >
+                                  <rect
+                                    fill="#FA3E00"
+                                    height="16"
+                                    transform="translate(2.1189727229825075 3.7201589705667972) rotate(163.6 8 8)"
+                                    width="16"
+                                    x="0"
+                                    y="0"
+                                  />
+                                  <rect
+                                    fill="#018E74"
+                                    height="16"
+                                    transform="translate(-3.5064720430845115 9.598091001429925) rotate(205.4 8 8)"
+                                    width="16"
+                                    x="0"
+                                    y="0"
+                                  />
+                                  <rect
+                                    fill="#238FE1"
+                                    height="16"
+                                    transform="translate(-5.001213401730692 12.04822844354251) rotate(286.5 8 8)"
+                                    width="16"
+                                    x="0"
+                                    y="0"
+                                  />
+                                </svg>
+                              </div>
+                            </div>
+                          </div>
+                          <p
+                            class="mm-box mm-text mm-text--body-md mm-box--margin-left-2 mm-box--color-inherit"
+                            data-testid="confirm-info-row-display-name"
+                          >
+                            0x06195...43896
+                          </p>
+                        </div>
+                      </div>
+                    </div>
+                  </div>
+                </div>
+              </div>
+            </div>
+            <div
+              class="mm-box confirm-info-row mm-box--margin-top-2 mm-box--margin-bottom-2 mm-box--padding-right-2 mm-box--padding-left-2 mm-box--display-flex mm-box--flex-direction-row mm-box--flex-wrap-wrap mm-box--justify-content-space-between mm-box--align-items-center mm-box--color-text-default mm-box--rounded-lg"
+              style="overflow-wrap: anywhere; min-height: 24px; position: relative; padding-right: 0px;"
+            >
+              <div
+                class="mm-box mm-box--display-flex mm-box--flex-direction-row mm-box--justify-content-center mm-box--align-items-flex-start"
+              >
+                <div
+                  class="mm-box mm-box--display-flex mm-box--align-items-center"
+                >
+                  <p
+                    class="mm-box mm-text mm-text--body-md-medium mm-box--color-inherit"
+                  >
+                    To:
+                  </p>
+                </div>
+              </div>
+              <div
+                class="mm-box mm-box--width-full"
+              >
+                <div
+                  class="mm-box confirm-info-row mm-box--margin-top-2 mm-box--margin-bottom-2 mm-box--padding-right-2 mm-box--padding-left-2 mm-box--display-flex mm-box--flex-direction-row mm-box--flex-wrap-wrap mm-box--justify-content-space-between mm-box--align-items-center mm-box--color-text-default mm-box--rounded-lg"
+                  style="overflow-wrap: anywhere; min-height: 24px; position: relative; padding-right: 0px;"
+                >
+                  <div
+                    class="mm-box mm-box--display-flex mm-box--flex-direction-row mm-box--justify-content-center mm-box--align-items-flex-start"
+                  >
+                    <div
+                      class="mm-box mm-box--display-flex mm-box--align-items-center"
+                    >
+                      <p
+                        class="mm-box mm-text mm-text--body-md-medium mm-box--color-inherit"
+                      >
+                        0:
+                      </p>
+                    </div>
+                  </div>
+                  <div
+                    class="mm-box mm-box--width-full"
+                  >
+                    <div
+                      class="mm-box confirm-info-row mm-box--margin-top-2 mm-box--margin-bottom-2 mm-box--padding-right-2 mm-box--padding-left-2 mm-box--display-flex mm-box--flex-direction-row mm-box--flex-wrap-wrap mm-box--justify-content-space-between mm-box--align-items-center mm-box--color-text-default mm-box--rounded-lg"
+                      style="overflow-wrap: anywhere; min-height: 24px; position: relative; padding-right: 0px;"
+                    >
+                      <div
+                        class="mm-box mm-box--display-flex mm-box--flex-direction-row mm-box--justify-content-center mm-box--align-items-flex-start"
+                      >
+                        <div
+                          class="mm-box mm-box--display-flex mm-box--align-items-center"
+                        >
+                          <p
+                            class="mm-box mm-text mm-text--body-md-medium mm-box--color-inherit"
+                          >
+                            Name:
+                          </p>
+                        </div>
+                      </div>
+                      <div
+                        class="mm-box mm-box--display-flex mm-box--gap-2 mm-box--flex-wrap-wrap mm-box--align-items-center mm-box--min-width-0"
+                      >
+                        <p
+                          class="mm-box mm-text mm-text--body-md mm-box--color-inherit"
+                          style="white-space: pre-wrap;"
+                        >
+                          Bob
+                        </p>
+                      </div>
+                    </div>
+                    <div
+                      class="mm-box confirm-info-row mm-box--margin-top-2 mm-box--margin-bottom-2 mm-box--padding-right-2 mm-box--padding-left-2 mm-box--display-flex mm-box--flex-direction-row mm-box--flex-wrap-wrap mm-box--justify-content-space-between mm-box--align-items-center mm-box--color-text-default mm-box--rounded-lg"
+                      style="overflow-wrap: anywhere; min-height: 24px; position: relative; padding-right: 0px;"
+                    >
+                      <div
+                        class="mm-box mm-box--display-flex mm-box--flex-direction-row mm-box--justify-content-center mm-box--align-items-flex-start"
+                      >
+                        <div
+                          class="mm-box mm-box--display-flex mm-box--align-items-center"
+                        >
+                          <p
+                            class="mm-box mm-text mm-text--body-md-medium mm-box--color-inherit"
+                          >
+                            Wallets:
+                          </p>
+                        </div>
+                      </div>
+                      <div
+                        class="mm-box mm-box--width-full"
+                      >
+                        <div
+                          class="mm-box confirm-info-row mm-box--margin-top-2 mm-box--margin-bottom-2 mm-box--padding-right-2 mm-box--padding-left-2 mm-box--display-flex mm-box--flex-direction-row mm-box--flex-wrap-wrap mm-box--justify-content-space-between mm-box--align-items-center mm-box--color-text-default mm-box--rounded-lg"
+                          style="overflow-wrap: anywhere; min-height: 24px; position: relative; padding-right: 0px;"
+                        >
+                          <div
+                            class="mm-box mm-box--display-flex mm-box--flex-direction-row mm-box--justify-content-center mm-box--align-items-flex-start"
+                          >
+                            <div
+                              class="mm-box mm-box--display-flex mm-box--align-items-center"
+                            >
+                              <p
+                                class="mm-box mm-text mm-text--body-md-medium mm-box--color-inherit"
+                              >
+                                0:
+                              </p>
+                            </div>
+                          </div>
+                          <div
+                            class="mm-box mm-box--display-flex mm-box--flex-direction-row mm-box--align-items-center"
+                          >
+                            <div
+                              class="mm-box mm-box--display-flex mm-box--flex-direction-row mm-box--align-items-center"
+                            >
+                              <div
+                                class="mm-box mm-text mm-avatar-base mm-avatar-base--size-xs mm-avatar-account mm-text--body-xs mm-text--text-transform-uppercase mm-box--display-flex mm-box--justify-content-center mm-box--align-items-center mm-box--color-text-default mm-box--background-color-background-alternative mm-box--rounded-full mm-box--border-color-transparent box--border-style-solid box--border-width-1"
+                              >
+                                <div
+                                  class="mm-avatar-account__jazzicon"
+                                >
+                                  <div
+                                    style="border-radius: 50px; overflow: hidden; padding: 0px; margin: 0px; width: 16px; height: 16px; display: inline-block; background: rgb(242, 162, 2);"
+                                  >
+                                    <svg
+                                      height="16"
+                                      width="16"
+                                      x="0"
+                                      y="0"
+                                    >
+                                      <rect
+                                        fill="#C8144A"
+                                        height="16"
+                                        transform="translate(3.3716958087807476 -1.5355449411453455) rotate(359.3 8 8)"
+                                        width="16"
+                                        x="0"
+                                        y="0"
+                                      />
+                                      <rect
+                                        fill="#01878E"
+                                        height="16"
+                                        transform="translate(-4.56026532072257 -4.118767169186573) rotate(335.8 8 8)"
+                                        width="16"
+                                        x="0"
+                                        y="0"
+                                      />
+                                      <rect
+                                        fill="#1897F2"
+                                        height="16"
+                                        transform="translate(-12.66850392914138 2.191919563316492) rotate(275.0 8 8)"
+                                        width="16"
+                                        x="0"
+                                        y="0"
+                                      />
+                                    </svg>
+                                  </div>
+                                </div>
+                              </div>
+                              <p
+                                class="mm-box mm-text mm-text--body-md mm-box--margin-left-2 mm-box--color-inherit"
+                                data-testid="confirm-info-row-display-name"
+                              >
+                                0xbBbBB...bBBbB
+                              </p>
+                            </div>
+                          </div>
+                        </div>
+                        <div
+                          class="mm-box confirm-info-row mm-box--margin-top-2 mm-box--margin-bottom-2 mm-box--padding-right-2 mm-box--padding-left-2 mm-box--display-flex mm-box--flex-direction-row mm-box--flex-wrap-wrap mm-box--justify-content-space-between mm-box--align-items-center mm-box--color-text-default mm-box--rounded-lg"
+                          style="overflow-wrap: anywhere; min-height: 24px; position: relative; padding-right: 0px;"
+                        >
+                          <div
+                            class="mm-box mm-box--display-flex mm-box--flex-direction-row mm-box--justify-content-center mm-box--align-items-flex-start"
+                          >
+                            <div
+                              class="mm-box mm-box--display-flex mm-box--align-items-center"
+                            >
+                              <p
+                                class="mm-box mm-text mm-text--body-md-medium mm-box--color-inherit"
+                              >
+                                1:
+                              </p>
+                            </div>
+                          </div>
+                          <div
+                            class="mm-box mm-box--display-flex mm-box--flex-direction-row mm-box--align-items-center"
+                          >
+                            <div
+                              class="mm-box mm-box--display-flex mm-box--flex-direction-row mm-box--align-items-center"
+                            >
+                              <div
+                                class="mm-box mm-text mm-avatar-base mm-avatar-base--size-xs mm-avatar-account mm-text--body-xs mm-text--text-transform-uppercase mm-box--display-flex mm-box--justify-content-center mm-box--align-items-center mm-box--color-text-default mm-box--background-color-background-alternative mm-box--rounded-full mm-box--border-color-transparent box--border-style-solid box--border-width-1"
+                              >
+                                <div
+                                  class="mm-avatar-account__jazzicon"
+                                >
+                                  <div
+                                    style="border-radius: 50px; overflow: hidden; padding: 0px; margin: 0px; width: 16px; height: 16px; display: inline-block; background: rgb(250, 54, 0);"
+                                  >
+                                    <svg
+                                      height="16"
+                                      width="16"
+                                      x="0"
+                                      y="0"
+                                    >
+                                      <rect
+                                        fill="#2395E1"
+                                        height="16"
+                                        transform="translate(-1.7353143855136905 0.5115867848025443) rotate(191.9 8 8)"
+                                        width="16"
+                                        x="0"
+                                        y="0"
+                                      />
+                                      <rect
+                                        fill="#F90101"
+                                        height="16"
+                                        transform="translate(1.7169232764557802 -9.276715881533601) rotate(319.8 8 8)"
+                                        width="16"
+                                        x="0"
+                                        y="0"
+                                      />
+                                      <rect
+                                        fill="#F58700"
+                                        height="16"
+                                        transform="translate(9.91414735179574 5.139720751783702) rotate(180.7 8 8)"
+                                        width="16"
+                                        x="0"
+                                        y="0"
+                                      />
+                                    </svg>
+                                  </div>
+                                </div>
+                              </div>
+                              <p
+                                class="mm-box mm-text mm-text--body-md mm-box--margin-left-2 mm-box--color-inherit"
+                                data-testid="confirm-info-row-display-name"
+                              >
+                                0xB0Bda...bEa57
+                              </p>
+                            </div>
+                          </div>
+                        </div>
+                        <div
+                          class="mm-box confirm-info-row mm-box--margin-top-2 mm-box--margin-bottom-2 mm-box--padding-right-2 mm-box--padding-left-2 mm-box--display-flex mm-box--flex-direction-row mm-box--flex-wrap-wrap mm-box--justify-content-space-between mm-box--align-items-center mm-box--color-text-default mm-box--rounded-lg"
+                          style="overflow-wrap: anywhere; min-height: 24px; position: relative; padding-right: 0px;"
+                        >
+                          <div
+                            class="mm-box mm-box--display-flex mm-box--flex-direction-row mm-box--justify-content-center mm-box--align-items-flex-start"
+                          >
+                            <div
+                              class="mm-box mm-box--display-flex mm-box--align-items-center"
+                            >
+                              <p
+                                class="mm-box mm-text mm-text--body-md-medium mm-box--color-inherit"
+                              >
+                                2:
+                              </p>
+                            </div>
+                          </div>
+                          <div
+                            class="mm-box mm-box--display-flex mm-box--flex-direction-row mm-box--align-items-center"
+                          >
+                            <div
+                              class="mm-box mm-box--display-flex mm-box--flex-direction-row mm-box--align-items-center"
+                            >
+                              <div
+                                class="mm-box mm-text mm-avatar-base mm-avatar-base--size-xs mm-avatar-account mm-text--body-xs mm-text--text-transform-uppercase mm-box--display-flex mm-box--justify-content-center mm-box--align-items-center mm-box--color-text-default mm-box--background-color-background-alternative mm-box--rounded-full mm-box--border-color-transparent box--border-style-solid box--border-width-1"
+                              >
+                                <div
+                                  class="mm-avatar-account__jazzicon"
+                                >
+                                  <div
+                                    style="border-radius: 50px; overflow: hidden; padding: 0px; margin: 0px; width: 16px; height: 16px; display: inline-block; background: rgb(200, 20, 86);"
+                                  >
+                                    <svg
+                                      height="16"
+                                      width="16"
+                                      x="0"
+                                      y="0"
+                                    >
+                                      <rect
+                                        fill="#018E8C"
+                                        height="16"
+                                        transform="translate(3.988074950687866 0.3554940504644344) rotate(177.8 8 8)"
+                                        width="16"
+                                        x="0"
+                                        y="0"
+                                      />
+                                      <rect
+                                        fill="#F29202"
+                                        height="16"
+                                        transform="translate(-7.220928666254465 -2.4813555582770794) rotate(334.6 8 8)"
+                                        width="16"
+                                        x="0"
+                                        y="0"
+                                      />
+                                      <rect
+                                        fill="#236FE1"
+                                        height="16"
+                                        transform="translate(14.621768557060026 -6.282465882779628) rotate(456.1 8 8)"
+                                        width="16"
+                                        x="0"
+                                        y="0"
+                                      />
+                                    </svg>
+                                  </div>
+                                </div>
+                              </div>
+                              <p
+                                class="mm-box mm-text mm-text--body-md mm-box--margin-left-2 mm-box--color-inherit"
+                                data-testid="confirm-info-row-display-name"
+                              >
+                                0xB0B0b...00000
+                              </p>
+                            </div>
+                          </div>
+                        </div>
+                      </div>
+                    </div>
+                  </div>
+                </div>
+              </div>
+            </div>
+          </div>
+        </div>
+      </div>
+    </div>
+  </div>
+</div>
 `;