--- conflicted
+++ resolved
@@ -100,16 +100,12 @@
   const t = useI18nContext();
   const { assetType, changeType, amount, contractAddress, tokenID } =
     stateChange;
-<<<<<<< HEAD
   const nftTransactionType = getStateChangeType(stateChangeList, stateChange);
   const tooltip = getStateChangeToolip(nftTransactionType, t);
-=======
-  const tooltip = getStateChangeToolip(stateChangeList, stateChange, t);
   const canDisplayValueAsUnlimited =
     assetType === TokenStandard.ERC20 &&
     (changeType === DecodingDataChangeType.Approve ||
       changeType === DecodingDataChangeType.Revoke);
->>>>>>> 02230c72
   return (
     <ConfirmInfoRow
       label={
