<<<<<<< HEAD
import React, { ReactNode } from 'react';
import {
  DecodingDataChangeType,
  DecodingDataStateChange,
  DecodingDataStateChanges,
=======
import React from 'react';
import {
  DecodingDataChangeType,
  DecodingDataStateChange,
>>>>>>> b6613df0
} from '@metamask/signature-controller';
import { Hex } from '@metamask/utils';

import { TokenStandard } from '../../../../../../../../../shared/constants/transaction';
<<<<<<< HEAD
=======
import { ConfirmInfoRow } from '../../../../../../../../components/app/confirm/info/row';
>>>>>>> b6613df0
import { useI18nContext } from '../../../../../../../../hooks/useI18nContext';
import { SignatureRequestType } from '../../../../../../types/confirm';
import { useConfirmContext } from '../../../../../../context/confirm';
import StaticSimulation from '../../../shared/static-simulation/static-simulation';
<<<<<<< HEAD
import TokenValueDisplay from '../value-display/value-display';
import NativeValueDisplay from '../native-value-display/native-value-display';
import { ConfirmInfoRow } from '../../../../../../../../components/app/confirm/info/row';

export const getStateChangeToolip = (
  stateChangeList: DecodingDataStateChanges | null,
  stateChange: DecodingDataStateChange,
  t: ReturnType<typeof useI18nContext>,
): string | undefined => {
  if (stateChange.changeType === DecodingDataChangeType.Receive) {
    if (
      stateChangeList?.some(
        (change) =>
          change.changeType === DecodingDataChangeType.Listing &&
          change.assetType === TokenStandard.ERC721,
      )
    ) {
      return t('signature_decoding_list_nft_tooltip');
    }
    if (
      stateChange.assetType === TokenStandard.ERC721 &&
      stateChangeList?.some(
        (change) => change.changeType === DecodingDataChangeType.Bidding,
      )
    ) {
      return t('signature_decoding_bid_nft_tooltip');
    }
  }
  return undefined;
};
=======
import NativeValueDisplay from '../native-value-display/native-value-display';
import TokenValueDisplay from '../value-display/value-display';
>>>>>>> b6613df0

const getStateChangeLabelMap = (
  t: ReturnType<typeof useI18nContext>,
  changeType: string,
) =>
  ({
    [DecodingDataChangeType.Transfer]: t('permitSimulationChange_transfer'),
    [DecodingDataChangeType.Receive]: t('permitSimulationChange_receive'),
    [DecodingDataChangeType.Approve]: t('permitSimulationChange_approve'),
    [DecodingDataChangeType.Revoke]: t('permitSimulationChange_revoke'),
    [DecodingDataChangeType.Bidding]: t('permitSimulationChange_bidding'),
    [DecodingDataChangeType.Listing]: t('permitSimulationChange_listing'),
  }[changeType]);

const StateChangeRow = ({
<<<<<<< HEAD
  stateChangeList,
  stateChange,
  chainId,
}: {
  stateChangeList: DecodingDataStateChanges | null;
=======
  stateChange,
  chainId,
}: {
>>>>>>> b6613df0
  stateChange: DecodingDataStateChange;
  chainId: Hex;
}) => {
  const t = useI18nContext();
  const { assetType, changeType, amount, contractAddress, tokenID } =
    stateChange;
<<<<<<< HEAD
  const tooltip = getStateChangeToolip(stateChangeList, stateChange, t);
  return (
    <ConfirmInfoRow
      label={getStateChangeLabelMap(t, changeType)}
      tooltip={tooltip}
    >
=======
  return (
    <ConfirmInfoRow label={getStateChangeLabelMap(t, changeType)}>
>>>>>>> b6613df0
      {(assetType === TokenStandard.ERC20 ||
        assetType === TokenStandard.ERC721) && (
        <TokenValueDisplay
          tokenContract={contractAddress}
          value={amount}
          chainId={chainId}
          tokenId={tokenID}
          credit={changeType === DecodingDataChangeType.Receive}
          debit={changeType === DecodingDataChangeType.Transfer}
        />
      )}
      {assetType === 'NATIVE' && (
        <NativeValueDisplay
          value={amount}
          chainId={chainId}
          credit={changeType === DecodingDataChangeType.Receive}
          debit={changeType === DecodingDataChangeType.Transfer}
        />
      )}
    </ConfirmInfoRow>
  );
};

const DecodedSimulation: React.FC<object> = () => {
  const t = useI18nContext();
  const { currentConfirmation } = useConfirmContext<SignatureRequestType>();
  const chainId = currentConfirmation.chainId as Hex;
  const { decodingLoading, decodingData } = currentConfirmation;

<<<<<<< HEAD
  let stateChangeFragment: ReactNode[] = [];
  if (decodingData?.stateChanges) {
    stateChangeFragment = decodingData.stateChanges.map(
      (change: DecodingDataStateChange) => (
        <StateChangeRow
          stateChangeList={decodingData.stateChanges}
          stateChange={change}
          chainId={chainId}
        />
      ),
    );
  }
=======
  const stateChangeFragment = (decodingData?.stateChanges ?? []).map(
    (change: DecodingDataStateChange) => (
      <StateChangeRow stateChange={change} chainId={chainId} />
    ),
  );
>>>>>>> b6613df0

  return (
    <StaticSimulation
      title={t('simulationDetailsTitle')}
      titleTooltip={t('simulationDetailsTitleTooltip')}
      simulationElements={stateChangeFragment}
      isLoading={decodingLoading}
    />
  );
};

export default DecodedSimulation;<|MERGE_RESOLUTION|>--- conflicted
+++ resolved
@@ -1,28 +1,16 @@
-<<<<<<< HEAD
-import React, { ReactNode } from 'react';
+import React from 'react';
 import {
   DecodingDataChangeType,
   DecodingDataStateChange,
   DecodingDataStateChanges,
-=======
-import React from 'react';
-import {
-  DecodingDataChangeType,
-  DecodingDataStateChange,
->>>>>>> b6613df0
 } from '@metamask/signature-controller';
 import { Hex } from '@metamask/utils';
 
 import { TokenStandard } from '../../../../../../../../../shared/constants/transaction';
-<<<<<<< HEAD
-=======
-import { ConfirmInfoRow } from '../../../../../../../../components/app/confirm/info/row';
->>>>>>> b6613df0
 import { useI18nContext } from '../../../../../../../../hooks/useI18nContext';
 import { SignatureRequestType } from '../../../../../../types/confirm';
 import { useConfirmContext } from '../../../../../../context/confirm';
 import StaticSimulation from '../../../shared/static-simulation/static-simulation';
-<<<<<<< HEAD
 import TokenValueDisplay from '../value-display/value-display';
 import NativeValueDisplay from '../native-value-display/native-value-display';
 import { ConfirmInfoRow } from '../../../../../../../../components/app/confirm/info/row';
@@ -53,10 +41,6 @@
   }
   return undefined;
 };
-=======
-import NativeValueDisplay from '../native-value-display/native-value-display';
-import TokenValueDisplay from '../value-display/value-display';
->>>>>>> b6613df0
 
 const getStateChangeLabelMap = (
   t: ReturnType<typeof useI18nContext>,
@@ -72,34 +56,23 @@
   }[changeType]);
 
 const StateChangeRow = ({
-<<<<<<< HEAD
   stateChangeList,
   stateChange,
   chainId,
 }: {
   stateChangeList: DecodingDataStateChanges | null;
-=======
-  stateChange,
-  chainId,
-}: {
->>>>>>> b6613df0
   stateChange: DecodingDataStateChange;
   chainId: Hex;
 }) => {
   const t = useI18nContext();
   const { assetType, changeType, amount, contractAddress, tokenID } =
     stateChange;
-<<<<<<< HEAD
   const tooltip = getStateChangeToolip(stateChangeList, stateChange, t);
   return (
     <ConfirmInfoRow
       label={getStateChangeLabelMap(t, changeType)}
       tooltip={tooltip}
     >
-=======
-  return (
-    <ConfirmInfoRow label={getStateChangeLabelMap(t, changeType)}>
->>>>>>> b6613df0
       {(assetType === TokenStandard.ERC20 ||
         assetType === TokenStandard.ERC721) && (
         <TokenValueDisplay
@@ -129,26 +102,15 @@
   const chainId = currentConfirmation.chainId as Hex;
   const { decodingLoading, decodingData } = currentConfirmation;
 
-<<<<<<< HEAD
-  let stateChangeFragment: ReactNode[] = [];
-  if (decodingData?.stateChanges) {
-    stateChangeFragment = decodingData.stateChanges.map(
-      (change: DecodingDataStateChange) => (
-        <StateChangeRow
-          stateChangeList={decodingData.stateChanges}
-          stateChange={change}
-          chainId={chainId}
-        />
-      ),
-    );
-  }
-=======
   const stateChangeFragment = (decodingData?.stateChanges ?? []).map(
     (change: DecodingDataStateChange) => (
-      <StateChangeRow stateChange={change} chainId={chainId} />
+      <StateChangeRow
+        stateChangeList={decodingData?.stateChanges ?? []}
+        stateChange={change}
+        chainId={chainId}
+      />
     ),
   );
->>>>>>> b6613df0
 
   return (
     <StaticSimulation
