// Jest Snapshot v1, https://goo.gl/fbAQLP

exports[`PermitSimulation should not render default simulation if decodingLoading is true 1`] = `
<div>
  <div
    class="mm-box mm-box--margin-bottom-4 mm-box--padding-2 mm-box--background-color-background-default mm-box--rounded-md"
    data-testid="confirmation__simulation_section"
  >
    <div
      class="mm-box confirm-info-row mm-box--margin-top-2 mm-box--margin-bottom-2 mm-box--padding-right-2 mm-box--padding-left-2 mm-box--display-flex mm-box--flex-direction-row mm-box--flex-wrap-wrap mm-box--justify-content-space-between mm-box--align-items-flex-start mm-box--color-text-default mm-box--rounded-lg"
      style="overflow-wrap: anywhere; min-height: 24px; position: relative;"
    >
      <div
        class="mm-box mm-box--display-flex mm-box--flex-direction-row mm-box--justify-content-center mm-box--align-items-flex-start"
      >
        <div
          class="mm-box mm-box--display-flex mm-box--align-items-center"
        >
          <p
            class="mm-box mm-text mm-text--body-md-medium mm-box--color-inherit"
          >
            Estimated changes
          </p>
          <div>
            <div
              aria-describedby="tippy-tooltip-5"
              class=""
              data-original-title="Estimated changes are what might happen if you go through with this transaction. This is just a prediction, not a guarantee."
              data-tooltipped=""
              style="display: flex;"
              tabindex="0"
            >
              <span
                class="mm-box mm-icon mm-icon--size-sm mm-box--margin-left-1 mm-box--display-inline-block mm-box--color-icon-muted"
                style="mask-image: url('./images/icons/question.svg');"
              />
            </div>
          </div>
        </div>
      </div>
    </div>
    <div
      class="mm-box mm-box--display-flex mm-box--justify-content-center"
    >
      <svg
        class="preloader__icon"
        fill="none"
        height="20"
        viewBox="0 0 16 16"
        width="20"
        xmlns="http://www.w3.org/2000/svg"
      >
        <path
          clip-rule="evenodd"
          d="M8 13.7143C4.84409 13.7143 2.28571 11.1559 2.28571 8C2.28571 4.84409 4.84409 2.28571 8 2.28571C11.1559 2.28571 13.7143 4.84409 13.7143 8C13.7143 11.1559 11.1559 13.7143 8 13.7143ZM8 16C3.58172 16 0 12.4183 0 8C0 3.58172 3.58172 0 8 0C12.4183 0 16 3.58172 16 8C16 12.4183 12.4183 16 8 16Z"
          fill="var(--color-primary-muted)"
          fill-rule="evenodd"
        />
        <mask
          height="16"
          id="mask0"
          mask-type="alpha"
          maskUnits="userSpaceOnUse"
          width="16"
          x="0"
          y="0"
        >
          <path
            clip-rule="evenodd"
            d="M8 13.7143C4.84409 13.7143 2.28571 11.1559 2.28571 8C2.28571 4.84409 4.84409 2.28571 8 2.28571C11.1559 2.28571 13.7143 4.84409 13.7143 8C13.7143 11.1559 11.1559 13.7143 8 13.7143ZM8 16C3.58172 16 0 12.4183 0 8C0 3.58172 3.58172 0 8 0C12.4183 0 16 3.58172 16 8C16 12.4183 12.4183 16 8 16Z"
            fill="var(--color-primary-default)"
            fill-rule="evenodd"
          />
        </mask>
        <g
          mask="url(#mask0)"
        >
          <path
            d="M6.85718 17.9999V11.4285V8.28564H-4.85711V17.9999H6.85718Z"
            fill="var(--color-primary-default)"
          />
        </g>
      </svg>
    </div>
  </div>
</div>
`;

exports[`PermitSimulation should render default simulation if decoding api does not return result 1`] = `
<div>
  <div
    class="mm-box mm-box--margin-bottom-4 mm-box--padding-2 mm-box--background-color-background-default mm-box--rounded-md"
    data-testid="confirmation__simulation_section"
  >
    <div
      class="mm-box confirm-info-row mm-box--margin-top-2 mm-box--margin-bottom-2 mm-box--padding-right-2 mm-box--padding-left-2 mm-box--display-flex mm-box--flex-direction-row mm-box--flex-wrap-wrap mm-box--justify-content-space-between mm-box--align-items-flex-start mm-box--color-text-default mm-box--rounded-lg"
      style="overflow-wrap: anywhere; min-height: 24px; position: relative;"
    >
      <div
        class="mm-box mm-box--display-flex mm-box--flex-direction-row mm-box--justify-content-center mm-box--align-items-flex-start"
      >
        <div
          class="mm-box mm-box--display-flex mm-box--align-items-center"
        >
          <p
            class="mm-box mm-text mm-text--body-md-medium mm-box--color-inherit"
          >
            Estimated changes
          </p>
          <div>
            <div
              aria-describedby="tippy-tooltip-1"
              class=""
              data-original-title="Estimated changes are what might happen if you go through with this transaction. This is just a prediction, not a guarantee."
              data-tooltipped=""
              style="display: flex;"
              tabindex="0"
            >
              <span
                class="mm-box mm-icon mm-icon--size-sm mm-box--margin-left-1 mm-box--display-inline-block mm-box--color-icon-muted"
                style="mask-image: url('./images/icons/question.svg');"
              />
            </div>
          </div>
        </div>
      </div>
      <div
        class="mm-box mm-box--display-flex mm-box--gap-2 mm-box--flex-wrap-wrap mm-box--align-items-center mm-box--min-width-0"
      >
        <p
          class="mm-box mm-text mm-text--body-md mm-box--color-inherit"
          style="white-space: pre-wrap;"
        >
          You're giving the spender permission to spend this many tokens from your account.
        </p>
      </div>
    </div>
    <div
      class="mm-box confirm-info-row mm-box--margin-top-2 mm-box--margin-bottom-2 mm-box--padding-right-2 mm-box--padding-left-2 mm-box--display-flex mm-box--flex-direction-row mm-box--flex-wrap-wrap mm-box--justify-content-space-between mm-box--align-items-flex-start mm-box--color-text-default mm-box--rounded-lg"
      style="overflow-wrap: anywhere; min-height: 24px; position: relative;"
    >
      <div
        class="mm-box mm-box--display-flex mm-box--flex-direction-row mm-box--justify-content-center mm-box--align-items-flex-start"
      >
        <div
          class="mm-box mm-box--display-flex mm-box--align-items-center"
        >
          <p
            class="mm-box mm-text mm-text--body-md-medium mm-box--color-inherit"
          >
            Spending cap
          </p>
        </div>
      </div>
      <div
        class="mm-box"
        style="margin-left: auto; max-width: 100%;"
      >
        <div
<<<<<<< HEAD
          class="mm-box"
          style="margin-left: auto; max-width: 100%;"
=======
          class="mm-box mm-box--margin-left-auto"
          style="max-width: 100%;"
>>>>>>> 232a0f8a
        >
          <div
            class="mm-box mm-box--display-flex mm-box--justify-content-flex-end"
          >
            <div
              class="mm-box mm-box--margin-inline-end-1 mm-box--display-inline mm-box--min-width-0"
            >
              <div
                style="min-width: 0;"
              >
                <div
                  aria-describedby="tippy-tooltip-2"
                  class=""
                  data-original-title="30"
                  data-tooltipped=""
                  style="display: inline;"
                  tabindex="0"
                >
                  <p
                    class="mm-box mm-text mm-text--body-md mm-text--text-align-center mm-box--padding-inline-2 mm-box--color-text-default mm-box--background-color-background-alternative mm-box--rounded-xl"
                    data-testid="simulation-token-value"
                    style="padding-top: 1px; padding-bottom: 1px;"
                  >
                    30
                  </p>
                </div>
              </div>
            </div>
            <div
              class="mm-box mm-box--display-flex"
            >
              <div
                class="name name__missing"
              >
                <span
                  class="mm-box name__icon mm-icon mm-icon--size-md mm-box--display-inline-block mm-box--color-inherit"
                  style="mask-image: url('./images/icons/question.svg');"
                />
                <p
                  class="mm-box mm-text name__value mm-text--body-md mm-box--color-text-default"
                >
                  0xCcCCc...ccccC
                </p>
              </div>
            </div>
          </div>
          <div
            class="mm-box"
          />
        </div>
      </div>
    </div>
  </div>
</div>
`;

exports[`PermitSimulation should render default simulation if decoding api returns error 1`] = `
<div>
  <div
    class="mm-box mm-box--margin-bottom-4 mm-box--padding-2 mm-box--background-color-background-default mm-box--rounded-md"
    data-testid="confirmation__simulation_section"
  >
    <div
      class="mm-box confirm-info-row mm-box--margin-top-2 mm-box--margin-bottom-2 mm-box--padding-right-2 mm-box--padding-left-2 mm-box--display-flex mm-box--flex-direction-row mm-box--flex-wrap-wrap mm-box--justify-content-space-between mm-box--align-items-flex-start mm-box--color-text-default mm-box--rounded-lg"
      style="overflow-wrap: anywhere; min-height: 24px; position: relative;"
    >
      <div
        class="mm-box mm-box--display-flex mm-box--flex-direction-row mm-box--justify-content-center mm-box--align-items-flex-start"
      >
        <div
          class="mm-box mm-box--display-flex mm-box--align-items-center"
        >
          <p
            class="mm-box mm-text mm-text--body-md-medium mm-box--color-inherit"
          >
            Estimated changes
          </p>
          <div>
            <div
              aria-describedby="tippy-tooltip-3"
              class=""
              data-original-title="Estimated changes are what might happen if you go through with this transaction. This is just a prediction, not a guarantee."
              data-tooltipped=""
              style="display: flex;"
              tabindex="0"
            >
              <span
                class="mm-box mm-icon mm-icon--size-sm mm-box--margin-left-1 mm-box--display-inline-block mm-box--color-icon-muted"
                style="mask-image: url('./images/icons/question.svg');"
              />
            </div>
          </div>
        </div>
      </div>
      <div
        class="mm-box mm-box--display-flex mm-box--gap-2 mm-box--flex-wrap-wrap mm-box--align-items-center mm-box--min-width-0"
      >
        <p
          class="mm-box mm-text mm-text--body-md mm-box--color-inherit"
          style="white-space: pre-wrap;"
        >
          You're giving the spender permission to spend this many tokens from your account.
        </p>
      </div>
    </div>
    <div
      class="mm-box confirm-info-row mm-box--margin-top-2 mm-box--margin-bottom-2 mm-box--padding-right-2 mm-box--padding-left-2 mm-box--display-flex mm-box--flex-direction-row mm-box--flex-wrap-wrap mm-box--justify-content-space-between mm-box--align-items-flex-start mm-box--color-text-default mm-box--rounded-lg"
      style="overflow-wrap: anywhere; min-height: 24px; position: relative;"
    >
      <div
        class="mm-box mm-box--display-flex mm-box--flex-direction-row mm-box--justify-content-center mm-box--align-items-flex-start"
      >
        <div
          class="mm-box mm-box--display-flex mm-box--align-items-center"
        >
          <p
            class="mm-box mm-text mm-text--body-md-medium mm-box--color-inherit"
          >
            Spending cap
          </p>
        </div>
      </div>
      <div
        class="mm-box"
        style="margin-left: auto; max-width: 100%;"
      >
        <div
<<<<<<< HEAD
          class="mm-box"
          style="margin-left: auto; max-width: 100%;"
=======
          class="mm-box mm-box--margin-left-auto"
          style="max-width: 100%;"
>>>>>>> 232a0f8a
        >
          <div
            class="mm-box mm-box--display-flex mm-box--justify-content-flex-end"
          >
            <div
              class="mm-box mm-box--margin-inline-end-1 mm-box--display-inline mm-box--min-width-0"
            >
              <div
                style="min-width: 0;"
              >
                <div
                  aria-describedby="tippy-tooltip-4"
                  class=""
                  data-original-title="30"
                  data-tooltipped=""
                  style="display: inline;"
                  tabindex="0"
                >
                  <p
                    class="mm-box mm-text mm-text--body-md mm-text--text-align-center mm-box--padding-inline-2 mm-box--color-text-default mm-box--background-color-background-alternative mm-box--rounded-xl"
                    data-testid="simulation-token-value"
                    style="padding-top: 1px; padding-bottom: 1px;"
                  >
                    30
                  </p>
                </div>
              </div>
            </div>
            <div
              class="mm-box mm-box--display-flex"
            >
              <div
                class="name name__missing"
              >
                <span
                  class="mm-box name__icon mm-icon mm-icon--size-md mm-box--display-inline-block mm-box--color-inherit"
                  style="mask-image: url('./images/icons/question.svg');"
                />
                <p
                  class="mm-box mm-text name__value mm-text--body-md mm-box--color-text-default"
                >
                  0xCcCCc...ccccC
                </p>
              </div>
            </div>
          </div>
          <div
            class="mm-box"
          />
        </div>
      </div>
    </div>
  </div>
</div>
`;<|MERGE_RESOLUTION|>--- conflicted
+++ resolved
@@ -157,13 +157,8 @@
         style="margin-left: auto; max-width: 100%;"
       >
         <div
-<<<<<<< HEAD
-          class="mm-box"
-          style="margin-left: auto; max-width: 100%;"
-=======
           class="mm-box mm-box--margin-left-auto"
           style="max-width: 100%;"
->>>>>>> 232a0f8a
         >
           <div
             class="mm-box mm-box--display-flex mm-box--justify-content-flex-end"
@@ -291,13 +286,8 @@
         style="margin-left: auto; max-width: 100%;"
       >
         <div
-<<<<<<< HEAD
-          class="mm-box"
-          style="margin-left: auto; max-width: 100%;"
-=======
           class="mm-box mm-box--margin-left-auto"
           style="max-width: 100%;"
->>>>>>> 232a0f8a
         >
           <div
             class="mm-box mm-box--display-flex mm-box--justify-content-flex-end"
