--- conflicted
+++ resolved
@@ -1,28 +1,16 @@
-import { Hex } from '@metamask/utils';
 import React from 'react';
-<<<<<<< HEAD
-import { PrimaryType } from '../../../../../../../../shared/constants/signatures';
-import { parseTypedDataMessage } from '../../../../../../../../shared/modules/transaction.utils';
-import { ConfirmInfoRow } from '../../../../../../../components/app/confirm/info/row';
-import { Box } from '../../../../../../../components/component-library';
-=======
 import { useSelector } from 'react-redux';
 import { Box } from '../../../../../../../components/component-library';
 import { PrimaryType } from '../../../../../../../../shared/constants/signatures';
 import { parseTypedDataMessage } from '../../../../../../../../shared/modules/transaction.utils';
->>>>>>> bc087810
+import { ConfirmInfoRow } from '../../../../../../../components/app/confirm/info/row';
 import {
   Display,
   FlexDirection,
 } from '../../../../../../../helpers/constants/design-system';
 import { useI18nContext } from '../../../../../../../hooks/useI18nContext';
-<<<<<<< HEAD
-import { useConfirmContext } from '../../../../../context/confirm';
-import { SignatureRequestType } from '../../../../../types/confirm';
-=======
 import { SignatureRequestType } from '../../../../../types/confirm';
 import { currentConfirmationSelector } from '../../../../../../../selectors';
->>>>>>> bc087810
 import StaticSimulation from '../../shared/static-simulation/static-simulation';
 import PermitSimulationValueDisplay from './value-display/value-display';
 
@@ -62,59 +50,11 @@
 
   const tokenDetails = extractTokenDetailsByPrimaryType(message, primaryType);
 
-  const TokenDetail = ({
-    token,
-    amount,
-    i,
-  }: {
-    token: Hex | string;
-    amount: number | string;
-    i: number;
-  }) => (
-    <PermitSimulationValueDisplay
-      key={`${token}-${i}`}
-      primaryType={primaryType}
-      tokenContract={token}
-      value={amount}
-    />
-  );
-
-  const SpendingCapRow = (
-    <ConfirmInfoRow label={t('spendingCap')}>
-      <Box style={{ marginLeft: 'auto', maxWidth: '100%' }}>
-        {Array.isArray(tokenDetails) ? (
-          <Box
-            display={Display.Flex}
-            flexDirection={FlexDirection.Column}
-            gap={2}
-          >
-            {tokenDetails.map(
-              (
-                { token, amount }: { token: string; amount: string },
-                i: number,
-              ) => (
-                <TokenDetail token={token} amount={amount} i={i} />
-              ),
-            )}
-          </Box>
-        ) : (
-          <PermitSimulationValueDisplay
-            tokenContract={verifyingContract}
-            value={message.value}
-          />
-        )}
-      </Box>
-    </ConfirmInfoRow>
-  );
-
   return (
     <StaticSimulation
       title={t('simulationDetailsTitle')}
       titleTooltip={t('simulationDetailsTitleTooltip')}
       description={t('permitSimulationDetailInfo')}
-<<<<<<< HEAD
-      simulationElements={SpendingCapRow}
-=======
       simulationHeading={t('spendingCap')}
       simulationElements={
         Array.isArray(tokenDetails) ? (
@@ -144,7 +84,6 @@
           />
         )
       }
->>>>>>> bc087810
     />
   );
 };
