--- conflicted
+++ resolved
@@ -1,9 +1,4 @@
-<<<<<<< HEAD
-import { NameType } from '@metamask/name-controller';
-import React, { useMemo } from 'react';
-=======
 import React from 'react';
->>>>>>> 9f07ef5a
 
 import { Box } from '../../../../../../../components/component-library';
 import { PrimaryType } from '../../../../../../../../shared/constants/signatures';
@@ -15,32 +10,14 @@
 import { useI18nContext } from '../../../../../../../hooks/useI18nContext';
 import { SignatureRequestType } from '../../../../../types/confirm';
 import { useConfirmContext } from '../../../../../context/confirm';
-<<<<<<< HEAD
-import { IndividualFiatDisplay } from '../../../../simulation-details/fiat-display';
-import {
-  formatAmount,
-  formatAmountMaxPrecision,
-} from '../../../../simulation-details/formatAmount';
-=======
->>>>>>> 9f07ef5a
 import StaticSimulation from '../../shared/static-simulation/static-simulation';
 import PermitSimulationValueDisplay from './value-display/value-display';
 
-<<<<<<< HEAD
-const PermitSimulation: React.FC<{
-  tokenDecimals: number;
-}> = ({ tokenDecimals }) => {
-  const t = useI18nContext();
-  const { currentConfirmation } = useConfirmContext() as {
-    currentConfirmation: SignatureRequestType;
-  };
-=======
 function extractTokenDetailsByPrimaryType(
   message: Record<string, unknown>,
   primaryType: PrimaryType,
 ): object[] | unknown {
   let tokenDetails;
->>>>>>> 9f07ef5a
 
   switch (primaryType) {
     case PrimaryType.PermitBatch:
