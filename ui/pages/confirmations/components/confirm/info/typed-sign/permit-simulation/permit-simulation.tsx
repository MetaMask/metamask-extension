--- conflicted
+++ resolved
@@ -95,11 +95,8 @@
           <PermitSimulationValueDisplay
             tokenContract={verifyingContract}
             value={message.value}
-<<<<<<< HEAD
+            tokenId={message.tokenId}
             chainId={chainId}
-=======
-            tokenId={message.tokenId}
->>>>>>> 29e1c5b3
           />
         )}
       </Box>
