--- conflicted
+++ resolved
@@ -53,13 +53,10 @@
   }, [exchangeRate, value]);
 
   const { tokenValue, tokenValueMaxPrecision } = useMemo(() => {
-<<<<<<< HEAD
     if (!value) {
       return { tokenValue: '', tokenValueMaxPrecision: '' };
     }
 
-=======
->>>>>>> c2043772
     const tokenAmount = calcTokenAmount(value, tokenDecimals);
 
     // FIXME - Precision may be lost for large values when using formatAmount
