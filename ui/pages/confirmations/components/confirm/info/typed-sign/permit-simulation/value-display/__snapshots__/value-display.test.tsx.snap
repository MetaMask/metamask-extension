// Jest Snapshot v1, https://goo.gl/fbAQLP

exports[`PermitSimulationValueDisplay renders component correctly 1`] = `
<div>
  <div
<<<<<<< HEAD
    class="mm-box"
    style="margin-left: auto; max-width: 100%;"
=======
    class="mm-box mm-box--margin-left-auto"
    style="max-width: 100%;"
>>>>>>> 232a0f8a
  >
    <div
      class="mm-box mm-box--display-flex mm-box--justify-content-flex-end"
    >
      <div
        class="mm-box mm-box--margin-inline-end-1 mm-box--display-inline mm-box--min-width-0"
      >
        <div
          style="min-width: 0;"
        >
          <div
            aria-describedby="tippy-tooltip-1"
            class=""
            data-original-title="0.4321"
            data-tooltipped=""
            style="display: inline;"
            tabindex="0"
          >
            <p
              class="mm-box mm-text mm-text--body-md mm-text--text-align-center mm-box--padding-inline-2 mm-box--color-text-default mm-box--background-color-background-alternative mm-box--rounded-xl"
              data-testid="simulation-token-value"
              style="padding-top: 1px; padding-bottom: 1px;"
            >
              0.432
            </p>
          </div>
        </div>
      </div>
      <div
        class="mm-box mm-box--display-flex"
      >
        <div
          class="name name__missing"
        >
          <span
            class="mm-box name__icon mm-icon mm-icon--size-md mm-box--display-inline-block mm-box--color-inherit"
            style="mask-image: url('./images/icons/question.svg');"
          />
          <p
            class="mm-box mm-text name__value mm-text--body-md mm-box--color-text-default"
          >
            0xA0b86...6eB48
          </p>
        </div>
      </div>
    </div>
    <div
      class="mm-box"
    />
  </div>
</div>
`;<|MERGE_RESOLUTION|>--- conflicted
+++ resolved
@@ -3,13 +3,8 @@
 exports[`PermitSimulationValueDisplay renders component correctly 1`] = `
 <div>
   <div
-<<<<<<< HEAD
-    class="mm-box"
-    style="margin-left: auto; max-width: 100%;"
-=======
     class="mm-box mm-box--margin-left-auto"
     style="max-width: 100%;"
->>>>>>> 232a0f8a
   >
     <div
       class="mm-box mm-box--display-flex mm-box--justify-content-flex-end"
