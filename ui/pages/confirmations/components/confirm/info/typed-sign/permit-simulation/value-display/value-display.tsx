--- conflicted
+++ resolved
@@ -54,7 +54,6 @@
 > = ({ primaryType, tokenContract, value, tokenId }) => {
   const exchangeRate = useTokenExchangeRate(tokenContract);
 
-<<<<<<< HEAD
   const tokenDetails = useGetTokenStandardAndDetails(tokenContract);
   useTrackERC20WithoutDecimalInformation(
     tokenContract,
@@ -62,14 +61,6 @@
     MetaMetricsEventLocation.SignatureConfirmation,
   );
   const { decimalsNumber: tokenDecimals } = tokenDetails;
-=======
-  const { value: tokenDecimals } = useAsyncResult(async () => {
-    if (tokenId) {
-      return undefined;
-    }
-    return await fetchErc20Decimals(tokenContract);
-  }, [tokenContract]);
->>>>>>> 1648b833
 
   const fiatValue = useMemo(() => {
     if (exchangeRate && value && !tokenId) {
