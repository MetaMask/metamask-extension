--- conflicted
+++ resolved
@@ -31,7 +31,8 @@
 import Name from '../../../../../../../../components/app/name/name';
 import { TokenDetailsERC20 } from '../../../../../../utils/token';
 
-type PermitSimulationValueDisplayProps = {
+type PermitSimulationValueDisplayParams = {
+  /** ID of the associated chain. */
   chainId: Hex;
 
   /** The primaryType of the typed sign message */
@@ -52,13 +53,8 @@
 };
 
 const PermitSimulationValueDisplay: React.FC<
-<<<<<<< HEAD
-  PermitSimulationValueDisplayProps
-> = ({ chainId, primaryType, tokenContract, value }) => {
-=======
   PermitSimulationValueDisplayParams
-> = ({ primaryType, tokenContract, value, tokenId }) => {
->>>>>>> 29e1c5b3
+> = ({ chainId, primaryType, tokenContract, tokenId, value }) => {
   const exchangeRate = useTokenExchangeRate(tokenContract);
 
   const tokenDetails = useGetTokenStandardAndDetails(tokenContract);
@@ -136,8 +132,8 @@
         <Name
           value={tokenContract}
           type={NameType.ETHEREUM_ADDRESS}
+          variation={chainId}
           preferContractSymbol
-          variation={chainId}
         />
       </Box>
       <Box>
