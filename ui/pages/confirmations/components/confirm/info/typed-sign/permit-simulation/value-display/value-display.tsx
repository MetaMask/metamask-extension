import React, { useMemo } from 'react';
import { NameType } from '@metamask/name-controller';
import { Hex } from '@metamask/utils';
import { captureException } from '@sentry/browser';

import { MetaMetricsEventLocation } from '../../../../../../../../../shared/constants/metametrics';
import { shortenString } from '../../../../../../../../helpers/utils/util';
import { calcTokenAmount } from '../../../../../../../../../shared/lib/transactions-controller-utils';
import useTokenExchangeRate from '../../../../../../../../components/app/currency-input/hooks/useTokenExchangeRate';
import { IndividualFiatDisplay } from '../../../../../simulation-details/fiat-display';
import {
  formatAmount,
  formatAmountMaxPrecision,
} from '../../../../../simulation-details/formatAmount';
import { useGetTokenStandardAndDetails } from '../../../../../../hooks/useGetTokenStandardAndDetails';
import useTrackERC20WithoutDecimalInformation from '../../../../../../hooks/useTrackERC20WithoutDecimalInformation';

import {
  Box,
  Text,
} from '../../../../../../../../components/component-library';
import Tooltip from '../../../../../../../../components/ui/tooltip';
import {
  BlockSize,
  BorderRadius,
  Display,
  JustifyContent,
  TextAlign,
  TextColor,
} from '../../../../../../../../helpers/constants/design-system';
import Name from '../../../../../../../../components/app/name/name';
import { TokenDetailsERC20 } from '../../../../../../utils/token';
import { getAmountColors } from '../../../utils';

type PermitSimulationValueDisplayParams = {
  /** ID of the associated chain. */
  chainId: Hex;

  /** The primaryType of the typed sign message */
  primaryType?: string;

  /**
   * The ethereum token contract address. It is expected to be in hex format.
   * We currently accept strings since we have a patch that accepts a custom string
   * {@see .yarn/patches/@metamask-eth-json-rpc-middleware-npm-14.0.1-b6c2ccbe8c.patch}
   */
  tokenContract: Hex | string;

  /** The token amount */
  value?: number | string;

  /** The tokenId for NFT */
  tokenId?: string;

  /** True if value is being credited to wallet */
  credit?: boolean;

  /** True if value is being debited to wallet */
  debit?: boolean;
};

const PermitSimulationValueDisplay: React.FC<
  PermitSimulationValueDisplayParams
> = ({
  chainId,
  primaryType,
  tokenContract,
  tokenId,
  value,
  credit,
  debit,
}) => {
  const exchangeRate = useTokenExchangeRate(tokenContract);

  const tokenDetails = useGetTokenStandardAndDetails(tokenContract);
  useTrackERC20WithoutDecimalInformation(
    chainId,
    tokenContract,
    tokenDetails as TokenDetailsERC20,
    MetaMetricsEventLocation.SignatureConfirmation,
  );
  const { decimalsNumber: tokenDecimals } = tokenDetails;

  const fiatValue = useMemo(() => {
    if (exchangeRate && value && !tokenId) {
      const tokenAmount = calcTokenAmount(value, tokenDecimals);
      return exchangeRate.times(tokenAmount).toNumber();
    }
    return undefined;
  }, [exchangeRate, tokenDecimals, value]);

  const { tokenValue, tokenValueMaxPrecision } = useMemo(() => {
    if (!value || tokenId) {
      return { tokenValue: null, tokenValueMaxPrecision: null };
    }

    const tokenAmount = calcTokenAmount(value, tokenDecimals);

    return {
      tokenValue: formatAmount('en-US', tokenAmount),
      tokenValueMaxPrecision: formatAmountMaxPrecision('en-US', tokenAmount),
    };
  }, [tokenDecimals, value]);

  /** Temporary error capturing as we are building out Permit Simulations */
  if (!tokenContract) {
    captureException(
      new Error(
        `PermitSimulationValueDisplay: Token contract address is missing where primaryType === ${primaryType}`,
      ),
    );
    return null;
  }

<<<<<<< HEAD
  const { color, backgroundColor } = getAmountColors(credit, debit);
=======
  let valueColor = TextColor.textDefault;
  let valueBackgroundColor = BackgroundColor.backgroundAlternative;

  if (credit) {
    valueColor = TextColor.successDefault;
    valueBackgroundColor = BackgroundColor.successMuted;
  } else if (debit) {
    valueColor = TextColor.errorDefault;
    valueBackgroundColor = BackgroundColor.errorMuted;
  }
>>>>>>> 1b3f3049

  return (
    <Box style={{ marginLeft: 'auto', maxWidth: '100%' }}>
      <Box display={Display.Flex} justifyContent={JustifyContent.flexEnd}>
        <Box
          display={Display.Inline}
          marginInlineEnd={1}
          minWidth={BlockSize.Zero}
        >
          <Tooltip
            position="bottom"
            title={tokenValueMaxPrecision}
            wrapperStyle={{ minWidth: 0 }}
            interactive
          >
            <Text
              data-testid="simulation-token-value"
<<<<<<< HEAD
              backgroundColor={backgroundColor}
              borderRadius={BorderRadius.XL}
              color={color}
=======
              backgroundColor={valueBackgroundColor}
              borderRadius={BorderRadius.XL}
              color={valueColor}
>>>>>>> 1b3f3049
              paddingInline={2}
              style={{ paddingTop: '1px', paddingBottom: '1px' }}
              textAlign={TextAlign.Center}
            >
              {credit && '+ '}
              {debit && '- '}
              {tokenValue !== null &&
                shortenString(tokenValue || '', {
                  truncatedCharLimit: 15,
                  truncatedStartChars: 15,
                  truncatedEndChars: 0,
                  skipCharacterInEnd: true,
                })}
              {tokenId && `#${tokenId}`}
            </Text>
          </Tooltip>
        </Box>
        <Name
          value={tokenContract}
          type={NameType.ETHEREUM_ADDRESS}
          variation={chainId}
          preferContractSymbol
        />
      </Box>
      <Box>
        {fiatValue && <IndividualFiatDisplay fiatAmount={fiatValue} shorten />}
      </Box>
    </Box>
  );
};

export default PermitSimulationValueDisplay;<|MERGE_RESOLUTION|>--- conflicted
+++ resolved
@@ -21,6 +21,7 @@
 } from '../../../../../../../../components/component-library';
 import Tooltip from '../../../../../../../../components/ui/tooltip';
 import {
+  BackgroundColor,
   BlockSize,
   BorderRadius,
   Display,
@@ -30,7 +31,6 @@
 } from '../../../../../../../../helpers/constants/design-system';
 import Name from '../../../../../../../../components/app/name/name';
 import { TokenDetailsERC20 } from '../../../../../../utils/token';
-import { getAmountColors } from '../../../utils';
 
 type PermitSimulationValueDisplayParams = {
   /** ID of the associated chain. */
@@ -112,9 +112,6 @@
     return null;
   }
 
-<<<<<<< HEAD
-  const { color, backgroundColor } = getAmountColors(credit, debit);
-=======
   let valueColor = TextColor.textDefault;
   let valueBackgroundColor = BackgroundColor.backgroundAlternative;
 
@@ -125,7 +122,6 @@
     valueColor = TextColor.errorDefault;
     valueBackgroundColor = BackgroundColor.errorMuted;
   }
->>>>>>> 1b3f3049
 
   return (
     <Box style={{ marginLeft: 'auto', maxWidth: '100%' }}>
@@ -143,15 +139,9 @@
           >
             <Text
               data-testid="simulation-token-value"
-<<<<<<< HEAD
-              backgroundColor={backgroundColor}
-              borderRadius={BorderRadius.XL}
-              color={color}
-=======
               backgroundColor={valueBackgroundColor}
               borderRadius={BorderRadius.XL}
               color={valueColor}
->>>>>>> 1b3f3049
               paddingInline={2}
               style={{ paddingTop: '1px', paddingBottom: '1px' }}
               textAlign={TextAlign.Center}
