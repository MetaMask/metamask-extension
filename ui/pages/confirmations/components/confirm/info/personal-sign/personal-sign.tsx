import React from 'react';
import { useSelector } from 'react-redux';

import {
  ConfirmInfoRow,
  ConfirmInfoRowAddress,
  ConfirmInfoRowText,
  ConfirmInfoRowUrl,
} from '../../../../../../components/app/confirm/info/row';
import { useI18nContext } from '../../../../../../hooks/useI18nContext';
import { currentConfirmationSelector } from '../../../../../../selectors';
import { Box } from '../../../../../../components/component-library';
import {
  BackgroundColor,
  BorderRadius,
} from '../../../../../../helpers/constants/design-system';
import {
  hexToText,
  sanitizeString,
} from '../../../../../../helpers/utils/util';
import { SignatureRequestType } from '../../../../types/confirm';
import { selectUseTransactionSimulations } from '../../../../selectors/preferences';
import { isSIWESignatureRequest } from '../../../../utils';
import { AlertRow } from '../../../../../../components/app/confirm/info/row/alert-row/alert-row';
import { SIWESignInfo } from './siwe-sign';

const PersonalSignInfo: React.FC = () => {
  const t = useI18nContext();
  const currentConfirmation = useSelector(
    currentConfirmationSelector,
  ) as SignatureRequestType;
  const useTransactionSimulations = useSelector(
    selectUseTransactionSimulations,
  );

  if (!currentConfirmation?.msgParams) {
    return null;
  }

  const { from } = currentConfirmation.msgParams;
  const isSIWE = isSIWESignatureRequest(currentConfirmation);

  return (
    <>
<<<<<<< HEAD
      {isSIWE && (
=======
      {isSiweSigReq && useTransactionSimulations && (
>>>>>>> 59a805a4
        <Box
          backgroundColor={BackgroundColor.backgroundDefault}
          borderRadius={BorderRadius.MD}
          padding={2}
          marginBottom={4}
        >
          <ConfirmInfoRow
            label={t('simulationDetailsTitle')}
            tooltip={t('simulationDetailsTitleTooltip')}
          >
            <ConfirmInfoRowText text={t('siweSignatureSimulationDetailInfo')} />
          </ConfirmInfoRow>
        </Box>
      )}
      <Box
        backgroundColor={BackgroundColor.backgroundDefault}
        borderRadius={BorderRadius.MD}
        padding={2}
        marginBottom={4}
      >
        <AlertRow
          alertKey="requestFrom"
          ownerId={currentConfirmation.id}
          label={t('requestFrom')}
          tooltip={t('requestFromInfo')}
        >
          <ConfirmInfoRowUrl url={currentConfirmation.msgParams.origin} />
        </AlertRow>
        {isSIWE && (
          <ConfirmInfoRow label={t('signingInWith')}>
            <ConfirmInfoRowAddress address={from} />
          </ConfirmInfoRow>
        )}
      </Box>
      <Box
        backgroundColor={BackgroundColor.backgroundDefault}
        borderRadius={BorderRadius.MD}
        padding={2}
        marginBottom={4}
      >
        {isSIWE ? (
          <SIWESignInfo />
        ) : (
          <AlertRow
            alertKey="message"
            ownerId={currentConfirmation.id}
            label={t('message')}
          >
            <ConfirmInfoRowText
              text={sanitizeString(
                hexToText(currentConfirmation.msgParams?.data),
              )}
            />
          </AlertRow>
        )}
      </Box>
    </>
  );
};

export default PersonalSignInfo;<|MERGE_RESOLUTION|>--- conflicted
+++ resolved
@@ -42,11 +42,7 @@
 
   return (
     <>
-<<<<<<< HEAD
-      {isSIWE && (
-=======
-      {isSiweSigReq && useTransactionSimulations && (
->>>>>>> 59a805a4
+      {isSIWE && useTransactionSimulations && (
         <Box
           backgroundColor={BackgroundColor.backgroundDefault}
           borderRadius={BorderRadius.MD}
