--- conflicted
+++ resolved
@@ -13,15 +13,11 @@
   BackgroundColor,
   BorderRadius,
 } from '../../../../../../helpers/constants/design-system';
-<<<<<<< HEAD
-import { hexToText } from '../../../../../../helpers/utils/util';
-=======
 import {
   hexToText,
   sanitizeString,
 } from '../../../../../../helpers/utils/util';
 import { SignatureRequestType } from '../../../../types/confirm';
->>>>>>> 2c457705
 
 const PersonalSignInfo: React.FC = () => {
   const t = useI18nContext();
@@ -42,7 +38,7 @@
         marginBottom={4}
       >
         <ConfirmInfoRow label={t('requestFrom')} tooltip={t('requestFromInfo')}>
-          <ConfirmInfoRowUrl url={currentConfirmation?.msgParams?.origin} />
+          <ConfirmInfoRowUrl url={currentConfirmation.msgParams.origin} />
         </ConfirmInfoRow>
       </Box>
       <Box
@@ -53,7 +49,9 @@
       >
         <ConfirmInfoRow label={t('message')}>
           <ConfirmInfoRowText
-            text={hexToText(currentConfirmation.msgParams?.data)}
+            text={sanitizeString(
+              hexToText(currentConfirmation.msgParams?.data),
+            )}
           />
         </ConfirmInfoRow>
       </Box>
