--- conflicted
+++ resolved
@@ -34,13 +34,10 @@
 
   const { from } = currentConfirmation.msgParams;
   const isSIWE = isSIWESignatureRequest(currentConfirmation);
-<<<<<<< HEAD
+  const chainId = currentConfirmation.chainId as string;
   const messageText = sanitizeString(
     hexToText(currentConfirmation.msgParams?.data),
   );
-=======
-  const chainId = currentConfirmation.chainId as string;
->>>>>>> 3195e3d1
 
   return (
     <>
