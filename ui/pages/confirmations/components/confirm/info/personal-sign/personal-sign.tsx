--- conflicted
+++ resolved
@@ -23,11 +23,8 @@
 import { selectUseTransactionSimulations } from '../../../../selectors/preferences';
 import { isSIWESignatureRequest } from '../../../../utils';
 import { AlertRow } from '../../../../../../components/app/confirm/info/row/alert-row/alert-row';
-<<<<<<< HEAD
 // import { setAlertConfirmed } from '../../../../../../ducks/confirm-alerts/confirm-alerts';
-=======
 import { SIWESignInfo } from './siwe-sign';
->>>>>>> 191ab10d
 
 const PersonalSignInfo: React.FC = () => {
   const t = useI18nContext();
@@ -42,16 +39,11 @@
     return null;
   }
 
-<<<<<<< HEAD
   const {
     msgParams,
     msgParams: { from, siwe },
   } = currentConfirmation;
-  const isSiweSigReq = isSIWESignatureRequest(currentConfirmation);
-=======
-  const { from } = currentConfirmation.msgParams;
   const isSIWE = isSIWESignatureRequest(currentConfirmation);
->>>>>>> 191ab10d
 
   useEffect(() => {
     const tempNormalizeMsgParams = {
