--- conflicted
+++ resolved
@@ -2,11 +2,8 @@
 import { useSelector } from 'react-redux';
 
 import {
-<<<<<<< HEAD
   ConfirmInfoRow,
   ConfirmInfoRowAddress,
-=======
->>>>>>> 3d861ca7
   ConfirmInfoRowText,
   ConfirmInfoRowUrl,
 } from '../../../../../../components/app/confirm/info/row';
@@ -22,11 +19,8 @@
   sanitizeString,
 } from '../../../../../../helpers/utils/util';
 import { SignatureRequestType } from '../../../../types/confirm';
-<<<<<<< HEAD
 import { isSIWESignatureRequest } from '../../../../utils';
-=======
 import { AlertRow } from '../../../../../../components/app/confirm/info/row/alert-row/alert-row';
->>>>>>> 3d861ca7
 
 const PersonalSignInfo: React.FC = () => {
   const t = useI18nContext();
@@ -57,16 +51,12 @@
           tooltip={t('requestFromInfo')}
         >
           <ConfirmInfoRowUrl url={currentConfirmation.msgParams.origin} />
-<<<<<<< HEAD
-        </ConfirmInfoRow>
+        </AlertRow>
         {isSIWESignatureRequest(currentConfirmation) && (
           <ConfirmInfoRow label={t('signingInWith')}>
             <ConfirmInfoRowAddress address={from} />
           </ConfirmInfoRow>
         )}
-=======
-        </AlertRow>
->>>>>>> 3d861ca7
       </Box>
       <Box
         backgroundColor={BackgroundColor.backgroundDefault}
