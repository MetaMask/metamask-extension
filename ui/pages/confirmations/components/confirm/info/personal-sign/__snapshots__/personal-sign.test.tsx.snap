--- conflicted
+++ resolved
@@ -11,10 +11,7 @@
     >
       <div
         class="mm-box mm-box--display-flex mm-box--flex-direction-row mm-box--justify-content-center mm-box--align-items-flex-start mm-box--color-text-default"
-<<<<<<< HEAD
-=======
         style="align-items: center;"
->>>>>>> f3548885
       >
         <p
           class="mm-box mm-text mm-text--body-md-medium mm-box--color-inherit"
@@ -57,10 +54,7 @@
     >
       <div
         class="mm-box mm-box--display-flex mm-box--flex-direction-row mm-box--justify-content-center mm-box--align-items-flex-start mm-box--color-text-default"
-<<<<<<< HEAD
-=======
         style="align-items: center;"
->>>>>>> f3548885
       >
         <p
           class="mm-box mm-text mm-text--body-md-medium mm-box--color-inherit"
@@ -94,10 +88,7 @@
     >
       <div
         class="mm-box mm-box--display-flex mm-box--flex-direction-row mm-box--justify-content-center mm-box--align-items-flex-start mm-box--color-text-default"
-<<<<<<< HEAD
-=======
         style="align-items: center;"
->>>>>>> f3548885
       >
         <p
           class="mm-box mm-text mm-text--body-md-medium mm-box--color-inherit"
@@ -140,10 +131,7 @@
     >
       <div
         class="mm-box mm-box--display-flex mm-box--flex-direction-row mm-box--justify-content-center mm-box--align-items-flex-start mm-box--color-text-default"
-<<<<<<< HEAD
-=======
         style="align-items: center;"
->>>>>>> f3548885
       >
         <p
           class="mm-box mm-text mm-text--body-md-medium mm-box--color-inherit"
