--- conflicted
+++ resolved
@@ -38,8 +38,6 @@
   warning?: string;
 };
 
-// TODO: Fix in https://github.com/MetaMask/metamask-extension/issues/31860
-// eslint-disable-next-line @typescript-eslint/naming-convention
 export function GasFeeTokenListItem({
   isSelected,
   onClick,
@@ -77,8 +75,6 @@
   );
 }
 
-// TODO: Fix in https://github.com/MetaMask/metamask-extension/issues/31860
-// eslint-disable-next-line @typescript-eslint/naming-convention
 function ListItem({
   image,
   leftPrimary,
@@ -165,15 +161,7 @@
   );
 }
 
-<<<<<<< HEAD
-// TODO: Fix in https://github.com/MetaMask/metamask-extension/issues/31860
-// eslint-disable-next-line @typescript-eslint/naming-convention
-function InsufficientBalanceIndicator() {
-  const t = useI18nContext();
-
-=======
 function WarningIndicator({ text }: { text: string }) {
->>>>>>> 79d90e84
   return (
     <Box
       display={Display.Flex}
@@ -196,8 +184,6 @@
   );
 }
 
-// TODO: Fix in https://github.com/MetaMask/metamask-extension/issues/31860
-// eslint-disable-next-line @typescript-eslint/naming-convention
 function SelectedIndicator() {
   return (
     <Box
