import { TransactionMeta } from '@metamask/transaction-controller';
import { isValidAddress } from 'ethereumjs-util';
import React from 'react';
import { useSelector } from 'react-redux';

import { ConfirmInfoAlertRow } from '../../../../../../../components/app/confirm/info/row/alert-row/alert-row';
import {
  ConfirmInfoRow,
  ConfirmInfoRowAddress,
  ConfirmInfoRowText,
  ConfirmInfoRowUrl,
} from '../../../../../../../components/app/confirm/info/row';
import { ConfirmInfoSection } from '../../../../../../../components/app/confirm/info/row/section';
import { useI18nContext } from '../../../../../../../hooks/useI18nContext';
import { selectPaymasterAddress } from '../../../../../../../selectors/account-abstraction';
import { currentConfirmationSelector } from '../../../../../selectors';
import { useFourByte } from '../../hooks/useFourByte';

const OriginRow = () => {
  const t = useI18nContext();

  const currentConfirmation = useSelector(
    currentConfirmationSelector,
  ) as TransactionMeta;

  const origin = currentConfirmation?.origin;

  if (!origin) {
    return null;
  }

  return (
<<<<<<< HEAD
    <ConfirmInfoAlertRow
      alertKey="originSpecialCharacterWarning"
      ownerId={currentConfirmation.id}
=======
    <ConfirmInfoRow
      data-testid="transaction-details-origin-row"
>>>>>>> d5592f29
      label={t('requestFrom')}
      tooltip={t('requestFromTransactionDescription')}
    >
      <ConfirmInfoRowUrl url={origin} />
    </ConfirmInfoAlertRow>
  );
};

const RecipientRow = () => {
  const t = useI18nContext();

  const currentConfirmation = useSelector(
    currentConfirmationSelector,
  ) as TransactionMeta;

  if (
    !currentConfirmation?.txParams?.to ||
    !isValidAddress(currentConfirmation?.txParams?.to ?? '')
  ) {
    return null;
  }

  return (
    <ConfirmInfoRow
      data-testid="transaction-details-recipient-row"
      label={t('interactingWith')}
      tooltip={t('interactingWithTransactionDescription')}
    >
      <ConfirmInfoRowAddress address={currentConfirmation.txParams.to} />
    </ConfirmInfoRow>
  );
};

const MethodDataRow = () => {
  const t = useI18nContext();

  const currentConfirmation = useSelector(
    currentConfirmationSelector,
  ) as TransactionMeta;

  const methodData = useFourByte(currentConfirmation);

  if (!methodData) {
    return null;
  }

  return (
    <ConfirmInfoRow
      data-testid="transaction-details-method-data-row"
      label={t('methodData')}
      tooltip={t('methodDataTransactionDesc')}
    >
      <ConfirmInfoRowText text={methodData.name} />
    </ConfirmInfoRow>
  );
};

const PaymasterRow = () => {
  const t = useI18nContext();

  const currentConfirmation = useSelector(currentConfirmationSelector) as
    | TransactionMeta
    | undefined;

  const { id: userOperationId } = currentConfirmation ?? {};
  const isUserOperation = Boolean(currentConfirmation?.isUserOperation);

  // eslint-disable-next-line @typescript-eslint/no-explicit-any
  const paymasterAddress = useSelector((state: any) =>
    selectPaymasterAddress(state, userOperationId as string),
  );

  if (!isUserOperation || !paymasterAddress) {
    return null;
  }

  return (
    <ConfirmInfoSection>
      <ConfirmInfoRow
        data-testid="transaction-details-paymaster-row"
        label={t('confirmFieldPaymaster')}
        tooltip={t('confirmFieldTooltipPaymaster')}
      >
        <ConfirmInfoRowAddress address={paymasterAddress} />
      </ConfirmInfoRow>
    </ConfirmInfoSection>
  );
};

export const TransactionDetails = () => {
  return (
    <>
      <ConfirmInfoSection data-testid="transaction-details-section">
        <OriginRow />
        <RecipientRow />
        <MethodDataRow />
      </ConfirmInfoSection>
      <PaymasterRow />
    </>
  );
};<|MERGE_RESOLUTION|>--- conflicted
+++ resolved
@@ -30,14 +30,10 @@
   }
 
   return (
-<<<<<<< HEAD
     <ConfirmInfoAlertRow
       alertKey="originSpecialCharacterWarning"
       ownerId={currentConfirmation.id}
-=======
-    <ConfirmInfoRow
       data-testid="transaction-details-origin-row"
->>>>>>> d5592f29
       label={t('requestFrom')}
       tooltip={t('requestFromTransactionDescription')}
     >
