--- conflicted
+++ resolved
@@ -204,31 +204,4 @@
       <PaymasterRow />
     </>
   );
-<<<<<<< HEAD
-};
-
-// TODO: Fix in https://github.com/MetaMask/metamask-extension/issues/31860
-// eslint-disable-next-line @typescript-eslint/naming-convention
-function SmartContractWithLogo() {
-  const t = useI18nContext();
-  return (
-    <Box
-      display={Display.Flex}
-      flexDirection={FlexDirection.Row}
-      alignItems={AlignItems.center}
-      borderRadius={BorderRadius.pill}
-      backgroundColor={BackgroundColor.backgroundAlternative}
-      style={{
-        padding: '1px 8px 1px 4px',
-      }}
-    >
-      <img src="images/logo/metamask-fox.svg" width="16" height="16" />
-      <Text marginLeft={2} color={TextColor.inherit}>
-        {t('interactWithSmartContract')}
-      </Text>
-    </Box>
-  );
-}
-=======
-};
->>>>>>> 79d90e84
+};