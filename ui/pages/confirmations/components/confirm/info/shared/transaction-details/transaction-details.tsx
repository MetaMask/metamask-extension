import { TransactionMeta } from '@metamask/transaction-controller';
import { isValidAddress } from 'ethereumjs-util';
import React from 'react';
import { useSelector } from 'react-redux';
import {
  ConfirmInfoRow,
  ConfirmInfoRowAddress,
  ConfirmInfoRowText,
  ConfirmInfoRowUrl,
} from '../../../../../../../components/app/confirm/info/row';
import { ConfirmInfoAlertRow } from '../../../../../../../components/app/confirm/info/row/alert-row/alert-row';
import { RowAlertKey } from '../../../../../../../components/app/confirm/info/row/constants';
import { ConfirmInfoSection } from '../../../../../../../components/app/confirm/info/row/section';
import { useI18nContext } from '../../../../../../../hooks/useI18nContext';
import { selectPaymasterAddress } from '../../../../../../../selectors/account-abstraction';
<<<<<<< HEAD
import { currentConfirmationSelector } from '../../../../../selectors';
import { selectConfirmationAdvancedDetailsOpen } from '../../../../../selectors/preferences';
=======
import { selectConfirmationAdvancedDetailsOpen } from '../../../../../selectors/preferences';
import { useConfirmContext } from '../../../../../context/confirm';
>>>>>>> 65e656c9
import { useFourByte } from '../../hooks/useFourByte';
import { ConfirmInfoRowCurrency } from '../../../../../../../components/app/confirm/info/row/currency';
import { PRIMARY } from '../../../../../../../helpers/constants/common';
import { useUserPreferencedCurrency } from '../../../../../../../hooks/useUserPreferencedCurrency';
import { HEX_ZERO } from '../constants';

export const OriginRow = () => {
  const t = useI18nContext();

  const { currentConfirmation } = useConfirmContext<TransactionMeta>();

  const origin = currentConfirmation?.origin;

  if (!origin) {
    return null;
  }

  return (
    <ConfirmInfoAlertRow
      alertKey={RowAlertKey.RequestFrom}
      ownerId={currentConfirmation.id}
      data-testid="transaction-details-origin-row"
      label={t('requestFrom')}
      tooltip={t('requestFromTransactionDescription')}
    >
      <ConfirmInfoRowUrl url={origin} />
    </ConfirmInfoAlertRow>
  );
};

export const RecipientRow = () => {
  const t = useI18nContext();
  const { currentConfirmation } = useConfirmContext<TransactionMeta>();

  if (
    !currentConfirmation?.txParams?.to ||
    !isValidAddress(currentConfirmation?.txParams?.to ?? '')
  ) {
    return null;
  }

  return (
    <ConfirmInfoRow
      data-testid="transaction-details-recipient-row"
      label={t('interactingWith')}
      tooltip={t('interactingWithTransactionDescription')}
    >
      <ConfirmInfoRowAddress address={currentConfirmation.txParams.to} />
    </ConfirmInfoRow>
  );
};

export const MethodDataRow = () => {
  const t = useI18nContext();
  const { currentConfirmation } = useConfirmContext<TransactionMeta>();
  const methodData = useFourByte(currentConfirmation);

  if (!methodData?.name) {
    return null;
  }

  return (
    <ConfirmInfoRow
      data-testid="transaction-details-method-data-row"
      label={t('methodData')}
      tooltip={t('methodDataTransactionDesc')}
    >
      <ConfirmInfoRowText text={methodData.name} />
    </ConfirmInfoRow>
  );
};

const AmountRow = () => {
<<<<<<< HEAD
  const t = useI18nContext();
  const currentConfirmation = useSelector(
    currentConfirmationSelector,
  ) as TransactionMeta;
  const { currency } = useUserPreferencedCurrency(PRIMARY);

  const value = currentConfirmation?.txParams?.value;
  const simulationData = currentConfirmation?.simulationData;

  if (!value || value === HEX_ZERO || !simulationData?.error) {
    return null;
  }

  return (
    <ConfirmInfoSection>
      <ConfirmInfoRow
        data-testid="transaction-details-amount-row"
        label={t('amount')}
      >
        <ConfirmInfoRowCurrency value={value} currency={currency} />
      </ConfirmInfoRow>
    </ConfirmInfoSection>
  );
};

const PaymasterRow = () => {
=======
>>>>>>> 65e656c9
  const t = useI18nContext();
  const { currentConfirmation } = useConfirmContext<TransactionMeta>();
  const { currency } = useUserPreferencedCurrency(PRIMARY);

  const value = currentConfirmation?.txParams?.value;
  const simulationData = currentConfirmation?.simulationData;

  if (!value || value === HEX_ZERO || !simulationData?.error) {
    return null;
  }

  return (
    <ConfirmInfoSection>
      <ConfirmInfoRow
        data-testid="transaction-details-amount-row"
        label={t('amount')}
      >
        <ConfirmInfoRowCurrency value={value} currency={currency} />
      </ConfirmInfoRow>
    </ConfirmInfoSection>
  );
};

const PaymasterRow = () => {
  const t = useI18nContext();
  const { currentConfirmation } = useConfirmContext<TransactionMeta>();

  const { id: userOperationId } = currentConfirmation ?? {};
  const isUserOperation = Boolean(currentConfirmation?.isUserOperation);

  // eslint-disable-next-line @typescript-eslint/no-explicit-any
  const paymasterAddress = useSelector((state: any) =>
    selectPaymasterAddress(state, userOperationId as string),
  );

  if (!isUserOperation || !paymasterAddress) {
    return null;
  }

  return (
    <ConfirmInfoSection>
      <ConfirmInfoRow
        data-testid="transaction-details-paymaster-row"
        label={t('confirmFieldPaymaster')}
        tooltip={t('confirmFieldTooltipPaymaster')}
      >
        <ConfirmInfoRowAddress address={paymasterAddress} />
      </ConfirmInfoRow>
    </ConfirmInfoSection>
  );
};

export const TransactionDetails = () => {
  const showAdvancedDetails = useSelector(
    selectConfirmationAdvancedDetailsOpen,
  );

  return (
    <>
      <ConfirmInfoSection data-testid="transaction-details-section">
        <OriginRow />
        <RecipientRow />
        {showAdvancedDetails && <MethodDataRow />}
      </ConfirmInfoSection>
      <AmountRow />
      <PaymasterRow />
    </>
  );
};<|MERGE_RESOLUTION|>--- conflicted
+++ resolved
@@ -13,13 +13,8 @@
 import { ConfirmInfoSection } from '../../../../../../../components/app/confirm/info/row/section';
 import { useI18nContext } from '../../../../../../../hooks/useI18nContext';
 import { selectPaymasterAddress } from '../../../../../../../selectors/account-abstraction';
-<<<<<<< HEAD
-import { currentConfirmationSelector } from '../../../../../selectors';
-import { selectConfirmationAdvancedDetailsOpen } from '../../../../../selectors/preferences';
-=======
 import { selectConfirmationAdvancedDetailsOpen } from '../../../../../selectors/preferences';
 import { useConfirmContext } from '../../../../../context/confirm';
->>>>>>> 65e656c9
 import { useFourByte } from '../../hooks/useFourByte';
 import { ConfirmInfoRowCurrency } from '../../../../../../../components/app/confirm/info/row/currency';
 import { PRIMARY } from '../../../../../../../helpers/constants/common';
@@ -93,35 +88,6 @@
 };
 
 const AmountRow = () => {
-<<<<<<< HEAD
-  const t = useI18nContext();
-  const currentConfirmation = useSelector(
-    currentConfirmationSelector,
-  ) as TransactionMeta;
-  const { currency } = useUserPreferencedCurrency(PRIMARY);
-
-  const value = currentConfirmation?.txParams?.value;
-  const simulationData = currentConfirmation?.simulationData;
-
-  if (!value || value === HEX_ZERO || !simulationData?.error) {
-    return null;
-  }
-
-  return (
-    <ConfirmInfoSection>
-      <ConfirmInfoRow
-        data-testid="transaction-details-amount-row"
-        label={t('amount')}
-      >
-        <ConfirmInfoRowCurrency value={value} currency={currency} />
-      </ConfirmInfoRow>
-    </ConfirmInfoSection>
-  );
-};
-
-const PaymasterRow = () => {
-=======
->>>>>>> 65e656c9
   const t = useI18nContext();
   const { currentConfirmation } = useConfirmContext<TransactionMeta>();
   const { currency } = useUserPreferencedCurrency(PRIMARY);
