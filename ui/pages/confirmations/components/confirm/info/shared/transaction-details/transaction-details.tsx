--- conflicted
+++ resolved
@@ -90,8 +90,6 @@
 const AmountRow = () => {
   const t = useI18nContext();
   const { currentConfirmation } = useConfirmContext<TransactionMeta>();
-<<<<<<< HEAD
-=======
   const { currency } = useUserPreferencedCurrency(PRIMARY);
 
   const value = currentConfirmation?.txParams?.value;
@@ -116,7 +114,6 @@
 const PaymasterRow = () => {
   const t = useI18nContext();
   const { currentConfirmation } = useConfirmContext<TransactionMeta>();
->>>>>>> 154d25af
 
   const { id: userOperationId } = currentConfirmation ?? {};
   const isUserOperation = Boolean(currentConfirmation?.isUserOperation);
