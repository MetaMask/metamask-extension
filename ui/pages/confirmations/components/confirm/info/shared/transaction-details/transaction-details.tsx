--- conflicted
+++ resolved
@@ -32,19 +32,7 @@
 import { hasValueAndNativeBalanceMismatch as checkValueAndNativeBalanceMismatch } from '../../utils';
 import { NetworkRow } from '../network-row/network-row';
 import { SigningInWithRow } from '../sign-in-with-row/sign-in-with-row';
-<<<<<<< HEAD
-=======
-import {
-  AlignItems,
-  BackgroundColor,
-  BorderRadius,
-  Display,
-  FlexDirection,
-  TextColor,
-} from '../../../../../../../helpers/constants/design-system';
-import { Box, Text } from '../../../../../../../components/component-library';
 import { isBatchTransaction } from '../../../../../../../../shared/lib/transactions.utils';
->>>>>>> efeffaa0
 
 export const OriginRow = () => {
   const t = useI18nContext();
