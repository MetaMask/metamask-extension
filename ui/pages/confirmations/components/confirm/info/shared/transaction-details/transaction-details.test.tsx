--- conflicted
+++ resolved
@@ -30,6 +30,7 @@
 
 describe('Transaction Details', () => {
   const middleware = [thunk];
+
   describe('<TransactionDetails />', () => {
     it('does not render component for transaction details', () => {
       const state = getMockConfirmState();
@@ -182,16 +183,6 @@
       expect(getByText('Goerli')).toBeInTheDocument();
     });
 
-    it('return null for transaction of type revokeDelegation', () => {
-      const state = getMockConfirmStateForTransaction(RevokeDelegation);
-      const mockStore = configureMockStore([])(state);
-      const { container } = renderWithConfirmContextProvider(
-        <TransactionDetails />,
-        mockStore,
-      );
-      expect(container.firstChild).toBeNull();
-    });
-
     describe('RecipientRow', () => {
       it('renders when address is valid', () => {
         const contractInteraction =
@@ -234,6 +225,30 @@
           getByTestId('transaction-details-recipient-row'),
         ).toBeInTheDocument();
       });
+    });
+
+    it('return null for transaction of type revokeDelegation', () => {
+      const state = getMockConfirmStateForTransaction(
+        downgradeAccountConfirmation,
+      );
+      const mockStore = configureMockStore([])(state);
+      const { container } = renderWithConfirmContextProvider(
+        <TransactionDetails />,
+        mockStore,
+      );
+      expect(container.firstChild).toBeNull();
+    });
+
+    it('return null for transaction of type smart account upgrade transaction if there are no nested transactions', () => {
+      const state = getMockConfirmStateForTransaction(
+        upgradeAccountConfirmationOnly,
+      );
+      const mockStore = configureMockStore([])(state);
+      const { container } = renderWithConfirmContextProvider(
+        <TransactionDetails />,
+        mockStore,
+      );
+      expect(container.firstChild).toBeNull();
     });
   });
 
@@ -248,23 +263,12 @@
     it('displays SmartContractWithLogo when to and from are equal and there are nested transactions', () => {
       const ADDRESS_MOCK = '0x88aa6343307ec9a652ccddda3646e62b2f1a5125';
 
-<<<<<<< HEAD
       const contractInteraction = genUnapprovedContractInteractionConfirmation({
         address: ADDRESS_MOCK,
         nestedTransactions: [
           {
             to: ADDRESS_MOCK,
             data: '0x1',
-=======
-  describe('RecipientRow', () => {
-    it('renders when address is valid', () => {
-      const contractInteraction =
-        genUnapprovedContractInteractionConfirmation();
-      const state = getMockConfirmStateForTransaction(contractInteraction, {
-        metamask: {
-          preferences: {
-            showConfirmationAdvancedDetails: true,
->>>>>>> 67eae72c
           },
         ],
       });
@@ -314,28 +318,4 @@
       );
     });
   });
-
-  it('return null for transaction of type revokeDelegation', () => {
-    const state = getMockConfirmStateForTransaction(
-      downgradeAccountConfirmation,
-    );
-    const mockStore = configureMockStore([])(state);
-    const { container } = renderWithConfirmContextProvider(
-      <TransactionDetails />,
-      mockStore,
-    );
-    expect(container.firstChild).toBeNull();
-  });
-
-  it('return null for transaction of type smart account upgrade transaction if there are no nested transactions', () => {
-    const state = getMockConfirmStateForTransaction(
-      upgradeAccountConfirmationOnly,
-    );
-    const mockStore = configureMockStore([])(state);
-    const { container } = renderWithConfirmContextProvider(
-      <TransactionDetails />,
-      mockStore,
-    );
-    expect(container.firstChild).toBeNull();
-  });
 });