import React from 'react';
import configureMockStore from 'redux-mock-store';
import thunk from 'redux-thunk';
import { Hex } from '@metamask/utils';
import { toHex } from '@metamask/controller-utils';
import {
  getMockConfirmState,
  getMockConfirmStateForTransaction,
  getMockContractInteractionConfirmState,
} from '../../../../../../../../test/data/confirmations/helper';
import { renderWithConfirmContextProvider } from '../../../../../../../../test/lib/confirmations/render-helpers';
import { CHAIN_IDS } from '../../../../../../../../shared/constants/network';
import { genUnapprovedContractInteractionConfirmation } from '../../../../../../../../test/data/confirmations/contract-interaction';
import {
  RevokeDelegation,
  upgradeAccountConfirmation,
} from '../../../../../../../../test/data/confirmations/batch-transaction';
import { RowAlertKey } from '../../../../../../../components/app/confirm/info/row/constants';
import { Severity } from '../../../../../../../helpers/constants/design-system';
import { Confirmation } from '../../../../../types/confirm';
import { TransactionDetails } from './transaction-details';

jest.mock(
  '../../../../../../../components/app/alert-system/contexts/alertMetricsContext',
  () => ({
    useAlertMetrics: jest.fn(() => ({
      trackAlertMetrics: jest.fn(),
    })),
  }),
);

describe('<TransactionDetails />', () => {
  const middleware = [thunk];

  it('does not render component for transaction details', () => {
    const state = getMockConfirmState();
    const mockStore = configureMockStore(middleware)(state);
    const { container } = renderWithConfirmContextProvider(
      <TransactionDetails />,
      mockStore,
    );
    expect(container).toMatchSnapshot();
  });

  it('renders component for transaction details', () => {
    const state = getMockContractInteractionConfirmState();
    const mockStore = configureMockStore(middleware)(state);
    const { container } = renderWithConfirmContextProvider(
      <TransactionDetails />,
      mockStore,
    );
    expect(container).toMatchSnapshot();
  });

  describe('AmountRow', () => {
    describe('should be in the document', () => {
      it('when showAdvancedDetails is true', () => {
        const contractInteraction =
          genUnapprovedContractInteractionConfirmation({
            chainId: CHAIN_IDS.GOERLI,
          });
        const state = getMockConfirmStateForTransaction(contractInteraction, {
          metamask: {
            preferences: {
              showConfirmationAdvancedDetails: true,
            },
          },
        });
        const mockStore = configureMockStore(middleware)(state);
        const { getByTestId } = renderWithConfirmContextProvider(
          <TransactionDetails />,
          mockStore,
        );
        expect(
          getByTestId('transaction-details-amount-row'),
        ).toBeInTheDocument();
      });

      it('when value and simulated native balance mismatch', () => {
        // Transaction value is set to 0x3782dace9d900000 below mock
        const simulationDataMock = {
          tokenBalanceChanges: [],
          nativeBalanceChange: {
            difference: '0x1' as Hex,
            isDecrease: false,
            previousBalance: '0x2' as Hex,
            newBalance: '0x1' as Hex,
          },
        };
        const contractInteraction =
          genUnapprovedContractInteractionConfirmation({
            simulationData: simulationDataMock,
            chainId: CHAIN_IDS.GOERLI,
          });
        const state = getMockConfirmStateForTransaction(contractInteraction, {
          metamask: {
            preferences: {
              // Intentionally setting to false to test the condition
              showConfirmationAdvancedDetails: false,
            },
          },
        });
        const mockStore = configureMockStore(middleware)(state);
        const { getByTestId } = renderWithConfirmContextProvider(
          <TransactionDetails />,
          mockStore,
        );
        expect(
          getByTestId('transaction-details-amount-row'),
        ).toBeInTheDocument();
      });
    });

    it('should not be in the document when value and simulated native balance mismatch is within threshold', () => {
      // Transaction value is set to 0x3782dace9d900000 below mock
      const transactionValueInDecimal = 4000000000000000000;
      const transactionValueInHex = toHex(transactionValueInDecimal);
      const newBalanceInDecimal = 1;
      const newBalanceInHex = toHex(newBalanceInDecimal);
      const previousBalanceInDecimal =
        transactionValueInDecimal + newBalanceInDecimal;
      const previousBalanceInHex = toHex(previousBalanceInDecimal);

      const simulationDataMock = {
        tokenBalanceChanges: [],
        nativeBalanceChange: {
          difference: transactionValueInHex,
          isDecrease: true,
          previousBalance: previousBalanceInHex,
          newBalance: newBalanceInHex,
        },
      };
      const contractInteraction = genUnapprovedContractInteractionConfirmation({
        simulationData: simulationDataMock,
        chainId: CHAIN_IDS.GOERLI,
      });
      const state = getMockConfirmStateForTransaction(contractInteraction, {
        metamask: {
          preferences: {
            // Intentionally setting to false to test the condition
            showConfirmationAdvancedDetails: false,
          },
        },
      });
      const mockStore = configureMockStore(middleware)(state);
      const { queryByTestId } = renderWithConfirmContextProvider(
        <TransactionDetails />,
        mockStore,
      );
      expect(
        queryByTestId('transaction-details-amount-row'),
      ).not.toBeInTheDocument();
    });
  });

  it('display network info if there is an alert on that field', () => {
    const contractInteraction = genUnapprovedContractInteractionConfirmation();
    const state = {
      ...getMockConfirmStateForTransaction(contractInteraction),
      confirmAlerts: {
        alerts: {
          [contractInteraction.id]: [
            {
              key: 'networkSwitchInfo',
              field: RowAlertKey.Network,
              severity: Severity.Info,
              message: 'dummy message',
              reason: 'dummy reason',
            },
          ],
        },
        confirmed: {},
      },
    };
    const mockStore = configureMockStore([])(state);
    const { getByText } = renderWithConfirmContextProvider(
      <TransactionDetails />,
      mockStore,
    );
    expect(getByText('Network')).toBeInTheDocument();
    expect(getByText('Goerli')).toBeInTheDocument();
  });

  it('return null for transaction of type revokeDelegation', () => {
    const state = getMockConfirmStateForTransaction(RevokeDelegation);
    const mockStore = configureMockStore([])(state);
    const { container } = renderWithConfirmContextProvider(
      <TransactionDetails />,
      mockStore,
    );
    expect(container.firstChild).toBeNull();
  });

  describe('RecipientRow', () => {
    it('renders when address is valid', () => {
      const contractInteraction =
        genUnapprovedContractInteractionConfirmation();
      const state = getMockConfirmStateForTransaction(contractInteraction, {
        metamask: {
          preferences: {
            showConfirmationAdvancedDetails: true,
          },
        },
      });
      const mockStore = configureMockStore(middleware)(state);
      const { getByTestId } = renderWithConfirmContextProvider(
        <TransactionDetails />,
        mockStore,
      );
      expect(
        getByTestId('transaction-details-recipient-row'),
      ).toBeInTheDocument();
    });

    it('does not render when address is invalid', () => {
      const contractInteraction = genUnapprovedContractInteractionConfirmation({
        address: '0xinvalid_address',
      });
      const state = getMockConfirmStateForTransaction(contractInteraction, {
        metamask: {
          preferences: {
            showConfirmationAdvancedDetails: true,
          },
        },
      });
      const mockStore = configureMockStore(middleware)(state);
      const { getByTestId } = renderWithConfirmContextProvider(
        <TransactionDetails />,
        mockStore,
      );
      expect(
        getByTestId('transaction-details-recipient-row'),
      ).toBeInTheDocument();
    });
<<<<<<< HEAD
=======

    it('renders SmartContractWithLogo when transaction is a batch transaction', () => {
      const state = getMockConfirmStateForTransaction(
        upgradeAccountConfirmation as Confirmation,
        {
          metamask: {
            preferences: {
              showConfirmationAdvancedDetails: true,
            },
          },
        },
      );
      const mockStore = configureMockStore(middleware)(state);
      const { getByText } = renderWithConfirmContextProvider(
        <TransactionDetails />,
        mockStore,
      );
      expect(getByText('Smart contract')).toBeInTheDocument();
    });
>>>>>>> 8a492c9f
  });
});<|MERGE_RESOLUTION|>--- conflicted
+++ resolved
@@ -232,8 +232,6 @@
         getByTestId('transaction-details-recipient-row'),
       ).toBeInTheDocument();
     });
-<<<<<<< HEAD
-=======
 
     it('renders SmartContractWithLogo when transaction is a batch transaction', () => {
       const state = getMockConfirmStateForTransaction(
@@ -253,6 +251,5 @@
       );
       expect(getByText('Smart contract')).toBeInTheDocument();
     });
->>>>>>> 8a492c9f
   });
 });