--- conflicted
+++ resolved
@@ -181,7 +181,16 @@
     expect(getByText('Goerli')).toBeInTheDocument();
   });
 
-<<<<<<< HEAD
+  it('return null for transaction of type revokeDelegation', () => {
+    const state = getMockConfirmStateForTransaction(RevokeDelegation);
+    const mockStore = configureMockStore([])(state);
+    const { container } = renderWithConfirmContextProvider(
+      <TransactionDetails />,
+      mockStore,
+    );
+    expect(container.firstChild).toBeNull();
+  });
+
   describe('RecipientRow', () => {
     it('renders when address is valid', () => {
       const contractInteraction =
@@ -256,15 +265,5 @@
       );
       expect(getByText('Smart contract')).toBeInTheDocument();
     });
-=======
-  it('return null for transaction of type revokeDelegation', () => {
-    const state = getMockConfirmStateForTransaction(RevokeDelegation);
-    const mockStore = configureMockStore([])(state);
-    const { container } = renderWithConfirmContextProvider(
-      <TransactionDetails />,
-      mockStore,
-    );
-    expect(container.firstChild).toBeNull();
->>>>>>> eb455770
   });
 });