import React from 'react';
import configureMockStore from 'redux-mock-store';
import thunk from 'redux-thunk';
import { Hex } from '@metamask/utils';
import { toHex } from '@metamask/controller-utils';
import {
  getMockConfirmState,
  getMockConfirmStateForTransaction,
  getMockContractInteractionConfirmState,
} from '../../../../../../../../test/data/confirmations/helper';
import { renderWithConfirmContextProvider } from '../../../../../../../../test/lib/confirmations/render-helpers';
import { CHAIN_IDS } from '../../../../../../../../shared/constants/network';
import { genUnapprovedContractInteractionConfirmation } from '../../../../../../../../test/data/confirmations/contract-interaction';
import {
  downgradeAccountConfirmation,
  upgradeAccountConfirmationOnly,
} from '../../../../../../../../test/data/confirmations/batch-transaction';
import { RowAlertKey } from '../../../../../../../components/app/confirm/info/row/constants';
import { Severity } from '../../../../../../../helpers/constants/design-system';
import { RecipientRow, TransactionDetails } from './transaction-details';

jest.mock(
  '../../../../../../../components/app/alert-system/contexts/alertMetricsContext',
  () => ({
    useAlertMetrics: jest.fn(() => ({
      trackAlertMetrics: jest.fn(),
    })),
  }),
);

describe('Transaction Details', () => {
  const middleware = [thunk];

  describe('<TransactionDetails />', () => {
    it('does not render component for transaction details', () => {
      const state = getMockConfirmState();
      const mockStore = configureMockStore(middleware)(state);
      const { container } = renderWithConfirmContextProvider(
        <TransactionDetails />,
        mockStore,
      );
      expect(container).toMatchSnapshot();
    });

    it('renders component for transaction details', () => {
      const state = getMockContractInteractionConfirmState();
      const mockStore = configureMockStore(middleware)(state);
      const { container } = renderWithConfirmContextProvider(
        <TransactionDetails />,
        mockStore,
      );
      expect(container).toMatchSnapshot();
    });

    describe('AmountRow', () => {
      describe('should be in the document', () => {
        it('when showAdvancedDetails is true', () => {
          const contractInteraction =
            genUnapprovedContractInteractionConfirmation({
              chainId: CHAIN_IDS.GOERLI,
            });
          const state = getMockConfirmStateForTransaction(contractInteraction, {
            metamask: {
              preferences: {
                showConfirmationAdvancedDetails: true,
              },
            },
          });
          const mockStore = configureMockStore(middleware)(state);
          const { getByTestId } = renderWithConfirmContextProvider(
            <TransactionDetails />,
            mockStore,
          );
          expect(
            getByTestId('transaction-details-amount-row'),
          ).toBeInTheDocument();
        });

        it('when value and simulated native balance mismatch', () => {
          // Transaction value is set to 0x3782dace9d900000 below mock
          const simulationDataMock = {
            tokenBalanceChanges: [],
            nativeBalanceChange: {
              difference: '0x1' as Hex,
              isDecrease: false,
              previousBalance: '0x2' as Hex,
              newBalance: '0x1' as Hex,
            },
          };
          const contractInteraction =
            genUnapprovedContractInteractionConfirmation({
              simulationData: simulationDataMock,
              chainId: CHAIN_IDS.GOERLI,
            });
          const state = getMockConfirmStateForTransaction(contractInteraction, {
            metamask: {
              preferences: {
                // Intentionally setting to false to test the condition
                showConfirmationAdvancedDetails: false,
              },
            },
          });
          const mockStore = configureMockStore(middleware)(state);
          const { getByTestId } = renderWithConfirmContextProvider(
            <TransactionDetails />,
            mockStore,
          );
          expect(
            getByTestId('transaction-details-amount-row'),
          ).toBeInTheDocument();
        });
      });

      it('should not be in the document when value and simulated native balance mismatch is within threshold', () => {
        // Transaction value is set to 0x3782dace9d900000 below mock
        const transactionValueInDecimal = 4000000000000000000;
        const transactionValueInHex = toHex(transactionValueInDecimal);
        const newBalanceInDecimal = 1;
        const newBalanceInHex = toHex(newBalanceInDecimal);
        const previousBalanceInDecimal =
          transactionValueInDecimal + newBalanceInDecimal;
        const previousBalanceInHex = toHex(previousBalanceInDecimal);

        const simulationDataMock = {
          tokenBalanceChanges: [],
          nativeBalanceChange: {
            difference: transactionValueInHex,
            isDecrease: true,
            previousBalance: previousBalanceInHex,
            newBalance: newBalanceInHex,
          },
        };
        const contractInteraction =
          genUnapprovedContractInteractionConfirmation({
            simulationData: simulationDataMock,
            chainId: CHAIN_IDS.GOERLI,
          });
        const state = getMockConfirmStateForTransaction(contractInteraction, {
          metamask: {
            preferences: {
              // Intentionally setting to false to test the condition
              showConfirmationAdvancedDetails: false,
            },
          },
        });
        const mockStore = configureMockStore(middleware)(state);
        const { queryByTestId } = renderWithConfirmContextProvider(
          <TransactionDetails />,
          mockStore,
        );
        expect(
          queryByTestId('transaction-details-amount-row'),
        ).not.toBeInTheDocument();
      });

      it('should not be visible for quoted swap', () => {
        jest.spyOn(SwapCheckHook, 'useSwapCheck').mockReturnValue({
          isQuotedSwap: true,
        });
        const contractInteraction =
          genUnapprovedContractInteractionConfirmation({
            chainId: CHAIN_IDS.GOERLI,
          });
        const state = getMockConfirmStateForTransaction(contractInteraction, {
          metamask: {
            preferences: {
              showConfirmationAdvancedDetails: true,
            },
          },
        });
        const mockStore = configureMockStore(middleware)(state);
        const { queryByTestId } = renderWithConfirmContextProvider(
          <TransactionDetails />,
          mockStore,
        );
        expect(
          queryByTestId('transaction-details-amount-row'),
        ).not.toBeInTheDocument();
      });
    });

    it('display network info if there is an alert on that field', () => {
      const contractInteraction =
        genUnapprovedContractInteractionConfirmation();
      const state = {
        ...getMockConfirmStateForTransaction(contractInteraction),
        confirmAlerts: {
          alerts: {
            [contractInteraction.id]: [
              {
                key: 'networkSwitchInfo',
                field: RowAlertKey.Network,
                severity: Severity.Info,
                message: 'dummy message',
                reason: 'dummy reason',
              },
            ],
          },
          confirmed: {},
        },
      };
      const mockStore = configureMockStore([])(state);
      const { getByText } = renderWithConfirmContextProvider(
        <TransactionDetails />,
        mockStore,
      );
      expect(getByText('Network')).toBeInTheDocument();
      expect(getByText('Goerli')).toBeInTheDocument();
    });

    describe('RecipientRow', () => {
      it('renders when address is valid', () => {
        const contractInteraction =
          genUnapprovedContractInteractionConfirmation();
        const state = getMockConfirmStateForTransaction(contractInteraction, {
          metamask: {
            preferences: {
              showConfirmationAdvancedDetails: true,
            },
          },
        });
        const mockStore = configureMockStore(middleware)(state);
        const { getByTestId } = renderWithConfirmContextProvider(
          <TransactionDetails />,
          mockStore,
        );
        expect(
          getByTestId('transaction-details-recipient-row'),
        ).toBeInTheDocument();
      });

      it('does not render when address is invalid', () => {
        const contractInteraction =
          genUnapprovedContractInteractionConfirmation({
            address: '0xinvalid_address',
          });
        const state = getMockConfirmStateForTransaction(contractInteraction, {
          metamask: {
            preferences: {
              showConfirmationAdvancedDetails: true,
            },
          },
        });
        const mockStore = configureMockStore(middleware)(state);
        const { getByTestId } = renderWithConfirmContextProvider(
          <TransactionDetails />,
          mockStore,
        );
        expect(
          getByTestId('transaction-details-recipient-row'),
        ).toBeInTheDocument();
      });
<<<<<<< HEAD
=======

      it('does not render for quote swap', () => {
        jest.spyOn(SwapCheckHook, 'useSwapCheck').mockReturnValue({
          isQuotedSwap: true,
        } as ReturnType<typeof SwapCheckHook.useSwapCheck>);
        const state = getMockConfirmStateForTransaction(
          genUnapprovedContractInteractionConfirmation(),
          {
            metamask: {
              preferences: {
                showConfirmationAdvancedDetails: true,
              },
            },
          },
        );
        const mockStore = configureMockStore(middleware)(state);
        const { queryByTestId } = renderWithConfirmContextProvider(
          <TransactionDetails />,
          mockStore,
        );
        expect(queryByTestId('transaction-details-recipient-row')).toBeNull();
      });
>>>>>>> f7021939
    });

    it('return null for transaction of type revokeDelegation', () => {
      const state = getMockConfirmStateForTransaction(
        downgradeAccountConfirmation,
      );
      const mockStore = configureMockStore([])(state);
      const { container } = renderWithConfirmContextProvider(
        <TransactionDetails />,
        mockStore,
      );
      expect(container.firstChild).toBeNull();
    });

    it('return null for transaction of type smart account upgrade transaction if there are no nested transactions', () => {
      const state = getMockConfirmStateForTransaction(
        upgradeAccountConfirmationOnly,
      );
      const mockStore = configureMockStore([])(state);
      const { container } = renderWithConfirmContextProvider(
        <TransactionDetails />,
        mockStore,
      );
      expect(container.firstChild).toBeNull();
    });
  });

  describe('<RecipientRow />', () => {
    const useAdvanceDetails = {
      metamask: {
        preferences: {
          showConfirmationAdvancedDetails: true,
        },
      },
    };
    it('displays SmartContractWithLogo when to and from are equal and there are nested transactions', () => {
      const ADDRESS_MOCK = '0x88aa6343307ec9a652ccddda3646e62b2f1a5125';

      const contractInteraction = genUnapprovedContractInteractionConfirmation({
        address: ADDRESS_MOCK,
        nestedTransactions: [
          {
            to: ADDRESS_MOCK,
            data: '0x1',
          },
        ],
      });
      const state = getMockConfirmStateForTransaction(
        contractInteraction,
        useAdvanceDetails,
      );
      const mockStore = configureMockStore(middleware)(state);
      const { getByTestId } = renderWithConfirmContextProvider(
        <RecipientRow />,
        mockStore,
      );
      expect(
        getByTestId('transaction-details-recipient-row'),
      ).toBeInTheDocument();
      expect(getByTestId('transaction-details-recipient-row')).toContainElement(
        document.querySelector('img[src="images/logo/metamask-fox.svg"]'),
      );
    });

    it('does not display SmartContractWithLogo when to and from are not equal or there are no nested transactions', () => {
      const contractInteraction = genUnapprovedContractInteractionConfirmation({
        address: '0xabcdefabcdefabcdefabcdefabcdefabcdefabcdef',
        nestedTransactions: [
          {
            to: '0x1234567890abcdef1234567890abcdef12345678',
            data: '0x1',
          },
        ],
      });
      const state = getMockConfirmStateForTransaction(
        contractInteraction,
        useAdvanceDetails,
      );
      const mockStore = configureMockStore(middleware)(state);
      const { getByTestId } = renderWithConfirmContextProvider(
        <RecipientRow />,
        mockStore,
      );
      expect(
        getByTestId('transaction-details-recipient-row'),
      ).toBeInTheDocument();
      expect(
        getByTestId('transaction-details-recipient-row'),
      ).not.toContainElement(
        document.querySelector('img[src="images/logo/metamask-fox.svg"]'),
      );
    });
  });
});<|MERGE_RESOLUTION|>--- conflicted
+++ resolved
@@ -250,31 +250,6 @@
           getByTestId('transaction-details-recipient-row'),
         ).toBeInTheDocument();
       });
-<<<<<<< HEAD
-=======
-
-      it('does not render for quote swap', () => {
-        jest.spyOn(SwapCheckHook, 'useSwapCheck').mockReturnValue({
-          isQuotedSwap: true,
-        } as ReturnType<typeof SwapCheckHook.useSwapCheck>);
-        const state = getMockConfirmStateForTransaction(
-          genUnapprovedContractInteractionConfirmation(),
-          {
-            metamask: {
-              preferences: {
-                showConfirmationAdvancedDetails: true,
-              },
-            },
-          },
-        );
-        const mockStore = configureMockStore(middleware)(state);
-        const { queryByTestId } = renderWithConfirmContextProvider(
-          <TransactionDetails />,
-          mockStore,
-        );
-        expect(queryByTestId('transaction-details-recipient-row')).toBeNull();
-      });
->>>>>>> f7021939
     });
 
     it('return null for transaction of type revokeDelegation', () => {
