import React from 'react';
import { useSelector } from 'react-redux';
import { TransactionMeta } from '@metamask/transaction-controller';
import { hexStripZeros } from '@ethersproject/bytes';
import _ from 'lodash';
import { Hex } from '@metamask/utils';
import { useDecodedTransactionData } from '../../hooks/useDecodedTransactionData';
import { currentConfirmationSelector } from '../../../../../selectors';
import { ConfirmInfoSection } from '../../../../../../../components/app/confirm/info/row/section';
import {
  ConfirmInfoRow,
  ConfirmInfoRowAddress,
  ConfirmInfoRowDivider,
  ConfirmInfoRowText,
} from '../../../../../../../components/app/confirm/info/row';
import {
  Display,
  FlexWrap,
  JustifyContent,
} from '../../../../../../../helpers/constants/design-system';
import { Box } from '../../../../../../../components/component-library';
import { useI18nContext } from '../../../../../../../hooks/useI18nContext';
import { ConfirmInfoExpandableRow } from '../../../../../../../components/app/confirm/info/row/expandable-row';
import Preloader from '../../../../../../../components/ui/icon/preloader';
import {
  DecodedTransactionDataMethod,
  DecodedTransactionDataParam,
  DecodedTransactionDataSource,
} from '../../../../../../../../shared/types/transaction-decode';
import { UniswapPathPool } from '../../../../../../../../app/scripts/lib/transaction/decode/uniswap';

export const TransactionData = () => {
  const currentConfirmation = useSelector(currentConfirmationSelector) as
    | TransactionMeta
    | undefined;

  const transactionData = currentConfirmation?.txParams?.data as Hex;
  const decodeResponse = useDecodedTransactionData();

  const { value, pending } = decodeResponse;

  if (pending) {
    return <Container isLoading />;
  }

  if (!transactionData?.length) {
    return null;
  }

  if (!value) {
    return (
      <Container transactionData={transactionData}>
        <RawDataRow transactionData={transactionData} />
      </Container>
    );
  }

  const { data, source } = value;
  const isExpandable = data.length > 1;

  return (
    <Container transactionData={transactionData}>
      <>
        {data.map((method, index) => (
          <React.Fragment key={index}>
            <FunctionContainer
              method={method}
              source={source}
              isExpandable={isExpandable}
            />
            {index < data.length - 1 && <ConfirmInfoRowDivider />}
          </React.Fragment>
        ))}
      </>
    </Container>
  );
};

function Container({
  children,
  isLoading,
  transactionData,
}: {
  children?: React.ReactNode;
  isLoading?: boolean;
  transactionData?: string;
}) {
  const t = useI18nContext();

  return (
    <>
<<<<<<< HEAD
      <ConfirmInfoSection data-testid="advanced-details-data-section">
        <ConfirmInfoRow label={t('advancedDetailsDataDesc')}>
=======
      <ConfirmInfoSection>
        <ConfirmInfoRow
          label={t('advancedDetailsDataDesc')}
          copyEnabled={Boolean(transactionData)}
          copyText={transactionData || undefined}
        >
>>>>>>> 3c896102
          <Box>{isLoading && <Preloader size={20} />}</Box>
        </ConfirmInfoRow>
        {children}
      </ConfirmInfoSection>
    </>
  );
}

function RawDataRow({ transactionData }: { transactionData: string }) {
  const t = useI18nContext();
  return (
    <ConfirmInfoRow label={t('advancedDetailsHexDesc')}>
      <ConfirmInfoRowText
        data-testid="advanced-details-transaction-hex"
        text={transactionData}
      />
    </ConfirmInfoRow>
  );
}

function FunctionContainer({
  method,
  source,
  isExpandable,
}: {
  method: DecodedTransactionDataMethod;
  source?: DecodedTransactionDataSource;
  isExpandable: boolean;
}) {
  const t = useI18nContext();

  const paramRows = (
    <Box paddingLeft={2}>
      {method.params.map((param, paramIndex) => (
        <ParamRow
          key={paramIndex}
          param={param}
          index={paramIndex}
          source={source}
        />
      ))}
    </Box>
  );

  if (isExpandable) {
    return (
      <ConfirmInfoExpandableRow
        label={t('transactionDataFunction')}
        tooltip={method.description}
        content={paramRows}
        startExpanded
      >
        <ConfirmInfoRowText
          data-testid="advanced-details-data-function"
          text={method.name}
        />
      </ConfirmInfoExpandableRow>
    );
  }

  return (
    <>
      <ConfirmInfoRow
        data-testid="advanced-details-data-function"
        label={t('transactionDataFunction')}
        tooltip={method.description}
      >
        <ConfirmInfoRowText text={method.name} />
      </ConfirmInfoRow>
      {paramRows}
    </>
  );
}

function ParamValue({
  param,
  source,
}: {
  param: DecodedTransactionDataParam;
  source?: DecodedTransactionDataSource;
}) {
  const { name, type, value } = param;

  if (type === 'address') {
    return <ConfirmInfoRowAddress address={value} />;
  }

  if (name === 'path' && source === DecodedTransactionDataSource.Uniswap) {
    return <UniswapPath pathPools={value} />;
  }

  let valueString = value.toString();

  if (!Array.isArray(value) && valueString.startsWith('0x')) {
    valueString = hexStripZeros(valueString);
  }

  return <ConfirmInfoRowText text={valueString} />;
}

function ParamRow({
  param,
  index,
  source,
}: {
  param: DecodedTransactionDataParam;
  index: number;
  source?: DecodedTransactionDataSource;
}) {
  const { name, type, description } = param;
  const label = name ? _.startCase(name) : `Param #${index + 1}`;
  const tooltip = `${type}${description ? ` - ${description}` : ''}`;
  const dataTestId = `advanced-details-data-param-${index}`;

  const childRows = param.children?.map((childParam, childIndex) => (
    <ParamRow
      key={childIndex}
      param={childParam}
      index={childIndex}
      source={source}
    />
  ));

  return (
    <>
      <ConfirmInfoRow label={label} tooltip={tooltip} data-testid={dataTestId}>
        {!childRows?.length && <ParamValue param={param} source={source} />}
      </ConfirmInfoRow>
      {childRows && <Box paddingLeft={2}>{childRows}</Box>}
    </>
  );
}

<<<<<<< HEAD
function CopyDataButton({ transactionData }: { transactionData: string }) {
  const t = useI18nContext();
  const [copied, handleCopy] = useCopyToClipboard();

  const handleClick = useCallback(() => {
    handleCopy(transactionData);
  }, [handleCopy, transactionData]);

  return (
    <Box paddingInline={2}>
      <Tooltip position="right" title={copied ? t('copiedExclamation') : ''}>
        <Button
          data-testid="advanced-details-copy-raw-transaction-data"
          onClick={handleClick}
          variant={ButtonVariant.Link}
          size={ButtonSize.Lg}
          startIconName={copied ? IconName.CopySuccess : IconName.Copy}
        >
          {t('copyRawTransactionData')}
        </Button>
      </Tooltip>
    </Box>
  );
}

=======
>>>>>>> 3c896102
function UniswapPath({ pathPools }: { pathPools: UniswapPathPool[] }) {
  return (
    <Box
      display={Display.Flex}
      flexWrap={FlexWrap.Wrap}
      justifyContent={JustifyContent.flexEnd}
    >
      {pathPools.map((pool, index) => (
        <>
          {index === 0 && <ConfirmInfoRowAddress address={pool.firstAddress} />}
          <ConfirmInfoRowText text={String(pool.tickSpacing)} />
          <ConfirmInfoRowAddress address={pool.secondAddress} />
        </>
      ))}
    </Box>
  );
}<|MERGE_RESOLUTION|>--- conflicted
+++ resolved
@@ -89,17 +89,12 @@
 
   return (
     <>
-<<<<<<< HEAD
       <ConfirmInfoSection data-testid="advanced-details-data-section">
-        <ConfirmInfoRow label={t('advancedDetailsDataDesc')}>
-=======
-      <ConfirmInfoSection>
         <ConfirmInfoRow
           label={t('advancedDetailsDataDesc')}
           copyEnabled={Boolean(transactionData)}
           copyText={transactionData || undefined}
         >
->>>>>>> 3c896102
           <Box>{isLoading && <Preloader size={20} />}</Box>
         </ConfirmInfoRow>
         {children}
@@ -233,34 +228,6 @@
   );
 }
 
-<<<<<<< HEAD
-function CopyDataButton({ transactionData }: { transactionData: string }) {
-  const t = useI18nContext();
-  const [copied, handleCopy] = useCopyToClipboard();
-
-  const handleClick = useCallback(() => {
-    handleCopy(transactionData);
-  }, [handleCopy, transactionData]);
-
-  return (
-    <Box paddingInline={2}>
-      <Tooltip position="right" title={copied ? t('copiedExclamation') : ''}>
-        <Button
-          data-testid="advanced-details-copy-raw-transaction-data"
-          onClick={handleClick}
-          variant={ButtonVariant.Link}
-          size={ButtonSize.Lg}
-          startIconName={copied ? IconName.CopySuccess : IconName.Copy}
-        >
-          {t('copyRawTransactionData')}
-        </Button>
-      </Tooltip>
-    </Box>
-  );
-}
-
-=======
->>>>>>> 3c896102
 function UniswapPath({ pathPools }: { pathPools: UniswapPathPool[] }) {
   return (
     <Box
