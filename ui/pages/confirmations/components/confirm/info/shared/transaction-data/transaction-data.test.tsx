--- conflicted
+++ resolved
@@ -31,10 +31,7 @@
     type: TransactionType.contractInteraction,
     status: TransactionStatus.unapproved,
     txParams: {
-<<<<<<< HEAD
-=======
       to: '0x1234',
->>>>>>> 154d25af
       data: transactionData,
     },
   } as Confirmation);
