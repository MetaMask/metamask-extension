// Jest Snapshot v1, https://goo.gl/fbAQLP

exports[`TransactionData renders decoded data with names and descriptions 1`] = `
<div>
  <div
    class="mm-box mm-box--margin-bottom-4 mm-box--padding-2 mm-box--background-color-background-default mm-box--rounded-md"
    data-testid="advanced-details-data-section"
  >
    <div
      class="mm-box confirm-info-row mm-box--margin-top-2 mm-box--margin-bottom-2 mm-box--padding-right-5 mm-box--padding-left-2 mm-box--display-flex mm-box--flex-direction-row mm-box--flex-wrap-wrap mm-box--justify-content-space-between mm-box--color-text-default mm-box--rounded-lg"
      style="overflow-wrap: anywhere; min-height: 24px; position: relative;"
    >
      <span
        class="mm-box mm-icon mm-icon--size-sm mm-box--display-inline-block mm-box--color-icon-alternative"
        style="mask-image: url('./images/icons/copy.svg'); cursor: pointer; position: absolute; right: 0px; top: 2px;"
      />
      <div
        class="mm-box mm-box--display-flex mm-box--flex-direction-row mm-box--justify-content-center mm-box--align-items-flex-start"
      >
        <div
          class="mm-box mm-box--display-flex mm-box--align-items-center"
        >
          <p
            class="mm-box mm-text mm-text--body-md-medium mm-box--color-inherit"
          >
            Data
          </p>
        </div>
      </div>
      <div
        class="mm-box"
      />
    </div>
    <div
      class="mm-box confirm-info-row mm-box--margin-top-2 mm-box--margin-bottom-2 mm-box--padding-right-2 mm-box--padding-left-2 mm-box--display-flex mm-box--flex-direction-row mm-box--flex-wrap-wrap mm-box--justify-content-space-between mm-box--color-text-default mm-box--rounded-lg"
      style="overflow-wrap: anywhere; min-height: 24px; position: relative;"
    >
      <div
        class="mm-box mm-box--display-flex mm-box--flex-direction-row mm-box--justify-content-center mm-box--align-items-flex-start"
      >
        <div
          class="mm-box mm-box--display-flex mm-box--align-items-center"
        >
          <p
            class="mm-box mm-text mm-text--body-md-medium mm-box--color-inherit"
          >
            Function
          </p>
        </div>
      </div>
      <div
        class="mm-box mm-box--display-flex"
      >
        <div
          class="mm-box mm-box--display-flex mm-box--gap-2 mm-box--flex-wrap-wrap mm-box--align-items-center mm-box--min-width-0"
          data-testid="advanced-details-data-function"
        >
          <p
            class="mm-box mm-text mm-text--body-md mm-box--color-inherit"
            style="white-space: pre-wrap;"
          >
            WRAP_ETH
          </p>
        </div>
        <button
          aria-label="expand"
          class="mm-box mm-button-icon mm-button-icon--size-sm expandIcon expanded mm-box--margin-left-1 mm-box--display-inline-flex mm-box--justify-content-center mm-box--align-items-center mm-box--color-primary-default mm-box--background-color-transparent mm-box--rounded-lg"
        >
          <span
            class="mm-box mm-icon mm-icon--size-sm mm-box--display-inline-block mm-box--color-inherit"
            style="mask-image: url('./images/icons/arrow-left.svg');"
          />
        </button>
      </div>
    </div>
    <div
      class="mm-box expandable"
    >
      <div
        class="mm-box"
        style="margin-top: -8px;"
      >
        <div
          class="mm-box mm-box--padding-left-2"
        >
          <div
            class="mm-box confirm-info-row mm-box--margin-top-2 mm-box--margin-bottom-2 mm-box--padding-right-2 mm-box--padding-left-2 mm-box--display-flex mm-box--flex-direction-row mm-box--flex-wrap-wrap mm-box--justify-content-space-between mm-box--color-text-default mm-box--rounded-lg"
            data-testid="advanced-details-data-param-0"
            style="overflow-wrap: anywhere; min-height: 24px; position: relative;"
          >
            <div
              class="mm-box mm-box--display-flex mm-box--flex-direction-row mm-box--justify-content-center mm-box--align-items-flex-start"
            >
              <div
                class="mm-box mm-box--display-flex mm-box--align-items-center"
              >
                <p
                  class="mm-box mm-text mm-text--body-md-medium mm-box--color-inherit"
                >
                  Recipient
                </p>
                <div>
                  <div
                    aria-describedby="tippy-tooltip-4"
                    class=""
                    data-original-title="address - The recipient of the WETH"
                    data-tooltipped=""
                    style="display: flex;"
                    tabindex="0"
                  >
                    <span
                      class="mm-box mm-icon mm-icon--size-sm mm-box--margin-left-1 mm-box--display-inline-block mm-box--color-icon-muted"
                      data-testid="advanced-details-data-param-0-tooltip"
                      style="mask-image: url('./images/icons/question.svg');"
                    />
                  </div>
                </div>
              </div>
            </div>
            <div
              class="mm-box mm-box--display-flex mm-box--flex-direction-row mm-box--align-items-center"
            >
              <div
                class="mm-box mm-box--display-flex mm-box--flex-direction-row mm-box--align-items-center"
              >
                <div
                  class="mm-box mm-text mm-avatar-base mm-avatar-base--size-xs mm-avatar-account mm-text--body-xs mm-text--text-transform-uppercase mm-box--display-flex mm-box--justify-content-center mm-box--align-items-center mm-box--color-text-default mm-box--background-color-background-alternative mm-box--rounded-full mm-box--border-color-transparent box--border-style-solid box--border-width-1"
                >
                  <div
                    class="mm-avatar-account__jazzicon"
                  />
                </div>
                <p
                  class="mm-box mm-text mm-text--body-md mm-box--margin-left-2 mm-box--color-inherit"
                  data-testid="confirm-info-row-display-name"
                >
                  0x00000...00002
                </p>
              </div>
            </div>
          </div>
          <div
            class="mm-box confirm-info-row mm-box--margin-top-2 mm-box--margin-bottom-2 mm-box--padding-right-2 mm-box--padding-left-2 mm-box--display-flex mm-box--flex-direction-row mm-box--flex-wrap-wrap mm-box--justify-content-space-between mm-box--color-text-default mm-box--rounded-lg"
            data-testid="advanced-details-data-param-1"
            style="overflow-wrap: anywhere; min-height: 24px; position: relative;"
          >
            <div
              class="mm-box mm-box--display-flex mm-box--flex-direction-row mm-box--justify-content-center mm-box--align-items-flex-start"
            >
              <div
                class="mm-box mm-box--display-flex mm-box--align-items-center"
              >
                <p
                  class="mm-box mm-text mm-text--body-md-medium mm-box--color-inherit"
                >
                  Amount Min
                </p>
                <div>
                  <div
                    aria-describedby="tippy-tooltip-5"
                    class=""
                    data-original-title="uint256 - The amount of ETH to wrap"
                    data-tooltipped=""
                    style="display: flex;"
                    tabindex="0"
                  >
                    <span
                      class="mm-box mm-icon mm-icon--size-sm mm-box--margin-left-1 mm-box--display-inline-block mm-box--color-icon-muted"
                      data-testid="advanced-details-data-param-1-tooltip"
                      style="mask-image: url('./images/icons/question.svg');"
                    />
                  </div>
                </div>
              </div>
            </div>
            <div
              class="mm-box mm-box--display-flex mm-box--gap-2 mm-box--flex-wrap-wrap mm-box--align-items-center mm-box--min-width-0"
            >
              <p
                class="mm-box mm-text mm-text--body-md mm-box--color-inherit"
                style="white-space: pre-wrap;"
              >
                123456
              </p>
            </div>
          </div>
        </div>
      </div>
    </div>
    <div
      style="height: 1px; margin-left: -8px; margin-right: -8px;"
    />
    <div
      class="mm-box confirm-info-row mm-box--margin-top-2 mm-box--margin-bottom-2 mm-box--padding-right-2 mm-box--padding-left-2 mm-box--display-flex mm-box--flex-direction-row mm-box--flex-wrap-wrap mm-box--justify-content-space-between mm-box--color-text-default mm-box--rounded-lg"
      style="overflow-wrap: anywhere; min-height: 24px; position: relative;"
    >
      <div
        class="mm-box mm-box--display-flex mm-box--flex-direction-row mm-box--justify-content-center mm-box--align-items-flex-start"
      >
        <div
          class="mm-box mm-box--display-flex mm-box--align-items-center"
        >
          <p
            class="mm-box mm-text mm-text--body-md-medium mm-box--color-inherit"
          >
            Function
          </p>
        </div>
      </div>
      <div
        class="mm-box mm-box--display-flex"
      >
        <div
          class="mm-box mm-box--display-flex mm-box--gap-2 mm-box--flex-wrap-wrap mm-box--align-items-center mm-box--min-width-0"
          data-testid="advanced-details-data-function"
        >
          <p
            class="mm-box mm-text mm-text--body-md mm-box--color-inherit"
            style="white-space: pre-wrap;"
          >
            V3_SWAP_EXACT_IN
          </p>
        </div>
        <button
          aria-label="expand"
          class="mm-box mm-button-icon mm-button-icon--size-sm expandIcon expanded mm-box--margin-left-1 mm-box--display-inline-flex mm-box--justify-content-center mm-box--align-items-center mm-box--color-primary-default mm-box--background-color-transparent mm-box--rounded-lg"
        >
          <span
            class="mm-box mm-icon mm-icon--size-sm mm-box--display-inline-block mm-box--color-inherit"
            style="mask-image: url('./images/icons/arrow-left.svg');"
          />
        </button>
      </div>
    </div>
    <div
      class="mm-box expandable"
    >
      <div
        class="mm-box"
        style="margin-top: -8px;"
      >
        <div
          class="mm-box mm-box--padding-left-2"
        >
          <div
            class="mm-box confirm-info-row mm-box--margin-top-2 mm-box--margin-bottom-2 mm-box--padding-right-2 mm-box--padding-left-2 mm-box--display-flex mm-box--flex-direction-row mm-box--flex-wrap-wrap mm-box--justify-content-space-between mm-box--color-text-default mm-box--rounded-lg"
            data-testid="advanced-details-data-param-0"
            style="overflow-wrap: anywhere; min-height: 24px; position: relative;"
          >
            <div
              class="mm-box mm-box--display-flex mm-box--flex-direction-row mm-box--justify-content-center mm-box--align-items-flex-start"
            >
              <div
                class="mm-box mm-box--display-flex mm-box--align-items-center"
              >
                <p
                  class="mm-box mm-text mm-text--body-md-medium mm-box--color-inherit"
                >
                  Recipient
                </p>
                <div>
                  <div
                    aria-describedby="tippy-tooltip-6"
                    class=""
                    data-original-title="address - The recipient of the output of the trade"
                    data-tooltipped=""
                    style="display: flex;"
                    tabindex="0"
                  >
                    <span
                      class="mm-box mm-icon mm-icon--size-sm mm-box--margin-left-1 mm-box--display-inline-block mm-box--color-icon-muted"
                      data-testid="advanced-details-data-param-0-tooltip"
                      style="mask-image: url('./images/icons/question.svg');"
                    />
                  </div>
                </div>
              </div>
            </div>
            <div
              class="mm-box mm-box--display-flex mm-box--flex-direction-row mm-box--align-items-center"
            >
              <div
                class="mm-box mm-box--display-flex mm-box--flex-direction-row mm-box--align-items-center"
              >
                <div
                  class="mm-box mm-text mm-avatar-base mm-avatar-base--size-xs mm-avatar-account mm-text--body-xs mm-text--text-transform-uppercase mm-box--display-flex mm-box--justify-content-center mm-box--align-items-center mm-box--color-text-default mm-box--background-color-background-alternative mm-box--rounded-full mm-box--border-color-transparent box--border-style-solid box--border-width-1"
                >
                  <div
                    class="mm-avatar-account__jazzicon"
                  />
                </div>
                <p
                  class="mm-box mm-text mm-text--body-md mm-box--margin-left-2 mm-box--color-inherit"
                  data-testid="confirm-info-row-display-name"
                >
                  0x00000...00002
                </p>
              </div>
            </div>
          </div>
          <div
            class="mm-box confirm-info-row mm-box--margin-top-2 mm-box--margin-bottom-2 mm-box--padding-right-2 mm-box--padding-left-2 mm-box--display-flex mm-box--flex-direction-row mm-box--flex-wrap-wrap mm-box--justify-content-space-between mm-box--color-text-default mm-box--rounded-lg"
            data-testid="advanced-details-data-param-1"
            style="overflow-wrap: anywhere; min-height: 24px; position: relative;"
          >
            <div
              class="mm-box mm-box--display-flex mm-box--flex-direction-row mm-box--justify-content-center mm-box--align-items-flex-start"
            >
              <div
                class="mm-box mm-box--display-flex mm-box--align-items-center"
              >
                <p
                  class="mm-box mm-text mm-text--body-md-medium mm-box--color-inherit"
                >
                  Amount In
                </p>
                <div>
                  <div
                    aria-describedby="tippy-tooltip-7"
                    class=""
                    data-original-title="uint256 - The amount of input tokens for the trade"
                    data-tooltipped=""
                    style="display: flex;"
                    tabindex="0"
                  >
                    <span
                      class="mm-box mm-icon mm-icon--size-sm mm-box--margin-left-1 mm-box--display-inline-block mm-box--color-icon-muted"
                      data-testid="advanced-details-data-param-1-tooltip"
                      style="mask-image: url('./images/icons/question.svg');"
                    />
                  </div>
                </div>
              </div>
            </div>
            <div
              class="mm-box mm-box--display-flex mm-box--gap-2 mm-box--flex-wrap-wrap mm-box--align-items-center mm-box--min-width-0"
            >
              <p
                class="mm-box mm-text mm-text--body-md mm-box--color-inherit"
                style="white-space: pre-wrap;"
              >
                123456
              </p>
            </div>
          </div>
          <div
            class="mm-box confirm-info-row mm-box--margin-top-2 mm-box--margin-bottom-2 mm-box--padding-right-2 mm-box--padding-left-2 mm-box--display-flex mm-box--flex-direction-row mm-box--flex-wrap-wrap mm-box--justify-content-space-between mm-box--color-text-default mm-box--rounded-lg"
            data-testid="advanced-details-data-param-2"
            style="overflow-wrap: anywhere; min-height: 24px; position: relative;"
          >
            <div
              class="mm-box mm-box--display-flex mm-box--flex-direction-row mm-box--justify-content-center mm-box--align-items-flex-start"
            >
              <div
                class="mm-box mm-box--display-flex mm-box--align-items-center"
              >
                <p
                  class="mm-box mm-text mm-text--body-md-medium mm-box--color-inherit"
                >
                  Amount Out Min
                </p>
                <div>
                  <div
                    aria-describedby="tippy-tooltip-8"
                    class=""
                    data-original-title="uint256 - The minimum amount of output tokens the user wants"
                    data-tooltipped=""
                    style="display: flex;"
                    tabindex="0"
                  >
                    <span
                      class="mm-box mm-icon mm-icon--size-sm mm-box--margin-left-1 mm-box--display-inline-block mm-box--color-icon-muted"
                      data-testid="advanced-details-data-param-2-tooltip"
                      style="mask-image: url('./images/icons/question.svg');"
                    />
                  </div>
                </div>
              </div>
            </div>
            <div
              class="mm-box mm-box--display-flex mm-box--gap-2 mm-box--flex-wrap-wrap mm-box--align-items-center mm-box--min-width-0"
            >
              <p
                class="mm-box mm-text mm-text--body-md mm-box--color-inherit"
                style="white-space: pre-wrap;"
              >
                123456
              </p>
            </div>
          </div>
          <div
            class="mm-box confirm-info-row mm-box--margin-top-2 mm-box--margin-bottom-2 mm-box--padding-right-2 mm-box--padding-left-2 mm-box--display-flex mm-box--flex-direction-row mm-box--flex-wrap-wrap mm-box--justify-content-space-between mm-box--color-text-default mm-box--rounded-lg"
            data-testid="advanced-details-data-param-3"
            style="overflow-wrap: anywhere; min-height: 24px; position: relative;"
          >
            <div
              class="mm-box mm-box--display-flex mm-box--flex-direction-row mm-box--justify-content-center mm-box--align-items-flex-start"
            >
              <div
                class="mm-box mm-box--display-flex mm-box--align-items-center"
              >
                <p
                  class="mm-box mm-text mm-text--body-md-medium mm-box--color-inherit"
                >
                  Path
                </p>
                <div>
                  <div
                    aria-describedby="tippy-tooltip-9"
                    class=""
                    data-original-title="bytes - The UniswapV3 encoded path to trade along"
                    data-tooltipped=""
                    style="display: flex;"
                    tabindex="0"
                  >
                    <span
                      class="mm-box mm-icon mm-icon--size-sm mm-box--margin-left-1 mm-box--display-inline-block mm-box--color-icon-muted"
                      data-testid="advanced-details-data-param-3-tooltip"
                      style="mask-image: url('./images/icons/question.svg');"
                    />
                  </div>
                </div>
              </div>
            </div>
            <div
              class="mm-box mm-box--display-flex mm-box--flex-wrap-wrap mm-box--justify-content-flex-end"
            >
              <div
                class="mm-box mm-box--display-flex mm-box--flex-direction-row mm-box--align-items-center"
              >
                <div
                  class="mm-box mm-box--display-flex mm-box--flex-direction-row mm-box--align-items-center"
                >
                  <div
                    class="mm-box mm-text mm-avatar-base mm-avatar-base--size-xs mm-avatar-account mm-text--body-xs mm-text--text-transform-uppercase mm-box--display-flex mm-box--justify-content-center mm-box--align-items-center mm-box--color-text-default mm-box--background-color-background-alternative mm-box--rounded-full mm-box--border-color-transparent box--border-style-solid box--border-width-1"
                  >
                    <div
                      class="mm-avatar-account__jazzicon"
                    />
                  </div>
                  <p
                    class="mm-box mm-text mm-text--body-md mm-box--margin-left-2 mm-box--color-inherit"
                    data-testid="confirm-info-row-display-name"
                  >
                    0xC02aa...56Cc2
                  </p>
                </div>
              </div>
              <div
                class="mm-box mm-box--display-flex mm-box--gap-2 mm-box--flex-wrap-wrap mm-box--align-items-center mm-box--min-width-0"
              >
                <p
                  class="mm-box mm-text mm-text--body-md mm-box--color-inherit"
                  style="white-space: pre-wrap;"
                >
                  500
                </p>
              </div>
              <div
                class="mm-box mm-box--display-flex mm-box--flex-direction-row mm-box--align-items-center"
              >
                <div
                  class="mm-box mm-box--display-flex mm-box--flex-direction-row mm-box--align-items-center"
                >
                  <div
                    class="mm-box mm-text mm-avatar-base mm-avatar-base--size-xs mm-avatar-account mm-text--body-xs mm-text--text-transform-uppercase mm-box--display-flex mm-box--justify-content-center mm-box--align-items-center mm-box--color-text-default mm-box--background-color-background-alternative mm-box--rounded-full mm-box--border-color-transparent box--border-style-solid box--border-width-1"
                  >
                    <div
                      class="mm-avatar-account__jazzicon"
                    />
                  </div>
                  <p
                    class="mm-box mm-text mm-text--body-md mm-box--margin-left-2 mm-box--color-inherit"
                    data-testid="confirm-info-row-display-name"
                  >
                    0xA0b86...6eB48
                  </p>
                </div>
              </div>
              <div
                class="mm-box mm-box--display-flex mm-box--gap-2 mm-box--flex-wrap-wrap mm-box--align-items-center mm-box--min-width-0"
              >
                <p
                  class="mm-box mm-text mm-text--body-md mm-box--color-inherit"
                  style="white-space: pre-wrap;"
                >
                  100
                </p>
              </div>
              <div
                class="mm-box mm-box--display-flex mm-box--flex-direction-row mm-box--align-items-center"
              >
                <div
                  class="mm-box mm-box--display-flex mm-box--flex-direction-row mm-box--align-items-center"
                >
                  <div
                    class="mm-box mm-text mm-avatar-base mm-avatar-base--size-xs mm-avatar-account mm-text--body-xs mm-text--text-transform-uppercase mm-box--display-flex mm-box--justify-content-center mm-box--align-items-center mm-box--color-text-default mm-box--background-color-background-alternative mm-box--rounded-full mm-box--border-color-transparent box--border-style-solid box--border-width-1"
                  >
                    <div
                      class="mm-avatar-account__jazzicon"
                    />
                  </div>
                  <p
                    class="mm-box mm-text mm-text--body-md mm-box--margin-left-2 mm-box--color-inherit"
                    data-testid="confirm-info-row-display-name"
                  >
                    0xd02Aa...56cc3
                  </p>
                </div>
              </div>
            </div>
          </div>
          <div
            class="mm-box confirm-info-row mm-box--margin-top-2 mm-box--margin-bottom-2 mm-box--padding-right-2 mm-box--padding-left-2 mm-box--display-flex mm-box--flex-direction-row mm-box--flex-wrap-wrap mm-box--justify-content-space-between mm-box--color-text-default mm-box--rounded-lg"
            data-testid="advanced-details-data-param-4"
            style="overflow-wrap: anywhere; min-height: 24px; position: relative;"
          >
            <div
              class="mm-box mm-box--display-flex mm-box--flex-direction-row mm-box--justify-content-center mm-box--align-items-flex-start"
            >
              <div
                class="mm-box mm-box--display-flex mm-box--align-items-center"
              >
                <p
                  class="mm-box mm-text mm-text--body-md-medium mm-box--color-inherit"
                >
                  Payer Is User
                </p>
                <div>
                  <div
                    aria-describedby="tippy-tooltip-10"
                    class=""
                    data-original-title="bool - A flag for whether the input tokens should come from the msg.sender (through Permit2) or whether the funds are already in the UniversalRouter"
                    data-tooltipped=""
                    style="display: flex;"
                    tabindex="0"
                  >
                    <span
                      class="mm-box mm-icon mm-icon--size-sm mm-box--margin-left-1 mm-box--display-inline-block mm-box--color-icon-muted"
                      data-testid="advanced-details-data-param-4-tooltip"
                      style="mask-image: url('./images/icons/question.svg');"
                    />
                  </div>
                </div>
              </div>
            </div>
            <div
              class="mm-box mm-box--display-flex mm-box--gap-2 mm-box--flex-wrap-wrap mm-box--align-items-center mm-box--min-width-0"
            >
              <p
                class="mm-box mm-text mm-text--body-md mm-box--color-inherit"
                style="white-space: pre-wrap;"
              >
                false
              </p>
            </div>
          </div>
        </div>
      </div>
    </div>
    <div
      style="height: 1px; margin-left: -8px; margin-right: -8px;"
    />
    <div
      class="mm-box confirm-info-row mm-box--margin-top-2 mm-box--margin-bottom-2 mm-box--padding-right-2 mm-box--padding-left-2 mm-box--display-flex mm-box--flex-direction-row mm-box--flex-wrap-wrap mm-box--justify-content-space-between mm-box--color-text-default mm-box--rounded-lg"
      style="overflow-wrap: anywhere; min-height: 24px; position: relative;"
    >
      <div
        class="mm-box mm-box--display-flex mm-box--flex-direction-row mm-box--justify-content-center mm-box--align-items-flex-start"
      >
        <div
          class="mm-box mm-box--display-flex mm-box--align-items-center"
        >
          <p
            class="mm-box mm-text mm-text--body-md-medium mm-box--color-inherit"
          >
            Function
          </p>
        </div>
      </div>
      <div
        class="mm-box mm-box--display-flex"
      >
        <div
          class="mm-box mm-box--display-flex mm-box--gap-2 mm-box--flex-wrap-wrap mm-box--align-items-center mm-box--min-width-0"
          data-testid="advanced-details-data-function"
        >
          <p
            class="mm-box mm-text mm-text--body-md mm-box--color-inherit"
            style="white-space: pre-wrap;"
          >
            PAY_PORTION
          </p>
        </div>
        <button
          aria-label="expand"
          class="mm-box mm-button-icon mm-button-icon--size-sm expandIcon expanded mm-box--margin-left-1 mm-box--display-inline-flex mm-box--justify-content-center mm-box--align-items-center mm-box--color-primary-default mm-box--background-color-transparent mm-box--rounded-lg"
        >
          <span
            class="mm-box mm-icon mm-icon--size-sm mm-box--display-inline-block mm-box--color-inherit"
            style="mask-image: url('./images/icons/arrow-left.svg');"
          />
        </button>
      </div>
    </div>
    <div
      class="mm-box expandable"
    >
      <div
        class="mm-box"
        style="margin-top: -8px;"
      >
        <div
          class="mm-box mm-box--padding-left-2"
        >
          <div
            class="mm-box confirm-info-row mm-box--margin-top-2 mm-box--margin-bottom-2 mm-box--padding-right-2 mm-box--padding-left-2 mm-box--display-flex mm-box--flex-direction-row mm-box--flex-wrap-wrap mm-box--justify-content-space-between mm-box--color-text-default mm-box--rounded-lg"
            data-testid="advanced-details-data-param-0"
            style="overflow-wrap: anywhere; min-height: 24px; position: relative;"
          >
            <div
              class="mm-box mm-box--display-flex mm-box--flex-direction-row mm-box--justify-content-center mm-box--align-items-flex-start"
            >
              <div
                class="mm-box mm-box--display-flex mm-box--align-items-center"
              >
                <p
                  class="mm-box mm-text mm-text--body-md-medium mm-box--color-inherit"
                >
                  Token
                </p>
                <div>
                  <div
                    aria-describedby="tippy-tooltip-11"
                    class=""
                    data-original-title="address - The ERC20 token to transfer (or Constants.ETH for ETH)"
                    data-tooltipped=""
                    style="display: flex;"
                    tabindex="0"
                  >
                    <span
                      class="mm-box mm-icon mm-icon--size-sm mm-box--margin-left-1 mm-box--display-inline-block mm-box--color-icon-muted"
                      data-testid="advanced-details-data-param-0-tooltip"
                      style="mask-image: url('./images/icons/question.svg');"
                    />
                  </div>
                </div>
              </div>
            </div>
            <div
              class="mm-box mm-box--display-flex mm-box--flex-direction-row mm-box--align-items-center"
            >
              <div
                class="mm-box mm-box--display-flex mm-box--flex-direction-row mm-box--align-items-center"
              >
                <div
                  class="mm-box mm-text mm-avatar-base mm-avatar-base--size-xs mm-avatar-account mm-text--body-xs mm-text--text-transform-uppercase mm-box--display-flex mm-box--justify-content-center mm-box--align-items-center mm-box--color-text-default mm-box--background-color-background-alternative mm-box--rounded-full mm-box--border-color-transparent box--border-style-solid box--border-width-1"
                >
                  <div
                    class="mm-avatar-account__jazzicon"
                  />
                </div>
                <p
                  class="mm-box mm-text mm-text--body-md mm-box--margin-left-2 mm-box--color-inherit"
                  data-testid="confirm-info-row-display-name"
                >
                  0xA0b86...6eB48
                </p>
              </div>
            </div>
          </div>
          <div
            class="mm-box confirm-info-row mm-box--margin-top-2 mm-box--margin-bottom-2 mm-box--padding-right-2 mm-box--padding-left-2 mm-box--display-flex mm-box--flex-direction-row mm-box--flex-wrap-wrap mm-box--justify-content-space-between mm-box--color-text-default mm-box--rounded-lg"
            data-testid="advanced-details-data-param-1"
            style="overflow-wrap: anywhere; min-height: 24px; position: relative;"
          >
            <div
              class="mm-box mm-box--display-flex mm-box--flex-direction-row mm-box--justify-content-center mm-box--align-items-flex-start"
            >
              <div
                class="mm-box mm-box--display-flex mm-box--align-items-center"
              >
                <p
                  class="mm-box mm-text mm-text--body-md-medium mm-box--color-inherit"
                >
                  Recipient
                </p>
                <div>
                  <div
                    aria-describedby="tippy-tooltip-12"
                    class=""
                    data-original-title="address - The recipient of the transfer"
                    data-tooltipped=""
                    style="display: flex;"
                    tabindex="0"
                  >
                    <span
                      class="mm-box mm-icon mm-icon--size-sm mm-box--margin-left-1 mm-box--display-inline-block mm-box--color-icon-muted"
                      data-testid="advanced-details-data-param-1-tooltip"
                      style="mask-image: url('./images/icons/question.svg');"
                    />
                  </div>
                </div>
              </div>
            </div>
            <div
              class="mm-box mm-box--display-flex mm-box--flex-direction-row mm-box--align-items-center"
            >
              <div
                class="mm-box mm-box--display-flex mm-box--flex-direction-row mm-box--align-items-center"
              >
                <div
                  class="mm-box mm-text mm-avatar-base mm-avatar-base--size-xs mm-avatar-account mm-text--body-xs mm-text--text-transform-uppercase mm-box--display-flex mm-box--justify-content-center mm-box--align-items-center mm-box--color-text-default mm-box--background-color-background-alternative mm-box--rounded-full mm-box--border-color-transparent box--border-style-solid box--border-width-1"
                >
                  <div
                    class="mm-avatar-account__jazzicon"
                  />
                </div>
                <p
                  class="mm-box mm-text mm-text--body-md mm-box--margin-left-2 mm-box--color-inherit"
                  data-testid="confirm-info-row-display-name"
                >
                  0x27213...71c47
                </p>
              </div>
            </div>
          </div>
          <div
            class="mm-box confirm-info-row mm-box--margin-top-2 mm-box--margin-bottom-2 mm-box--padding-right-2 mm-box--padding-left-2 mm-box--display-flex mm-box--flex-direction-row mm-box--flex-wrap-wrap mm-box--justify-content-space-between mm-box--color-text-default mm-box--rounded-lg"
            data-testid="advanced-details-data-param-2"
            style="overflow-wrap: anywhere; min-height: 24px; position: relative;"
          >
            <div
              class="mm-box mm-box--display-flex mm-box--flex-direction-row mm-box--justify-content-center mm-box--align-items-flex-start"
            >
              <div
                class="mm-box mm-box--display-flex mm-box--align-items-center"
              >
                <p
                  class="mm-box mm-text mm-text--body-md-medium mm-box--color-inherit"
                >
                  Bips
                </p>
                <div>
                  <div
                    aria-describedby="tippy-tooltip-13"
                    class=""
                    data-original-title="uint256 - In basis points, the percentage of the contract’s balance to transfer"
                    data-tooltipped=""
                    style="display: flex;"
                    tabindex="0"
                  >
                    <span
                      class="mm-box mm-icon mm-icon--size-sm mm-box--margin-left-1 mm-box--display-inline-block mm-box--color-icon-muted"
                      data-testid="advanced-details-data-param-2-tooltip"
                      style="mask-image: url('./images/icons/question.svg');"
                    />
                  </div>
                </div>
              </div>
            </div>
            <div
              class="mm-box mm-box--display-flex mm-box--gap-2 mm-box--flex-wrap-wrap mm-box--align-items-center mm-box--min-width-0"
            >
              <p
                class="mm-box mm-text mm-text--body-md mm-box--color-inherit"
                style="white-space: pre-wrap;"
              >
                123456
              </p>
            </div>
          </div>
        </div>
      </div>
    </div>
    <div
      style="height: 1px; margin-left: -8px; margin-right: -8px;"
    />
    <div
      class="mm-box confirm-info-row mm-box--margin-top-2 mm-box--margin-bottom-2 mm-box--padding-right-2 mm-box--padding-left-2 mm-box--display-flex mm-box--flex-direction-row mm-box--flex-wrap-wrap mm-box--justify-content-space-between mm-box--color-text-default mm-box--rounded-lg"
      style="overflow-wrap: anywhere; min-height: 24px; position: relative;"
    >
      <div
        class="mm-box mm-box--display-flex mm-box--flex-direction-row mm-box--justify-content-center mm-box--align-items-flex-start"
      >
        <div
          class="mm-box mm-box--display-flex mm-box--align-items-center"
        >
          <p
            class="mm-box mm-text mm-text--body-md-medium mm-box--color-inherit"
          >
            Function
          </p>
        </div>
      </div>
      <div
        class="mm-box mm-box--display-flex"
      >
        <div
          class="mm-box mm-box--display-flex mm-box--gap-2 mm-box--flex-wrap-wrap mm-box--align-items-center mm-box--min-width-0"
          data-testid="advanced-details-data-function"
        >
          <p
            class="mm-box mm-text mm-text--body-md mm-box--color-inherit"
            style="white-space: pre-wrap;"
          >
            SWEEP
          </p>
        </div>
        <button
          aria-label="expand"
          class="mm-box mm-button-icon mm-button-icon--size-sm expandIcon expanded mm-box--margin-left-1 mm-box--display-inline-flex mm-box--justify-content-center mm-box--align-items-center mm-box--color-primary-default mm-box--background-color-transparent mm-box--rounded-lg"
        >
          <span
            class="mm-box mm-icon mm-icon--size-sm mm-box--display-inline-block mm-box--color-inherit"
            style="mask-image: url('./images/icons/arrow-left.svg');"
          />
        </button>
      </div>
    </div>
    <div
      class="mm-box expandable"
    >
      <div
        class="mm-box"
        style="margin-top: -8px;"
      >
        <div
          class="mm-box mm-box--padding-left-2"
        >
          <div
            class="mm-box confirm-info-row mm-box--margin-top-2 mm-box--margin-bottom-2 mm-box--padding-right-2 mm-box--padding-left-2 mm-box--display-flex mm-box--flex-direction-row mm-box--flex-wrap-wrap mm-box--justify-content-space-between mm-box--color-text-default mm-box--rounded-lg"
            data-testid="advanced-details-data-param-0"
            style="overflow-wrap: anywhere; min-height: 24px; position: relative;"
          >
            <div
              class="mm-box mm-box--display-flex mm-box--flex-direction-row mm-box--justify-content-center mm-box--align-items-flex-start"
            >
              <div
                class="mm-box mm-box--display-flex mm-box--align-items-center"
              >
                <p
                  class="mm-box mm-text mm-text--body-md-medium mm-box--color-inherit"
                >
                  Token
                </p>
                <div>
                  <div
                    aria-describedby="tippy-tooltip-14"
                    class=""
                    data-original-title="address - The ERC20 token to sweep (or Constants.ETH for ETH)"
                    data-tooltipped=""
                    style="display: flex;"
                    tabindex="0"
                  >
                    <span
                      class="mm-box mm-icon mm-icon--size-sm mm-box--margin-left-1 mm-box--display-inline-block mm-box--color-icon-muted"
                      data-testid="advanced-details-data-param-0-tooltip"
                      style="mask-image: url('./images/icons/question.svg');"
                    />
                  </div>
                </div>
              </div>
            </div>
            <div
              class="mm-box mm-box--display-flex mm-box--flex-direction-row mm-box--align-items-center"
            >
              <div
                class="mm-box mm-box--display-flex mm-box--flex-direction-row mm-box--align-items-center"
              >
                <div
                  class="mm-box mm-text mm-avatar-base mm-avatar-base--size-xs mm-avatar-account mm-text--body-xs mm-text--text-transform-uppercase mm-box--display-flex mm-box--justify-content-center mm-box--align-items-center mm-box--color-text-default mm-box--background-color-background-alternative mm-box--rounded-full mm-box--border-color-transparent box--border-style-solid box--border-width-1"
                >
                  <div
                    class="mm-avatar-account__jazzicon"
                  />
                </div>
                <p
                  class="mm-box mm-text mm-text--body-md mm-box--margin-left-2 mm-box--color-inherit"
                  data-testid="confirm-info-row-display-name"
                >
                  0xA0b86...6eB48
                </p>
              </div>
            </div>
          </div>
          <div
            class="mm-box confirm-info-row mm-box--margin-top-2 mm-box--margin-bottom-2 mm-box--padding-right-2 mm-box--padding-left-2 mm-box--display-flex mm-box--flex-direction-row mm-box--flex-wrap-wrap mm-box--justify-content-space-between mm-box--color-text-default mm-box--rounded-lg"
            data-testid="advanced-details-data-param-1"
            style="overflow-wrap: anywhere; min-height: 24px; position: relative;"
          >
            <div
              class="mm-box mm-box--display-flex mm-box--flex-direction-row mm-box--justify-content-center mm-box--align-items-flex-start"
            >
              <div
                class="mm-box mm-box--display-flex mm-box--align-items-center"
              >
                <p
                  class="mm-box mm-text mm-text--body-md-medium mm-box--color-inherit"
                >
                  Recipient
                </p>
                <div>
                  <div
                    aria-describedby="tippy-tooltip-15"
                    class=""
                    data-original-title="address - The recipient of the sweep"
                    data-tooltipped=""
                    style="display: flex;"
                    tabindex="0"
                  >
                    <span
                      class="mm-box mm-icon mm-icon--size-sm mm-box--margin-left-1 mm-box--display-inline-block mm-box--color-icon-muted"
                      data-testid="advanced-details-data-param-1-tooltip"
                      style="mask-image: url('./images/icons/question.svg');"
                    />
                  </div>
                </div>
              </div>
            </div>
            <div
              class="mm-box mm-box--display-flex mm-box--flex-direction-row mm-box--align-items-center"
            >
              <div
                class="mm-box mm-box--display-flex mm-box--flex-direction-row mm-box--align-items-center"
              >
                <div
                  class="mm-box mm-text mm-avatar-base mm-avatar-base--size-xs mm-avatar-account mm-text--body-xs mm-text--text-transform-uppercase mm-box--display-flex mm-box--justify-content-center mm-box--align-items-center mm-box--color-text-default mm-box--background-color-background-alternative mm-box--rounded-full mm-box--border-color-transparent box--border-style-solid box--border-width-1"
                >
                  <div
                    class="mm-avatar-account__jazzicon"
                  />
                </div>
                <p
                  class="mm-box mm-text mm-text--body-md mm-box--margin-left-2 mm-box--color-inherit"
                  data-testid="confirm-info-row-display-name"
                >
                  0x00000...00001
                </p>
              </div>
            </div>
          </div>
          <div
            class="mm-box confirm-info-row mm-box--margin-top-2 mm-box--margin-bottom-2 mm-box--padding-right-2 mm-box--padding-left-2 mm-box--display-flex mm-box--flex-direction-row mm-box--flex-wrap-wrap mm-box--justify-content-space-between mm-box--color-text-default mm-box--rounded-lg"
            data-testid="advanced-details-data-param-2"
            style="overflow-wrap: anywhere; min-height: 24px; position: relative;"
          >
            <div
              class="mm-box mm-box--display-flex mm-box--flex-direction-row mm-box--justify-content-center mm-box--align-items-flex-start"
            >
              <div
                class="mm-box mm-box--display-flex mm-box--align-items-center"
              >
                <p
                  class="mm-box mm-text mm-text--body-md-medium mm-box--color-inherit"
                >
                  Amount Min
                </p>
                <div>
                  <div
                    aria-describedby="tippy-tooltip-16"
                    class=""
                    data-original-title="uint256 - The minimum required tokens to receive from the sweep"
                    data-tooltipped=""
                    style="display: flex;"
                    tabindex="0"
                  >
                    <span
                      class="mm-box mm-icon mm-icon--size-sm mm-box--margin-left-1 mm-box--display-inline-block mm-box--color-icon-muted"
                      data-testid="advanced-details-data-param-2-tooltip"
                      style="mask-image: url('./images/icons/question.svg');"
                    />
                  </div>
                </div>
              </div>
            </div>
            <div
              class="mm-box mm-box--display-flex mm-box--gap-2 mm-box--flex-wrap-wrap mm-box--align-items-center mm-box--min-width-0"
            >
              <p
                class="mm-box mm-text mm-text--body-md mm-box--color-inherit"
                style="white-space: pre-wrap;"
              >
                123456
              </p>
            </div>
          </div>
        </div>
      </div>
    </div>
  </div>
</div>
`;

exports[`TransactionData renders decoded data with no names 1`] = `
<div>
  <div
    class="mm-box mm-box--margin-bottom-4 mm-box--padding-2 mm-box--background-color-background-default mm-box--rounded-md"
    data-testid="advanced-details-data-section"
  >
    <div
      class="mm-box confirm-info-row mm-box--margin-top-2 mm-box--margin-bottom-2 mm-box--padding-right-5 mm-box--padding-left-2 mm-box--display-flex mm-box--flex-direction-row mm-box--flex-wrap-wrap mm-box--justify-content-space-between mm-box--color-text-default mm-box--rounded-lg"
      style="overflow-wrap: anywhere; min-height: 24px; position: relative;"
    >
      <span
        class="mm-box mm-icon mm-icon--size-sm mm-box--display-inline-block mm-box--color-icon-alternative"
        style="mask-image: url('./images/icons/copy.svg'); cursor: pointer; position: absolute; right: 0px; top: 2px;"
      />
      <div
        class="mm-box mm-box--display-flex mm-box--flex-direction-row mm-box--justify-content-center mm-box--align-items-flex-start"
      >
        <div
          class="mm-box mm-box--display-flex mm-box--align-items-center"
        >
          <p
            class="mm-box mm-text mm-text--body-md-medium mm-box--color-inherit"
          >
            Data
          </p>
        </div>
      </div>
      <div
        class="mm-box"
      />
    </div>
    <div
      class="mm-box confirm-info-row mm-box--margin-top-2 mm-box--margin-bottom-2 mm-box--padding-right-2 mm-box--padding-left-2 mm-box--display-flex mm-box--flex-direction-row mm-box--flex-wrap-wrap mm-box--justify-content-space-between mm-box--color-text-default mm-box--rounded-lg"
      data-testid="advanced-details-data-function"
      style="overflow-wrap: anywhere; min-height: 24px; position: relative;"
    >
      <div
        class="mm-box mm-box--display-flex mm-box--flex-direction-row mm-box--justify-content-center mm-box--align-items-flex-start"
      >
        <div
          class="mm-box mm-box--display-flex mm-box--align-items-center"
        >
          <p
            class="mm-box mm-text mm-text--body-md-medium mm-box--color-inherit"
          >
            Function
          </p>
        </div>
      </div>
      <div
        class="mm-box mm-box--display-flex mm-box--gap-2 mm-box--flex-wrap-wrap mm-box--align-items-center mm-box--min-width-0"
      >
        <p
          class="mm-box mm-text mm-text--body-md mm-box--color-inherit"
          style="white-space: pre-wrap;"
        >
          someFunction
        </p>
      </div>
    </div>
    <div
      class="mm-box mm-box--padding-left-2"
    >
      <div
        class="mm-box confirm-info-row mm-box--margin-top-2 mm-box--margin-bottom-2 mm-box--padding-right-2 mm-box--padding-left-2 mm-box--display-flex mm-box--flex-direction-row mm-box--flex-wrap-wrap mm-box--justify-content-space-between mm-box--color-text-default mm-box--rounded-lg"
        data-testid="advanced-details-data-param-0"
        style="overflow-wrap: anywhere; min-height: 24px; position: relative;"
      >
        <div
          class="mm-box mm-box--display-flex mm-box--flex-direction-row mm-box--justify-content-center mm-box--align-items-flex-start"
        >
          <div
            class="mm-box mm-box--display-flex mm-box--align-items-center"
          >
            <p
              class="mm-box mm-text mm-text--body-md-medium mm-box--color-inherit"
            >
              Param #1
            </p>
            <div>
              <div
                aria-describedby="tippy-tooltip-1"
                class=""
                data-original-title="uint256"
                data-tooltipped=""
                style="display: flex;"
                tabindex="0"
              >
                <span
                  class="mm-box mm-icon mm-icon--size-sm mm-box--margin-left-1 mm-box--display-inline-block mm-box--color-icon-muted"
                  data-testid="advanced-details-data-param-0-tooltip"
                  style="mask-image: url('./images/icons/question.svg');"
                />
              </div>
            </div>
          </div>
        </div>
        <div
          class="mm-box mm-box--display-flex mm-box--gap-2 mm-box--flex-wrap-wrap mm-box--align-items-center mm-box--min-width-0"
        >
          <p
            class="mm-box mm-text mm-text--body-md mm-box--color-inherit"
            style="white-space: pre-wrap;"
          >
            123456
          </p>
        </div>
      </div>
      <div
        class="mm-box confirm-info-row mm-box--margin-top-2 mm-box--margin-bottom-2 mm-box--padding-right-2 mm-box--padding-left-2 mm-box--display-flex mm-box--flex-direction-row mm-box--flex-wrap-wrap mm-box--justify-content-space-between mm-box--color-text-default mm-box--rounded-lg"
        data-testid="advanced-details-data-param-1"
        style="overflow-wrap: anywhere; min-height: 24px; position: relative;"
      >
        <div
          class="mm-box mm-box--display-flex mm-box--flex-direction-row mm-box--justify-content-center mm-box--align-items-flex-start"
        >
          <div
            class="mm-box mm-box--display-flex mm-box--align-items-center"
          >
            <p
              class="mm-box mm-text mm-text--body-md-medium mm-box--color-inherit"
            >
              Param #2
            </p>
            <div>
              <div
                aria-describedby="tippy-tooltip-2"
                class=""
                data-original-title="address"
                data-tooltipped=""
                style="display: flex;"
                tabindex="0"
              >
                <span
                  class="mm-box mm-icon mm-icon--size-sm mm-box--margin-left-1 mm-box--display-inline-block mm-box--color-icon-muted"
                  data-testid="advanced-details-data-param-1-tooltip"
                  style="mask-image: url('./images/icons/question.svg');"
                />
              </div>
            </div>
          </div>
        </div>
        <div
          class="mm-box mm-box--display-flex mm-box--flex-direction-row mm-box--align-items-center"
        >
          <div
            class="mm-box mm-box--display-flex mm-box--flex-direction-row mm-box--align-items-center"
          >
            <div
              class="mm-box mm-text mm-avatar-base mm-avatar-base--size-xs mm-avatar-account mm-text--body-xs mm-text--text-transform-uppercase mm-box--display-flex mm-box--justify-content-center mm-box--align-items-center mm-box--color-text-default mm-box--background-color-background-alternative mm-box--rounded-full mm-box--border-color-transparent box--border-style-solid box--border-width-1"
            >
              <div
                class="mm-avatar-account__jazzicon"
              />
            </div>
            <p
              class="mm-box mm-text mm-text--body-md mm-box--margin-left-2 mm-box--color-inherit"
              data-testid="confirm-info-row-display-name"
            >
              0x12345...67890
            </p>
          </div>
        </div>
      </div>
      <div
        class="mm-box confirm-info-row mm-box--margin-top-2 mm-box--margin-bottom-2 mm-box--padding-right-2 mm-box--padding-left-2 mm-box--display-flex mm-box--flex-direction-row mm-box--flex-wrap-wrap mm-box--justify-content-space-between mm-box--color-text-default mm-box--rounded-lg"
        data-testid="advanced-details-data-param-2"
        style="overflow-wrap: anywhere; min-height: 24px; position: relative;"
      >
        <div
          class="mm-box mm-box--display-flex mm-box--flex-direction-row mm-box--justify-content-center mm-box--align-items-flex-start"
        >
          <div
            class="mm-box mm-box--display-flex mm-box--align-items-center"
          >
            <p
              class="mm-box mm-text mm-text--body-md-medium mm-box--color-inherit"
            >
              Param #3
            </p>
            <div>
              <div
                aria-describedby="tippy-tooltip-3"
                class=""
                data-original-title="bytes"
                data-tooltipped=""
                style="display: flex;"
                tabindex="0"
              >
                <span
                  class="mm-box mm-icon mm-icon--size-sm mm-box--margin-left-1 mm-box--display-inline-block mm-box--color-icon-muted"
                  data-testid="advanced-details-data-param-2-tooltip"
                  style="mask-image: url('./images/icons/question.svg');"
                />
              </div>
            </div>
          </div>
        </div>
        <div
          class="mm-box mm-box--display-flex mm-box--gap-2 mm-box--flex-wrap-wrap mm-box--align-items-center mm-box--min-width-0"
        >
          <p
            class="mm-box mm-text mm-text--body-md mm-box--color-inherit"
            style="white-space: pre-wrap;"
          >
            0x123
          </p>
        </div>
      </div>
    </div>
  </div>
</div>
`;

exports[`TransactionData renders decoded data with tuples and arrays 1`] = `
<div>
  <div
    class="mm-box mm-box--margin-bottom-4 mm-box--padding-2 mm-box--background-color-background-default mm-box--rounded-md"
    data-testid="advanced-details-data-section"
  >
    <div
      class="mm-box confirm-info-row mm-box--margin-top-2 mm-box--margin-bottom-2 mm-box--padding-right-5 mm-box--padding-left-2 mm-box--display-flex mm-box--flex-direction-row mm-box--flex-wrap-wrap mm-box--justify-content-space-between mm-box--color-text-default mm-box--rounded-lg"
      style="overflow-wrap: anywhere; min-height: 24px; position: relative;"
    >
      <span
        class="mm-box mm-icon mm-icon--size-sm mm-box--display-inline-block mm-box--color-icon-alternative"
        style="mask-image: url('./images/icons/copy.svg'); cursor: pointer; position: absolute; right: 0px; top: 2px;"
      />
      <div
        class="mm-box mm-box--display-flex mm-box--flex-direction-row mm-box--justify-content-center mm-box--align-items-flex-start"
      >
        <div
          class="mm-box mm-box--display-flex mm-box--align-items-center"
        >
          <p
            class="mm-box mm-text mm-text--body-md-medium mm-box--color-inherit"
          >
            Data
          </p>
        </div>
      </div>
      <div
        class="mm-box"
      />
    </div>
    <div
      class="mm-box confirm-info-row mm-box--margin-top-2 mm-box--margin-bottom-2 mm-box--padding-right-2 mm-box--padding-left-2 mm-box--display-flex mm-box--flex-direction-row mm-box--flex-wrap-wrap mm-box--justify-content-space-between mm-box--color-text-default mm-box--rounded-lg"
      data-testid="advanced-details-data-function"
      style="overflow-wrap: anywhere; min-height: 24px; position: relative;"
    >
      <div
        class="mm-box mm-box--display-flex mm-box--flex-direction-row mm-box--justify-content-center mm-box--align-items-flex-start"
      >
        <div
          class="mm-box mm-box--display-flex mm-box--align-items-center"
        >
          <p
            class="mm-box mm-text mm-text--body-md-medium mm-box--color-inherit"
          >
            Function
          </p>
          <div>
            <div
              aria-describedby="tippy-tooltip-17"
              class=""
              data-original-title="Permit a spender to the signed amounts of the owners tokens via the owner's EIP-712 signature"
              data-tooltipped=""
              style="display: flex;"
              tabindex="0"
            >
              <span
                class="mm-box mm-icon mm-icon--size-sm mm-box--margin-left-1 mm-box--display-inline-block mm-box--color-icon-muted"
                data-testid="advanced-details-data-function-tooltip"
                style="mask-image: url('./images/icons/question.svg');"
              />
            </div>
          </div>
        </div>
      </div>
      <div
        class="mm-box mm-box--display-flex mm-box--gap-2 mm-box--flex-wrap-wrap mm-box--align-items-center mm-box--min-width-0"
      >
        <p
          class="mm-box mm-text mm-text--body-md mm-box--color-inherit"
          style="white-space: pre-wrap;"
        >
          permit
        </p>
      </div>
    </div>
    <div
      class="mm-box mm-box--padding-left-2"
    >
      <div
        class="mm-box confirm-info-row mm-box--margin-top-2 mm-box--margin-bottom-2 mm-box--padding-right-2 mm-box--padding-left-2 mm-box--display-flex mm-box--flex-direction-row mm-box--flex-wrap-wrap mm-box--justify-content-space-between mm-box--color-text-default mm-box--rounded-lg"
        data-testid="advanced-details-data-param-0"
        style="overflow-wrap: anywhere; min-height: 24px; position: relative;"
      >
        <div
          class="mm-box mm-box--display-flex mm-box--flex-direction-row mm-box--justify-content-center mm-box--align-items-flex-start"
        >
          <div
            class="mm-box mm-box--display-flex mm-box--align-items-center"
          >
            <p
              class="mm-box mm-text mm-text--body-md-medium mm-box--color-inherit"
            >
              Owner
            </p>
            <div>
              <div
                aria-describedby="tippy-tooltip-18"
                class=""
                data-original-title="address - The owner of the tokens being approved"
                data-tooltipped=""
                style="display: flex;"
                tabindex="0"
              >
                <span
                  class="mm-box mm-icon mm-icon--size-sm mm-box--margin-left-1 mm-box--display-inline-block mm-box--color-icon-muted"
                  data-testid="advanced-details-data-param-0-tooltip"
                  style="mask-image: url('./images/icons/question.svg');"
                />
              </div>
            </div>
          </div>
        </div>
        <div
          class="mm-box mm-box--display-flex mm-box--flex-direction-row mm-box--align-items-center"
        >
          <div
            class="mm-box mm-box--display-flex mm-box--flex-direction-row mm-box--align-items-center"
          >
            <div
              class="mm-box mm-text mm-avatar-base mm-avatar-base--size-xs mm-avatar-account mm-text--body-xs mm-text--text-transform-uppercase mm-box--display-flex mm-box--justify-content-center mm-box--align-items-center mm-box--color-text-default mm-box--background-color-background-alternative mm-box--rounded-full mm-box--border-color-transparent box--border-style-solid box--border-width-1"
            >
              <div
                class="mm-avatar-account__jazzicon"
              />
            </div>
            <p
              class="mm-box mm-text mm-text--body-md mm-box--margin-left-2 mm-box--color-inherit"
              data-testid="confirm-info-row-display-name"
            >
              0xBe3be...06AFe
            </p>
          </div>
        </div>
      </div>
      <div
        class="mm-box confirm-info-row mm-box--margin-top-2 mm-box--margin-bottom-2 mm-box--padding-right-2 mm-box--padding-left-2 mm-box--display-flex mm-box--flex-direction-row mm-box--flex-wrap-wrap mm-box--justify-content-space-between mm-box--color-text-default mm-box--rounded-lg"
        data-testid="advanced-details-data-param-1"
        style="overflow-wrap: anywhere; min-height: 24px; position: relative;"
      >
        <div
          class="mm-box mm-box--display-flex mm-box--flex-direction-row mm-box--justify-content-center mm-box--align-items-flex-start"
        >
<<<<<<< HEAD
          <p
            class="mm-box mm-text mm-text--body-md-medium mm-box--color-inherit"
          >
            Permit Batch
          </p>
          <div>
            <div
              aria-describedby="tippy-tooltip-19"
              class=""
              data-original-title="tuple - Data signed over by the owner specifying the terms of approval"
              data-tooltipped=""
              style="display: flex;"
              tabindex="0"
            >
              <span
                class="mm-box mm-icon mm-icon--size-sm mm-box--margin-left-1 mm-box--display-inline-block mm-box--color-icon-muted"
                style="mask-image: url('./images/icons/question.svg');"
              />
            </div>
          </div>
        </div>
      </div>
      <div
        class="mm-box mm-box--padding-left-2"
      >
        <div
          class="mm-box confirm-info-row mm-box--margin-top-2 mm-box--margin-bottom-2 mm-box--padding-right-2 mm-box--padding-left-2 mm-box--display-flex mm-box--flex-direction-row mm-box--flex-wrap-wrap mm-box--justify-content-space-between mm-box--color-text-default mm-box--rounded-lg"
          data-testid="advanced-details-data-param-0"
          style="overflow-wrap: anywhere; min-height: 24px; position: relative;"
        >
=======
>>>>>>> ad7a5462
          <div
            class="mm-box mm-box--display-flex mm-box--align-items-center"
          >
            <p
              class="mm-box mm-text mm-text--body-md-medium mm-box--color-inherit"
            >
              Permit Batch
            </p>
            <div>
              <div
                aria-describedby="tippy-tooltip-19"
                class=""
                data-original-title="tuple - Data signed over by the owner specifying the terms of approval"
                data-tooltipped=""
                style="display: flex;"
                tabindex="0"
              >
                <span
                  class="mm-box mm-icon mm-icon--size-sm mm-box--margin-left-1 mm-box--display-inline-block mm-box--color-icon-muted"
                  data-testid="advanced-details-data-param-1-tooltip"
                  style="mask-image: url('./images/icons/question.svg');"
                />
              </div>
            </div>
          </div>
        </div>
      </div>
      <div
        class="mm-box mm-box--padding-left-2"
      >
        <div
          class="mm-box confirm-info-row mm-box--margin-top-2 mm-box--margin-bottom-2 mm-box--padding-right-2 mm-box--padding-left-2 mm-box--display-flex mm-box--flex-direction-row mm-box--flex-wrap-wrap mm-box--justify-content-space-between mm-box--color-text-default mm-box--rounded-lg"
          data-testid="advanced-details-data-param-0"
          style="overflow-wrap: anywhere; min-height: 24px; position: relative;"
        >
          <div
<<<<<<< HEAD
            class="mm-box confirm-info-row mm-box--margin-top-2 mm-box--margin-bottom-2 mm-box--padding-right-2 mm-box--padding-left-2 mm-box--display-flex mm-box--flex-direction-row mm-box--flex-wrap-wrap mm-box--justify-content-space-between mm-box--color-text-default mm-box--rounded-lg"
            data-testid="advanced-details-data-param-0"
            style="overflow-wrap: anywhere; min-height: 24px; position: relative;"
=======
            class="mm-box mm-box--display-flex mm-box--flex-direction-row mm-box--justify-content-center mm-box--align-items-flex-start"
>>>>>>> ad7a5462
          >
            <div
              class="mm-box mm-box--display-flex mm-box--align-items-center"
            >
              <p
                class="mm-box mm-text mm-text--body-md-medium mm-box--color-inherit"
              >
                Details
              </p>
              <div>
                <div
                  aria-describedby="tippy-tooltip-20"
                  class=""
                  data-original-title="tuple[]"
                  data-tooltipped=""
                  style="display: flex;"
                  tabindex="0"
                >
                  <span
                    class="mm-box mm-icon mm-icon--size-sm mm-box--margin-left-1 mm-box--display-inline-block mm-box--color-icon-muted"
                    data-testid="advanced-details-data-param-0-tooltip"
                    style="mask-image: url('./images/icons/question.svg');"
                  />
                </div>
              </div>
            </div>
          </div>
        </div>
        <div
          class="mm-box mm-box--padding-left-2"
        >
          <div
            class="mm-box confirm-info-row mm-box--margin-top-2 mm-box--margin-bottom-2 mm-box--padding-right-2 mm-box--padding-left-2 mm-box--display-flex mm-box--flex-direction-row mm-box--flex-wrap-wrap mm-box--justify-content-space-between mm-box--color-text-default mm-box--rounded-lg"
            data-testid="advanced-details-data-param-0"
            style="overflow-wrap: anywhere; min-height: 24px; position: relative;"
          >
            <div
<<<<<<< HEAD
              class="mm-box confirm-info-row mm-box--margin-top-2 mm-box--margin-bottom-2 mm-box--padding-right-2 mm-box--padding-left-2 mm-box--display-flex mm-box--flex-direction-row mm-box--flex-wrap-wrap mm-box--justify-content-space-between mm-box--color-text-default mm-box--rounded-lg"
              data-testid="advanced-details-data-param-0"
              style="overflow-wrap: anywhere; min-height: 24px; position: relative;"
=======
              class="mm-box mm-box--display-flex mm-box--flex-direction-row mm-box--justify-content-center mm-box--align-items-flex-start"
>>>>>>> ad7a5462
            >
              <div
                class="mm-box mm-box--display-flex mm-box--align-items-center"
              >
                <p
                  class="mm-box mm-text mm-text--body-md-medium mm-box--color-inherit"
                >
                  Item 1
                </p>
                <div>
                  <div
                    aria-describedby="tippy-tooltip-21"
                    class=""
                    data-original-title="tuple"
                    data-tooltipped=""
                    style="display: flex;"
                    tabindex="0"
                  >
                    <span
                      class="mm-box mm-icon mm-icon--size-sm mm-box--margin-left-1 mm-box--display-inline-block mm-box--color-icon-muted"
                      data-testid="advanced-details-data-param-0-tooltip"
                      style="mask-image: url('./images/icons/question.svg');"
                    />
                  </div>
                </div>
              </div>
            </div>
          </div>
          <div
            class="mm-box mm-box--padding-left-2"
          >
            <div
              class="mm-box confirm-info-row mm-box--margin-top-2 mm-box--margin-bottom-2 mm-box--padding-right-2 mm-box--padding-left-2 mm-box--display-flex mm-box--flex-direction-row mm-box--flex-wrap-wrap mm-box--justify-content-space-between mm-box--color-text-default mm-box--rounded-lg"
              data-testid="advanced-details-data-param-0"
              style="overflow-wrap: anywhere; min-height: 24px; position: relative;"
            >
              <div
                class="mm-box mm-box--display-flex mm-box--flex-direction-row mm-box--justify-content-center mm-box--align-items-flex-start"
              >
                <div
                  class="mm-box mm-box--display-flex mm-box--align-items-center"
                >
                  <p
                    class="mm-box mm-text mm-text--body-md-medium mm-box--color-inherit"
                  >
                    Token
                  </p>
                  <div>
                    <div
                      aria-describedby="tippy-tooltip-22"
                      class=""
                      data-original-title="address"
                      data-tooltipped=""
                      style="display: flex;"
                      tabindex="0"
                    >
                      <span
                        class="mm-box mm-icon mm-icon--size-sm mm-box--margin-left-1 mm-box--display-inline-block mm-box--color-icon-muted"
                        data-testid="advanced-details-data-param-0-tooltip"
                        style="mask-image: url('./images/icons/question.svg');"
                      />
                    </div>
                  </div>
                </div>
              </div>
              <div
                class="mm-box mm-box--display-flex mm-box--flex-direction-row mm-box--align-items-center"
              >
                <div
                  class="mm-box mm-box--display-flex mm-box--flex-direction-row mm-box--align-items-center"
                >
                  <div
                    class="mm-box mm-text mm-avatar-base mm-avatar-base--size-xs mm-avatar-account mm-text--body-xs mm-text--text-transform-uppercase mm-box--display-flex mm-box--justify-content-center mm-box--align-items-center mm-box--color-text-default mm-box--background-color-background-alternative mm-box--rounded-full mm-box--border-color-transparent box--border-style-solid box--border-width-1"
                  >
                    <div
                      class="mm-avatar-account__jazzicon"
                    />
                  </div>
                  <p
                    class="mm-box mm-text mm-text--body-md mm-box--margin-left-2 mm-box--color-inherit"
                    data-testid="confirm-info-row-display-name"
                  >
                    0x0305f...2Cc0B
                  </p>
                </div>
              </div>
            </div>
            <div
              class="mm-box confirm-info-row mm-box--margin-top-2 mm-box--margin-bottom-2 mm-box--padding-right-2 mm-box--padding-left-2 mm-box--display-flex mm-box--flex-direction-row mm-box--flex-wrap-wrap mm-box--justify-content-space-between mm-box--color-text-default mm-box--rounded-lg"
              data-testid="advanced-details-data-param-1"
              style="overflow-wrap: anywhere; min-height: 24px; position: relative;"
            >
              <div
                class="mm-box mm-box--display-flex mm-box--flex-direction-row mm-box--justify-content-center mm-box--align-items-flex-start"
              >
                <div
                  class="mm-box mm-box--display-flex mm-box--align-items-center"
                >
                  <p
                    class="mm-box mm-text mm-text--body-md-medium mm-box--color-inherit"
                  >
                    Amount
                  </p>
                  <div>
                    <div
                      aria-describedby="tippy-tooltip-23"
                      class=""
                      data-original-title="uint160"
                      data-tooltipped=""
                      style="display: flex;"
                      tabindex="0"
                    >
                      <span
                        class="mm-box mm-icon mm-icon--size-sm mm-box--margin-left-1 mm-box--display-inline-block mm-box--color-icon-muted"
                        data-testid="advanced-details-data-param-1-tooltip"
                        style="mask-image: url('./images/icons/question.svg');"
                      />
                    </div>
                  </div>
                </div>
              </div>
              <div
                class="mm-box mm-box--display-flex mm-box--gap-2 mm-box--flex-wrap-wrap mm-box--align-items-center mm-box--min-width-0"
              >
                <p
                  class="mm-box mm-text mm-text--body-md mm-box--color-inherit"
                  style="white-space: pre-wrap;"
                >
                  0xffffffffffffffffffffffffffffffffffffffff
                </p>
              </div>
            </div>
            <div
              class="mm-box confirm-info-row mm-box--margin-top-2 mm-box--margin-bottom-2 mm-box--padding-right-2 mm-box--padding-left-2 mm-box--display-flex mm-box--flex-direction-row mm-box--flex-wrap-wrap mm-box--justify-content-space-between mm-box--color-text-default mm-box--rounded-lg"
              data-testid="advanced-details-data-param-2"
              style="overflow-wrap: anywhere; min-height: 24px; position: relative;"
            >
              <div
                class="mm-box mm-box--display-flex mm-box--flex-direction-row mm-box--justify-content-center mm-box--align-items-flex-start"
              >
                <div
                  class="mm-box mm-box--display-flex mm-box--align-items-center"
                >
                  <p
                    class="mm-box mm-text mm-text--body-md-medium mm-box--color-inherit"
                  >
                    Expiration
                  </p>
                  <div>
                    <div
                      aria-describedby="tippy-tooltip-24"
                      class=""
                      data-original-title="uint48"
                      data-tooltipped=""
                      style="display: flex;"
                      tabindex="0"
                    >
                      <span
                        class="mm-box mm-icon mm-icon--size-sm mm-box--margin-left-1 mm-box--display-inline-block mm-box--color-icon-muted"
                        data-testid="advanced-details-data-param-2-tooltip"
                        style="mask-image: url('./images/icons/question.svg');"
                      />
                    </div>
                  </div>
                </div>
              </div>
              <div
                class="mm-box mm-box--display-flex mm-box--gap-2 mm-box--flex-wrap-wrap mm-box--align-items-center mm-box--min-width-0"
              >
                <p
                  class="mm-box mm-text mm-text--body-md mm-box--color-inherit"
                  style="white-space: pre-wrap;"
                >
                  1749259022275
                </p>
              </div>
            </div>
            <div
              class="mm-box confirm-info-row mm-box--margin-top-2 mm-box--margin-bottom-2 mm-box--padding-right-2 mm-box--padding-left-2 mm-box--display-flex mm-box--flex-direction-row mm-box--flex-wrap-wrap mm-box--justify-content-space-between mm-box--color-text-default mm-box--rounded-lg"
              data-testid="advanced-details-data-param-3"
              style="overflow-wrap: anywhere; min-height: 24px; position: relative;"
            >
              <div
                class="mm-box mm-box--display-flex mm-box--flex-direction-row mm-box--justify-content-center mm-box--align-items-flex-start"
              >
                <div
                  class="mm-box mm-box--display-flex mm-box--align-items-center"
                >
                  <p
                    class="mm-box mm-text mm-text--body-md-medium mm-box--color-inherit"
                  >
                    Nonce
                  </p>
                  <div>
                    <div
                      aria-describedby="tippy-tooltip-25"
                      class=""
                      data-original-title="uint48"
                      data-tooltipped=""
                      style="display: flex;"
                      tabindex="0"
                    >
                      <span
                        class="mm-box mm-icon mm-icon--size-sm mm-box--margin-left-1 mm-box--display-inline-block mm-box--color-icon-muted"
                        data-testid="advanced-details-data-param-3-tooltip"
                        style="mask-image: url('./images/icons/question.svg');"
                      />
                    </div>
                  </div>
                </div>
              </div>
              <div
                class="mm-box mm-box--display-flex mm-box--gap-2 mm-box--flex-wrap-wrap mm-box--align-items-center mm-box--min-width-0"
              >
                <p
                  class="mm-box mm-text mm-text--body-md mm-box--color-inherit"
                  style="white-space: pre-wrap;"
                >
                  0
                </p>
              </div>
            </div>
          </div>
          <div
            class="mm-box confirm-info-row mm-box--margin-top-2 mm-box--margin-bottom-2 mm-box--padding-right-2 mm-box--padding-left-2 mm-box--display-flex mm-box--flex-direction-row mm-box--flex-wrap-wrap mm-box--justify-content-space-between mm-box--color-text-default mm-box--rounded-lg"
            data-testid="advanced-details-data-param-1"
            style="overflow-wrap: anywhere; min-height: 24px; position: relative;"
          >
            <div
              class="mm-box mm-box--display-flex mm-box--flex-direction-row mm-box--justify-content-center mm-box--align-items-flex-start"
            >
              <div
                class="mm-box mm-box--display-flex mm-box--align-items-center"
              >
                <p
                  class="mm-box mm-text mm-text--body-md-medium mm-box--color-inherit"
                >
<<<<<<< HEAD
                  <span
                    class="mm-box mm-icon mm-icon--size-sm mm-box--margin-left-1 mm-box--display-inline-block mm-box--color-icon-muted"
                    style="mask-image: url('./images/icons/question.svg');"
                  />
                </div>
              </div>
            </div>
          </div>
          <div
            class="mm-box mm-box--padding-left-2"
          >
            <div
              class="mm-box confirm-info-row mm-box--margin-top-2 mm-box--margin-bottom-2 mm-box--padding-right-2 mm-box--padding-left-2 mm-box--display-flex mm-box--flex-direction-row mm-box--flex-wrap-wrap mm-box--justify-content-space-between mm-box--color-text-default mm-box--rounded-lg"
              data-testid="advanced-details-data-param-0"
              style="overflow-wrap: anywhere; min-height: 24px; position: relative;"
            >
              <div
                class="mm-box mm-box--display-flex mm-box--flex-direction-row mm-box--justify-content-center mm-box--align-items-flex-start"
              >
                <p
                  class="mm-box mm-text mm-text--body-md-medium mm-box--color-inherit"
                >
                  Token
=======
                  Item 2
>>>>>>> ad7a5462
                </p>
                <div>
                  <div
                    aria-describedby="tippy-tooltip-26"
                    class=""
                    data-original-title="tuple"
                    data-tooltipped=""
                    style="display: flex;"
                    tabindex="0"
                  >
                    <span
                      class="mm-box mm-icon mm-icon--size-sm mm-box--margin-left-1 mm-box--display-inline-block mm-box--color-icon-muted"
                      data-testid="advanced-details-data-param-1-tooltip"
                      style="mask-image: url('./images/icons/question.svg');"
                    />
                  </div>
                </div>
              </div>
            </div>
          </div>
          <div
            class="mm-box mm-box--padding-left-2"
          >
            <div
              class="mm-box confirm-info-row mm-box--margin-top-2 mm-box--margin-bottom-2 mm-box--padding-right-2 mm-box--padding-left-2 mm-box--display-flex mm-box--flex-direction-row mm-box--flex-wrap-wrap mm-box--justify-content-space-between mm-box--color-text-default mm-box--rounded-lg"
              data-testid="advanced-details-data-param-0"
              style="overflow-wrap: anywhere; min-height: 24px; position: relative;"
            >
              <div
                class="mm-box mm-box--display-flex mm-box--flex-direction-row mm-box--justify-content-center mm-box--align-items-flex-start"
              >
                <div
                  class="mm-box mm-box--display-flex mm-box--align-items-center"
                >
                  <p
                    class="mm-box mm-text mm-text--body-md-medium mm-box--color-inherit"
                  >
                    Token
                  </p>
                  <div>
                    <div
                      aria-describedby="tippy-tooltip-27"
                      class=""
                      data-original-title="address"
                      data-tooltipped=""
                      style="display: flex;"
                      tabindex="0"
                    >
                      <span
                        class="mm-box mm-icon mm-icon--size-sm mm-box--margin-left-1 mm-box--display-inline-block mm-box--color-icon-muted"
                        data-testid="advanced-details-data-param-0-tooltip"
                        style="mask-image: url('./images/icons/question.svg');"
                      />
                    </div>
                  </div>
                </div>
              </div>
              <div
                class="mm-box mm-box--display-flex mm-box--flex-direction-row mm-box--align-items-center"
              >
                <div
                  class="mm-box mm-box--display-flex mm-box--flex-direction-row mm-box--align-items-center"
                >
                  <div
                    class="mm-box mm-text mm-avatar-base mm-avatar-base--size-xs mm-avatar-account mm-text--body-xs mm-text--text-transform-uppercase mm-box--display-flex mm-box--justify-content-center mm-box--align-items-center mm-box--color-text-default mm-box--background-color-background-alternative mm-box--rounded-full mm-box--border-color-transparent box--border-style-solid box--border-width-1"
                  >
                    <div
                      class="mm-avatar-account__jazzicon"
                    />
                  </div>
                  <p
                    class="mm-box mm-text mm-text--body-md mm-box--margin-left-2 mm-box--color-inherit"
                    data-testid="confirm-info-row-display-name"
                  >
                    0x43853...83449
                  </p>
                </div>
              </div>
            </div>
            <div
              class="mm-box confirm-info-row mm-box--margin-top-2 mm-box--margin-bottom-2 mm-box--padding-right-2 mm-box--padding-left-2 mm-box--display-flex mm-box--flex-direction-row mm-box--flex-wrap-wrap mm-box--justify-content-space-between mm-box--color-text-default mm-box--rounded-lg"
              data-testid="advanced-details-data-param-1"
              style="overflow-wrap: anywhere; min-height: 24px; position: relative;"
            >
              <div
                class="mm-box mm-box--display-flex mm-box--flex-direction-row mm-box--justify-content-center mm-box--align-items-flex-start"
              >
                <div
                  class="mm-box mm-box--display-flex mm-box--align-items-center"
                >
                  <p
                    class="mm-box mm-text mm-text--body-md-medium mm-box--color-inherit"
                  >
                    Amount
                  </p>
                  <div>
                    <div
                      aria-describedby="tippy-tooltip-28"
                      class=""
                      data-original-title="uint160"
                      data-tooltipped=""
                      style="display: flex;"
                      tabindex="0"
                    >
                      <span
                        class="mm-box mm-icon mm-icon--size-sm mm-box--margin-left-1 mm-box--display-inline-block mm-box--color-icon-muted"
                        data-testid="advanced-details-data-param-1-tooltip"
                        style="mask-image: url('./images/icons/question.svg');"
                      />
                    </div>
                  </div>
                </div>
              </div>
              <div
                class="mm-box mm-box--display-flex mm-box--gap-2 mm-box--flex-wrap-wrap mm-box--align-items-center mm-box--min-width-0"
              >
                <p
                  class="mm-box mm-text mm-text--body-md mm-box--color-inherit"
                  style="white-space: pre-wrap;"
                >
                  0xffffffffffffffffffffffffffffffffffffffff
                </p>
              </div>
            </div>
            <div
              class="mm-box confirm-info-row mm-box--margin-top-2 mm-box--margin-bottom-2 mm-box--padding-right-2 mm-box--padding-left-2 mm-box--display-flex mm-box--flex-direction-row mm-box--flex-wrap-wrap mm-box--justify-content-space-between mm-box--color-text-default mm-box--rounded-lg"
              data-testid="advanced-details-data-param-2"
              style="overflow-wrap: anywhere; min-height: 24px; position: relative;"
            >
              <div
                class="mm-box mm-box--display-flex mm-box--flex-direction-row mm-box--justify-content-center mm-box--align-items-flex-start"
              >
                <div
                  class="mm-box mm-box--display-flex mm-box--align-items-center"
                >
                  <p
                    class="mm-box mm-text mm-text--body-md-medium mm-box--color-inherit"
                  >
                    Expiration
                  </p>
                  <div>
                    <div
                      aria-describedby="tippy-tooltip-29"
                      class=""
                      data-original-title="uint48"
                      data-tooltipped=""
                      style="display: flex;"
                      tabindex="0"
                    >
                      <span
                        class="mm-box mm-icon mm-icon--size-sm mm-box--margin-left-1 mm-box--display-inline-block mm-box--color-icon-muted"
                        data-testid="advanced-details-data-param-2-tooltip"
                        style="mask-image: url('./images/icons/question.svg');"
                      />
                    </div>
                  </div>
                </div>
              </div>
              <div
                class="mm-box mm-box--display-flex mm-box--gap-2 mm-box--flex-wrap-wrap mm-box--align-items-center mm-box--min-width-0"
              >
                <p
                  class="mm-box mm-text mm-text--body-md mm-box--color-inherit"
                  style="white-space: pre-wrap;"
                >
                  1749259022275
                </p>
              </div>
            </div>
            <div
              class="mm-box confirm-info-row mm-box--margin-top-2 mm-box--margin-bottom-2 mm-box--padding-right-2 mm-box--padding-left-2 mm-box--display-flex mm-box--flex-direction-row mm-box--flex-wrap-wrap mm-box--justify-content-space-between mm-box--color-text-default mm-box--rounded-lg"
              data-testid="advanced-details-data-param-3"
              style="overflow-wrap: anywhere; min-height: 24px; position: relative;"
            >
              <div
                class="mm-box mm-box--display-flex mm-box--flex-direction-row mm-box--justify-content-center mm-box--align-items-flex-start"
              >
                <div
                  class="mm-box mm-box--display-flex mm-box--align-items-center"
                >
                  <p
                    class="mm-box mm-text mm-text--body-md-medium mm-box--color-inherit"
                  >
                    Nonce
                  </p>
                  <div>
                    <div
                      aria-describedby="tippy-tooltip-30"
                      class=""
                      data-original-title="uint48"
                      data-tooltipped=""
                      style="display: flex;"
                      tabindex="0"
                    >
                      <span
                        class="mm-box mm-icon mm-icon--size-sm mm-box--margin-left-1 mm-box--display-inline-block mm-box--color-icon-muted"
                        data-testid="advanced-details-data-param-3-tooltip"
                        style="mask-image: url('./images/icons/question.svg');"
                      />
                    </div>
                  </div>
                </div>
              </div>
              <div
                class="mm-box mm-box--display-flex mm-box--gap-2 mm-box--flex-wrap-wrap mm-box--align-items-center mm-box--min-width-0"
              >
                <p
                  class="mm-box mm-text mm-text--body-md mm-box--color-inherit"
                  style="white-space: pre-wrap;"
                >
                  0
                </p>
              </div>
            </div>
          </div>
          <div
            class="mm-box confirm-info-row mm-box--margin-top-2 mm-box--margin-bottom-2 mm-box--padding-right-2 mm-box--padding-left-2 mm-box--display-flex mm-box--flex-direction-row mm-box--flex-wrap-wrap mm-box--justify-content-space-between mm-box--color-text-default mm-box--rounded-lg"
            data-testid="advanced-details-data-param-2"
            style="overflow-wrap: anywhere; min-height: 24px; position: relative;"
          >
            <div
              class="mm-box mm-box--display-flex mm-box--flex-direction-row mm-box--justify-content-center mm-box--align-items-flex-start"
            >
<<<<<<< HEAD
              <p
                class="mm-box mm-text mm-text--body-md-medium mm-box--color-inherit"
              >
                Item 3
              </p>
              <div>
                <div
                  aria-describedby="tippy-tooltip-31"
                  class=""
                  data-original-title="tuple"
                  data-tooltipped=""
                  style="display: flex;"
                  tabindex="0"
                >
                  <span
                    class="mm-box mm-icon mm-icon--size-sm mm-box--margin-left-1 mm-box--display-inline-block mm-box--color-icon-muted"
                    style="mask-image: url('./images/icons/question.svg');"
                  />
                </div>
              </div>
            </div>
          </div>
          <div
            class="mm-box mm-box--padding-left-2"
          >
            <div
              class="mm-box confirm-info-row mm-box--margin-top-2 mm-box--margin-bottom-2 mm-box--padding-right-2 mm-box--padding-left-2 mm-box--display-flex mm-box--flex-direction-row mm-box--flex-wrap-wrap mm-box--justify-content-space-between mm-box--color-text-default mm-box--rounded-lg"
              data-testid="advanced-details-data-param-0"
              style="overflow-wrap: anywhere; min-height: 24px; position: relative;"
            >
=======
>>>>>>> ad7a5462
              <div
                class="mm-box mm-box--display-flex mm-box--align-items-center"
              >
                <p
                  class="mm-box mm-text mm-text--body-md-medium mm-box--color-inherit"
                >
                  Item 3
                </p>
                <div>
                  <div
                    aria-describedby="tippy-tooltip-31"
                    class=""
                    data-original-title="tuple"
                    data-tooltipped=""
                    style="display: flex;"
                    tabindex="0"
                  >
                    <span
                      class="mm-box mm-icon mm-icon--size-sm mm-box--margin-left-1 mm-box--display-inline-block mm-box--color-icon-muted"
                      data-testid="advanced-details-data-param-2-tooltip"
                      style="mask-image: url('./images/icons/question.svg');"
                    />
                  </div>
                </div>
              </div>
            </div>
          </div>
          <div
            class="mm-box mm-box--padding-left-2"
          >
            <div
              class="mm-box confirm-info-row mm-box--margin-top-2 mm-box--margin-bottom-2 mm-box--padding-right-2 mm-box--padding-left-2 mm-box--display-flex mm-box--flex-direction-row mm-box--flex-wrap-wrap mm-box--justify-content-space-between mm-box--color-text-default mm-box--rounded-lg"
              data-testid="advanced-details-data-param-0"
              style="overflow-wrap: anywhere; min-height: 24px; position: relative;"
            >
              <div
                class="mm-box mm-box--display-flex mm-box--flex-direction-row mm-box--justify-content-center mm-box--align-items-flex-start"
              >
                <div
                  class="mm-box mm-box--display-flex mm-box--align-items-center"
                >
                  <p
                    class="mm-box mm-text mm-text--body-md-medium mm-box--color-inherit"
                  >
                    Token
                  </p>
                  <div>
                    <div
                      aria-describedby="tippy-tooltip-32"
                      class=""
                      data-original-title="address"
                      data-tooltipped=""
                      style="display: flex;"
                      tabindex="0"
                    >
                      <span
                        class="mm-box mm-icon mm-icon--size-sm mm-box--margin-left-1 mm-box--display-inline-block mm-box--color-icon-muted"
                        data-testid="advanced-details-data-param-0-tooltip"
                        style="mask-image: url('./images/icons/question.svg');"
                      />
                    </div>
                  </div>
                </div>
              </div>
              <div
                class="mm-box mm-box--display-flex mm-box--flex-direction-row mm-box--align-items-center"
              >
                <div
                  class="mm-box mm-box--display-flex mm-box--flex-direction-row mm-box--align-items-center"
                >
                  <div
                    class="mm-box mm-text mm-avatar-base mm-avatar-base--size-xs mm-avatar-account mm-text--body-xs mm-text--text-transform-uppercase mm-box--display-flex mm-box--justify-content-center mm-box--align-items-center mm-box--color-text-default mm-box--background-color-background-alternative mm-box--rounded-full mm-box--border-color-transparent box--border-style-solid box--border-width-1"
                  >
                    <div
                      class="mm-avatar-account__jazzicon"
                    />
                  </div>
                  <p
                    class="mm-box mm-text mm-text--body-md mm-box--margin-left-2 mm-box--color-inherit"
                    data-testid="confirm-info-row-display-name"
                  >
                    0xdAC17...31ec7
                  </p>
                </div>
              </div>
            </div>
            <div
              class="mm-box confirm-info-row mm-box--margin-top-2 mm-box--margin-bottom-2 mm-box--padding-right-2 mm-box--padding-left-2 mm-box--display-flex mm-box--flex-direction-row mm-box--flex-wrap-wrap mm-box--justify-content-space-between mm-box--color-text-default mm-box--rounded-lg"
              data-testid="advanced-details-data-param-1"
              style="overflow-wrap: anywhere; min-height: 24px; position: relative;"
            >
              <div
                class="mm-box mm-box--display-flex mm-box--flex-direction-row mm-box--justify-content-center mm-box--align-items-flex-start"
              >
                <div
                  class="mm-box mm-box--display-flex mm-box--align-items-center"
                >
                  <p
                    class="mm-box mm-text mm-text--body-md-medium mm-box--color-inherit"
                  >
                    Amount
                  </p>
                  <div>
                    <div
                      aria-describedby="tippy-tooltip-33"
                      class=""
                      data-original-title="uint160"
                      data-tooltipped=""
                      style="display: flex;"
                      tabindex="0"
                    >
                      <span
                        class="mm-box mm-icon mm-icon--size-sm mm-box--margin-left-1 mm-box--display-inline-block mm-box--color-icon-muted"
                        data-testid="advanced-details-data-param-1-tooltip"
                        style="mask-image: url('./images/icons/question.svg');"
                      />
                    </div>
                  </div>
                </div>
              </div>
              <div
                class="mm-box mm-box--display-flex mm-box--gap-2 mm-box--flex-wrap-wrap mm-box--align-items-center mm-box--min-width-0"
              >
                <p
                  class="mm-box mm-text mm-text--body-md mm-box--color-inherit"
                  style="white-space: pre-wrap;"
                >
                  0xffffffffffffffffffffffffffffffffffffffff
                </p>
              </div>
            </div>
            <div
              class="mm-box confirm-info-row mm-box--margin-top-2 mm-box--margin-bottom-2 mm-box--padding-right-2 mm-box--padding-left-2 mm-box--display-flex mm-box--flex-direction-row mm-box--flex-wrap-wrap mm-box--justify-content-space-between mm-box--color-text-default mm-box--rounded-lg"
              data-testid="advanced-details-data-param-2"
              style="overflow-wrap: anywhere; min-height: 24px; position: relative;"
            >
              <div
                class="mm-box mm-box--display-flex mm-box--flex-direction-row mm-box--justify-content-center mm-box--align-items-flex-start"
              >
                <div
                  class="mm-box mm-box--display-flex mm-box--align-items-center"
                >
                  <p
                    class="mm-box mm-text mm-text--body-md-medium mm-box--color-inherit"
                  >
                    Expiration
                  </p>
                  <div>
                    <div
                      aria-describedby="tippy-tooltip-34"
                      class=""
                      data-original-title="uint48"
                      data-tooltipped=""
                      style="display: flex;"
                      tabindex="0"
                    >
                      <span
                        class="mm-box mm-icon mm-icon--size-sm mm-box--margin-left-1 mm-box--display-inline-block mm-box--color-icon-muted"
                        data-testid="advanced-details-data-param-2-tooltip"
                        style="mask-image: url('./images/icons/question.svg');"
                      />
                    </div>
                  </div>
                </div>
              </div>
              <div
                class="mm-box mm-box--display-flex mm-box--gap-2 mm-box--flex-wrap-wrap mm-box--align-items-center mm-box--min-width-0"
              >
                <p
                  class="mm-box mm-text mm-text--body-md mm-box--color-inherit"
                  style="white-space: pre-wrap;"
                >
                  1749259022275
                </p>
              </div>
            </div>
            <div
              class="mm-box confirm-info-row mm-box--margin-top-2 mm-box--margin-bottom-2 mm-box--padding-right-2 mm-box--padding-left-2 mm-box--display-flex mm-box--flex-direction-row mm-box--flex-wrap-wrap mm-box--justify-content-space-between mm-box--color-text-default mm-box--rounded-lg"
              data-testid="advanced-details-data-param-3"
              style="overflow-wrap: anywhere; min-height: 24px; position: relative;"
            >
              <div
                class="mm-box mm-box--display-flex mm-box--flex-direction-row mm-box--justify-content-center mm-box--align-items-flex-start"
              >
                <div
                  class="mm-box mm-box--display-flex mm-box--align-items-center"
                >
                  <p
                    class="mm-box mm-text mm-text--body-md-medium mm-box--color-inherit"
                  >
                    Nonce
                  </p>
                  <div>
                    <div
                      aria-describedby="tippy-tooltip-35"
                      class=""
                      data-original-title="uint48"
                      data-tooltipped=""
                      style="display: flex;"
                      tabindex="0"
                    >
                      <span
                        class="mm-box mm-icon mm-icon--size-sm mm-box--margin-left-1 mm-box--display-inline-block mm-box--color-icon-muted"
                        data-testid="advanced-details-data-param-3-tooltip"
                        style="mask-image: url('./images/icons/question.svg');"
                      />
                    </div>
                  </div>
                </div>
              </div>
              <div
                class="mm-box mm-box--display-flex mm-box--gap-2 mm-box--flex-wrap-wrap mm-box--align-items-center mm-box--min-width-0"
              >
                <p
                  class="mm-box mm-text mm-text--body-md mm-box--color-inherit"
                  style="white-space: pre-wrap;"
                >
                  0
                </p>
              </div>
            </div>
          </div>
        </div>
        <div
          class="mm-box confirm-info-row mm-box--margin-top-2 mm-box--margin-bottom-2 mm-box--padding-right-2 mm-box--padding-left-2 mm-box--display-flex mm-box--flex-direction-row mm-box--flex-wrap-wrap mm-box--justify-content-space-between mm-box--color-text-default mm-box--rounded-lg"
          data-testid="advanced-details-data-param-1"
          style="overflow-wrap: anywhere; min-height: 24px; position: relative;"
        >
          <div
            class="mm-box mm-box--display-flex mm-box--flex-direction-row mm-box--justify-content-center mm-box--align-items-flex-start"
          >
            <div
              class="mm-box mm-box--display-flex mm-box--align-items-center"
            >
              <p
                class="mm-box mm-text mm-text--body-md-medium mm-box--color-inherit"
              >
                Spender
              </p>
              <div>
                <div
                  aria-describedby="tippy-tooltip-36"
                  class=""
                  data-original-title="address"
                  data-tooltipped=""
                  style="display: flex;"
                  tabindex="0"
                >
                  <span
                    class="mm-box mm-icon mm-icon--size-sm mm-box--margin-left-1 mm-box--display-inline-block mm-box--color-icon-muted"
                    data-testid="advanced-details-data-param-1-tooltip"
                    style="mask-image: url('./images/icons/question.svg');"
                  />
                </div>
              </div>
            </div>
          </div>
          <div
            class="mm-box mm-box--display-flex mm-box--flex-direction-row mm-box--align-items-center"
          >
            <div
              class="mm-box mm-box--display-flex mm-box--flex-direction-row mm-box--align-items-center"
            >
              <div
                class="mm-box mm-text mm-avatar-base mm-avatar-base--size-xs mm-avatar-account mm-text--body-xs mm-text--text-transform-uppercase mm-box--display-flex mm-box--justify-content-center mm-box--align-items-center mm-box--color-text-default mm-box--background-color-background-alternative mm-box--rounded-full mm-box--border-color-transparent box--border-style-solid box--border-width-1"
              >
                <div
                  class="mm-avatar-account__jazzicon"
                />
              </div>
              <p
                class="mm-box mm-text mm-text--body-md mm-box--margin-left-2 mm-box--color-inherit"
                data-testid="confirm-info-row-display-name"
              >
                0xCC97F...6ee0a
              </p>
            </div>
          </div>
        </div>
        <div
          class="mm-box confirm-info-row mm-box--margin-top-2 mm-box--margin-bottom-2 mm-box--padding-right-2 mm-box--padding-left-2 mm-box--display-flex mm-box--flex-direction-row mm-box--flex-wrap-wrap mm-box--justify-content-space-between mm-box--color-text-default mm-box--rounded-lg"
          data-testid="advanced-details-data-param-2"
          style="overflow-wrap: anywhere; min-height: 24px; position: relative;"
        >
          <div
            class="mm-box mm-box--display-flex mm-box--flex-direction-row mm-box--justify-content-center mm-box--align-items-flex-start"
          >
            <div
              class="mm-box mm-box--display-flex mm-box--align-items-center"
            >
              <p
                class="mm-box mm-text mm-text--body-md-medium mm-box--color-inherit"
              >
                Sig Deadline
              </p>
              <div>
                <div
                  aria-describedby="tippy-tooltip-37"
                  class=""
                  data-original-title="uint256"
                  data-tooltipped=""
                  style="display: flex;"
                  tabindex="0"
                >
                  <span
                    class="mm-box mm-icon mm-icon--size-sm mm-box--margin-left-1 mm-box--display-inline-block mm-box--color-icon-muted"
                    data-testid="advanced-details-data-param-2-tooltip"
                    style="mask-image: url('./images/icons/question.svg');"
                  />
                </div>
              </div>
            </div>
          </div>
          <div
            class="mm-box mm-box--display-flex mm-box--gap-2 mm-box--flex-wrap-wrap mm-box--align-items-center mm-box--min-width-0"
          >
            <p
              class="mm-box mm-text mm-text--body-md mm-box--color-inherit"
              style="white-space: pre-wrap;"
            >
              0x19747f66fc3
            </p>
          </div>
        </div>
      </div>
      <div
        class="mm-box confirm-info-row mm-box--margin-top-2 mm-box--margin-bottom-2 mm-box--padding-right-2 mm-box--padding-left-2 mm-box--display-flex mm-box--flex-direction-row mm-box--flex-wrap-wrap mm-box--justify-content-space-between mm-box--color-text-default mm-box--rounded-lg"
        data-testid="advanced-details-data-param-2"
        style="overflow-wrap: anywhere; min-height: 24px; position: relative;"
      >
        <div
          class="mm-box mm-box--display-flex mm-box--flex-direction-row mm-box--justify-content-center mm-box--align-items-flex-start"
        >
          <div
            class="mm-box mm-box--display-flex mm-box--align-items-center"
          >
            <p
              class="mm-box mm-text mm-text--body-md-medium mm-box--color-inherit"
            >
              Signature
            </p>
            <div>
              <div
                aria-describedby="tippy-tooltip-38"
                class=""
                data-original-title="bytes - The owner's signature over the permit data"
                data-tooltipped=""
                style="display: flex;"
                tabindex="0"
              >
                <span
                  class="mm-box mm-icon mm-icon--size-sm mm-box--margin-left-1 mm-box--display-inline-block mm-box--color-icon-muted"
                  data-testid="advanced-details-data-param-2-tooltip"
                  style="mask-image: url('./images/icons/question.svg');"
                />
              </div>
            </div>
          </div>
        </div>
        <div
          class="mm-box mm-box--display-flex mm-box--gap-2 mm-box--flex-wrap-wrap mm-box--align-items-center mm-box--min-width-0"
        >
          <p
            class="mm-box mm-text mm-text--body-md mm-box--color-inherit"
            style="white-space: pre-wrap;"
          >
            0x56e1fabfaf96d309b0039896d1f68b51e27f0e25b4481db8cad059b7e8db95d918bdc43ab1d03a0b6a84c7ea2219bf01133ceab4e7ca4e38055e4ed8af78a63b1b
          </p>
        </div>
      </div>
    </div>
  </div>
</div>
`;

exports[`TransactionData renders nothing if no transaction data 1`] = `<div />`;

exports[`TransactionData renders raw hexadecimal if no decoded data 1`] = `
<div>
  <div
    class="mm-box mm-box--margin-bottom-4 mm-box--padding-2 mm-box--background-color-background-default mm-box--rounded-md"
    data-testid="advanced-details-data-section"
  >
    <div
      class="mm-box confirm-info-row mm-box--margin-top-2 mm-box--margin-bottom-2 mm-box--padding-right-5 mm-box--padding-left-2 mm-box--display-flex mm-box--flex-direction-row mm-box--flex-wrap-wrap mm-box--justify-content-space-between mm-box--color-text-default mm-box--rounded-lg"
      style="overflow-wrap: anywhere; min-height: 24px; position: relative;"
    >
      <span
        class="mm-box mm-icon mm-icon--size-sm mm-box--display-inline-block mm-box--color-icon-alternative"
        style="mask-image: url('./images/icons/copy.svg'); cursor: pointer; position: absolute; right: 0px; top: 2px;"
      />
      <div
        class="mm-box mm-box--display-flex mm-box--flex-direction-row mm-box--justify-content-center mm-box--align-items-flex-start"
      >
        <div
          class="mm-box mm-box--display-flex mm-box--align-items-center"
        >
          <p
            class="mm-box mm-text mm-text--body-md-medium mm-box--color-inherit"
          >
            Data
          </p>
        </div>
      </div>
      <div
        class="mm-box"
      />
    </div>
    <div
      class="mm-box confirm-info-row mm-box--margin-top-2 mm-box--margin-bottom-2 mm-box--padding-right-2 mm-box--padding-left-2 mm-box--display-flex mm-box--flex-direction-row mm-box--flex-wrap-wrap mm-box--justify-content-space-between mm-box--color-text-default mm-box--rounded-lg"
      style="overflow-wrap: anywhere; min-height: 24px; position: relative;"
    >
      <div
        class="mm-box mm-box--display-flex mm-box--flex-direction-row mm-box--justify-content-center mm-box--align-items-flex-start"
      >
        <div
          class="mm-box mm-box--display-flex mm-box--align-items-center"
        >
          <p
            class="mm-box mm-text mm-text--body-md-medium mm-box--color-inherit"
          >
            Hex
          </p>
        </div>
      </div>
      <div
        class="mm-box mm-box--display-flex mm-box--gap-2 mm-box--flex-wrap-wrap mm-box--align-items-center mm-box--min-width-0"
        data-testid="advanced-details-transaction-hex"
      >
        <p
          class="mm-box mm-text mm-text--body-md mm-box--color-inherit"
          style="white-space: pre-wrap;"
        >
          0x123456
        </p>
      </div>
    </div>
  </div>
</div>
`;<|MERGE_RESOLUTION|>--- conflicted
+++ resolved
@@ -1349,39 +1349,6 @@
         <div
           class="mm-box mm-box--display-flex mm-box--flex-direction-row mm-box--justify-content-center mm-box--align-items-flex-start"
         >
-<<<<<<< HEAD
-          <p
-            class="mm-box mm-text mm-text--body-md-medium mm-box--color-inherit"
-          >
-            Permit Batch
-          </p>
-          <div>
-            <div
-              aria-describedby="tippy-tooltip-19"
-              class=""
-              data-original-title="tuple - Data signed over by the owner specifying the terms of approval"
-              data-tooltipped=""
-              style="display: flex;"
-              tabindex="0"
-            >
-              <span
-                class="mm-box mm-icon mm-icon--size-sm mm-box--margin-left-1 mm-box--display-inline-block mm-box--color-icon-muted"
-                style="mask-image: url('./images/icons/question.svg');"
-              />
-            </div>
-          </div>
-        </div>
-      </div>
-      <div
-        class="mm-box mm-box--padding-left-2"
-      >
-        <div
-          class="mm-box confirm-info-row mm-box--margin-top-2 mm-box--margin-bottom-2 mm-box--padding-right-2 mm-box--padding-left-2 mm-box--display-flex mm-box--flex-direction-row mm-box--flex-wrap-wrap mm-box--justify-content-space-between mm-box--color-text-default mm-box--rounded-lg"
-          data-testid="advanced-details-data-param-0"
-          style="overflow-wrap: anywhere; min-height: 24px; position: relative;"
-        >
-=======
->>>>>>> ad7a5462
           <div
             class="mm-box mm-box--display-flex mm-box--align-items-center"
           >
@@ -1418,13 +1385,7 @@
           style="overflow-wrap: anywhere; min-height: 24px; position: relative;"
         >
           <div
-<<<<<<< HEAD
-            class="mm-box confirm-info-row mm-box--margin-top-2 mm-box--margin-bottom-2 mm-box--padding-right-2 mm-box--padding-left-2 mm-box--display-flex mm-box--flex-direction-row mm-box--flex-wrap-wrap mm-box--justify-content-space-between mm-box--color-text-default mm-box--rounded-lg"
-            data-testid="advanced-details-data-param-0"
-            style="overflow-wrap: anywhere; min-height: 24px; position: relative;"
-=======
             class="mm-box mm-box--display-flex mm-box--flex-direction-row mm-box--justify-content-center mm-box--align-items-flex-start"
->>>>>>> ad7a5462
           >
             <div
               class="mm-box mm-box--display-flex mm-box--align-items-center"
@@ -1462,13 +1423,7 @@
             style="overflow-wrap: anywhere; min-height: 24px; position: relative;"
           >
             <div
-<<<<<<< HEAD
-              class="mm-box confirm-info-row mm-box--margin-top-2 mm-box--margin-bottom-2 mm-box--padding-right-2 mm-box--padding-left-2 mm-box--display-flex mm-box--flex-direction-row mm-box--flex-wrap-wrap mm-box--justify-content-space-between mm-box--color-text-default mm-box--rounded-lg"
-              data-testid="advanced-details-data-param-0"
-              style="overflow-wrap: anywhere; min-height: 24px; position: relative;"
-=======
               class="mm-box mm-box--display-flex mm-box--flex-direction-row mm-box--justify-content-center mm-box--align-items-flex-start"
->>>>>>> ad7a5462
             >
               <div
                 class="mm-box mm-box--display-flex mm-box--align-items-center"
@@ -1706,33 +1661,7 @@
                 <p
                   class="mm-box mm-text mm-text--body-md-medium mm-box--color-inherit"
                 >
-<<<<<<< HEAD
-                  <span
-                    class="mm-box mm-icon mm-icon--size-sm mm-box--margin-left-1 mm-box--display-inline-block mm-box--color-icon-muted"
-                    style="mask-image: url('./images/icons/question.svg');"
-                  />
-                </div>
-              </div>
-            </div>
-          </div>
-          <div
-            class="mm-box mm-box--padding-left-2"
-          >
-            <div
-              class="mm-box confirm-info-row mm-box--margin-top-2 mm-box--margin-bottom-2 mm-box--padding-right-2 mm-box--padding-left-2 mm-box--display-flex mm-box--flex-direction-row mm-box--flex-wrap-wrap mm-box--justify-content-space-between mm-box--color-text-default mm-box--rounded-lg"
-              data-testid="advanced-details-data-param-0"
-              style="overflow-wrap: anywhere; min-height: 24px; position: relative;"
-            >
-              <div
-                class="mm-box mm-box--display-flex mm-box--flex-direction-row mm-box--justify-content-center mm-box--align-items-flex-start"
-              >
-                <p
-                  class="mm-box mm-text mm-text--body-md-medium mm-box--color-inherit"
-                >
-                  Token
-=======
                   Item 2
->>>>>>> ad7a5462
                 </p>
                 <div>
                   <div
@@ -1956,39 +1885,6 @@
             <div
               class="mm-box mm-box--display-flex mm-box--flex-direction-row mm-box--justify-content-center mm-box--align-items-flex-start"
             >
-<<<<<<< HEAD
-              <p
-                class="mm-box mm-text mm-text--body-md-medium mm-box--color-inherit"
-              >
-                Item 3
-              </p>
-              <div>
-                <div
-                  aria-describedby="tippy-tooltip-31"
-                  class=""
-                  data-original-title="tuple"
-                  data-tooltipped=""
-                  style="display: flex;"
-                  tabindex="0"
-                >
-                  <span
-                    class="mm-box mm-icon mm-icon--size-sm mm-box--margin-left-1 mm-box--display-inline-block mm-box--color-icon-muted"
-                    style="mask-image: url('./images/icons/question.svg');"
-                  />
-                </div>
-              </div>
-            </div>
-          </div>
-          <div
-            class="mm-box mm-box--padding-left-2"
-          >
-            <div
-              class="mm-box confirm-info-row mm-box--margin-top-2 mm-box--margin-bottom-2 mm-box--padding-right-2 mm-box--padding-left-2 mm-box--display-flex mm-box--flex-direction-row mm-box--flex-wrap-wrap mm-box--justify-content-space-between mm-box--color-text-default mm-box--rounded-lg"
-              data-testid="advanced-details-data-param-0"
-              style="overflow-wrap: anywhere; min-height: 24px; position: relative;"
-            >
-=======
->>>>>>> ad7a5462
               <div
                 class="mm-box mm-box--display-flex mm-box--align-items-center"
               >
