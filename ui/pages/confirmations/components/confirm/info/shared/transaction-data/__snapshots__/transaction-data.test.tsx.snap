--- conflicted
+++ resolved
@@ -903,25 +903,6 @@
         </div>
       </div>
     </div>
-<<<<<<< HEAD
-    <div
-      class="mm-box mm-box--padding-inline-2"
-    >
-      <div>
-        <button
-          class="mm-box mm-text mm-button-base mm-button-base--size-lg mm-button-link mm-text--body-md-medium mm-box--padding-0 mm-box--padding-right-0 mm-box--padding-left-0 mm-box--display-inline-flex mm-box--justify-content-center mm-box--align-items-center mm-box--color-primary-default mm-box--background-color-transparent"
-          data-testid="advanced-details-copy-raw-transaction-data"
-        >
-          <span
-            class="mm-box mm-icon mm-icon--size-sm mm-box--margin-inline-end-1 mm-box--display-inline-block mm-box--color-inherit"
-            style="mask-image: url('./images/icons/copy.svg');"
-          />
-          Copy raw transaction data
-        </button>
-      </div>
-    </div>
-=======
->>>>>>> 3c896102
   </div>
 </div>
 `;
@@ -1113,25 +1094,6 @@
         </div>
       </div>
     </div>
-<<<<<<< HEAD
-    <div
-      class="mm-box mm-box--padding-inline-2"
-    >
-      <div>
-        <button
-          class="mm-box mm-text mm-button-base mm-button-base--size-lg mm-button-link mm-text--body-md-medium mm-box--padding-0 mm-box--padding-right-0 mm-box--padding-left-0 mm-box--display-inline-flex mm-box--justify-content-center mm-box--align-items-center mm-box--color-primary-default mm-box--background-color-transparent"
-          data-testid="advanced-details-copy-raw-transaction-data"
-        >
-          <span
-            class="mm-box mm-icon mm-icon--size-sm mm-box--margin-inline-end-1 mm-box--display-inline-block mm-box--color-inherit"
-            style="mask-image: url('./images/icons/copy.svg');"
-          />
-          Copy raw transaction data
-        </button>
-      </div>
-    </div>
-=======
->>>>>>> 3c896102
   </div>
 </div>
 `;
@@ -2072,25 +2034,6 @@
         </div>
       </div>
     </div>
-<<<<<<< HEAD
-    <div
-      class="mm-box mm-box--padding-inline-2"
-    >
-      <div>
-        <button
-          class="mm-box mm-text mm-button-base mm-button-base--size-lg mm-button-link mm-text--body-md-medium mm-box--padding-0 mm-box--padding-right-0 mm-box--padding-left-0 mm-box--display-inline-flex mm-box--justify-content-center mm-box--align-items-center mm-box--color-primary-default mm-box--background-color-transparent"
-          data-testid="advanced-details-copy-raw-transaction-data"
-        >
-          <span
-            class="mm-box mm-icon mm-icon--size-sm mm-box--margin-inline-end-1 mm-box--display-inline-block mm-box--color-inherit"
-            style="mask-image: url('./images/icons/copy.svg');"
-          />
-          Copy raw transaction data
-        </button>
-      </div>
-    </div>
-=======
->>>>>>> 3c896102
   </div>
 </div>
 `;
@@ -2149,25 +2092,6 @@
         </p>
       </div>
     </div>
-<<<<<<< HEAD
-    <div
-      class="mm-box mm-box--padding-inline-2"
-    >
-      <div>
-        <button
-          class="mm-box mm-text mm-button-base mm-button-base--size-lg mm-button-link mm-text--body-md-medium mm-box--padding-0 mm-box--padding-right-0 mm-box--padding-left-0 mm-box--display-inline-flex mm-box--justify-content-center mm-box--align-items-center mm-box--color-primary-default mm-box--background-color-transparent"
-          data-testid="advanced-details-copy-raw-transaction-data"
-        >
-          <span
-            class="mm-box mm-icon mm-icon--size-sm mm-box--margin-inline-end-1 mm-box--display-inline-block mm-box--color-inherit"
-            style="mask-image: url('./images/icons/copy.svg');"
-          />
-          Copy raw transaction data
-        </button>
-      </div>
-    </div>
-=======
->>>>>>> 3c896102
   </div>
 </div>
 `;