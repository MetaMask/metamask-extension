--- conflicted
+++ resolved
@@ -96,8 +96,6 @@
       />,
       getStore({ isAdvanced: true, selectedGasFeeToken: '0x123' }),
     );
-<<<<<<< HEAD
-=======
 
     await act(async () => {
       // Intentionally empty
@@ -115,16 +113,11 @@
       />,
       getStore({ isAdvanced: true, selectedGasFeeToken: '0x123' }),
     );
->>>>>>> 4c122d36
 
     await act(async () => {
       // Intentionally empty
     });
 
-<<<<<<< HEAD
-    expect(queryByTestId('gas-fee-details-max-fee')).toBeNull();
-=======
     expect(queryByText('Speed')).not.toBeInTheDocument();
->>>>>>> 4c122d36
   });
 });