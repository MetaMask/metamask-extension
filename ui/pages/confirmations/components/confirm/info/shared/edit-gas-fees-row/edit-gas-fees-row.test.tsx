--- conflicted
+++ resolved
@@ -1,15 +1,9 @@
 import React from 'react';
 import configureMockStore from 'redux-mock-store';
 import thunk from 'redux-thunk';
-<<<<<<< HEAD
-import mockState from '../../../../../../../../test/data/mock-state.json';
-import { renderWithProvider } from '../../../../../../../../test/lib/render-helpers';
-import { genUnapprovedContractInteractionConfirmation } from '../../../../../../../../test/data/confirmations/contract-interaction';
-=======
 
 import { getMockContractInteractionConfirmState } from '../../../../../../../../test/data/confirmations/helper';
 import { renderWithConfirmContextProvider } from '../../../../../../../../test/lib/confirmations/render-helpers';
->>>>>>> ad7a5462
 import { EditGasFeesRow } from './edit-gas-fees-row';
 
 jest.mock(
@@ -25,16 +19,7 @@
   const middleware = [thunk];
 
   it('renders component', () => {
-<<<<<<< HEAD
-    const state = {
-      ...mockState,
-      confirm: {
-        currentConfirmation: genUnapprovedContractInteractionConfirmation(),
-      },
-    };
-=======
     const state = getMockContractInteractionConfirmState();
->>>>>>> ad7a5462
     const mockStore = configureMockStore(middleware)(state);
     const { container } = renderWithConfirmContextProvider(
       <EditGasFeesRow
