--- conflicted
+++ resolved
@@ -10,10 +10,6 @@
   TextColor,
 } from '../../../../../../../helpers/constants/design-system';
 import { useI18nContext } from '../../../../../../../hooks/useI18nContext';
-<<<<<<< HEAD
-import { getPreferences } from '../../../../../../../selectors';
-=======
->>>>>>> 6173a139
 import { useConfirmContext } from '../../../../../context/confirm';
 import { EditGasIconButton } from '../edit-gas-icon/edit-gas-icon-button';
 import { ConfirmInfoAlertRow } from '../../../../../../../components/app/confirm/info/row/alert-row/alert-row';
@@ -32,12 +28,6 @@
 }) => {
   const t = useI18nContext();
 
-<<<<<<< HEAD
-  const { useNativeCurrencyAsPrimaryCurrency: isNativeCurrencyUsed } =
-    useSelector(getPreferences);
-
-=======
->>>>>>> 6173a139
   const { currentConfirmation: transactionMeta } =
     useConfirmContext<TransactionMeta>();
 
