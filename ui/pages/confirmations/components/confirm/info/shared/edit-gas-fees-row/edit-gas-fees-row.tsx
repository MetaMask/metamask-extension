--- conflicted
+++ resolved
@@ -1,5 +1,4 @@
 import React, { Dispatch, SetStateAction } from 'react';
-import { useSelector } from 'react-redux';
 import { TransactionMeta } from '@metamask/transaction-controller';
 import { Box, Text } from '../../../../../../../components/component-library';
 import {
@@ -11,12 +10,7 @@
   TextColor,
 } from '../../../../../../../helpers/constants/design-system';
 import { useI18nContext } from '../../../../../../../hooks/useI18nContext';
-<<<<<<< HEAD
-import { currentConfirmationSelector } from '../../../../../../../selectors';
-=======
-import { getPreferences } from '../../../../../../../selectors';
 import { useConfirmContext } from '../../../../../context/confirm';
->>>>>>> 84b4f9ee
 import { EditGasIconButton } from '../edit-gas-icon/edit-gas-icon-button';
 import { ConfirmInfoAlertRow } from '../../../../../../../components/app/confirm/info/row/alert-row/alert-row';
 import { RowAlertKey } from '../../../../../../../components/app/confirm/info/row/constants';
@@ -34,17 +28,8 @@
 }) => {
   const t = useI18nContext();
 
-<<<<<<< HEAD
-  const transactionMeta = useSelector(
-    currentConfirmationSelector,
-  ) as TransactionMeta;
-=======
-  const { useNativeCurrencyAsPrimaryCurrency: isNativeCurrencyUsed } =
-    useSelector(getPreferences);
-
   const { currentConfirmation: transactionMeta } =
     useConfirmContext<TransactionMeta>();
->>>>>>> 84b4f9ee
 
   return (
     <ConfirmInfoAlertRow
