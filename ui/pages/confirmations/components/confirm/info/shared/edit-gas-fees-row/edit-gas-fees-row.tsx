import React, { Dispatch, SetStateAction } from 'react';
import { useSelector } from 'react-redux';
import { TransactionMeta } from '@metamask/transaction-controller';
import { Box, Text } from '../../../../../../../components/component-library';
import {
  AlignItems,
  Display,
  FlexDirection,
  JustifyContent,
  TextAlign,
  TextColor,
} from '../../../../../../../helpers/constants/design-system';
import { useI18nContext } from '../../../../../../../hooks/useI18nContext';
<<<<<<< HEAD
import {
  currentConfirmationSelector,
  getPreferences,
} from '../../../../../../../selectors';
=======
import { getPreferences } from '../../../../../../../selectors';
import { useConfirmContext } from '../../../../../context/confirm';
>>>>>>> ad7a5462
import { EditGasIconButton } from '../edit-gas-icon/edit-gas-icon-button';
import { ConfirmInfoAlertRow } from '../../../../../../../components/app/confirm/info/row/alert-row/alert-row';
import { RowAlertKey } from '../../../../../../../components/app/confirm/info/row/constants';

export const EditGasFeesRow = ({
  fiatFee,
  nativeFee,
  supportsEIP1559,
  setShowCustomizeGasPopover,
}: {
  fiatFee: string;
  nativeFee: string;
  supportsEIP1559: boolean;
  setShowCustomizeGasPopover: Dispatch<SetStateAction<boolean>>;
}) => {
  const t = useI18nContext();

  const { useNativeCurrencyAsPrimaryCurrency: isNativeCurrencyUsed } =
    useSelector(getPreferences);

<<<<<<< HEAD
  const transactionMeta = useSelector(
    currentConfirmationSelector,
  ) as TransactionMeta;
=======
  const { currentConfirmation: transactionMeta } =
    useConfirmContext<TransactionMeta>();
>>>>>>> ad7a5462

  return (
    <ConfirmInfoAlertRow
      alertKey={RowAlertKey.EstimatedFee}
      ownerId={transactionMeta.id}
      data-testid="edit-gas-fees-row"
<<<<<<< HEAD
      label={t('estimatedFee')}
=======
      label={t('networkFee')}
>>>>>>> ad7a5462
      tooltip={t('estimatedFeeTooltip')}
    >
      <Box
        display={Display.Flex}
        flexDirection={FlexDirection.Row}
        justifyContent={JustifyContent.spaceBetween}
        alignItems={AlignItems.center}
        textAlign={TextAlign.Center}
      >
        <Text
          marginRight={1}
          color={TextColor.textDefault}
          data-testid="first-gas-field"
        >
          {isNativeCurrencyUsed ? nativeFee : fiatFee}
        </Text>
        <Text
          marginRight={2}
          color={TextColor.textAlternative}
          data-testid="native-currency"
        >
          {isNativeCurrencyUsed ? fiatFee : nativeFee}
        </Text>
        <EditGasIconButton
          supportsEIP1559={supportsEIP1559}
          setShowCustomizeGasPopover={setShowCustomizeGasPopover}
        />
      </Box>
    </ConfirmInfoAlertRow>
  );
};<|MERGE_RESOLUTION|>--- conflicted
+++ resolved
@@ -11,15 +11,8 @@
   TextColor,
 } from '../../../../../../../helpers/constants/design-system';
 import { useI18nContext } from '../../../../../../../hooks/useI18nContext';
-<<<<<<< HEAD
-import {
-  currentConfirmationSelector,
-  getPreferences,
-} from '../../../../../../../selectors';
-=======
 import { getPreferences } from '../../../../../../../selectors';
 import { useConfirmContext } from '../../../../../context/confirm';
->>>>>>> ad7a5462
 import { EditGasIconButton } from '../edit-gas-icon/edit-gas-icon-button';
 import { ConfirmInfoAlertRow } from '../../../../../../../components/app/confirm/info/row/alert-row/alert-row';
 import { RowAlertKey } from '../../../../../../../components/app/confirm/info/row/constants';
@@ -40,25 +33,15 @@
   const { useNativeCurrencyAsPrimaryCurrency: isNativeCurrencyUsed } =
     useSelector(getPreferences);
 
-<<<<<<< HEAD
-  const transactionMeta = useSelector(
-    currentConfirmationSelector,
-  ) as TransactionMeta;
-=======
   const { currentConfirmation: transactionMeta } =
     useConfirmContext<TransactionMeta>();
->>>>>>> ad7a5462
 
   return (
     <ConfirmInfoAlertRow
       alertKey={RowAlertKey.EstimatedFee}
       ownerId={transactionMeta.id}
       data-testid="edit-gas-fees-row"
-<<<<<<< HEAD
-      label={t('estimatedFee')}
-=======
       label={t('networkFee')}
->>>>>>> ad7a5462
       tooltip={t('estimatedFeeTooltip')}
     >
       <Box
