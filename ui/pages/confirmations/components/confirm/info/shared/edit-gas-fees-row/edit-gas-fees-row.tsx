import { TransactionMeta } from '@metamask/transaction-controller';
import { Hex } from '@metamask/utils';
import React, { Dispatch, SetStateAction } from 'react';
import { useSelector } from 'react-redux';
import { TEST_CHAINS } from '../../../../../../../../shared/constants/network';
import { ConfirmInfoAlertRow } from '../../../../../../../components/app/confirm/info/row/alert-row/alert-row';
import { RowAlertKey } from '../../../../../../../components/app/confirm/info/row/constants';
import { Box, Text } from '../../../../../../../components/component-library';
import { Skeleton } from '../../../../../../../components/component-library/skeleton';
import Tooltip from '../../../../../../../components/ui/tooltip';
import {
  AlignItems,
  Display,
  FlexDirection,
  JustifyContent,
  TextAlign,
  TextColor,
  TextVariant,
} from '../../../../../../../helpers/constants/design-system';
import { useI18nContext } from '../../../../../../../hooks/useI18nContext';
import { getPreferences } from '../../../../../../../selectors';
import { useConfirmContext } from '../../../../../context/confirm';
import { selectConfirmationAdvancedDetailsOpen } from '../../../../../selectors/preferences';
import { useBalanceChanges } from '../../../../simulation-details/useBalanceChanges';
import { useSelectedGasFeeToken } from '../../hooks/useGasFeeToken';
import { EditGasIconButton } from '../edit-gas-icon/edit-gas-icon-button';
import { SelectedGasFeeToken } from '../selected-gas-fee-token';

export const EditGasFeesRow = ({
  fiatFee,
  fiatFeeWith18SignificantDigits,
  nativeFee,
  supportsEIP1559,
  setShowCustomizeGasPopover,
}: {
  fiatFee: string;
  fiatFeeWith18SignificantDigits: string | null;
  nativeFee: string;
  supportsEIP1559: boolean;
  setShowCustomizeGasPopover: Dispatch<SetStateAction<boolean>>;
}) => {
  const t = useI18nContext();

  const { currentConfirmation: transactionMeta } =
    useConfirmContext<TransactionMeta>();

  const showAdvancedDetails = useSelector(
    selectConfirmationAdvancedDetailsOpen,
  );
<<<<<<< HEAD

  const { chainId, simulationData } = transactionMeta;
=======
  const { chainId, isGasFeeSponsored, simulationData } = transactionMeta;
>>>>>>> 1371d2d0
  const gasFeeToken = useSelectedGasFeeToken();
  const showFiat = useShowFiat(chainId);
  const fiatValue = gasFeeToken ? gasFeeToken.amountFiat : fiatFee;
  const tokenValue = gasFeeToken ? gasFeeToken.amountFormatted : nativeFee;
  const metamaskFeeFiat = gasFeeToken?.metamaskFeeFiat;

  const tooltip = gasFeeToken
    ? t('confirmGasFeeTokenTooltip', [metamaskFeeFiat])
    : t('estimatedFeeTooltip');

  const balanceChangesResult = useBalanceChanges({ chainId, simulationData });
  const isLoadingGasUsed = !simulationData || balanceChangesResult.pending;

  return (
    <Box display={Display.Flex} flexDirection={FlexDirection.Column}>
      <ConfirmInfoAlertRow
        alertKey={RowAlertKey.EstimatedFee}
        ownerId={transactionMeta.id}
        data-testid="edit-gas-fees-row"
        label={t('networkFee')}
        tooltip={tooltip}
        style={{ alignItems: AlignItems.center }}
      >
        {isLoadingGasUsed ? (
          <Skeleton height={16} width={128} />
        ) : (
          <Box
            display={Display.Flex}
            flexDirection={FlexDirection.Row}
            justifyContent={JustifyContent.spaceBetween}
            alignItems={AlignItems.center}
            textAlign={TextAlign.Center}
            gap={1}
          >
<<<<<<< HEAD
            {!gasFeeToken && (
=======
            {isGasFeeSponsored && (
              <Text
                color={TextColor.textDefault}
                data-testid="paid-by-meta-mask"
              >
                {t('paidByMetaMask')}
              </Text>
            )}
            {!gasFeeToken && !isGasFeeSponsored && (
>>>>>>> 1371d2d0
              <EditGasIconButton
                supportsEIP1559={supportsEIP1559}
                setShowCustomizeGasPopover={setShowCustomizeGasPopover}
              />
            )}
<<<<<<< HEAD
            {showFiat && !showAdvancedDetails ? (
=======
            {showFiat && !showAdvancedDetails && !isGasFeeSponsored && (
>>>>>>> 1371d2d0
              <FiatValue
                fullValue={fiatFeeWith18SignificantDigits}
                roundedValue={fiatValue}
              />
<<<<<<< HEAD
            ) : (
              <TokenValue roundedValue={tokenValue} />
            )}
            <SelectedGasFeeToken />
          </Box>
        )}
      </ConfirmInfoAlertRow>
      <Box
        display={Display.Flex}
        justifyContent={JustifyContent.spaceBetween}
        paddingInline={2}
      >
        <Box style={{ marginTop: gasFeeToken ? -8 : 0 }}>
          <Text
            data-testid="gas-fee-token-fee"
            variant={TextVariant.bodySm}
            color={TextColor.textAlternative}
            paddingBottom={gasFeeToken ? 2 : 0}
          >
            {gasFeeToken
              ? t('confirmGasFeeTokenMetaMaskFee', [metamaskFeeFiat])
              : ' '}
          </Text>
        </Box>
        {showAdvancedDetails && (
          <FiatValue
            fullValue={fiatFeeWith18SignificantDigits}
            roundedValue={fiatValue}
            variant={TextVariant.bodySm}
            color={TextColor.textAlternative}
          />
        )}
      </Box>
=======
            )}
            {!(showFiat && !showAdvancedDetails) && !isGasFeeSponsored && (
              <TokenValue roundedValue={tokenValue} />
            )}
            {!isGasFeeSponsored && <SelectedGasFeeToken />}
          </Box>
        )}
      </ConfirmInfoAlertRow>
      {!isGasFeeSponsored && (
        <Box
          display={Display.Flex}
          justifyContent={JustifyContent.spaceBetween}
          paddingInline={2}
        >
          <Box style={{ marginTop: gasFeeToken ? -8 : 0 }}>
            <Text
              data-testid="gas-fee-token-fee"
              variant={TextVariant.bodySm}
              color={TextColor.textAlternative}
              paddingBottom={gasFeeToken ? 2 : 0}
            >
              {gasFeeToken
                ? t('confirmGasFeeTokenMetaMaskFee', [metamaskFeeFiat])
                : ' '}
            </Text>
          </Box>
          {showAdvancedDetails && (
            <FiatValue
              fullValue={fiatFeeWith18SignificantDigits}
              roundedValue={fiatValue}
              variant={TextVariant.bodySm}
              color={TextColor.textAlternative}
            />
          )}
        </Box>
      )}
>>>>>>> 1371d2d0
    </Box>
  );
};

// TODO: Fix in https://github.com/MetaMask/metamask-extension/issues/31860
// eslint-disable-next-line @typescript-eslint/naming-convention
function TokenValue({ roundedValue }: { roundedValue: string }) {
  return (
    <Text color={TextColor.textDefault} data-testid="first-gas-field">
      {roundedValue}
    </Text>
  );
}

// TODO: Fix in https://github.com/MetaMask/metamask-extension/issues/31860
// eslint-disable-next-line @typescript-eslint/naming-convention
function FiatValue({
  color,
  fullValue,
  roundedValue,
  variant,
}: {
  color?: TextColor;
  fullValue: string | null;
  roundedValue: string;
  variant?: TextVariant;
}) {
  const styleProps = { color, variant };
  const value = (
    <Text {...styleProps} data-testid="native-currency">
      {roundedValue}
    </Text>
  );

  return fullValue ? (
    <Tooltip title={fullValue}>{value}</Tooltip>
  ) : (
    <>{value}</>
  );
}

function useShowFiat(chainId: Hex): boolean {
  type TestNetChainId = (typeof TEST_CHAINS)[number];

  const isTestnet = TEST_CHAINS.includes(chainId as TestNetChainId);
  const { showFiatInTestnets } = useSelector(getPreferences);

  return !isTestnet || showFiatInTestnets;
}<|MERGE_RESOLUTION|>--- conflicted
+++ resolved
@@ -47,12 +47,7 @@
   const showAdvancedDetails = useSelector(
     selectConfirmationAdvancedDetailsOpen,
   );
-<<<<<<< HEAD
-
-  const { chainId, simulationData } = transactionMeta;
-=======
   const { chainId, isGasFeeSponsored, simulationData } = transactionMeta;
->>>>>>> 1371d2d0
   const gasFeeToken = useSelectedGasFeeToken();
   const showFiat = useShowFiat(chainId);
   const fiatValue = gasFeeToken ? gasFeeToken.amountFiat : fiatFee;
@@ -87,9 +82,6 @@
             textAlign={TextAlign.Center}
             gap={1}
           >
-<<<<<<< HEAD
-            {!gasFeeToken && (
-=======
             {isGasFeeSponsored && (
               <Text
                 color={TextColor.textDefault}
@@ -99,56 +91,16 @@
               </Text>
             )}
             {!gasFeeToken && !isGasFeeSponsored && (
->>>>>>> 1371d2d0
               <EditGasIconButton
                 supportsEIP1559={supportsEIP1559}
                 setShowCustomizeGasPopover={setShowCustomizeGasPopover}
               />
             )}
-<<<<<<< HEAD
-            {showFiat && !showAdvancedDetails ? (
-=======
             {showFiat && !showAdvancedDetails && !isGasFeeSponsored && (
->>>>>>> 1371d2d0
               <FiatValue
                 fullValue={fiatFeeWith18SignificantDigits}
                 roundedValue={fiatValue}
               />
-<<<<<<< HEAD
-            ) : (
-              <TokenValue roundedValue={tokenValue} />
-            )}
-            <SelectedGasFeeToken />
-          </Box>
-        )}
-      </ConfirmInfoAlertRow>
-      <Box
-        display={Display.Flex}
-        justifyContent={JustifyContent.spaceBetween}
-        paddingInline={2}
-      >
-        <Box style={{ marginTop: gasFeeToken ? -8 : 0 }}>
-          <Text
-            data-testid="gas-fee-token-fee"
-            variant={TextVariant.bodySm}
-            color={TextColor.textAlternative}
-            paddingBottom={gasFeeToken ? 2 : 0}
-          >
-            {gasFeeToken
-              ? t('confirmGasFeeTokenMetaMaskFee', [metamaskFeeFiat])
-              : ' '}
-          </Text>
-        </Box>
-        {showAdvancedDetails && (
-          <FiatValue
-            fullValue={fiatFeeWith18SignificantDigits}
-            roundedValue={fiatValue}
-            variant={TextVariant.bodySm}
-            color={TextColor.textAlternative}
-          />
-        )}
-      </Box>
-=======
             )}
             {!(showFiat && !showAdvancedDetails) && !isGasFeeSponsored && (
               <TokenValue roundedValue={tokenValue} />
@@ -185,7 +137,6 @@
           )}
         </Box>
       )}
->>>>>>> 1371d2d0
     </Box>
   );
 };
