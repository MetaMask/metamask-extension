--- conflicted
+++ resolved
@@ -10,12 +10,8 @@
   >
     <div
       class="mm-box confirm-info-row mm-box--margin-top-2 mm-box--margin-bottom-2 mm-box--padding-right-2 mm-box--padding-left-2 mm-box--display-flex mm-box--flex-direction-row mm-box--flex-wrap-wrap mm-box--justify-content-space-between mm-box--color-text-default mm-box--rounded-lg"
-<<<<<<< HEAD
       data-testid="edit-gas-fees-row"
-      style="overflow-wrap: anywhere; min-height: 24px; position: relative;"
-=======
       style="overflow-wrap: anywhere; min-height: 24px; position: relative; background: transparent;"
->>>>>>> bc6539ba
     >
       <div
         class="mm-box mm-box--display-flex mm-box--flex-direction-row mm-box--justify-content-center mm-box--align-items-center mm-box--color-text-default"
