--- conflicted
+++ resolved
@@ -180,11 +180,7 @@
         </p>
       </div>
       <div
-<<<<<<< HEAD
-        class="mm-box mm-box--display-flex mm-box--gap-2 mm-box--flex-wrap-wrap mm-box--align-items-center mm-box--min-width-0"
-=======
         class="mm-box"
->>>>>>> 2726c5d1
       >
         <svg
           class="preloader__icon"
