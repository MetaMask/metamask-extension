import React, { useEffect } from 'react';
import { useDispatch, useSelector } from 'react-redux';
import {
  ConfirmInfoRow,
  ConfirmInfoRowText,
} from '../../../../../../../components/app/confirm/info/row';
import { useI18nContext } from '../../../../../../../hooks/useI18nContext';
import {
  getCustomNonceValue,
  getNextSuggestedNonce,
  getUseNonceField,
} from '../../../../../../../selectors';
import {
  getNextNonce,
  showModal,
  updateCustomNonce,
} from '../../../../../../../store/actions';
import { ConfirmInfoSection } from '../../../../../../../components/app/confirm/info/row/section';
import { TransactionData } from '../transaction-data/transaction-data';

const NonceDetails = () => {
  const t = useI18nContext();
  const dispatch = useDispatch();

  useEffect(() => {
    dispatch(getNextNonce());
  }, [dispatch]);

  const enableCustomNonce = useSelector(getUseNonceField);
  const nextNonce = useSelector(getNextSuggestedNonce);
  const customNonceValue = useSelector(getCustomNonceValue);

  const openEditNonceModal = () =>
    dispatch(
      showModal({
        name: 'CUSTOMIZE_NONCE',
        customNonceValue,
        nextNonce,
        updateCustomNonce: (value: string) => {
          dispatch(updateCustomNonce(value));
        },
        getNextNonce,
      }),
    );

  const displayedNonce = customNonceValue || nextNonce;

  return (
<<<<<<< HEAD
    <ConfirmInfoRow
      label={t('advancedDetailsNonceDesc')}
      tooltip={t('advancedDetailsNonceTooltip')}
    >
      <ConfirmInfoRowText
        text={`${displayedNonce}`}
        onEditClick={enableCustomNonce ? () => openEditNonceModal() : undefined}
        editIconClassName="edit-nonce-btn"
      />
    </ConfirmInfoRow>
  );
};

const DataDetails = () => {
  const t = useI18nContext();

  const currentConfirmation = useSelector(
    currentConfirmationSelector,
  ) as TransactionMeta;

  const { knownMethodData } =
    useKnownMethodDataInTransaction(currentConfirmation);

  if (!knownMethodData?.name) {
    return null;
  }

  const methodDataString = getMethodDataString(knownMethodData);

  return (
    <>
      <ConfirmInfoRowDivider />
      <ConfirmInfoRow label={t('advancedDetailsDataDesc')}>
        <ConfirmInfoRowText text={methodDataString} />
      </ConfirmInfoRow>
    </>
  );
};

const HexDetails = () => {
  const t = useI18nContext();

  const currentConfirmation = useSelector(
    currentConfirmationSelector,
  ) as TransactionMeta;

  if (!currentConfirmation?.txParams?.data) {
    return null;
  }

  return (
    <>
      <ConfirmInfoRowDivider />
      <ConfirmInfoRow
        label={t('advancedDetailsHexDesc')}
        copyEnabled
        copyText={currentConfirmation.txParams.data || ''}
      >
        <ConfirmInfoRowText text={currentConfirmation.txParams.data || ''} />
      </ConfirmInfoRow>
    </>
=======
    <ConfirmInfoSection>
      <ConfirmInfoRow
        label={t('advancedDetailsNonceDesc')}
        tooltip={t('advancedDetailsNonceTooltip')}
      >
        <ConfirmInfoRowText
          text={`${displayedNonce}`}
          onEditClick={
            enableCustomNonce ? () => openEditNonceModal() : undefined
          }
          editIconClassName="edit-nonce-btn"
        />
      </ConfirmInfoRow>
    </ConfirmInfoSection>
>>>>>>> 79c118c1
  );
};

export const AdvancedDetails: React.FC = () => {
  return (
    <>
      <NonceDetails />
      <TransactionData />
    </>
  );
};<|MERGE_RESOLUTION|>--- conflicted
+++ resolved
@@ -46,69 +46,6 @@
   const displayedNonce = customNonceValue || nextNonce;
 
   return (
-<<<<<<< HEAD
-    <ConfirmInfoRow
-      label={t('advancedDetailsNonceDesc')}
-      tooltip={t('advancedDetailsNonceTooltip')}
-    >
-      <ConfirmInfoRowText
-        text={`${displayedNonce}`}
-        onEditClick={enableCustomNonce ? () => openEditNonceModal() : undefined}
-        editIconClassName="edit-nonce-btn"
-      />
-    </ConfirmInfoRow>
-  );
-};
-
-const DataDetails = () => {
-  const t = useI18nContext();
-
-  const currentConfirmation = useSelector(
-    currentConfirmationSelector,
-  ) as TransactionMeta;
-
-  const { knownMethodData } =
-    useKnownMethodDataInTransaction(currentConfirmation);
-
-  if (!knownMethodData?.name) {
-    return null;
-  }
-
-  const methodDataString = getMethodDataString(knownMethodData);
-
-  return (
-    <>
-      <ConfirmInfoRowDivider />
-      <ConfirmInfoRow label={t('advancedDetailsDataDesc')}>
-        <ConfirmInfoRowText text={methodDataString} />
-      </ConfirmInfoRow>
-    </>
-  );
-};
-
-const HexDetails = () => {
-  const t = useI18nContext();
-
-  const currentConfirmation = useSelector(
-    currentConfirmationSelector,
-  ) as TransactionMeta;
-
-  if (!currentConfirmation?.txParams?.data) {
-    return null;
-  }
-
-  return (
-    <>
-      <ConfirmInfoRowDivider />
-      <ConfirmInfoRow
-        label={t('advancedDetailsHexDesc')}
-        copyEnabled
-        copyText={currentConfirmation.txParams.data || ''}
-      >
-        <ConfirmInfoRowText text={currentConfirmation.txParams.data || ''} />
-      </ConfirmInfoRow>
-    </>
-=======
     <ConfirmInfoSection>
       <ConfirmInfoRow
         label={t('advancedDetailsNonceDesc')}
@@ -123,7 +60,6 @@
         />
       </ConfirmInfoRow>
     </ConfirmInfoSection>
->>>>>>> 79c118c1
   );
 };
 
