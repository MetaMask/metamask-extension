import React from 'react';
import { TransactionMeta } from '@metamask/transaction-controller';
import {
  ConfirmInfoRow,
  ConfirmInfoRowAddress,
  ConfirmInfoRowText,
} from '../../../../../../../components/app/confirm/info/row';
import { ConfirmInfoSection } from '../../../../../../../components/app/confirm/info/row/section';
import { useI18nContext } from '../../../../../../../hooks/useI18nContext';
import { useConfirmContext } from '../../../../../context/confirm';
import { SmartContractWithLogo } from '../../../../smart-contract-with-logo';
import {
  useIsDowngradeTransaction,
  useIsUpgradeTransaction,
} from '../../hooks/useIsUpgradeTransaction';
<<<<<<< HEAD
=======
import { useI18nContext } from '../../../../../../../hooks/useI18nContext';
import { ConfirmInfoAlertRow } from '../../../../../../../components/app/confirm/info/row/alert-row/alert-row';
import { RowAlertKey } from '../../../../../../../components/app/confirm/info/row/constants';
import { RecipientRow } from '../../shared/transaction-details/transaction-details';
import { isBatchTransaction } from '../../../../../../../../shared/lib/transactions.utils';
>>>>>>> efeffaa0

export function TransactionAccountDetails() {
  const t = useI18nContext();
  const { currentConfirmation } = useConfirmContext<TransactionMeta>();
  const { isUpgrade } = useIsUpgradeTransaction();
  const isDowngrade = useIsDowngradeTransaction();
  const { chainId, nestedTransactions, txParams, id } = currentConfirmation;
  const { from } = txParams;
  const isBatch = isBatchTransaction(nestedTransactions);

  if (!isUpgrade && !isDowngrade) {
    return null;
  }

  return (
    <ConfirmInfoSection>
<<<<<<< HEAD
      <ConfirmInfoRow label={t('account')}>
        <ConfirmInfoRowAddress chainId={chainId} address={from} />
      </ConfirmInfoRow>
      <ConfirmInfoRow label={t('confirmAccountCurrentType')}>
        <ConfirmInfoRowText
          text={
            isUpgrade
              ? t('confirmAccountTypeStandard')
              : t('confirmAccountTypeSmartContract')
          }
        />
      </ConfirmInfoRow>
      <ConfirmInfoRow label={t('confirmAccountNewType')}>
        <ConfirmInfoRowText
          text={
            isUpgrade
              ? t('confirmAccountTypeSmartContract')
              : t('confirmAccountTypeStandard')
          }
        />
      </ConfirmInfoRow>
      {isUpgrade && (
        <ConfirmInfoRow
          label={t('interactingWith')}
          tooltip={t('interactingWithTransactionDescription')}
        >
          <SmartContractWithLogo />
        </ConfirmInfoRow>
      )}
=======
      {!isBatch && (
        <ConfirmInfoRow label={t('account')}>
          <ConfirmInfoRowAddress chainId={chainId} address={from} />
        </ConfirmInfoRow>
      )}
      {isUpgrade && (
        <ConfirmInfoAlertRow
          alertKey={RowAlertKey.AccountTypeUpgrade}
          label={
            isBatch ? t('confirmInfoAccountType') : t('confirmAccountType')
          }
          ownerId={id}
        >
          <ConfirmInfoRowText
            text={t('confirmAccountTypeSmartContract')}
            data-testid="tx-type"
          />
        </ConfirmInfoAlertRow>
      )}
      {isDowngrade && (
        <>
          <ConfirmInfoRow label="Current Type">
            <ConfirmInfoRowText text={t('confirmAccountTypeSmartContract')} />
          </ConfirmInfoRow>
          <ConfirmInfoRow label="New Type">
            <ConfirmInfoRowText text={t('confirmAccountTypeStandard')} />
          </ConfirmInfoRow>
        </>
      )}
      {isBatch && <RecipientRow />}
>>>>>>> efeffaa0
    </ConfirmInfoSection>
  );
}<|MERGE_RESOLUTION|>--- conflicted
+++ resolved
@@ -1,5 +1,7 @@
 import React from 'react';
 import { TransactionMeta } from '@metamask/transaction-controller';
+
+import { isBatchTransaction } from '../../../../../../../../shared/lib/transactions.utils';
 import {
   ConfirmInfoRow,
   ConfirmInfoRowAddress,
@@ -8,19 +10,13 @@
 import { ConfirmInfoSection } from '../../../../../../../components/app/confirm/info/row/section';
 import { useI18nContext } from '../../../../../../../hooks/useI18nContext';
 import { useConfirmContext } from '../../../../../context/confirm';
-import { SmartContractWithLogo } from '../../../../smart-contract-with-logo';
+import { ConfirmInfoAlertRow } from '../../../../../../../components/app/confirm/info/row/alert-row/alert-row';
+import { RowAlertKey } from '../../../../../../../components/app/confirm/info/row/constants';
 import {
   useIsDowngradeTransaction,
   useIsUpgradeTransaction,
 } from '../../hooks/useIsUpgradeTransaction';
-<<<<<<< HEAD
-=======
-import { useI18nContext } from '../../../../../../../hooks/useI18nContext';
-import { ConfirmInfoAlertRow } from '../../../../../../../components/app/confirm/info/row/alert-row/alert-row';
-import { RowAlertKey } from '../../../../../../../components/app/confirm/info/row/constants';
 import { RecipientRow } from '../../shared/transaction-details/transaction-details';
-import { isBatchTransaction } from '../../../../../../../../shared/lib/transactions.utils';
->>>>>>> efeffaa0
 
 export function TransactionAccountDetails() {
   const t = useI18nContext();
@@ -37,37 +33,6 @@
 
   return (
     <ConfirmInfoSection>
-<<<<<<< HEAD
-      <ConfirmInfoRow label={t('account')}>
-        <ConfirmInfoRowAddress chainId={chainId} address={from} />
-      </ConfirmInfoRow>
-      <ConfirmInfoRow label={t('confirmAccountCurrentType')}>
-        <ConfirmInfoRowText
-          text={
-            isUpgrade
-              ? t('confirmAccountTypeStandard')
-              : t('confirmAccountTypeSmartContract')
-          }
-        />
-      </ConfirmInfoRow>
-      <ConfirmInfoRow label={t('confirmAccountNewType')}>
-        <ConfirmInfoRowText
-          text={
-            isUpgrade
-              ? t('confirmAccountTypeSmartContract')
-              : t('confirmAccountTypeStandard')
-          }
-        />
-      </ConfirmInfoRow>
-      {isUpgrade && (
-        <ConfirmInfoRow
-          label={t('interactingWith')}
-          tooltip={t('interactingWithTransactionDescription')}
-        >
-          <SmartContractWithLogo />
-        </ConfirmInfoRow>
-      )}
-=======
       {!isBatch && (
         <ConfirmInfoRow label={t('account')}>
           <ConfirmInfoRowAddress chainId={chainId} address={from} />
@@ -98,7 +63,6 @@
         </>
       )}
       {isBatch && <RecipientRow />}
->>>>>>> efeffaa0
     </ConfirmInfoSection>
   );
 }