import React from 'react';
import {
  BatchTransactionParams,
  TransactionMeta,
} from '@metamask/transaction-controller';
import { useConfirmContext } from '../../../../../context/confirm';
import { Box } from '../../../../../../../components/component-library';
import { ConfirmInfoSection } from '../../../../../../../components/app/confirm/info/row/section';
import { ConfirmInfoExpandableRow } from '../../../../../../../components/app/confirm/info/row/expandable-row';
import { RecipientRow } from '../../shared/transaction-details/transaction-details';
import { TransactionData } from '../../shared/transaction-data/transaction-data';
import {
  ConfirmInfoRow,
  ConfirmInfoRowText,
} from '../../../../../../../components/app/confirm/info/row';
import { ConfirmInfoRowCurrency } from '../../../../../../../components/app/confirm/info/row/currency';
import { useNestedTransactionLabels } from '../../hooks/useNestedTransactionLabels';

export function NestedTransactionData() {
  const { currentConfirmation } = useConfirmContext<TransactionMeta>();
  const { nestedTransactions } = currentConfirmation ?? {};

  if (!nestedTransactions?.length) {
    return null;
  }

  return (
    <Box data-testid="batch-txs">
      {nestedTransactions.map((nestedTransaction, index) => (
        <NestedTransaction
          key={index}
          index={index}
          nestedTransaction={nestedTransaction}
        />
      ))}
    </Box>
  );
}

function NestedTransaction({
  index,
  nestedTransaction,
}: {
  index: number;
  nestedTransaction: BatchTransactionParams;
}) {
  const { data, to, value } = nestedTransaction;

  const label = useNestedTransactionLabels({
    nestedTransactions: [nestedTransaction],
    useIndex: index,
  })[0];

  return (
    <ConfirmInfoSection>
      <ConfirmInfoExpandableRow
        label={label}
        content={
          <>
            {to && <RecipientRow recipient={to} />}
<<<<<<< HEAD
            {data && to && (
              <TransactionData
                data={data}
                to={to}
                noPadding
                nestedTransactionIndex={index}
              />
            )}
=======
            {value && (
              <ConfirmInfoRow label="Amount">
                <ConfirmInfoRowCurrency value={value} />
              </ConfirmInfoRow>
            )}
            {data && to && <TransactionData data={data} to={to} noPadding />}
>>>>>>> f8b84c6d
          </>
        }
      >
        <ConfirmInfoRowText text="" />
      </ConfirmInfoExpandableRow>
    </ConfirmInfoSection>
  );
}<|MERGE_RESOLUTION|>--- conflicted
+++ resolved
@@ -58,7 +58,11 @@
         content={
           <>
             {to && <RecipientRow recipient={to} />}
-<<<<<<< HEAD
+            {value && (
+              <ConfirmInfoRow label="Amount">
+                <ConfirmInfoRowCurrency value={value} />
+              </ConfirmInfoRow>
+            )}
             {data && to && (
               <TransactionData
                 data={data}
@@ -66,15 +70,7 @@
                 noPadding
                 nestedTransactionIndex={index}
               />
-            )}
-=======
-            {value && (
-              <ConfirmInfoRow label="Amount">
-                <ConfirmInfoRowCurrency value={value} />
-              </ConfirmInfoRow>
-            )}
-            {data && to && <TransactionData data={data} to={to} noPadding />}
->>>>>>> f8b84c6d
+            )}{' '}
           </>
         }
       >
