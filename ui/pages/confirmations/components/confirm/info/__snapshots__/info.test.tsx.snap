--- conflicted
+++ resolved
@@ -277,6 +277,7 @@
             >
               <div
                 class="mm-box mm-box--display-flex mm-box--flex-direction-row mm-box--justify-content-center mm-box--align-items-flex-start"
+                style="align-items: center;"
               >
                 <p
                   class="mm-box mm-text mm-text--body-md-medium mm-box--color-inherit"
@@ -335,6 +336,7 @@
                     >
                       <div
                         class="mm-box mm-box--display-flex mm-box--flex-direction-row mm-box--justify-content-center mm-box--align-items-flex-start"
+                        style="align-items: center;"
                       >
                         <p
                           class="mm-box mm-text mm-text--body-md-medium mm-box--color-inherit"
@@ -406,6 +408,7 @@
                     >
                       <div
                         class="mm-box mm-box--display-flex mm-box--flex-direction-row mm-box--justify-content-center mm-box--align-items-flex-start"
+                        style="align-items: center;"
                       >
                         <p
                           class="mm-box mm-text mm-text--body-md-medium mm-box--color-inherit"
@@ -477,6 +480,7 @@
                     >
                       <div
                         class="mm-box mm-box--display-flex mm-box--flex-direction-row mm-box--justify-content-center mm-box--align-items-flex-start"
+                        style="align-items: center;"
                       >
                         <p
                           class="mm-box mm-text mm-text--body-md-medium mm-box--color-inherit"
@@ -580,33 +584,13 @@
                   <div
                     class="mm-box mm-box--width-full"
                   >
-<<<<<<< HEAD
                     <div
                       class="mm-box confirm-info-row mm-box--margin-top-2 mm-box--margin-bottom-2 mm-box--padding-right-2 mm-box--padding-left-2 mm-box--display-flex mm-box--flex-direction-row mm-box--flex-wrap-wrap mm-box--justify-content-space-between mm-box--color-text-default mm-box--rounded-lg"
                       style="overflow-wrap: anywhere; min-height: 24px; position: relative; padding-right: 0px;"
-=======
-                    <p
-                      class="mm-box mm-text mm-text--body-md mm-box--color-inherit"
-                      style="white-space: pre-wrap;"
                     >
-                      Bob
-                    </p>
-                  </div>
-                </div>
-                <div
-                  class="mm-box confirm-info-row mm-box--margin-top-2 mm-box--margin-bottom-2 mm-box--padding-right-2 mm-box--padding-left-2 mm-box--display-flex mm-box--flex-direction-row mm-box--flex-wrap-wrap mm-box--justify-content-space-between mm-box--color-text-default mm-box--rounded-lg"
-                  style="overflow-wrap: anywhere; min-height: 24px; position: relative; padding-right: 0px;"
-                >
-                  <div
-                    class="mm-box mm-box--display-flex mm-box--flex-direction-row mm-box--justify-content-center mm-box--align-items-flex-start"
-                    style="align-items: center;"
-                  >
-                    <p
-                      class="mm-box mm-text mm-text--body-md-medium mm-box--color-inherit"
->>>>>>> 0a90e508
-                    >
                       <div
                         class="mm-box mm-box--display-flex mm-box--flex-direction-row mm-box--justify-content-center mm-box--align-items-flex-start"
+                        style="align-items: center;"
                       >
                         <p
                           class="mm-box mm-text mm-text--body-md-medium mm-box--color-inherit"
@@ -631,6 +615,7 @@
                     >
                       <div
                         class="mm-box mm-box--display-flex mm-box--flex-direction-row mm-box--justify-content-center mm-box--align-items-flex-start"
+                        style="align-items: center;"
                       >
                         <p
                           class="mm-box mm-text mm-text--body-md-medium mm-box--color-inherit"
@@ -647,6 +632,7 @@
                         >
                           <div
                             class="mm-box mm-box--display-flex mm-box--flex-direction-row mm-box--justify-content-center mm-box--align-items-flex-start"
+                            style="align-items: center;"
                           >
                             <p
                               class="mm-box mm-text mm-text--body-md-medium mm-box--color-inherit"
@@ -718,6 +704,7 @@
                         >
                           <div
                             class="mm-box mm-box--display-flex mm-box--flex-direction-row mm-box--justify-content-center mm-box--align-items-flex-start"
+                            style="align-items: center;"
                           >
                             <p
                               class="mm-box mm-text mm-text--body-md-medium mm-box--color-inherit"
@@ -789,6 +776,7 @@
                         >
                           <div
                             class="mm-box mm-box--display-flex mm-box--flex-direction-row mm-box--justify-content-center mm-box--align-items-flex-start"
+                            style="align-items: center;"
                           >
                             <p
                               class="mm-box mm-text mm-text--body-md-medium mm-box--color-inherit"
@@ -860,34 +848,6 @@
                 </div>
               </div>
             </div>
-<<<<<<< HEAD
-=======
-            <div
-              class="mm-box confirm-info-row mm-box--margin-top-2 mm-box--margin-bottom-2 mm-box--padding-right-2 mm-box--padding-left-2 mm-box--display-flex mm-box--flex-direction-row mm-box--flex-wrap-wrap mm-box--justify-content-space-between mm-box--color-text-default mm-box--rounded-lg"
-              style="overflow-wrap: anywhere; min-height: 24px; position: relative; padding-right: 0px;"
-            >
-              <div
-                class="mm-box mm-box--display-flex mm-box--flex-direction-row mm-box--justify-content-center mm-box--align-items-flex-start"
-                style="align-items: center;"
-              >
-                <p
-                  class="mm-box mm-text mm-text--body-md-medium mm-box--color-inherit"
-                >
-                  Contents:
-                </p>
-              </div>
-              <div
-                class="mm-box mm-box--display-flex mm-box--gap-2 mm-box--flex-wrap-wrap mm-box--align-items-center mm-box--min-width-0"
-              >
-                <p
-                  class="mm-box mm-text mm-text--body-md mm-box--color-inherit"
-                  style="white-space: pre-wrap;"
-                >
-                  Hello, Bob!
-                </p>
-              </div>
-            </div>
->>>>>>> 0a90e508
           </div>
         </div>
       </div>
