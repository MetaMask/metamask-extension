--- conflicted
+++ resolved
@@ -1462,12 +1462,8 @@
             class="mm-box mm-box--width-full"
           >
             <div
-<<<<<<< HEAD
-              class="mm-box confirm-info-row mm-box--margin-top-2 mm-box--margin-bottom-2 mm-box--padding-right-2 mm-box--padding-left-2 mm-box--display-flex mm-box--flex-direction-row mm-box--flex-wrap-wrap mm-box--justify-content-space-between mm-box--align-items-center mm-box--color-text-default mm-box--rounded-lg"
+              class="mm-box confirm-info-row mm-box--margin-top-2 mm-box--margin-bottom-2 mm-box--padding-right-2 mm-box--padding-left-2 mm-box--display-flex mm-box--flex-direction-row mm-box--flex-wrap-wrap mm-box--justify-content-space-between mm-box--align-items-flex-start mm-box--color-text-default mm-box--rounded-lg"
               data-testid="confirmation_data-contents-index-0"
-=======
-              class="mm-box confirm-info-row mm-box--margin-top-2 mm-box--margin-bottom-2 mm-box--padding-right-2 mm-box--padding-left-2 mm-box--display-flex mm-box--flex-direction-row mm-box--flex-wrap-wrap mm-box--justify-content-space-between mm-box--align-items-flex-start mm-box--color-text-default mm-box--rounded-lg"
->>>>>>> a6e1a746
               style="overflow-wrap: anywhere; min-height: 24px; position: relative; padding-right: 0px;"
             >
               <div
@@ -1495,12 +1491,8 @@
               </div>
             </div>
             <div
-<<<<<<< HEAD
-              class="mm-box confirm-info-row mm-box--margin-top-2 mm-box--margin-bottom-2 mm-box--padding-right-2 mm-box--padding-left-2 mm-box--display-flex mm-box--flex-direction-row mm-box--flex-wrap-wrap mm-box--justify-content-space-between mm-box--align-items-center mm-box--color-text-default mm-box--rounded-lg"
+              class="mm-box confirm-info-row mm-box--margin-top-2 mm-box--margin-bottom-2 mm-box--padding-right-2 mm-box--padding-left-2 mm-box--display-flex mm-box--flex-direction-row mm-box--flex-wrap-wrap mm-box--justify-content-space-between mm-box--align-items-flex-start mm-box--color-text-default mm-box--rounded-lg"
               data-testid="confirmation_data-from-index-1"
-=======
-              class="mm-box confirm-info-row mm-box--margin-top-2 mm-box--margin-bottom-2 mm-box--padding-right-2 mm-box--padding-left-2 mm-box--display-flex mm-box--flex-direction-row mm-box--flex-wrap-wrap mm-box--justify-content-space-between mm-box--align-items-flex-start mm-box--color-text-default mm-box--rounded-lg"
->>>>>>> a6e1a746
               style="overflow-wrap: anywhere; min-height: 24px; position: relative; padding-right: 0px;"
             >
               <div
@@ -1520,12 +1512,8 @@
                 class="mm-box mm-box--width-full"
               >
                 <div
-<<<<<<< HEAD
-                  class="mm-box confirm-info-row mm-box--margin-top-2 mm-box--margin-bottom-2 mm-box--padding-right-2 mm-box--padding-left-2 mm-box--display-flex mm-box--flex-direction-row mm-box--flex-wrap-wrap mm-box--justify-content-space-between mm-box--align-items-center mm-box--color-text-default mm-box--rounded-lg"
+                  class="mm-box confirm-info-row mm-box--margin-top-2 mm-box--margin-bottom-2 mm-box--padding-right-2 mm-box--padding-left-2 mm-box--display-flex mm-box--flex-direction-row mm-box--flex-wrap-wrap mm-box--justify-content-space-between mm-box--align-items-flex-start mm-box--color-text-default mm-box--rounded-lg"
                   data-testid="confirmation_data-name-index-0"
-=======
-                  class="mm-box confirm-info-row mm-box--margin-top-2 mm-box--margin-bottom-2 mm-box--padding-right-2 mm-box--padding-left-2 mm-box--display-flex mm-box--flex-direction-row mm-box--flex-wrap-wrap mm-box--justify-content-space-between mm-box--align-items-flex-start mm-box--color-text-default mm-box--rounded-lg"
->>>>>>> a6e1a746
                   style="overflow-wrap: anywhere; min-height: 24px; position: relative; padding-right: 0px;"
                 >
                   <div
@@ -1553,12 +1541,8 @@
                   </div>
                 </div>
                 <div
-<<<<<<< HEAD
-                  class="mm-box confirm-info-row mm-box--margin-top-2 mm-box--margin-bottom-2 mm-box--padding-right-2 mm-box--padding-left-2 mm-box--display-flex mm-box--flex-direction-row mm-box--flex-wrap-wrap mm-box--justify-content-space-between mm-box--align-items-center mm-box--color-text-default mm-box--rounded-lg"
+                  class="mm-box confirm-info-row mm-box--margin-top-2 mm-box--margin-bottom-2 mm-box--padding-right-2 mm-box--padding-left-2 mm-box--display-flex mm-box--flex-direction-row mm-box--flex-wrap-wrap mm-box--justify-content-space-between mm-box--align-items-flex-start mm-box--color-text-default mm-box--rounded-lg"
                   data-testid="confirmation_data-wallets-index-1"
-=======
-                  class="mm-box confirm-info-row mm-box--margin-top-2 mm-box--margin-bottom-2 mm-box--padding-right-2 mm-box--padding-left-2 mm-box--display-flex mm-box--flex-direction-row mm-box--flex-wrap-wrap mm-box--justify-content-space-between mm-box--align-items-flex-start mm-box--color-text-default mm-box--rounded-lg"
->>>>>>> a6e1a746
                   style="overflow-wrap: anywhere; min-height: 24px; position: relative; padding-right: 0px;"
                 >
                   <div
@@ -1578,12 +1562,7 @@
                     class="mm-box mm-box--width-full"
                   >
                     <div
-<<<<<<< HEAD
                       class="mm-box confirm-info-row mm-box--margin-top-2 mm-box--margin-bottom-2 mm-box--padding-right-2 mm-box--padding-left-2 mm-box--display-flex mm-box--flex-direction-row mm-box--flex-wrap-wrap mm-box--justify-content-space-between mm-box--align-items-center mm-box--color-text-default mm-box--rounded-lg"
-                      data-testid="confirmation_data-0-index-0"
-=======
-                      class="mm-box confirm-info-row mm-box--margin-top-2 mm-box--margin-bottom-2 mm-box--padding-right-2 mm-box--padding-left-2 mm-box--display-flex mm-box--flex-direction-row mm-box--flex-wrap-wrap mm-box--justify-content-space-between mm-box--align-items-flex-start mm-box--color-text-default mm-box--rounded-lg"
->>>>>>> a6e1a746
                       style="overflow-wrap: anywhere; min-height: 24px; position: relative; padding-right: 0px;"
                     >
                       <div
@@ -1658,12 +1637,7 @@
                       </div>
                     </div>
                     <div
-<<<<<<< HEAD
                       class="mm-box confirm-info-row mm-box--margin-top-2 mm-box--margin-bottom-2 mm-box--padding-right-2 mm-box--padding-left-2 mm-box--display-flex mm-box--flex-direction-row mm-box--flex-wrap-wrap mm-box--justify-content-space-between mm-box--align-items-center mm-box--color-text-default mm-box--rounded-lg"
-                      data-testid="confirmation_data-1-index-1"
-=======
-                      class="mm-box confirm-info-row mm-box--margin-top-2 mm-box--margin-bottom-2 mm-box--padding-right-2 mm-box--padding-left-2 mm-box--display-flex mm-box--flex-direction-row mm-box--flex-wrap-wrap mm-box--justify-content-space-between mm-box--align-items-flex-start mm-box--color-text-default mm-box--rounded-lg"
->>>>>>> a6e1a746
                       style="overflow-wrap: anywhere; min-height: 24px; position: relative; padding-right: 0px;"
                     >
                       <div
@@ -1738,12 +1712,7 @@
                       </div>
                     </div>
                     <div
-<<<<<<< HEAD
                       class="mm-box confirm-info-row mm-box--margin-top-2 mm-box--margin-bottom-2 mm-box--padding-right-2 mm-box--padding-left-2 mm-box--display-flex mm-box--flex-direction-row mm-box--flex-wrap-wrap mm-box--justify-content-space-between mm-box--align-items-center mm-box--color-text-default mm-box--rounded-lg"
-                      data-testid="confirmation_data-2-index-2"
-=======
-                      class="mm-box confirm-info-row mm-box--margin-top-2 mm-box--margin-bottom-2 mm-box--padding-right-2 mm-box--padding-left-2 mm-box--display-flex mm-box--flex-direction-row mm-box--flex-wrap-wrap mm-box--justify-content-space-between mm-box--align-items-flex-start mm-box--color-text-default mm-box--rounded-lg"
->>>>>>> a6e1a746
                       style="overflow-wrap: anywhere; min-height: 24px; position: relative; padding-right: 0px;"
                     >
                       <div
@@ -1822,12 +1791,7 @@
               </div>
             </div>
             <div
-<<<<<<< HEAD
               class="mm-box confirm-info-row mm-box--margin-top-2 mm-box--margin-bottom-2 mm-box--padding-right-2 mm-box--padding-left-2 mm-box--display-flex mm-box--flex-direction-row mm-box--flex-wrap-wrap mm-box--justify-content-space-between mm-box--align-items-center mm-box--color-text-default mm-box--rounded-lg"
-              data-testid="confirmation_data-to-index-2"
-=======
-              class="mm-box confirm-info-row mm-box--margin-top-2 mm-box--margin-bottom-2 mm-box--padding-right-2 mm-box--padding-left-2 mm-box--display-flex mm-box--flex-direction-row mm-box--flex-wrap-wrap mm-box--justify-content-space-between mm-box--align-items-flex-start mm-box--color-text-default mm-box--rounded-lg"
->>>>>>> a6e1a746
               style="overflow-wrap: anywhere; min-height: 24px; position: relative; padding-right: 0px;"
             >
               <div
@@ -1847,12 +1811,7 @@
                 class="mm-box mm-box--width-full"
               >
                 <div
-<<<<<<< HEAD
                   class="mm-box confirm-info-row mm-box--margin-top-2 mm-box--margin-bottom-2 mm-box--padding-right-2 mm-box--padding-left-2 mm-box--display-flex mm-box--flex-direction-row mm-box--flex-wrap-wrap mm-box--justify-content-space-between mm-box--align-items-center mm-box--color-text-default mm-box--rounded-lg"
-                  data-testid="confirmation_data-0-index-0"
-=======
-                  class="mm-box confirm-info-row mm-box--margin-top-2 mm-box--margin-bottom-2 mm-box--padding-right-2 mm-box--padding-left-2 mm-box--display-flex mm-box--flex-direction-row mm-box--flex-wrap-wrap mm-box--justify-content-space-between mm-box--align-items-flex-start mm-box--color-text-default mm-box--rounded-lg"
->>>>>>> a6e1a746
                   style="overflow-wrap: anywhere; min-height: 24px; position: relative; padding-right: 0px;"
                 >
                   <div
@@ -1872,12 +1831,7 @@
                     class="mm-box mm-box--width-full"
                   >
                     <div
-<<<<<<< HEAD
                       class="mm-box confirm-info-row mm-box--margin-top-2 mm-box--margin-bottom-2 mm-box--padding-right-2 mm-box--padding-left-2 mm-box--display-flex mm-box--flex-direction-row mm-box--flex-wrap-wrap mm-box--justify-content-space-between mm-box--align-items-center mm-box--color-text-default mm-box--rounded-lg"
-                      data-testid="confirmation_data-name-index-0"
-=======
-                      class="mm-box confirm-info-row mm-box--margin-top-2 mm-box--margin-bottom-2 mm-box--padding-right-2 mm-box--padding-left-2 mm-box--display-flex mm-box--flex-direction-row mm-box--flex-wrap-wrap mm-box--justify-content-space-between mm-box--align-items-flex-start mm-box--color-text-default mm-box--rounded-lg"
->>>>>>> a6e1a746
                       style="overflow-wrap: anywhere; min-height: 24px; position: relative; padding-right: 0px;"
                     >
                       <div
@@ -1905,12 +1859,7 @@
                       </div>
                     </div>
                     <div
-<<<<<<< HEAD
                       class="mm-box confirm-info-row mm-box--margin-top-2 mm-box--margin-bottom-2 mm-box--padding-right-2 mm-box--padding-left-2 mm-box--display-flex mm-box--flex-direction-row mm-box--flex-wrap-wrap mm-box--justify-content-space-between mm-box--align-items-center mm-box--color-text-default mm-box--rounded-lg"
-                      data-testid="confirmation_data-wallets-index-1"
-=======
-                      class="mm-box confirm-info-row mm-box--margin-top-2 mm-box--margin-bottom-2 mm-box--padding-right-2 mm-box--padding-left-2 mm-box--display-flex mm-box--flex-direction-row mm-box--flex-wrap-wrap mm-box--justify-content-space-between mm-box--align-items-flex-start mm-box--color-text-default mm-box--rounded-lg"
->>>>>>> a6e1a746
                       style="overflow-wrap: anywhere; min-height: 24px; position: relative; padding-right: 0px;"
                     >
                       <div
@@ -1930,12 +1879,7 @@
                         class="mm-box mm-box--width-full"
                       >
                         <div
-<<<<<<< HEAD
                           class="mm-box confirm-info-row mm-box--margin-top-2 mm-box--margin-bottom-2 mm-box--padding-right-2 mm-box--padding-left-2 mm-box--display-flex mm-box--flex-direction-row mm-box--flex-wrap-wrap mm-box--justify-content-space-between mm-box--align-items-center mm-box--color-text-default mm-box--rounded-lg"
-                          data-testid="confirmation_data-0-index-0"
-=======
-                          class="mm-box confirm-info-row mm-box--margin-top-2 mm-box--margin-bottom-2 mm-box--padding-right-2 mm-box--padding-left-2 mm-box--display-flex mm-box--flex-direction-row mm-box--flex-wrap-wrap mm-box--justify-content-space-between mm-box--align-items-flex-start mm-box--color-text-default mm-box--rounded-lg"
->>>>>>> a6e1a746
                           style="overflow-wrap: anywhere; min-height: 24px; position: relative; padding-right: 0px;"
                         >
                           <div
@@ -2010,12 +1954,7 @@
                           </div>
                         </div>
                         <div
-<<<<<<< HEAD
                           class="mm-box confirm-info-row mm-box--margin-top-2 mm-box--margin-bottom-2 mm-box--padding-right-2 mm-box--padding-left-2 mm-box--display-flex mm-box--flex-direction-row mm-box--flex-wrap-wrap mm-box--justify-content-space-between mm-box--align-items-center mm-box--color-text-default mm-box--rounded-lg"
-                          data-testid="confirmation_data-1-index-1"
-=======
-                          class="mm-box confirm-info-row mm-box--margin-top-2 mm-box--margin-bottom-2 mm-box--padding-right-2 mm-box--padding-left-2 mm-box--display-flex mm-box--flex-direction-row mm-box--flex-wrap-wrap mm-box--justify-content-space-between mm-box--align-items-flex-start mm-box--color-text-default mm-box--rounded-lg"
->>>>>>> a6e1a746
                           style="overflow-wrap: anywhere; min-height: 24px; position: relative; padding-right: 0px;"
                         >
                           <div
@@ -2090,12 +2029,7 @@
                           </div>
                         </div>
                         <div
-<<<<<<< HEAD
                           class="mm-box confirm-info-row mm-box--margin-top-2 mm-box--margin-bottom-2 mm-box--padding-right-2 mm-box--padding-left-2 mm-box--display-flex mm-box--flex-direction-row mm-box--flex-wrap-wrap mm-box--justify-content-space-between mm-box--align-items-center mm-box--color-text-default mm-box--rounded-lg"
-                          data-testid="confirmation_data-2-index-2"
-=======
-                          class="mm-box confirm-info-row mm-box--margin-top-2 mm-box--margin-bottom-2 mm-box--padding-right-2 mm-box--padding-left-2 mm-box--display-flex mm-box--flex-direction-row mm-box--flex-wrap-wrap mm-box--justify-content-space-between mm-box--align-items-flex-start mm-box--color-text-default mm-box--rounded-lg"
->>>>>>> a6e1a746
                           style="overflow-wrap: anywhere; min-height: 24px; position: relative; padding-right: 0px;"
                         >
                           <div
