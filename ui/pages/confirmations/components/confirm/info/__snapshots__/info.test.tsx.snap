--- conflicted
+++ resolved
@@ -642,8 +642,6 @@
     <div
       class="mm-box confirm-info-row mm-box--margin-top-2 mm-box--margin-bottom-2 mm-box--padding-right-2 mm-box--padding-left-2 mm-box--display-flex mm-box--flex-direction-row mm-box--flex-wrap-wrap mm-box--justify-content-space-between mm-box--color-text-default mm-box--rounded-lg"
       style="overflow-wrap: anywhere; min-height: 24px; position: relative; background: transparent;"
-<<<<<<< HEAD
-=======
     >
       <div
         class="mm-box mm-box--display-flex mm-box--flex-direction-row mm-box--justify-content-center mm-box--align-items-flex-start mm-box--color-text-default"
@@ -690,7 +688,6 @@
     <div
       class="mm-box confirm-info-row mm-box--margin-top-2 mm-box--margin-bottom-2 mm-box--padding-right-2 mm-box--padding-left-2 mm-box--display-flex mm-box--flex-direction-row mm-box--flex-wrap-wrap mm-box--justify-content-space-between mm-box--color-text-default mm-box--rounded-lg"
       style="overflow-wrap: anywhere; min-height: 24px; position: relative; background: transparent;"
->>>>>>> ad7a5462
     >
       <div
         class="mm-box mm-box--display-flex mm-box--flex-direction-row mm-box--justify-content-center mm-box--align-items-flex-start mm-box--color-text-default"
@@ -1007,10 +1004,7 @@
     </div>
     <div
       class="mm-box confirm-info-row mm-box--margin-top-2 mm-box--margin-bottom-2 mm-box--padding-right-2 mm-box--padding-left-2 mm-box--display-flex mm-box--flex-direction-row mm-box--flex-wrap-wrap mm-box--justify-content-space-between mm-box--color-text-default mm-box--rounded-lg"
-<<<<<<< HEAD
-=======
       data-testid="gas-fee-details-speed"
->>>>>>> ad7a5462
       style="overflow-wrap: anywhere; min-height: 24px; position: relative; background: transparent;"
     >
       <div
@@ -1061,11 +1055,7 @@
   >
     <div
       class="mm-box confirm-info-row mm-box--margin-top-2 mm-box--margin-bottom-2 mm-box--padding-right-2 mm-box--padding-left-2 mm-box--display-flex mm-box--flex-direction-row mm-box--flex-wrap-wrap mm-box--justify-content-space-between mm-box--color-text-default mm-box--rounded-lg"
-<<<<<<< HEAD
-      style="overflow-wrap: anywhere; min-height: 24px; position: relative;"
-=======
       style="overflow-wrap: anywhere; min-height: 24px; position: relative; background: transparent;"
->>>>>>> ad7a5462
     >
       <div
         class="mm-box mm-box--display-flex mm-box--flex-direction-row mm-box--justify-content-center mm-box--align-items-flex-start mm-box--color-text-default"
@@ -1601,14 +1591,6 @@
                       </p>
                     </div>
                   </div>
-<<<<<<< HEAD
-                </div>
-                <div
-                  class="mm-box confirm-info-row mm-box--margin-top-2 mm-box--margin-bottom-2 mm-box--padding-right-2 mm-box--padding-left-2 mm-box--display-flex mm-box--flex-direction-row mm-box--flex-wrap-wrap mm-box--justify-content-space-between mm-box--color-text-default mm-box--rounded-lg"
-                  style="overflow-wrap: anywhere; min-height: 24px; position: relative; padding-right: 0px;"
-                >
-=======
->>>>>>> ad7a5462
                   <div
                     class="mm-box mm-box--width-full"
                   >
@@ -1891,33 +1873,6 @@
                 </div>
               </div>
             </div>
-<<<<<<< HEAD
-            <div
-              class="mm-box confirm-info-row mm-box--margin-top-2 mm-box--margin-bottom-2 mm-box--padding-right-2 mm-box--padding-left-2 mm-box--display-flex mm-box--flex-direction-row mm-box--flex-wrap-wrap mm-box--justify-content-space-between mm-box--color-text-default mm-box--rounded-lg"
-              style="overflow-wrap: anywhere; min-height: 24px; position: relative; padding-right: 0px;"
-            >
-              <div
-                class="mm-box mm-box--display-flex mm-box--flex-direction-row mm-box--justify-content-center mm-box--align-items-flex-start"
-              >
-                <p
-                  class="mm-box mm-text mm-text--body-md-medium mm-box--color-inherit"
-                >
-                  Contents:
-                </p>
-              </div>
-              <div
-                class="mm-box mm-box--display-flex mm-box--gap-2 mm-box--flex-wrap-wrap mm-box--align-items-center mm-box--min-width-0"
-              >
-                <p
-                  class="mm-box mm-text mm-text--body-md mm-box--color-inherit"
-                  style="white-space: pre-wrap;"
-                >
-                  Hello, Bob!
-                </p>
-              </div>
-            </div>
-=======
->>>>>>> ad7a5462
           </div>
         </div>
       </div>
