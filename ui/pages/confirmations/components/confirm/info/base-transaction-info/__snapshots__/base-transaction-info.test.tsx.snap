// Jest Snapshot v1, https://goo.gl/fbAQLP

exports[`<BaseTransactionInfo /> does not render if required data is not present in the transaction 1`] = `<div />`;

exports[`<BaseTransactionInfo /> renders component for contract interaction request 1`] = `
<div>
  <div
    class="mm-box mm-box--margin-bottom-4 mm-box--padding-0 mm-box--background-color-background-default mm-box--rounded-md"
  >
    <div
      class="mm-box simulation-details-layout mm-box--padding-3 mm-box--display-flex mm-box--gap-3 mm-box--flex-direction-column mm-box--rounded-lg mm-box--border-color-transparent box--border-style-solid box--border-width-1"
      data-testid="simulation-details-layout"
    >
      <div
        class="mm-box mm-box--display-flex mm-box--flex-direction-row mm-box--justify-content-space-between mm-box--align-items-center"
      >
        <div
          class="mm-box mm-box--display-flex mm-box--gap-1 mm-box--flex-direction-row mm-box--align-items-center"
        >
          <p
            class="mm-box mm-text mm-text--body-md-medium mm-box--color-text-default"
          >
            Estimated changes
          </p>
          <div
            class="info-tooltip"
            data-testid="info-tooltip"
          >
            <div>
              <div
                aria-describedby="tippy-tooltip-1"
                class="info-tooltip__tooltip-container"
                data-original-title="null"
                data-tooltipped=""
                style="display: inline;"
                tabindex="0"
              >
                <svg
                  viewBox="0 0 10 10"
                  xmlns="http://www.w3.org/2000/svg"
                >
                  <path
                    d="M5 0C2.2 0 0 2.2 0 5s2.2 5 5 5 5-2.2 5-5-2.2-5-5-5zm0 2c.4 0 .7.3.7.7s-.3.7-.7.7-.7-.2-.7-.6.3-.8.7-.8zm.7 6H4.3V4.3h1.5V8z"
                    fill="var(--color-icon-alternative)"
                  />
                </svg>
              </div>
            </div>
          </div>
        </div>
        <div
          role="progressbar"
        >
          <svg
            class="preloader__icon"
            fill="none"
            height="20"
            viewBox="0 0 16 16"
            width="20"
            xmlns="http://www.w3.org/2000/svg"
          >
            <path
              clip-rule="evenodd"
              d="M8 13.7143C4.84409 13.7143 2.28571 11.1559 2.28571 8C2.28571 4.84409 4.84409 2.28571 8 2.28571C11.1559 2.28571 13.7143 4.84409 13.7143 8C13.7143 11.1559 11.1559 13.7143 8 13.7143ZM8 16C3.58172 16 0 12.4183 0 8C0 3.58172 3.58172 0 8 0C12.4183 0 16 3.58172 16 8C16 12.4183 12.4183 16 8 16Z"
              fill="var(--color-primary-muted)"
              fill-rule="evenodd"
            />
            <mask
              height="16"
              id="mask0"
              mask-type="alpha"
              maskUnits="userSpaceOnUse"
              width="16"
              x="0"
              y="0"
            >
              <path
                clip-rule="evenodd"
                d="M8 13.7143C4.84409 13.7143 2.28571 11.1559 2.28571 8C2.28571 4.84409 4.84409 2.28571 8 2.28571C11.1559 2.28571 13.7143 4.84409 13.7143 8C13.7143 11.1559 11.1559 13.7143 8 13.7143ZM8 16C3.58172 16 0 12.4183 0 8C0 3.58172 3.58172 0 8 0C12.4183 0 16 3.58172 16 8C16 12.4183 12.4183 16 8 16Z"
                fill="var(--color-primary-default)"
                fill-rule="evenodd"
              />
            </mask>
            <g
              mask="url(#mask0)"
            >
              <path
                d="M6.85718 17.9999V11.4285V8.28564H-4.85711V17.9999H6.85718Z"
                fill="var(--color-primary-default)"
              />
            </g>
          </svg>
        </div>
      </div>
    </div>
  </div>
  <div
    class="mm-box mm-box--margin-bottom-4 mm-box--padding-2 mm-box--background-color-background-default mm-box--rounded-md"
    data-testid="transaction-details-section"
  >
    <div
      class="mm-box confirm-info-row mm-box--margin-top-2 mm-box--margin-bottom-2 mm-box--padding-right-2 mm-box--padding-left-2 mm-box--display-flex mm-box--flex-direction-row mm-box--flex-wrap-wrap mm-box--justify-content-space-between mm-box--color-text-default mm-box--rounded-lg"
      data-testid="transaction-details-origin-row"
      style="overflow-wrap: anywhere; min-height: 24px; position: relative; background: transparent;"
    >
      <div
        class="mm-box mm-box--display-flex mm-box--flex-direction-row mm-box--justify-content-center mm-box--align-items-flex-start mm-box--color-text-default"
      >
        <p
          class="mm-box mm-text mm-text--body-md-medium mm-box--color-inherit"
        >
          Request from
        </p>
        <div>
          <div
            aria-describedby="tippy-tooltip-2"
            class=""
            data-original-title="This is the site asking for your confirmation."
            data-tooltipped=""
            style="display: flex;"
            tabindex="0"
          >
            <span
              class="mm-box mm-icon mm-icon--size-sm mm-box--margin-left-1 mm-box--display-inline-block mm-box--color-icon-muted"
              style="mask-image: url('./images/icons/question.svg');"
            />
          </div>
        </div>
      </div>
      <div
        class="mm-box mm-box--display-flex mm-box--gap-2 mm-box--flex-wrap-wrap mm-box--align-items-center"
      >
        <p
          class="mm-box mm-text mm-text--body-md mm-box--color-inherit"
        >
          metamask.github.io
        </p>
      </div>
    </div>
    <div
      class="mm-box confirm-info-row mm-box--margin-top-2 mm-box--margin-bottom-2 mm-box--padding-right-2 mm-box--padding-left-2 mm-box--display-flex mm-box--flex-direction-row mm-box--flex-wrap-wrap mm-box--justify-content-space-between mm-box--color-text-default mm-box--rounded-lg"
      data-testid="transaction-details-recipient-row"
      style="overflow-wrap: anywhere; min-height: 24px; position: relative;"
    >
      <div
        class="mm-box mm-box--display-flex mm-box--flex-direction-row mm-box--justify-content-center mm-box--align-items-flex-start"
      >
        <p
          class="mm-box mm-text mm-text--body-md-medium mm-box--color-inherit"
        >
          Interacting with
        </p>
        <div>
          <div
            aria-describedby="tippy-tooltip-3"
            class=""
            data-original-title="This is the contract you're interacting with. Protect yourself from scammers by verifying the details."
            data-tooltipped=""
            style="display: flex;"
            tabindex="0"
          >
            <span
              class="mm-box mm-icon mm-icon--size-sm mm-box--margin-left-1 mm-box--display-inline-block mm-box--color-icon-muted"
              style="mask-image: url('./images/icons/question.svg');"
            />
          </div>
        </div>
      </div>
      <div
        class="mm-box mm-box--display-flex mm-box--flex-direction-row mm-box--align-items-center"
      >
        <div
          class="mm-box mm-box--display-flex mm-box--flex-direction-row mm-box--align-items-center"
        >
          <div
            class="mm-box mm-text mm-avatar-base mm-avatar-base--size-xs mm-avatar-account mm-text--body-xs mm-text--text-transform-uppercase mm-box--display-flex mm-box--justify-content-center mm-box--align-items-center mm-box--color-text-default mm-box--background-color-background-alternative mm-box--rounded-full mm-box--border-color-transparent box--border-style-solid box--border-width-1"
          >
            <div
              class="mm-avatar-account__jazzicon"
            >
              <div
                style="border-radius: 50px; overflow: hidden; padding: 0px; margin: 0px; width: 16px; height: 16px; display: inline-block; background: rgb(200, 20, 98);"
              >
                <svg
                  height="16"
                  width="16"
                  x="0"
                  y="0"
                >
                  <rect
                    fill="#018E82"
                    height="16"
                    transform="translate(0.09338133124744565 -0.04490608666778058) rotate(456.7 8 8)"
                    width="16"
                    x="0"
                    y="0"
                  />
                  <rect
                    fill="#FB187B"
                    height="16"
                    transform="translate(-6.3240369287990985 -1.0053822898747908) rotate(305.5 8 8)"
                    width="16"
                    x="0"
                    y="0"
                  />
                  <rect
                    fill="#237CE1"
                    height="16"
                    transform="translate(4.0809955633515935 -14.427164334848008) rotate(395.8 8 8)"
                    width="16"
                    x="0"
                    y="0"
                  />
                </svg>
              </div>
            </div>
          </div>
          <p
            class="mm-box mm-text mm-text--body-md mm-box--margin-left-2 mm-box--color-inherit"
            data-testid="confirm-info-row-display-name"
          >
            0x88AA6...A5125
          </p>
        </div>
      </div>
    </div>
  </div>
  <div
    class="mm-box mm-box--margin-bottom-4 mm-box--padding-2 mm-box--background-color-background-default mm-box--rounded-md"
    data-testid="gas-fee-section"
  >
    <div
      class="mm-box confirm-info-row mm-box--margin-top-2 mm-box--margin-bottom-2 mm-box--padding-right-2 mm-box--padding-left-2 mm-box--display-flex mm-box--flex-direction-row mm-box--flex-wrap-wrap mm-box--justify-content-space-between mm-box--color-text-default mm-box--rounded-lg"
      data-testid="edit-gas-fees-row"
      style="overflow-wrap: anywhere; min-height: 24px; position: relative; background: transparent;"
    >
      <div
        class="mm-box mm-box--display-flex mm-box--flex-direction-row mm-box--justify-content-center mm-box--align-items-flex-start mm-box--color-text-default"
      >
        <p
          class="mm-box mm-text mm-text--body-md-medium mm-box--color-inherit"
        >
          Estimated fee
        </p>
        <div>
          <div
            aria-describedby="tippy-tooltip-4"
            class=""
            data-original-title="Amount paid to process the transaction on network."
            data-tooltipped=""
            style="display: flex;"
            tabindex="0"
          >
            <span
              class="mm-box mm-icon mm-icon--size-sm mm-box--margin-left-1 mm-box--display-inline-block mm-box--color-icon-muted"
              style="mask-image: url('./images/icons/question.svg');"
            />
          </div>
        </div>
      </div>
      <div
        class="mm-box mm-box--display-flex mm-box--flex-direction-row mm-box--justify-content-space-between mm-box--align-items-center mm-box--text-align-center"
      >
        <p
          class="mm-box mm-text mm-text--body-md mm-box--margin-right-1 mm-box--color-text-default"
          data-testid="first-gas-field"
        >
          0.004 ETH
        </p>
        <p
          class="mm-box mm-text mm-text--body-md mm-box--margin-right-2 mm-box--color-text-alternative"
          data-testid="native-currency"
        >
          $2.20
        </p>
        <button
          class="mm-box mm-text mm-button-base mm-button-base--size-sm mm-button-link mm-text--body-md-medium mm-box--padding-0 mm-box--padding-right-0 mm-box--padding-left-0 mm-box--display-inline-flex mm-box--justify-content-center mm-box--align-items-center mm-box--color-primary-default mm-box--background-color-transparent"
          data-testid="edit-gas-fee-icon"
          style="text-decoration: none;"
        >
          <span
            class="mm-box mm-icon mm-icon--size-sm mm-box--margin-inline-end-1 mm-box--display-inline-block mm-box--color-inherit"
            style="mask-image: url('./images/icons/edit.svg');"
          />
          <span
            class="mm-box mm-text mm-text--inherit mm-box--color-primary-default"
          />
        </button>
      </div>
    </div>
    <div
      class="mm-box confirm-info-row mm-box--margin-top-2 mm-box--margin-bottom-2 mm-box--padding-right-2 mm-box--padding-left-2 mm-box--display-flex mm-box--flex-direction-row mm-box--flex-wrap-wrap mm-box--justify-content-space-between mm-box--color-text-default mm-box--rounded-lg"
      data-testid="gas-fee-details-speed"
      style="overflow-wrap: anywhere; min-height: 24px; position: relative;"
    >
      <div
        class="mm-box mm-box--display-flex mm-box--flex-direction-row mm-box--justify-content-center mm-box--align-items-flex-start"
      >
        <p
          class="mm-box mm-text mm-text--body-md-medium mm-box--color-inherit"
        >
          Speed
        </p>
      </div>
      <div
        class="mm-box mm-box--display-flex mm-box--align-items-center"
      >
        <div
          class="mm-box mm-box--display-flex mm-box--flex-wrap-wrap"
        >
          <p
            class="mm-box mm-text mm-text--body-sm mm-box--padding-inline-end-1 mm-box--color-text-muted"
          >
            🦊 Market
          </p>
          <p
            class="mm-box mm-text mm-text--body-sm mm-box--color-success-default"
          >
            <span
              data-testid="gas-timing-time"
            >
              ~
              0 sec
            </span>
          </p>
        </div>
      </div>
    </div>
  </div>
</div>
`;

exports[`<BaseTransactionInfo /> renders component for contract interaction request 2`] = `
<div>
  <div
    class="mm-box mm-box--margin-bottom-4 mm-box--padding-0 mm-box--background-color-background-default mm-box--rounded-md"
  >
    <div
      class="mm-box simulation-details-layout mm-box--padding-3 mm-box--display-flex mm-box--gap-3 mm-box--flex-direction-column mm-box--rounded-lg mm-box--border-color-transparent box--border-style-solid box--border-width-1"
      data-testid="simulation-details-layout"
    >
      <div
        class="mm-box mm-box--display-flex mm-box--flex-direction-row mm-box--justify-content-space-between mm-box--align-items-center"
      >
        <div
          class="mm-box mm-box--display-flex mm-box--gap-1 mm-box--flex-direction-row mm-box--align-items-center"
        >
          <p
            class="mm-box mm-text mm-text--body-md-medium mm-box--color-text-default"
          >
            Estimated changes
          </p>
          <div
            class="info-tooltip"
            data-testid="info-tooltip"
          >
            <div>
              <div
                aria-describedby="tippy-tooltip-1"
                class="info-tooltip__tooltip-container"
                data-original-title="null"
                data-tooltipped=""
                style="display: inline;"
                tabindex="0"
              >
                <svg
                  viewBox="0 0 10 10"
                  xmlns="http://www.w3.org/2000/svg"
                >
                  <path
                    d="M5 0C2.2 0 0 2.2 0 5s2.2 5 5 5 5-2.2 5-5-2.2-5-5-5zm0 2c.4 0 .7.3.7.7s-.3.7-.7.7-.7-.2-.7-.6.3-.8.7-.8zm.7 6H4.3V4.3h1.5V8z"
                    fill="var(--color-icon-alternative)"
                  />
                </svg>
              </div>
            </div>
          </div>
        </div>
      </div>
      <div
        class="mm-box mm-box--display-flex mm-box--gap-3 mm-box--flex-direction-column"
      >
        <div
          class="mm-box"
        >
          <div
            class="mm-box mm-box--display-flex mm-box--gap-3 mm-box--flex-direction-column"
            data-testid="simulation-rows-outgoing"
          >
            <div
              class="mm-box mm-box--display-flex mm-box--gap-1 mm-box--flex-direction-row mm-box--flex-wrap-wrap mm-box--align-items-flex-start"
              data-testid="simulation-details-balance-change-row"
            >
              <p
                class="mm-box mm-text mm-text--body-md mm-box--color-text-default"
                style="white-space: nowrap;"
              >
                You send
              </p>
              <div
                class="mm-box mm-box--margin-left-auto mm-box--display-flex mm-box--gap-1 mm-box--flex-direction-column"
                style="min-width: 0;"
              >
                <div
                  class="mm-box mm-box--display-flex mm-box--gap-1 mm-box--flex-direction-row"
                >
                  <div
                    class="mm-box mm-box--display-flex mm-box--flex-direction-row mm-box--align-items-center mm-box--background-color-error-muted mm-box--rounded-pill"
                    data-testid="simulation-details-amount-pill"
                    style="padding: 0px 8px; flex-shrink: 1; flex-basis: auto; min-width: 0;"
                  >
                    <div
                      style="min-width: 0;"
                    >
                      <div
                        aria-describedby="tippy-tooltip-5"
                        class=""
                        data-original-title="4"
                        data-tooltipped=""
                        style="display: inline;"
                        tabindex="0"
                      >
                        <p
                          class="mm-box mm-text mm-text--body-md mm-text--ellipsis mm-box--color-error-alternative"
                        >
                          - 4
                        </p>
                      </div>
                    </div>
                  </div>
                  <div
                    class="mm-box"
                    data-testid="simulation-details-asset-pill"
                    style="flex-shrink: 1; flex-basis: auto; min-width: 0;"
                  >
                    <div
                      class="mm-box mm-box--display-flex mm-box--gap-1 mm-box--flex-direction-row mm-box--align-items-center mm-box--background-color-background-alternative mm-box--rounded-pill"
                      style="padding: 1px 8px 1px 4px;"
                    >
                      <div
<<<<<<< HEAD
                        class="mm-box mm-text mm-avatar-base mm-avatar-base--size-xs mm-avatar-network mm-text--body-xs mm-text--text-transform-uppercase mm-box--display-flex mm-box--justify-content-center mm-box--align-items-center mm-box--color-text-default mm-box--background-color-background-default mm-box--rounded-full mm-box--border-color-border-default mm-box--border-width-2 box--border-style-solid"
=======
                        class="mm-box mm-text mm-avatar-base mm-avatar-base--size-xs mm-avatar-network mm-text--body-xs mm-text--text-transform-uppercase mm-box--display-flex mm-box--justify-content-center mm-box--align-items-center mm-box--color-text-default mm-box--background-color-background-default mm-box--rounded-full mm-box--border-color-border-default box--border-style-solid box--border-width-1"
>>>>>>> 0e4494a7
                      >
                        <img
                          alt="ETH logo"
                          class="mm-avatar-network__network-image"
                        />
                      </div>
                      <p
                        class="mm-box mm-text mm-text--body-md mm-text--ellipsis mm-box--color-text-default"
                      >
                        ETH
                      </p>
                    </div>
                  </div>
                </div>
              </div>
            </div>
          </div>
        </div>
      </div>
    </div>
  </div>
  <div
    class="mm-box mm-box--margin-bottom-4 mm-box--padding-2 mm-box--background-color-background-default mm-box--rounded-md"
    data-testid="transaction-details-section"
  >
    <div
      class="mm-box confirm-info-row mm-box--margin-top-2 mm-box--margin-bottom-2 mm-box--padding-right-2 mm-box--padding-left-2 mm-box--display-flex mm-box--flex-direction-row mm-box--flex-wrap-wrap mm-box--justify-content-space-between mm-box--color-text-default mm-box--rounded-lg"
      data-testid="transaction-details-origin-row"
      style="overflow-wrap: anywhere; min-height: 24px; position: relative; background: transparent;"
    >
      <div
        class="mm-box mm-box--display-flex mm-box--flex-direction-row mm-box--justify-content-center mm-box--align-items-flex-start mm-box--color-text-default"
      >
        <p
          class="mm-box mm-text mm-text--body-md-medium mm-box--color-inherit"
        >
          Request from
        </p>
        <div>
          <div
            aria-describedby="tippy-tooltip-2"
            class=""
            data-original-title="This is the site asking for your confirmation."
            data-tooltipped=""
            style="display: flex;"
            tabindex="0"
          >
            <span
              class="mm-box mm-icon mm-icon--size-sm mm-box--margin-left-1 mm-box--display-inline-block mm-box--color-icon-muted"
              style="mask-image: url('./images/icons/question.svg');"
            />
          </div>
        </div>
      </div>
      <div
        class="mm-box mm-box--display-flex mm-box--gap-2 mm-box--flex-wrap-wrap mm-box--align-items-center"
      >
        <p
          class="mm-box mm-text mm-text--body-md mm-box--color-inherit"
        >
          metamask.github.io
        </p>
      </div>
    </div>
    <div
      class="mm-box confirm-info-row mm-box--margin-top-2 mm-box--margin-bottom-2 mm-box--padding-right-2 mm-box--padding-left-2 mm-box--display-flex mm-box--flex-direction-row mm-box--flex-wrap-wrap mm-box--justify-content-space-between mm-box--color-text-default mm-box--rounded-lg"
      data-testid="transaction-details-recipient-row"
      style="overflow-wrap: anywhere; min-height: 24px; position: relative;"
    >
      <div
        class="mm-box mm-box--display-flex mm-box--flex-direction-row mm-box--justify-content-center mm-box--align-items-flex-start"
      >
        <p
          class="mm-box mm-text mm-text--body-md-medium mm-box--color-inherit"
        >
          Interacting with
        </p>
        <div>
          <div
            aria-describedby="tippy-tooltip-3"
            class=""
            data-original-title="This is the contract you're interacting with. Protect yourself from scammers by verifying the details."
            data-tooltipped=""
            style="display: flex;"
            tabindex="0"
          >
            <span
              class="mm-box mm-icon mm-icon--size-sm mm-box--margin-left-1 mm-box--display-inline-block mm-box--color-icon-muted"
              style="mask-image: url('./images/icons/question.svg');"
            />
          </div>
        </div>
      </div>
      <div
        class="mm-box mm-box--display-flex mm-box--flex-direction-row mm-box--align-items-center"
      >
        <div
          class="mm-box mm-box--display-flex mm-box--flex-direction-row mm-box--align-items-center"
        >
          <div
            class="mm-box mm-text mm-avatar-base mm-avatar-base--size-xs mm-avatar-account mm-text--body-xs mm-text--text-transform-uppercase mm-box--display-flex mm-box--justify-content-center mm-box--align-items-center mm-box--color-text-default mm-box--background-color-background-alternative mm-box--rounded-full mm-box--border-color-transparent box--border-style-solid box--border-width-1"
          >
            <div
              class="mm-avatar-account__jazzicon"
            >
              <div
                style="border-radius: 50px; overflow: hidden; padding: 0px; margin: 0px; width: 16px; height: 16px; display: inline-block; background: rgb(200, 20, 98);"
              >
                <svg
                  height="16"
                  width="16"
                  x="0"
                  y="0"
                >
                  <rect
                    fill="#018E82"
                    height="16"
                    transform="translate(0.09338133124744565 -0.04490608666778058) rotate(456.7 8 8)"
                    width="16"
                    x="0"
                    y="0"
                  />
                  <rect
                    fill="#FB187B"
                    height="16"
                    transform="translate(-6.3240369287990985 -1.0053822898747908) rotate(305.5 8 8)"
                    width="16"
                    x="0"
                    y="0"
                  />
                  <rect
                    fill="#237CE1"
                    height="16"
                    transform="translate(4.0809955633515935 -14.427164334848008) rotate(395.8 8 8)"
                    width="16"
                    x="0"
                    y="0"
                  />
                </svg>
              </div>
            </div>
          </div>
          <p
            class="mm-box mm-text mm-text--body-md mm-box--margin-left-2 mm-box--color-inherit"
            data-testid="confirm-info-row-display-name"
          >
            0x88AA6...A5125
          </p>
        </div>
      </div>
    </div>
  </div>
  <div
    class="mm-box mm-box--margin-bottom-4 mm-box--padding-2 mm-box--background-color-background-default mm-box--rounded-md"
    data-testid="gas-fee-section"
  >
    <div
      class="mm-box confirm-info-row mm-box--margin-top-2 mm-box--margin-bottom-2 mm-box--padding-right-2 mm-box--padding-left-2 mm-box--display-flex mm-box--flex-direction-row mm-box--flex-wrap-wrap mm-box--justify-content-space-between mm-box--color-text-default mm-box--rounded-lg"
      data-testid="edit-gas-fees-row"
      style="overflow-wrap: anywhere; min-height: 24px; position: relative; background: transparent;"
    >
      <div
        class="mm-box mm-box--display-flex mm-box--flex-direction-row mm-box--justify-content-center mm-box--align-items-flex-start mm-box--color-text-default"
      >
        <p
          class="mm-box mm-text mm-text--body-md-medium mm-box--color-inherit"
        >
          Estimated fee
        </p>
        <div>
          <div
            aria-describedby="tippy-tooltip-4"
            class=""
            data-original-title="Amount paid to process the transaction on network."
            data-tooltipped=""
            style="display: flex;"
            tabindex="0"
          >
            <span
              class="mm-box mm-icon mm-icon--size-sm mm-box--margin-left-1 mm-box--display-inline-block mm-box--color-icon-muted"
              style="mask-image: url('./images/icons/question.svg');"
            />
          </div>
        </div>
      </div>
      <div
        class="mm-box mm-box--display-flex mm-box--flex-direction-row mm-box--justify-content-space-between mm-box--align-items-center mm-box--text-align-center"
      >
        <p
          class="mm-box mm-text mm-text--body-md mm-box--margin-right-1 mm-box--color-text-default"
          data-testid="first-gas-field"
        >
          0.004 ETH
        </p>
        <p
          class="mm-box mm-text mm-text--body-md mm-box--margin-right-2 mm-box--color-text-alternative"
          data-testid="native-currency"
        >
          $2.20
        </p>
        <button
          class="mm-box mm-text mm-button-base mm-button-base--size-sm mm-button-link mm-text--body-md-medium mm-box--padding-0 mm-box--padding-right-0 mm-box--padding-left-0 mm-box--display-inline-flex mm-box--justify-content-center mm-box--align-items-center mm-box--color-primary-default mm-box--background-color-transparent"
          data-testid="edit-gas-fee-icon"
          style="text-decoration: none;"
        >
          <span
            class="mm-box mm-icon mm-icon--size-sm mm-box--margin-inline-end-1 mm-box--display-inline-block mm-box--color-inherit"
            style="mask-image: url('./images/icons/edit.svg');"
          />
          <span
            class="mm-box mm-text mm-text--inherit mm-box--color-primary-default"
          />
        </button>
      </div>
    </div>
    <div
      class="mm-box confirm-info-row mm-box--margin-top-2 mm-box--margin-bottom-2 mm-box--padding-right-2 mm-box--padding-left-2 mm-box--display-flex mm-box--flex-direction-row mm-box--flex-wrap-wrap mm-box--justify-content-space-between mm-box--color-text-default mm-box--rounded-lg"
      data-testid="gas-fee-details-speed"
      style="overflow-wrap: anywhere; min-height: 24px; position: relative;"
    >
      <div
        class="mm-box mm-box--display-flex mm-box--flex-direction-row mm-box--justify-content-center mm-box--align-items-flex-start"
      >
        <p
          class="mm-box mm-text mm-text--body-md-medium mm-box--color-inherit"
        >
          Speed
        </p>
      </div>
      <div
        class="mm-box mm-box--display-flex mm-box--align-items-center"
      >
        <div
          class="mm-box mm-box--display-flex mm-box--flex-wrap-wrap"
        >
          <p
            class="mm-box mm-text mm-text--body-sm mm-box--padding-inline-end-1 mm-box--color-text-muted"
          >
            🦊 Market
          </p>
          <p
            class="mm-box mm-text mm-text--body-sm mm-box--color-success-default"
          >
            <span
              data-testid="gas-timing-time"
            >
              ~
              0 sec
            </span>
          </p>
        </div>
      </div>
    </div>
  </div>
</div>
`;

exports[`<BaseTransactionInfo /> renders component for contract interaction request 3`] = `
<div>
  <div
    class="mm-box mm-box--margin-bottom-4 mm-box--padding-0 mm-box--background-color-background-default mm-box--rounded-md"
  >
    <div
      class="mm-box simulation-details-layout mm-box--padding-3 mm-box--display-flex mm-box--gap-3 mm-box--flex-direction-column mm-box--rounded-lg mm-box--border-color-transparent box--border-style-solid box--border-width-1"
      data-testid="simulation-details-layout"
    >
      <div
        class="mm-box mm-box--display-flex mm-box--flex-direction-row mm-box--justify-content-space-between mm-box--align-items-center"
      >
        <div
          class="mm-box mm-box--display-flex mm-box--gap-1 mm-box--flex-direction-row mm-box--align-items-center"
        >
          <p
            class="mm-box mm-text mm-text--body-md-medium mm-box--color-text-default"
          >
            Estimated changes
          </p>
          <div
            class="info-tooltip"
            data-testid="info-tooltip"
          >
            <div>
              <div
                aria-describedby="tippy-tooltip-1"
                class="info-tooltip__tooltip-container"
                data-original-title="null"
                data-tooltipped=""
                style="display: inline;"
                tabindex="0"
              >
                <svg
                  viewBox="0 0 10 10"
                  xmlns="http://www.w3.org/2000/svg"
                >
                  <path
                    d="M5 0C2.2 0 0 2.2 0 5s2.2 5 5 5 5-2.2 5-5-2.2-5-5-5zm0 2c.4 0 .7.3.7.7s-.3.7-.7.7-.7-.2-.7-.6.3-.8.7-.8zm.7 6H4.3V4.3h1.5V8z"
                    fill="var(--color-icon-alternative)"
                  />
                </svg>
              </div>
            </div>
          </div>
        </div>
      </div>
      <div
        class="mm-box mm-box--display-flex mm-box--gap-3 mm-box--flex-direction-column"
      >
        <div
          class="mm-box"
        >
          <div
            class="mm-box mm-box--display-flex mm-box--gap-3 mm-box--flex-direction-column"
            data-testid="simulation-rows-outgoing"
          >
            <div
              class="mm-box mm-box--display-flex mm-box--gap-1 mm-box--flex-direction-row mm-box--flex-wrap-wrap mm-box--align-items-flex-start"
              data-testid="simulation-details-balance-change-row"
            >
              <p
                class="mm-box mm-text mm-text--body-md mm-box--color-text-default"
                style="white-space: nowrap;"
              >
                You send
              </p>
              <div
                class="mm-box mm-box--margin-left-auto mm-box--display-flex mm-box--gap-1 mm-box--flex-direction-column"
                style="min-width: 0;"
              >
                <div
                  class="mm-box mm-box--display-flex mm-box--gap-1 mm-box--flex-direction-row"
                >
                  <div
                    class="mm-box mm-box--display-flex mm-box--flex-direction-row mm-box--align-items-center mm-box--background-color-error-muted mm-box--rounded-pill"
                    data-testid="simulation-details-amount-pill"
                    style="padding: 0px 8px; flex-shrink: 1; flex-basis: auto; min-width: 0;"
                  >
                    <div
                      style="min-width: 0;"
                    >
                      <div
                        aria-describedby="tippy-tooltip-5"
                        class=""
                        data-original-title="4"
                        data-tooltipped=""
                        style="display: inline;"
                        tabindex="0"
                      >
                        <p
                          class="mm-box mm-text mm-text--body-md mm-text--ellipsis mm-box--color-error-alternative"
                        >
                          - 4
                        </p>
                      </div>
                    </div>
                  </div>
                  <div
                    class="mm-box"
                    data-testid="simulation-details-asset-pill"
                    style="flex-shrink: 1; flex-basis: auto; min-width: 0;"
                  >
                    <div
                      class="mm-box mm-box--display-flex mm-box--gap-1 mm-box--flex-direction-row mm-box--align-items-center mm-box--background-color-background-alternative mm-box--rounded-pill"
                      style="padding: 1px 8px 1px 4px;"
                    >
                      <div
<<<<<<< HEAD
                        class="mm-box mm-text mm-avatar-base mm-avatar-base--size-xs mm-avatar-network mm-text--body-xs mm-text--text-transform-uppercase mm-box--display-flex mm-box--justify-content-center mm-box--align-items-center mm-box--color-text-default mm-box--background-color-background-default mm-box--rounded-full mm-box--border-color-border-default mm-box--border-width-2 box--border-style-solid"
=======
                        class="mm-box mm-text mm-avatar-base mm-avatar-base--size-xs mm-avatar-network mm-text--body-xs mm-text--text-transform-uppercase mm-box--display-flex mm-box--justify-content-center mm-box--align-items-center mm-box--color-text-default mm-box--background-color-background-default mm-box--rounded-full mm-box--border-color-border-default box--border-style-solid box--border-width-1"
>>>>>>> 0e4494a7
                      >
                        E
                      </div>
                      <p
                        class="mm-box mm-text mm-text--body-md mm-text--ellipsis mm-box--color-text-default"
                      >
                        ETH
                      </p>
                    </div>
                  </div>
                </div>
              </div>
            </div>
          </div>
        </div>
      </div>
    </div>
  </div>
  <div
    class="mm-box mm-box--margin-bottom-4 mm-box--padding-2 mm-box--background-color-background-default mm-box--rounded-md"
    data-testid="transaction-details-section"
  >
    <div
      class="mm-box confirm-info-row mm-box--margin-top-2 mm-box--margin-bottom-2 mm-box--padding-right-2 mm-box--padding-left-2 mm-box--display-flex mm-box--flex-direction-row mm-box--flex-wrap-wrap mm-box--justify-content-space-between mm-box--color-text-default mm-box--rounded-lg"
      data-testid="transaction-details-origin-row"
      style="overflow-wrap: anywhere; min-height: 24px; position: relative; background: transparent;"
    >
      <div
        class="mm-box mm-box--display-flex mm-box--flex-direction-row mm-box--justify-content-center mm-box--align-items-flex-start mm-box--color-text-default"
      >
        <p
          class="mm-box mm-text mm-text--body-md-medium mm-box--color-inherit"
        >
          Request from
        </p>
        <div>
          <div
            aria-describedby="tippy-tooltip-2"
            class=""
            data-original-title="This is the site asking for your confirmation."
            data-tooltipped=""
            style="display: flex;"
            tabindex="0"
          >
            <span
              class="mm-box mm-icon mm-icon--size-sm mm-box--margin-left-1 mm-box--display-inline-block mm-box--color-icon-muted"
              style="mask-image: url('./images/icons/question.svg');"
            />
          </div>
        </div>
      </div>
      <div
        class="mm-box mm-box--display-flex mm-box--gap-2 mm-box--flex-wrap-wrap mm-box--align-items-center"
      >
        <p
          class="mm-box mm-text mm-text--body-md mm-box--color-inherit"
        >
          metamask.github.io
        </p>
      </div>
    </div>
    <div
      class="mm-box confirm-info-row mm-box--margin-top-2 mm-box--margin-bottom-2 mm-box--padding-right-2 mm-box--padding-left-2 mm-box--display-flex mm-box--flex-direction-row mm-box--flex-wrap-wrap mm-box--justify-content-space-between mm-box--color-text-default mm-box--rounded-lg"
      data-testid="transaction-details-recipient-row"
      style="overflow-wrap: anywhere; min-height: 24px; position: relative;"
    >
      <div
        class="mm-box mm-box--display-flex mm-box--flex-direction-row mm-box--justify-content-center mm-box--align-items-flex-start"
      >
        <p
          class="mm-box mm-text mm-text--body-md-medium mm-box--color-inherit"
        >
          Interacting with
        </p>
        <div>
          <div
            aria-describedby="tippy-tooltip-3"
            class=""
            data-original-title="This is the contract you're interacting with. Protect yourself from scammers by verifying the details."
            data-tooltipped=""
            style="display: flex;"
            tabindex="0"
          >
            <span
              class="mm-box mm-icon mm-icon--size-sm mm-box--margin-left-1 mm-box--display-inline-block mm-box--color-icon-muted"
              style="mask-image: url('./images/icons/question.svg');"
            />
          </div>
        </div>
      </div>
      <div
        class="mm-box mm-box--display-flex mm-box--flex-direction-row mm-box--align-items-center"
      >
        <div
          class="mm-box mm-box--display-flex mm-box--flex-direction-row mm-box--align-items-center"
        >
          <div
            class="mm-box mm-text mm-avatar-base mm-avatar-base--size-xs mm-avatar-account mm-text--body-xs mm-text--text-transform-uppercase mm-box--display-flex mm-box--justify-content-center mm-box--align-items-center mm-box--color-text-default mm-box--background-color-background-alternative mm-box--rounded-full mm-box--border-color-transparent box--border-style-solid box--border-width-1"
          >
            <div
              class="mm-avatar-account__jazzicon"
            >
              <div
                style="border-radius: 50px; overflow: hidden; padding: 0px; margin: 0px; width: 16px; height: 16px; display: inline-block; background: rgb(200, 20, 98);"
              >
                <svg
                  height="16"
                  width="16"
                  x="0"
                  y="0"
                >
                  <rect
                    fill="#018E82"
                    height="16"
                    transform="translate(0.09338133124744565 -0.04490608666778058) rotate(456.7 8 8)"
                    width="16"
                    x="0"
                    y="0"
                  />
                  <rect
                    fill="#FB187B"
                    height="16"
                    transform="translate(-6.3240369287990985 -1.0053822898747908) rotate(305.5 8 8)"
                    width="16"
                    x="0"
                    y="0"
                  />
                  <rect
                    fill="#237CE1"
                    height="16"
                    transform="translate(4.0809955633515935 -14.427164334848008) rotate(395.8 8 8)"
                    width="16"
                    x="0"
                    y="0"
                  />
                </svg>
              </div>
            </div>
          </div>
          <p
            class="mm-box mm-text mm-text--body-md mm-box--margin-left-2 mm-box--color-inherit"
            data-testid="confirm-info-row-display-name"
          >
            0x88AA6...A5125
          </p>
        </div>
      </div>
    </div>
  </div>
  <div
    class="mm-box mm-box--margin-bottom-4 mm-box--padding-2 mm-box--background-color-background-default mm-box--rounded-md"
    data-testid="gas-fee-section"
  >
    <div
      class="mm-box confirm-info-row mm-box--margin-top-2 mm-box--margin-bottom-2 mm-box--padding-right-2 mm-box--padding-left-2 mm-box--display-flex mm-box--flex-direction-row mm-box--flex-wrap-wrap mm-box--justify-content-space-between mm-box--color-text-default mm-box--rounded-lg"
      data-testid="edit-gas-fees-row"
      style="overflow-wrap: anywhere; min-height: 24px; position: relative; background: transparent;"
    >
      <div
        class="mm-box mm-box--display-flex mm-box--flex-direction-row mm-box--justify-content-center mm-box--align-items-flex-start mm-box--color-text-default"
      >
        <p
          class="mm-box mm-text mm-text--body-md-medium mm-box--color-inherit"
        >
          Estimated fee
        </p>
        <div>
          <div
            aria-describedby="tippy-tooltip-4"
            class=""
            data-original-title="Amount paid to process the transaction on network."
            data-tooltipped=""
            style="display: flex;"
            tabindex="0"
          >
            <span
              class="mm-box mm-icon mm-icon--size-sm mm-box--margin-left-1 mm-box--display-inline-block mm-box--color-icon-muted"
              style="mask-image: url('./images/icons/question.svg');"
            />
          </div>
        </div>
      </div>
      <div
        class="mm-box mm-box--display-flex mm-box--flex-direction-row mm-box--justify-content-space-between mm-box--align-items-center mm-box--text-align-center"
      >
        <p
          class="mm-box mm-text mm-text--body-md mm-box--margin-right-1 mm-box--color-text-default"
          data-testid="first-gas-field"
        >
          0.004 ETH
        </p>
        <p
          class="mm-box mm-text mm-text--body-md mm-box--margin-right-2 mm-box--color-text-alternative"
          data-testid="native-currency"
        >
          $2.20
        </p>
        <button
          class="mm-box mm-text mm-button-base mm-button-base--size-sm mm-button-link mm-text--body-md-medium mm-box--padding-0 mm-box--padding-right-0 mm-box--padding-left-0 mm-box--display-inline-flex mm-box--justify-content-center mm-box--align-items-center mm-box--color-primary-default mm-box--background-color-transparent"
          data-testid="edit-gas-fee-icon"
          style="text-decoration: none;"
        >
          <span
            class="mm-box mm-icon mm-icon--size-sm mm-box--margin-inline-end-1 mm-box--display-inline-block mm-box--color-inherit"
            style="mask-image: url('./images/icons/edit.svg');"
          />
          <span
            class="mm-box mm-text mm-text--inherit mm-box--color-primary-default"
          />
        </button>
      </div>
    </div>
    <div
      class="mm-box confirm-info-row mm-box--margin-top-2 mm-box--margin-bottom-2 mm-box--padding-right-2 mm-box--padding-left-2 mm-box--display-flex mm-box--flex-direction-row mm-box--flex-wrap-wrap mm-box--justify-content-space-between mm-box--color-text-default mm-box--rounded-lg"
      data-testid="gas-fee-details-speed"
      style="overflow-wrap: anywhere; min-height: 24px; position: relative;"
    >
      <div
        class="mm-box mm-box--display-flex mm-box--flex-direction-row mm-box--justify-content-center mm-box--align-items-flex-start"
      >
        <p
          class="mm-box mm-text mm-text--body-md-medium mm-box--color-inherit"
        >
          Speed
        </p>
      </div>
      <div
        class="mm-box mm-box--display-flex mm-box--align-items-center"
      >
        <div
          class="mm-box mm-box--display-flex mm-box--flex-wrap-wrap"
        >
          <p
            class="mm-box mm-text mm-text--body-sm mm-box--padding-inline-end-1 mm-box--color-text-muted"
          >
            🦊 Market
          </p>
          <p
            class="mm-box mm-text mm-text--body-sm mm-box--color-success-default"
          >
            <span
              data-testid="gas-timing-time"
            >
              ~
              0 sec
            </span>
          </p>
        </div>
      </div>
    </div>
  </div>
</div>
`;<|MERGE_RESOLUTION|>--- conflicted
+++ resolved
@@ -438,11 +438,7 @@
                       style="padding: 1px 8px 1px 4px;"
                     >
                       <div
-<<<<<<< HEAD
-                        class="mm-box mm-text mm-avatar-base mm-avatar-base--size-xs mm-avatar-network mm-text--body-xs mm-text--text-transform-uppercase mm-box--display-flex mm-box--justify-content-center mm-box--align-items-center mm-box--color-text-default mm-box--background-color-background-default mm-box--rounded-full mm-box--border-color-border-default mm-box--border-width-2 box--border-style-solid"
-=======
                         class="mm-box mm-text mm-avatar-base mm-avatar-base--size-xs mm-avatar-network mm-text--body-xs mm-text--text-transform-uppercase mm-box--display-flex mm-box--justify-content-center mm-box--align-items-center mm-box--color-text-default mm-box--background-color-background-default mm-box--rounded-full mm-box--border-color-border-default box--border-style-solid box--border-width-1"
->>>>>>> 0e4494a7
                       >
                         <img
                           alt="ETH logo"
@@ -808,11 +804,7 @@
                       style="padding: 1px 8px 1px 4px;"
                     >
                       <div
-<<<<<<< HEAD
-                        class="mm-box mm-text mm-avatar-base mm-avatar-base--size-xs mm-avatar-network mm-text--body-xs mm-text--text-transform-uppercase mm-box--display-flex mm-box--justify-content-center mm-box--align-items-center mm-box--color-text-default mm-box--background-color-background-default mm-box--rounded-full mm-box--border-color-border-default mm-box--border-width-2 box--border-style-solid"
-=======
                         class="mm-box mm-text mm-avatar-base mm-avatar-base--size-xs mm-avatar-network mm-text--body-xs mm-text--text-transform-uppercase mm-box--display-flex mm-box--justify-content-center mm-box--align-items-center mm-box--color-text-default mm-box--background-color-background-default mm-box--rounded-full mm-box--border-color-border-default box--border-style-solid box--border-width-1"
->>>>>>> 0e4494a7
                       >
                         E
                       </div>
