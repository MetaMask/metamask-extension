import { TransactionMeta } from '@metamask/transaction-controller';
import React from 'react';
<<<<<<< HEAD
import { useSelector } from 'react-redux';

import { getRemoteFeatureFlags } from '../../../../../../selectors/remote-feature-flags';
=======

>>>>>>> c50e35ad
import { useConfirmContext } from '../../../../context/confirm';
import { DappSwapComparisonBanner } from '../../dapp-swap-comparison-banner/dapp-swap-comparison-banner';
import { AdvancedDetails } from '../shared/advanced-details/advanced-details';
import { GasFeesSection } from '../shared/gas-fees-section/gas-fees-section';
import { TransactionDetails } from '../shared/transaction-details/transaction-details';
import { TransactionAccountDetails } from '../batch/transaction-account-details';
import { BatchSimulationDetails } from '../batch/batch-simulation-details/batch-simulation-details';

const DAPP_SWAP_COMPARISON_ORIGIN = 'https://app.uniswap.org';

const BaseTransactionInfo = () => {
  const { currentConfirmation: transactionMeta } =
    useConfirmContext<TransactionMeta>();
  const { dappSwapMetrics } = useSelector(getRemoteFeatureFlags);

  if (!transactionMeta?.txParams) {
    return null;
  }

  const dappSwapMetricsEnabled =
    (dappSwapMetrics as { enabled: boolean })?.enabled === true &&
    transactionMeta.origin === DAPP_SWAP_COMPARISON_ORIGIN;

  return (
    <>
<<<<<<< HEAD
      {dappSwapMetricsEnabled && <DappSwapComparisonBanner />}
=======
      <DappSwapComparisonBanner />
>>>>>>> c50e35ad
      <TransactionAccountDetails />
      <BatchSimulationDetails />
      <TransactionDetails />
      <GasFeesSection />
      <AdvancedDetails />
    </>
  );
};

export default BaseTransactionInfo;<|MERGE_RESOLUTION|>--- conflicted
+++ resolved
@@ -1,12 +1,6 @@
 import { TransactionMeta } from '@metamask/transaction-controller';
 import React from 'react';
-<<<<<<< HEAD
-import { useSelector } from 'react-redux';
 
-import { getRemoteFeatureFlags } from '../../../../../../selectors/remote-feature-flags';
-=======
-
->>>>>>> c50e35ad
 import { useConfirmContext } from '../../../../context/confirm';
 import { DappSwapComparisonBanner } from '../../dapp-swap-comparison-banner/dapp-swap-comparison-banner';
 import { AdvancedDetails } from '../shared/advanced-details/advanced-details';
@@ -15,28 +9,17 @@
 import { TransactionAccountDetails } from '../batch/transaction-account-details';
 import { BatchSimulationDetails } from '../batch/batch-simulation-details/batch-simulation-details';
 
-const DAPP_SWAP_COMPARISON_ORIGIN = 'https://app.uniswap.org';
-
 const BaseTransactionInfo = () => {
   const { currentConfirmation: transactionMeta } =
     useConfirmContext<TransactionMeta>();
-  const { dappSwapMetrics } = useSelector(getRemoteFeatureFlags);
 
   if (!transactionMeta?.txParams) {
     return null;
   }
 
-  const dappSwapMetricsEnabled =
-    (dappSwapMetrics as { enabled: boolean })?.enabled === true &&
-    transactionMeta.origin === DAPP_SWAP_COMPARISON_ORIGIN;
-
   return (
     <>
-<<<<<<< HEAD
-      {dappSwapMetricsEnabled && <DappSwapComparisonBanner />}
-=======
       <DappSwapComparisonBanner />
->>>>>>> c50e35ad
       <TransactionAccountDetails />
       <BatchSimulationDetails />
       <TransactionDetails />
