import { TransactionMeta } from '@metamask/transaction-controller';
import React from 'react';

import { ConfirmInfoSection } from '../../../../../../components/app/confirm/info/row/section';
import { useConfirmContext } from '../../../../context/confirm';
import { SimulationDetails } from '../../../simulation-details';
import { AdvancedDetails } from '../shared/advanced-details/advanced-details';
import { GasFeesSection } from '../shared/gas-fees-section/gas-fees-section';
import { TransactionDetails } from '../shared/transaction-details/transaction-details';

const BaseTransactionInfo = () => {
  const { currentConfirmation: transactionMeta } =
    useConfirmContext<TransactionMeta>();

<<<<<<< HEAD
  const showAdvancedDetails = useSelector(
    selectConfirmationAdvancedDetailsOpen,
  );

  const simulationData = transactionMeta?.simulationData;

=======
>>>>>>> 1648b833
  if (!transactionMeta?.txParams) {
    return null;
  }

  return (
    <>
      <ConfirmInfoSection noPadding>
        {simulationData && (
          <SimulationDetails
            simulationData={simulationData}
            transactionId={transactionMeta.id}
            isTransactionsRedesign
          />
        )}
      </ConfirmInfoSection>
      <TransactionDetails />
      <GasFeesSection />
      <AdvancedDetails />
    </>
  );
};

export default BaseTransactionInfo;<|MERGE_RESOLUTION|>--- conflicted
+++ resolved
@@ -12,15 +12,6 @@
   const { currentConfirmation: transactionMeta } =
     useConfirmContext<TransactionMeta>();
 
-<<<<<<< HEAD
-  const showAdvancedDetails = useSelector(
-    selectConfirmationAdvancedDetailsOpen,
-  );
-
-  const simulationData = transactionMeta?.simulationData;
-
-=======
->>>>>>> 1648b833
   if (!transactionMeta?.txParams) {
     return null;
   }
@@ -28,13 +19,11 @@
   return (
     <>
       <ConfirmInfoSection noPadding>
-        {simulationData && (
-          <SimulationDetails
-            simulationData={simulationData}
-            transactionId={transactionMeta.id}
-            isTransactionsRedesign
-          />
-        )}
+        <SimulationDetails
+          simulationData={transactionMeta?.simulationData}
+          transactionId={transactionMeta.id}
+          isTransactionsRedesign
+        />
       </ConfirmInfoSection>
       <TransactionDetails />
       <GasFeesSection />
