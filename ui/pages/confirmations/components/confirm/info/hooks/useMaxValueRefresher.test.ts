--- conflicted
+++ resolved
@@ -1,10 +1,7 @@
 import { renderHook } from '@testing-library/react-hooks';
 import { TransactionType } from '@metamask/transaction-controller';
 import { useSearchParams } from 'react-router-dom-v5-compat';
-<<<<<<< HEAD
-=======
 import { merge } from 'lodash';
->>>>>>> 17d008f4
 
 import { updateEditableParams } from '../../../../../../store/actions';
 import { useConfirmContext } from '../../../../context/confirm';
