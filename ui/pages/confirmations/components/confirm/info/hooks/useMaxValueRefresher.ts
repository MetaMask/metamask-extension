import { useEffect } from 'react';
import { useDispatch, useSelector } from 'react-redux';
import {
  TransactionType,
  type TransactionMeta,
} from '@metamask/transaction-controller';
import { Hex } from '@metamask/utils';
import { useSearchParams } from 'react-router-dom-v5-compat';

import {
  getCrossChainMetaMaskCachedBalances,
  selectMaxValueModeForTransaction,
} from '../../../../../../selectors';
import {
  addHexes,
  multiplyHexes,
} from '../../../../../../../shared/modules/conversion.utils';
import { Numeric } from '../../../../../../../shared/modules/Numeric';
import { updateEditableParams } from '../../../../../../store/actions';
import { useConfirmContext } from '../../../../context/confirm';
import { HEX_ZERO } from '../shared/constants';
import { useTransactionEventFragment } from '../../../../hooks/useTransactionEventFragment';
import { useSupportsEIP1559 } from './useSupportsEIP1559';

/**
 * A hook that automatically refreshes the transaction value when the user is in "max amount" mode.
 *
 * This hook monitors the transaction state and recalculates the maximum sendable amount by subtracting
 * the estimated gas fees from the account balance. It only operates on `simpleSend` transaction types
 * when max amount mode is enabled.
 *
 * - Only affects transactions of type `TransactionType.simpleSend`
 * - Supports both legacy gas pricing and EIP-1559 fee structures
 * - Handles Layer 1 gas fees for Layer 2 network transactions
 * - Does not update the value if the remaining balance would be negative or zero
 *
 * @requires useConfirmContext - Must be used within a confirmation context
 * @requires Redux store - Requires access to account balance and transaction state
 */
export const useMaxValueRefresher = () => {
  const { currentConfirmation: transactionMeta } =
    useConfirmContext<TransactionMeta>();
  const dispatch = useDispatch();
  const {
    chainId,
    id: transactionId,
    txParams: { from },
  } = transactionMeta;
  const isMaxAmountMode = useSelector((state) =>
    selectMaxValueModeForTransaction(state, transactionMeta?.id),
  );
  const { updateTransactionEventFragment } = useTransactionEventFragment();
  const [searchParams] = useSearchParams();
  const paramMaxValueMode = searchParams.get('maxValueMode') === 'true';
  const isMaxValueMode = isMaxAmountMode || paramMaxValueMode;
<<<<<<< HEAD

  const balance = useSelector(getSelectedAccountCachedBalance);
=======
  const crossChainNativeBalances = useSelector(
    getCrossChainMetaMaskCachedBalances,
  ) as { [chainId: string]: { [from: string]: string } };
  const balance = crossChainNativeBalances?.[chainId]?.[from] ?? HEX_ZERO;
>>>>>>> 17d008f4
  const { supportsEIP1559 } = useSupportsEIP1559(transactionMeta);
  const gas = (transactionMeta.txParams.gas as Hex) || HEX_ZERO;
  const gasPrice = (transactionMeta.txParams.gasPrice as Hex) || HEX_ZERO;
  const maxFeePerGas =
    (transactionMeta.txParams.maxFeePerGas as Hex) || HEX_ZERO;
  const layer1GasFee = transactionMeta.layer1GasFee as Hex;

  useEffect(() => {
    updateTransactionEventFragment(
      {
        properties: {
          // TODO: Fix in https://github.com/MetaMask/metamask-extension/issues/31860
          // eslint-disable-next-line @typescript-eslint/naming-convention
          is_send_max: isMaxValueMode,
        },
      },
      transactionId,
    );
  }, [isMaxValueMode, transactionId]);

  useEffect(() => {
    if (
      !isMaxValueMode ||
      transactionMeta.type !== TransactionType.simpleSend
    ) {
      return;
    }

    let gasFeeInHex = multiplyHexes(
      gas,
      supportsEIP1559 ? maxFeePerGas : gasPrice,
    );

    if (layer1GasFee) {
      gasFeeInHex = addHexes(gasFeeInHex, layer1GasFee) as Hex;
    }

    const remainingBalance = new Numeric(balance || HEX_ZERO, 16).minus(
      new Numeric(gasFeeInHex, 16),
    );

    // If the remaining balance is negative or zero, do nothing
    if (remainingBalance.isNegative() || remainingBalance.isZero()) {
      return;
    }

    dispatch(
      updateEditableParams(transactionMeta.id, {
        value: remainingBalance.toPrefixedHexString(),
      }),
    );
  }, [
    isMaxValueMode,
    balance,
    gas,
    gasPrice,
    maxFeePerGas,
    supportsEIP1559,
    layer1GasFee,
    dispatch,
    transactionMeta,
  ]);
};<|MERGE_RESOLUTION|>--- conflicted
+++ resolved
@@ -53,15 +53,10 @@
   const [searchParams] = useSearchParams();
   const paramMaxValueMode = searchParams.get('maxValueMode') === 'true';
   const isMaxValueMode = isMaxAmountMode || paramMaxValueMode;
-<<<<<<< HEAD
-
-  const balance = useSelector(getSelectedAccountCachedBalance);
-=======
   const crossChainNativeBalances = useSelector(
     getCrossChainMetaMaskCachedBalances,
   ) as { [chainId: string]: { [from: string]: string } };
   const balance = crossChainNativeBalances?.[chainId]?.[from] ?? HEX_ZERO;
->>>>>>> 17d008f4
   const { supportsEIP1559 } = useSupportsEIP1559(transactionMeta);
   const gas = (transactionMeta.txParams.gas as Hex) || HEX_ZERO;
   const gasPrice = (transactionMeta.txParams.gasPrice as Hex) || HEX_ZERO;
