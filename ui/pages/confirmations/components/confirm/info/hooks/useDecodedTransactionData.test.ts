--- conflicted
+++ resolved
@@ -41,18 +41,6 @@
   // @ts-expect-error This is missing from the Mocha type definitions
   it.each([undefined, null, '', '0x', '0X'])(
     'returns undefined if transaction data is %s',
-<<<<<<< HEAD
-    async () => {
-      const result = await runHook({
-        currentConfirmation: {
-          chainId: CHAIN_ID_MOCK,
-          txParams: {
-            data: '',
-            to: CONTRACT_ADDRESS_MOCK,
-          } as TransactionParams,
-        },
-      });
-=======
     async (data: string) => {
       const result = await runHook(
         getMockConfirmStateForTransaction({
@@ -66,7 +54,6 @@
           } as TransactionParams,
         }),
       );
->>>>>>> ad7a5462
 
       expect(result).toStrictEqual({ pending: false, value: undefined });
     },
