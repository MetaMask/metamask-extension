import { AuthorizationList } from '@metamask/transaction-controller';
import { genUnapprovedContractInteractionConfirmation } from '../../../../../../../test/data/confirmations/contract-interaction';
import { getMockConfirmStateForTransaction } from '../../../../../../../test/data/confirmations/helper';
import { renderHookWithConfirmContextProvider } from '../../../../../../../test/lib/confirmations/render-helpers';
import { EIP_7702_REVOKE_ADDRESS } from '../../../../hooks/useEIP7702Account';
import {
  useIsDowngradeTransaction,
  useIsUpgradeTransaction,
} from './useIsUpgradeTransaction';

function runUpgradeHook(authorizationList?: AuthorizationList) {
  const transaction = genUnapprovedContractInteractionConfirmation({
    authorizationList,
  });

  const state = getMockConfirmStateForTransaction(transaction);

  const { result } = renderHookWithConfirmContextProvider(
    useIsUpgradeTransaction,
    state,
  );

  return result.current as boolean;
}

function runDowngradeHook(authorizationList?: AuthorizationList) {
  const transaction = genUnapprovedContractInteractionConfirmation({
    authorizationList,
  });

  const state = getMockConfirmStateForTransaction(transaction);

  const { result } = renderHookWithConfirmContextProvider(
    useIsDowngradeTransaction,
    state,
  );

  return result.current as boolean;
}

describe('useIsUpgradeTransaction', () => {
  it('returns true if authorization address is not empty', async () => {
    const result = runUpgradeHook([{ address: '0x123' }]);
    expect(result).toBe(true);
  });

  it.each([undefined, null, []] as const)(
<<<<<<< HEAD
    'returns false if authorizationList is %s',
    async (authorizationList) => {
      const result = runHook(authorizationList as unknown as AuthorizationList);
=======
    'returns false if authorization address is %s',
    async (authorizationList: never) => {
      const result = runUpgradeHook(authorizationList);
>>>>>>> 766df335
      expect(result).toBe(false);
    },
  );

  it('returns false if authorization address is zero address', async () => {
    const result = runUpgradeHook([{ address: EIP_7702_REVOKE_ADDRESS }]);
    expect(result).toBe(false);
  });
});

describe('useIsDowngradeTransaction', () => {
  it('returns true if authorization address is zero address', async () => {
    const result = runDowngradeHook([{ address: EIP_7702_REVOKE_ADDRESS }]);
    expect(result).toBe(true);
  });

  // @ts-expect-error This is missing from the Mocha type definitions
  it.each([undefined, null, []] as const)(
    'returns false if authorization address is %s',
    async (authorizationList: never) => {
      const result = runDowngradeHook(authorizationList);
      expect(result).toBe(false);
    },
  );

  it('returns false if authorization address is other address', async () => {
    const result = runDowngradeHook([{ address: '0x123' }]);
    expect(result).toBe(false);
  });
});<|MERGE_RESOLUTION|>--- conflicted
+++ resolved
@@ -45,15 +45,11 @@
   });
 
   it.each([undefined, null, []] as const)(
-<<<<<<< HEAD
     'returns false if authorizationList is %s',
     async (authorizationList) => {
-      const result = runHook(authorizationList as unknown as AuthorizationList);
-=======
-    'returns false if authorization address is %s',
-    async (authorizationList: never) => {
-      const result = runUpgradeHook(authorizationList);
->>>>>>> 766df335
+      const result = runUpgradeHook(
+        authorizationList as unknown as AuthorizationList,
+      );
       expect(result).toBe(false);
     },
   );
@@ -70,11 +66,12 @@
     expect(result).toBe(true);
   });
 
-  // @ts-expect-error This is missing from the Mocha type definitions
   it.each([undefined, null, []] as const)(
     'returns false if authorization address is %s',
-    async (authorizationList: never) => {
-      const result = runDowngradeHook(authorizationList);
+    async (authorizationList) => {
+      const result = runDowngradeHook(
+        authorizationList as unknown as AuthorizationList,
+      );
       expect(result).toBe(false);
     },
   );
