import React from 'react';

import { ConfirmInfoAlertRow } from '../../../../../../components/app/confirm/info/row/alert-row/alert-row';
import {
  ConfirmInfoRow,
  ConfirmInfoRowUrl,
} from '../../../../../../components/app/confirm/info/row';
import { RowAlertKey } from '../../../../../../components/app/confirm/info/row/constants';
import { useI18nContext } from '../../../../../../hooks/useI18nContext';
import {
  SignatureRequestType,
  TypedSignDataV1Type,
} from '../../../../types/confirm';
import { useConfirmContext } from '../../../../context/confirm';
import { ConfirmInfoRowTypedSignDataV1 } from '../../row/typed-sign-data-v1/typedSignDataV1';
import { ConfirmInfoSection } from '../../../../../../components/app/confirm/info/row/section';
import { isSnapId } from '../../../../../../helpers/utils/snaps';

const TypedSignV1Info: React.FC = () => {
  const t = useI18nContext();
  const { currentConfirmation } = useConfirmContext<SignatureRequestType>();

  if (!(currentConfirmation as SignatureRequestType)?.msgParams) {
    return null;
  }

<<<<<<< HEAD
  const toolTipMessage = isSnapId(currentConfirmation.msgParams?.origin)
    ? t('requestFromInfoSnap')
    : t('requestFromInfo');
=======
  const chainId = currentConfirmation.chainId as string;
>>>>>>> 3ecc7f45

  return (
    <>
      <ConfirmInfoSection>
        <ConfirmInfoAlertRow
          alertKey={RowAlertKey.RequestFrom}
          ownerId={currentConfirmation.id}
          label={t('requestFrom')}
          tooltip={toolTipMessage}
        >
          <ConfirmInfoRowUrl
            url={currentConfirmation.msgParams?.origin ?? ''}
          />
        </ConfirmInfoAlertRow>
      </ConfirmInfoSection>
      <ConfirmInfoSection>
        <ConfirmInfoRow
          label={t('message')}
          collapsed={false}
          copyEnabled
          copyText={JSON.stringify(currentConfirmation.msgParams?.data ?? {})}
        >
          <ConfirmInfoRowTypedSignDataV1
            data={currentConfirmation.msgParams?.data as TypedSignDataV1Type}
            chainId={chainId}
          />
        </ConfirmInfoRow>
      </ConfirmInfoSection>
    </>
  );
};

export default TypedSignV1Info;<|MERGE_RESOLUTION|>--- conflicted
+++ resolved
@@ -24,13 +24,10 @@
     return null;
   }
 
-<<<<<<< HEAD
   const toolTipMessage = isSnapId(currentConfirmation.msgParams?.origin)
     ? t('requestFromInfoSnap')
     : t('requestFromInfo');
-=======
   const chainId = currentConfirmation.chainId as string;
->>>>>>> 3ecc7f45
 
   return (
     <>
