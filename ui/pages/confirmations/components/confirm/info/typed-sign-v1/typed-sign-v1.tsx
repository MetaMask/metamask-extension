--- conflicted
+++ resolved
@@ -29,11 +29,6 @@
   return (
     <>
       <ConfirmInfoSection>
-<<<<<<< HEAD
-        <ConfirmInfoRow label={t('requestFrom')} tooltip={t('requestFromInfo')}>
-          <ConfirmInfoRowUrl url={currentConfirmation.msgParams.origin} />
-        </ConfirmInfoRow>
-=======
         <ConfirmInfoAlertRow
           alertKey={RowAlertKey.RequestFrom}
           ownerId={currentConfirmation.id}
@@ -42,7 +37,6 @@
         >
           <ConfirmInfoRowUrl url={currentConfirmation.msgParams.origin} />
         </ConfirmInfoAlertRow>
->>>>>>> f3548885
       </ConfirmInfoSection>
       <ConfirmInfoSection>
         <ConfirmInfoRow label={t('message')}>
