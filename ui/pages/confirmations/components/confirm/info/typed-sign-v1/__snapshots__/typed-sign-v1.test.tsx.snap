--- conflicted
+++ resolved
@@ -10,11 +10,7 @@
       style="overflow-wrap: anywhere; min-height: 24px; position: relative; background: transparent;"
     >
       <div
-<<<<<<< HEAD
-        class="mm-box mm-box--display-flex mm-box--flex-direction-row mm-box--justify-content-center mm-box--align-items-center mm-box--color-text-default"
-=======
-        class="mm-box mm-box--display-flex mm-box--flex-direction-row mm-box--justify-content-center mm-box--align-items-flex-start"
->>>>>>> 81af2e81
+        class="mm-box mm-box--display-flex mm-box--flex-direction-row mm-box--justify-content-center mm-box--align-items-flex-start mm-box--color-text-default"
       >
         <p
           class="mm-box mm-text mm-text--body-md-medium mm-box--color-inherit"
