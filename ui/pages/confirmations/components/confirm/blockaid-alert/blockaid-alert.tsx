import React from 'react';
import { useSelector } from 'react-redux';

import { currentConfirmationSelector } from '../../../../../selectors';
import useSignatureSecurityAlertResponse from '../../../hooks/useSignatureSecurityAlertResponse';
import { SignatureRequestType } from '../../../types/confirm';
import BlockaidBannerAlert from '../../security-provider-banner-alert/blockaid-banner-alert';

// todo: this component can be deleted once new alert imlementation is added
const BlockaidAlert = ({ ...props }) => {
<<<<<<< HEAD
  const currentConfirmation = useSelector(currentConfirmationSelector);
  const signatureSecurityAlertResponses = useSelector(
    (state: SignatureSecurityAlertResponsesState) =>
      state.metamask.signatureSecurityAlertResponses,
=======
  const currentConfirmation = useSelector(
    currentConfirmationSelector,
  ) as SignatureRequestType;

  const currentSecurityAlertId =
    currentConfirmation?.securityAlertResponse?.securityAlertId;
  const signatureSecurityAlertResponse = useSignatureSecurityAlertResponse(
    currentSecurityAlertId,
>>>>>>> 38199bb1
  );

  if (!currentSecurityAlertId) {
    return null;
  }

  return (
    <BlockaidBannerAlert
      txData={{
        ...currentConfirmation,
<<<<<<< HEAD
        securityAlertResponse:
          signatureSecurityAlertResponses?.[
            // TODO: Replace `any` with type
            // eslint-disable-next-line @typescript-eslint/no-explicit-any
            currentConfirmation?.securityAlertResponse?.securityAlertId as any
          ],
=======
        securityAlertResponse: signatureSecurityAlertResponse,
>>>>>>> 38199bb1
      }}
      {...props}
    />
  );
};

export default BlockaidAlert;<|MERGE_RESOLUTION|>--- conflicted
+++ resolved
@@ -8,12 +8,6 @@
 
 // todo: this component can be deleted once new alert imlementation is added
 const BlockaidAlert = ({ ...props }) => {
-<<<<<<< HEAD
-  const currentConfirmation = useSelector(currentConfirmationSelector);
-  const signatureSecurityAlertResponses = useSelector(
-    (state: SignatureSecurityAlertResponsesState) =>
-      state.metamask.signatureSecurityAlertResponses,
-=======
   const currentConfirmation = useSelector(
     currentConfirmationSelector,
   ) as SignatureRequestType;
@@ -22,7 +16,6 @@
     currentConfirmation?.securityAlertResponse?.securityAlertId;
   const signatureSecurityAlertResponse = useSignatureSecurityAlertResponse(
     currentSecurityAlertId,
->>>>>>> 38199bb1
   );
 
   if (!currentSecurityAlertId) {
@@ -33,16 +26,7 @@
     <BlockaidBannerAlert
       txData={{
         ...currentConfirmation,
-<<<<<<< HEAD
-        securityAlertResponse:
-          signatureSecurityAlertResponses?.[
-            // TODO: Replace `any` with type
-            // eslint-disable-next-line @typescript-eslint/no-explicit-any
-            currentConfirmation?.securityAlertResponse?.securityAlertId as any
-          ],
-=======
         securityAlertResponse: signatureSecurityAlertResponse,
->>>>>>> 38199bb1
       }}
       {...props}
     />
