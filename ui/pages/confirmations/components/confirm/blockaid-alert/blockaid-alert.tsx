--- conflicted
+++ resolved
@@ -6,15 +6,6 @@
 import { SignatureRequestType } from '../../../types/confirm';
 import BlockaidBannerAlert from '../../security-provider-banner-alert/blockaid-banner-alert';
 
-<<<<<<< HEAD
-export type SignatureSecurityAlertResponsesState = {
-  metamask: {
-    signatureSecurityAlertResponses: SecurityAlertResponse[];
-  };
-};
-
-=======
->>>>>>> ef8ceb7f
 // todo: this component can be deleted once new alert imlementation is added
 const BlockaidAlert = ({ ...props }) => {
   const currentConfirmation = useSelector(
