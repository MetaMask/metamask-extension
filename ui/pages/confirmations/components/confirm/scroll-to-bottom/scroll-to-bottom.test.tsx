import React from 'react';
import configureMockStore from 'redux-mock-store';
import { unapprovedTypedSignMsgV4 } from '../../../../../../test/data/confirmations/typed_sign';
import { renderWithProvider } from '../../../../../../test/lib/render-helpers';
import * as ConfirmDucks from '../../../../../ducks/confirm/confirm';
import * as usePreviousHooks from '../../../../../hooks/usePrevious';
import ScrollToBottom from './scroll-to-bottom';

const buttonSelector = '.confirm-scroll-to-bottom__button';

const mockState = {
  confirm: {
    currentConfirmation: unapprovedTypedSignMsgV4,
  },
};

<<<<<<< HEAD
=======
const mockSetHasScrolledToBottom = jest.fn();

>>>>>>> cf417bb2
const mockUseScrollRequiredResult = {
  hasScrolledToBottom: false,
  isScrollable: false,
  isScrolledToBottom: false,
  onScroll: jest.fn(),
  scrollToBottom: jest.fn(),
  setHasScrolledToBottom: mockSetHasScrolledToBottom,
  ref: {
    current: {},
  },
};

const mockedUseScrollRequiredResult = jest.mocked(mockUseScrollRequiredResult);

jest.mock('../../../../../hooks/useScrollRequired', () => ({
  useScrollRequired: () => mockedUseScrollRequiredResult,
}));

describe('ScrollToBottom', () => {
  beforeEach(() => {
    jest.clearAllMocks();
  });

  describe('when content is not scrollable', () => {
    it('renders without button', () => {
      const { container, getByText } = renderWithProvider(
        <ScrollToBottom>
          <div>foo</div>
          <div>bar</div>
        </ScrollToBottom>,
        configureMockStore([])(mockState),
      );

      expect(getByText('foo')).toBeInTheDocument();
      expect(getByText('bar')).toBeInTheDocument();
      expect(container.querySelector(buttonSelector)).not.toBeInTheDocument();
    });

    it('sets isScrollToBottomNeeded to false', () => {
      const updateSpy = jest.spyOn(ConfirmDucks, 'updateConfirm');
      renderWithProvider(
        <ScrollToBottom>foobar</ScrollToBottom>,
        configureMockStore([])(mockState),
      );

      expect(updateSpy).toHaveBeenCalledWith({
        isScrollToBottomNeeded: false,
      });
    });
  });

  describe('when content is scrollable', () => {
    beforeEach(() => {
      mockedUseScrollRequiredResult.isScrollable = true;
    });

    it('renders with button', () => {
      const { container, getByText } = renderWithProvider(
        <div>
          <ScrollToBottom>
            <div>foo</div>
            <div>bar</div>
          </ScrollToBottom>
        </div>,
        configureMockStore([])(mockState),
      );

      expect(getByText('foo')).toBeInTheDocument();
      expect(getByText('bar')).toBeInTheDocument();
      expect(container.querySelector(buttonSelector)).toBeInTheDocument();
    });

    it('sets isScrollToBottomNeeded to true', () => {
      const updateSpy = jest.spyOn(ConfirmDucks, 'updateConfirm');
      renderWithProvider(
        <ScrollToBottom>foobar</ScrollToBottom>,
        configureMockStore([])(mockState),
      );

      expect(updateSpy).toHaveBeenCalledWith({
        isScrollToBottomNeeded: true,
      });
    });

    it('does not scroll to the top while the confirmation id does not change', () => {
      const mockScrollTo = jest.fn();
      const originalScrollTo = window.HTMLDivElement.prototype.scrollTo;
      window.HTMLDivElement.prototype.scrollTo = mockScrollTo;

      jest
        .spyOn(usePreviousHooks, 'usePrevious')
        .mockImplementation(() => unapprovedTypedSignMsgV4.id);

      renderWithProvider(
        <ScrollToBottom>foobar</ScrollToBottom>,
        configureMockStore([])(mockState),
      );

      expect(mockScrollTo).not.toHaveBeenCalled();

      window.HTMLDivElement.prototype.scrollTo = originalScrollTo;
    });

    it('scrolls to the top when the confirmation changes', () => {
      const mockScrollTo = jest.fn();
      const originalScrollTo = window.HTMLDivElement.prototype.scrollTo;
      window.HTMLDivElement.prototype.scrollTo = mockScrollTo;

      renderWithProvider(
        <ScrollToBottom>foobar</ScrollToBottom>,
        configureMockStore([])(mockState),
      );

      expect(mockScrollTo).toHaveBeenCalledWith(0, 0);

      window.HTMLDivElement.prototype.scrollTo = originalScrollTo;
    });

    it('resets setHasScrolledToBottom to false when the confirmation changes', () => {
      renderWithProvider(
        <ScrollToBottom>foobar</ScrollToBottom>,
        configureMockStore([])(mockState),
      );

      expect(mockSetHasScrolledToBottom).toHaveBeenCalledWith(false);
    });

    describe('when user has scrolled to the bottom', () => {
      beforeEach(() => {
        mockedUseScrollRequiredResult.isScrolledToBottom = true;
      });

      it('hides the button', () => {
        const { container } = renderWithProvider(
          <ScrollToBottom>foobar</ScrollToBottom>,
          configureMockStore([])(mockState),
        );

        expect(container.querySelector(buttonSelector)).not.toBeInTheDocument();
      });

      it('sets isScrollToBottomNeeded to false', () => {
        const updateSpy = jest.spyOn(ConfirmDucks, 'updateConfirm');
        const { container } = renderWithProvider(
          <ScrollToBottom>foobar</ScrollToBottom>,
          configureMockStore([])(mockState),
        );

        expect(container.querySelector(buttonSelector)).not.toBeInTheDocument();
        expect(updateSpy).toHaveBeenCalledWith({
          isScrollToBottomNeeded: true,
        });
      });
    });
  });
});<|MERGE_RESOLUTION|>--- conflicted
+++ resolved
@@ -14,11 +14,8 @@
   },
 };
 
-<<<<<<< HEAD
-=======
 const mockSetHasScrolledToBottom = jest.fn();
 
->>>>>>> cf417bb2
 const mockUseScrollRequiredResult = {
   hasScrolledToBottom: false,
   isScrollable: false,
