--- conflicted
+++ resolved
@@ -14,11 +14,8 @@
   },
 };
 
-<<<<<<< HEAD
-=======
 const mockSetHasScrolledToBottom = jest.fn();
 
->>>>>>> af8ef253
 const mockUseScrollRequiredResult = {
   hasScrolledToBottom: false,
   isScrollable: false,
