import { providerErrors, serializeError } from '@metamask/rpc-errors';
import { TransactionMeta } from '@metamask/transaction-controller';
import React, { useCallback, useState } from 'react';
import { useDispatch, useSelector } from 'react-redux';
import { MetaMetricsEventLocation } from '../../../../../../shared/constants/metametrics';
import { isCorrectDeveloperTransactionType } from '../../../../../../shared/lib/confirmation.utils';
import { ConfirmAlertModal } from '../../../../../components/app/alert-system/confirm-alert-modal';
import {
  Box,
  Button,
  ButtonSize,
  ButtonVariant,
  IconName,
} from '../../../../../components/component-library';
import { Footer as PageFooter } from '../../../../../components/multichain/pages/page';
import { Alert } from '../../../../../ducks/confirm-alerts/confirm-alerts';
import { clearConfirmTransaction } from '../../../../../ducks/confirm-transaction/confirm-transaction.duck';
<<<<<<< HEAD
import {
  Display,
  FlexDirection,
  Severity,
} from '../../../../../helpers/constants/design-system';
=======
import { Severity } from '../../../../../helpers/constants/design-system';
>>>>>>> 6fc1b616
import useAlerts from '../../../../../hooks/useAlerts';
import { useI18nContext } from '../../../../../hooks/useI18nContext';
import {
  doesAddressRequireLedgerHidConnection,
  getCustomNonceValue,
} from '../../../../../selectors';
import {
  rejectPendingApproval,
  resolvePendingApproval,
  setNextNonce,
  ///: BEGIN:ONLY_INCLUDE_IF(build-main,build-beta,build-flask)
  updateAndApproveTx,
  ///: END:ONLY_INCLUDE_IF
  updateCustomNonce,
} from '../../../../../store/actions';
import { useConfirmContext } from '../../../context/confirm';
import { useOriginThrottling } from '../../../hooks/useOriginThrottling';
import { isSignatureTransactionType } from '../../../utils';
import { getConfirmationSender } from '../utils';
<<<<<<< HEAD
import { useIsUpgradeTransaction } from '../info/hooks/useIsUpgradeTransaction';
import { UpgradeCancelModal } from './upgrade-cancel-modal';
=======
>>>>>>> 6fc1b616
import OriginThrottleModal from './origin-throttle-modal';
import { Acknowledge } from './acknowledge';

export type OnCancelHandler = ({
  location,
}: {
  location: MetaMetricsEventLocation;
}) => void;

function reviewAlertButtonText(
  unconfirmedDangerAlerts: Alert[],
  t: ReturnType<typeof useI18nContext>,
) {
  if (unconfirmedDangerAlerts.length === 1) {
    return t('reviewAlert');
  }

  if (unconfirmedDangerAlerts.length > 1) {
    return t('reviewAlerts');
  }

  return t('confirm');
}

function getButtonDisabledState(
  hasUnconfirmedDangerAlerts: boolean,
  hasBlockingAlerts: boolean,
  disabled: boolean,
) {
  if (hasBlockingAlerts) {
    return true;
  }

  if (hasUnconfirmedDangerAlerts) {
    return false;
  }

  return disabled;
}

const ConfirmButton = ({
  alertOwnerId = '',
  disabled,
  onSubmit,
  onCancel,
}: {
  alertOwnerId?: string;
  disabled: boolean;
  onSubmit: () => void;
  onCancel: OnCancelHandler;
}) => {
  const t = useI18nContext();

  const [confirmModalVisible, setConfirmModalVisible] =
    useState<boolean>(false);

  const {
    alerts,
    hasDangerAlerts,
    hasUnconfirmedDangerAlerts,
    hasUnconfirmedFieldDangerAlerts,
    unconfirmedFieldDangerAlerts,
  } = useAlerts(alertOwnerId);

  const hasDangerBlockingAlerts = alerts.some(
    (alert) => alert.severity === Severity.Danger && alert.isBlocking,
  );

  const handleCloseConfirmModal = useCallback(() => {
    setConfirmModalVisible(false);
  }, []);

  const handleOpenConfirmModal = useCallback(() => {
    setConfirmModalVisible(true);
  }, []);

  return (
    <>
      {confirmModalVisible && (
        <ConfirmAlertModal
          ownerId={alertOwnerId}
          onClose={handleCloseConfirmModal}
          onCancel={onCancel}
          onSubmit={onSubmit}
        />
      )}
      {hasDangerAlerts ? (
        <Button
          block
          danger
          data-testid="confirm-footer-button"
          disabled={getButtonDisabledState(
            hasUnconfirmedDangerAlerts,
            hasDangerBlockingAlerts,
            disabled,
          )}
          onClick={handleOpenConfirmModal}
          size={ButtonSize.Lg}
          startIconName={
            hasUnconfirmedFieldDangerAlerts
              ? IconName.SecuritySearch
              : IconName.Danger
          }
        >
          {reviewAlertButtonText(unconfirmedFieldDangerAlerts, t)}
        </Button>
      ) : (
        <Button
          block
          data-testid="confirm-footer-button"
          disabled={disabled}
          onClick={onSubmit}
          size={ButtonSize.Lg}
        >
          {t('confirm')}
        </Button>
      )}
    </>
  );
};

const Footer = () => {
  const dispatch = useDispatch();
  const t = useI18nContext();
  const customNonceValue = useSelector(getCustomNonceValue);
  const [isUpgradeCancelModalOpen, setUpgradeCancelModalOpen] = useState(false);

  const { currentConfirmation, isScrollToBottomCompleted } =
    useConfirmContext<TransactionMeta>();

  const { from } = getConfirmationSender(currentConfirmation);
  const { shouldThrottleOrigin } = useOriginThrottling();
  const [showOriginThrottleModal, setShowOriginThrottleModal] = useState(false);
  const { id: currentConfirmationId } = currentConfirmation || {};

  const hardwareWalletRequiresConnection = useSelector((state) => {
    if (from) {
      return doesAddressRequireLedgerHidConnection(state, from);
    }
    return false;
  });

  const isSignature = isSignatureTransactionType(currentConfirmation);
  const isUpgradeTransaction = useIsUpgradeTransaction();
  const [isAcknowledged, setIsAcknowledged] = useState(false);
  const isAcknowledgeRequired = isUpgradeTransaction;

  const isConfirmDisabled =
    (!isScrollToBottomCompleted && !isSignature) ||
    hardwareWalletRequiresConnection ||
    (isAcknowledgeRequired && !isAcknowledged);

  const rejectApproval = useCallback(
    ({ location }: { location?: MetaMetricsEventLocation } = {}) => {
      if (!currentConfirmationId) {
        return;
      }

      const error = providerErrors.userRejectedRequest();
      error.data = { location };

      const serializedError = serializeError(error);
      dispatch(rejectPendingApproval(currentConfirmationId, serializedError));
    },
    [currentConfirmationId],
  );

  const resetTransactionState = () => {
    dispatch(updateCustomNonce(''));
    dispatch(setNextNonce(''));
    dispatch(clearConfirmTransaction());
  };

  const resetTransactionState = () => {
    dispatch(updateCustomNonce(''));
    dispatch(setNextNonce(''));
    dispatch(clearConfirmTransaction());
  };

  const onCancel = useCallback(
    ({ location }: { location?: MetaMetricsEventLocation }) => {
      if (!currentConfirmation) {
        return;
      }

      if (isUpgradeTransaction) {
        setUpgradeCancelModalOpen(true);
        return;
      }

<<<<<<< HEAD
      rejectApproval({ location });
=======
      dispatch(
        rejectPendingApproval(currentConfirmation.id, serializeError(error)),
      );
>>>>>>> 6fc1b616
      resetTransactionState();
    },
    [currentConfirmation, isUpgradeTransaction],
  );

  const onSubmit = useCallback(() => {
    if (!currentConfirmation) {
      return;
    }

    const isTransactionConfirmation = isCorrectDeveloperTransactionType(
      currentConfirmation?.type,
    );

    if (isTransactionConfirmation) {
      const mergeTxDataWithNonce = (transactionData: TransactionMeta) =>
        customNonceValue
          ? {
              ...transactionData,
              customNonceValue,
            }
          : transactionData;

      const updatedTx = mergeTxDataWithNonce(
        currentConfirmation as TransactionMeta,
      );
      ///: BEGIN:ONLY_INCLUDE_IF(build-main,build-beta,build-flask)
      dispatch(updateAndApproveTx(updatedTx, true, ''));
      ///: END:ONLY_INCLUDE_IF
    } else {
      dispatch(resolvePendingApproval(currentConfirmation.id, undefined));
    }
    resetTransactionState();
  }, [currentConfirmation, customNonceValue]);

  const handleFooterCancel = useCallback(() => {
    if (shouldThrottleOrigin) {
      setShowOriginThrottleModal(true);
      return;
    }
    onCancel({ location: MetaMetricsEventLocation.Confirmation });
  }, [currentConfirmation, onCancel]);

  return (
    <PageFooter
      className="confirm-footer_page-footer"
      flexDirection={FlexDirection.Column}
    >
      <OriginThrottleModal
        isOpen={showOriginThrottleModal}
        onConfirmationCancel={onCancel}
      />
      <UpgradeCancelModal
        isOpen={isUpgradeCancelModalOpen}
        onClose={() => setUpgradeCancelModalOpen(false)}
        onReject={rejectApproval}
      />
      <Acknowledge
        isAcknowledged={isAcknowledged}
        onAcknowledgeToggle={setIsAcknowledged}
      />
      <Box display={Display.Flex} flexDirection={FlexDirection.Row} gap={4}>
        <Button
          block
          data-testid="confirm-footer-cancel-button"
          onClick={handleFooterCancel}
          size={ButtonSize.Lg}
          variant={ButtonVariant.Secondary}
          endIconName={isUpgradeTransaction ? IconName.ArrowDown : undefined}
        >
          {t('cancel')}
        </Button>
        <ConfirmButton
          alertOwnerId={currentConfirmation?.id}
          onSubmit={() => onSubmit()}
          disabled={isConfirmDisabled}
          onCancel={onCancel}
        />
      </Box>
    </PageFooter>
  );
};

export default Footer;<|MERGE_RESOLUTION|>--- conflicted
+++ resolved
@@ -15,15 +15,11 @@
 import { Footer as PageFooter } from '../../../../../components/multichain/pages/page';
 import { Alert } from '../../../../../ducks/confirm-alerts/confirm-alerts';
 import { clearConfirmTransaction } from '../../../../../ducks/confirm-transaction/confirm-transaction.duck';
-<<<<<<< HEAD
 import {
   Display,
   FlexDirection,
   Severity,
 } from '../../../../../helpers/constants/design-system';
-=======
-import { Severity } from '../../../../../helpers/constants/design-system';
->>>>>>> 6fc1b616
 import useAlerts from '../../../../../hooks/useAlerts';
 import { useI18nContext } from '../../../../../hooks/useI18nContext';
 import {
@@ -43,11 +39,8 @@
 import { useOriginThrottling } from '../../../hooks/useOriginThrottling';
 import { isSignatureTransactionType } from '../../../utils';
 import { getConfirmationSender } from '../utils';
-<<<<<<< HEAD
 import { useIsUpgradeTransaction } from '../info/hooks/useIsUpgradeTransaction';
 import { UpgradeCancelModal } from './upgrade-cancel-modal';
-=======
->>>>>>> 6fc1b616
 import OriginThrottleModal from './origin-throttle-modal';
 import { Acknowledge } from './acknowledge';
 
@@ -221,12 +214,6 @@
     dispatch(clearConfirmTransaction());
   };
 
-  const resetTransactionState = () => {
-    dispatch(updateCustomNonce(''));
-    dispatch(setNextNonce(''));
-    dispatch(clearConfirmTransaction());
-  };
-
   const onCancel = useCallback(
     ({ location }: { location?: MetaMetricsEventLocation }) => {
       if (!currentConfirmation) {
@@ -238,13 +225,9 @@
         return;
       }
 
-<<<<<<< HEAD
-      rejectApproval({ location });
-=======
       dispatch(
         rejectPendingApproval(currentConfirmation.id, serializeError(error)),
       );
->>>>>>> 6fc1b616
       resetTransactionState();
     },
     [currentConfirmation, isUpgradeTransaction],
