import {
  TransactionMeta,
  TransactionType,
} from '@metamask/transaction-controller';
import React, { useCallback, useState } from 'react';
import { useDispatch, useSelector } from 'react-redux';
import { MetaMetricsEventLocation } from '../../../../../../shared/constants/metametrics';
import { isCorrectDeveloperTransactionType } from '../../../../../../shared/lib/confirmation.utils';
import { ConfirmAlertModal } from '../../../../../components/app/alert-system/confirm-alert-modal';
import {
  Box,
  Button,
  ButtonSize,
  ButtonVariant,
  IconName,
} from '../../../../../components/component-library';
import { Footer as PageFooter } from '../../../../../components/multichain/pages/page';
import { Alert } from '../../../../../ducks/confirm-alerts/confirm-alerts';
import {
  Display,
  FlexDirection,
  Severity,
} from '../../../../../helpers/constants/design-system';
import useAlerts from '../../../../../hooks/useAlerts';
import { useI18nContext } from '../../../../../hooks/useI18nContext';
import { doesAddressRequireLedgerHidConnection } from '../../../../../selectors';
import { useConfirmationNavigation } from '../../../hooks/useConfirmationNavigation';
import { resolvePendingApproval } from '../../../../../store/actions';
import { useConfirmContext } from '../../../context/confirm';
import { useIsGaslessLoading } from '../../../hooks/gas/useIsGaslessLoading';
import { useEnableShieldCoverageChecks } from '../../../hooks/transactions/useEnableShieldCoverageChecks';
import { useTransactionConfirm } from '../../../hooks/transactions/useTransactionConfirm';
import { useConfirmActions } from '../../../hooks/useConfirmActions';
import { useOriginThrottling } from '../../../hooks/useOriginThrottling';
import {
  isAddEthereumChainType,
  useAddEthereumChain,
} from '../../../hooks/useAddEthereumChain';
import { isSignatureTransactionType } from '../../../utils';
import { getConfirmationSender } from '../utils';
import OriginThrottleModal from './origin-throttle-modal';
import ShieldFooterAgreement from './shield-footer-agreement';
import ShieldFooterCoverageIndicator from './shield-footer-coverage-indicator/shield-footer-coverage-indicator';

export type OnCancelHandler = ({
  location,
}: {
  location: MetaMetricsEventLocation;
}) => void;

function reviewAlertButtonText(
  unconfirmedDangerAlerts: Alert[],
  t: ReturnType<typeof useI18nContext>,
) {
  if (unconfirmedDangerAlerts.length === 1) {
    return t('reviewAlert');
  }

  if (unconfirmedDangerAlerts.length > 1) {
    return t('reviewAlerts');
  }

  return t('confirm');
}

function getButtonDisabledState(
  hasUnconfirmedDangerAlerts: boolean,
  hasBlockingAlerts: boolean,
  disabled: boolean,
) {
  if (hasBlockingAlerts) {
    return true;
  }

  if (hasUnconfirmedDangerAlerts) {
    return false;
  }

  return disabled;
}

const ConfirmButton = ({
  alertOwnerId = '',
  disabled,
  onSubmit,
  onCancel,
}: {
  alertOwnerId?: string;
  disabled: boolean;
  onSubmit: () => void;
  onCancel: OnCancelHandler;
}) => {
  const t = useI18nContext();

  const { currentConfirmation } = useConfirmContext<TransactionMeta>();

  const [confirmModalVisible, setConfirmModalVisible] =
    useState<boolean>(false);

  const {
    alerts,
    hasDangerAlerts,
    hasUnconfirmedDangerAlerts,
    hasUnconfirmedFieldDangerAlerts,
    unconfirmedFieldDangerAlerts,
  } = useAlerts(alertOwnerId);

  const hasDangerBlockingAlerts = alerts.some(
    (alert) => alert.severity === Severity.Danger && alert.isBlocking,
  );

  const handleCloseConfirmModal = useCallback(() => {
    setConfirmModalVisible(false);
  }, []);

  const handleOpenConfirmModal = useCallback(() => {
    setConfirmModalVisible(true);
  }, []);

  return (
    <>
      {confirmModalVisible && (
        <ConfirmAlertModal
          ownerId={alertOwnerId}
          onClose={handleCloseConfirmModal}
          onCancel={onCancel}
          onSubmit={onSubmit}
        />
      )}
      {hasDangerAlerts ? (
        <Button
          block
          danger
          data-testid="confirm-footer-button"
          disabled={getButtonDisabledState(
            hasUnconfirmedDangerAlerts,
            hasDangerBlockingAlerts,
            disabled,
          )}
          onClick={handleOpenConfirmModal}
          size={ButtonSize.Lg}
          startIconName={
            hasUnconfirmedFieldDangerAlerts
              ? IconName.SecuritySearch
              : IconName.Danger
          }
        >
          {reviewAlertButtonText(unconfirmedFieldDangerAlerts, t)}
        </Button>
      ) : (
        <Button
          block
          data-testid="confirm-footer-button"
          disabled={disabled}
          onClick={onSubmit}
          size={ButtonSize.Lg}
        >
          {currentConfirmation?.type ===
          TransactionType.shieldSubscriptionApprove
            ? t('shieldStartNowCTA')
            : t('confirm')}
        </Button>
      )}
    </>
  );
};

const CancelButton = ({
  handleFooterCancel,
}: {
  handleFooterCancel: () => void;
}) => {
  const t = useI18nContext();
  const { currentConfirmation } = useConfirmContext<TransactionMeta>();

  if (currentConfirmation?.type === TransactionType.shieldSubscriptionApprove) {
    return null;
  }

  return (
    <Button
      block
      data-testid="confirm-footer-cancel-button"
      onClick={handleFooterCancel}
      size={ButtonSize.Lg}
      variant={ButtonVariant.Secondary}
    >
      {t('cancel')}
    </Button>
  );
};

const Footer = () => {
  const dispatch = useDispatch();
  const { onTransactionConfirm } = useTransactionConfirm();
  const { navigateNext } = useConfirmationNavigation();
<<<<<<< HEAD
=======
  const { onSubmit: onAddEthereumChain } = useAddEthereumChain();
>>>>>>> c50e35ad

  const { currentConfirmation, isScrollToBottomCompleted } =
    useConfirmContext<TransactionMeta>();

  const { isGaslessLoading } = useIsGaslessLoading();

  const { from } = getConfirmationSender(currentConfirmation);
  const { shouldThrottleOrigin } = useOriginThrottling();
  const [showOriginThrottleModal, setShowOriginThrottleModal] = useState(false);
  const { onCancel, resetTransactionState } = useConfirmActions();

  const hardwareWalletRequiresConnection = useSelector((state) => {
    if (from) {
      const inE2e =
        process.env.IN_TEST && process.env.JEST_WORKER_ID === 'undefined';
      return inE2e ? false : doesAddressRequireLedgerHidConnection(state, from);
    }
    return false;
  });

  const isSignature = isSignatureTransactionType(currentConfirmation);
  const isTransactionConfirmation = isCorrectDeveloperTransactionType(
    currentConfirmation?.type,
  );
<<<<<<< HEAD
=======
  const isAddEthereumChain = isAddEthereumChainType(currentConfirmation);
>>>>>>> c50e35ad

  const isConfirmDisabled =
    (!isScrollToBottomCompleted && !isSignature) ||
    hardwareWalletRequiresConnection ||
    isGaslessLoading;

  const onSubmit = useCallback(() => {
    if (!currentConfirmation) {
      return;
    }

<<<<<<< HEAD
    if (isTransactionConfirmation) {
=======
    if (isAddEthereumChain) {
      onAddEthereumChain();
    } else if (isTransactionConfirmation) {
>>>>>>> c50e35ad
      onTransactionConfirm();
    } else {
      dispatch(resolvePendingApproval(currentConfirmation.id, undefined));
    }

    navigateNext(currentConfirmation.id);
    resetTransactionState();
  }, [
    currentConfirmation,
    dispatch,
    isTransactionConfirmation,
    navigateNext,
    onTransactionConfirm,
    resetTransactionState,
    isAddEthereumChain,
    onAddEthereumChain,
  ]);

  const handleFooterCancel = useCallback(() => {
    if (shouldThrottleOrigin) {
      setShowOriginThrottleModal(true);
      return;
    }
    onCancel({ location: MetaMetricsEventLocation.Confirmation });

    navigateNext(currentConfirmation.id);
  }, [navigateNext, onCancel, shouldThrottleOrigin, currentConfirmation]);

  const isShowShieldFooterCoverageIndicator = useEnableShieldCoverageChecks();

  return (
    <>
      <ShieldFooterCoverageIndicator />
      <PageFooter
        className="confirm-footer_page-footer"
        flexDirection={FlexDirection.Column}
        // box shadow to match the original var(--shadow-size-md) on the footer,
        // but only applied to the bottom of the box, so it doesn't overlap with
        // the shield footer coverage indicator
        style={
          isShowShieldFooterCoverageIndicator
            ? { boxShadow: '0 4px 16px -8px var(--color-shadow-default)' }
            : undefined
        }
      >
        <OriginThrottleModal
          isOpen={showOriginThrottleModal}
          onConfirmationCancel={onCancel}
        />
        <Box display={Display.Flex} flexDirection={FlexDirection.Row} gap={4}>
          <CancelButton handleFooterCancel={handleFooterCancel} />
          <ConfirmButton
            alertOwnerId={currentConfirmation?.id}
            onSubmit={onSubmit}
            disabled={isConfirmDisabled}
            onCancel={onCancel}
          />
        </Box>
        <ShieldFooterAgreement />
      </PageFooter>
    </>
  );
};

export default Footer;<|MERGE_RESOLUTION|>--- conflicted
+++ resolved
@@ -194,10 +194,7 @@
   const dispatch = useDispatch();
   const { onTransactionConfirm } = useTransactionConfirm();
   const { navigateNext } = useConfirmationNavigation();
-<<<<<<< HEAD
-=======
   const { onSubmit: onAddEthereumChain } = useAddEthereumChain();
->>>>>>> c50e35ad
 
   const { currentConfirmation, isScrollToBottomCompleted } =
     useConfirmContext<TransactionMeta>();
@@ -222,10 +219,7 @@
   const isTransactionConfirmation = isCorrectDeveloperTransactionType(
     currentConfirmation?.type,
   );
-<<<<<<< HEAD
-=======
   const isAddEthereumChain = isAddEthereumChainType(currentConfirmation);
->>>>>>> c50e35ad
 
   const isConfirmDisabled =
     (!isScrollToBottomCompleted && !isSignature) ||
@@ -237,13 +231,9 @@
       return;
     }
 
-<<<<<<< HEAD
-    if (isTransactionConfirmation) {
-=======
     if (isAddEthereumChain) {
       onAddEthereumChain();
     } else if (isTransactionConfirmation) {
->>>>>>> c50e35ad
       onTransactionConfirm();
     } else {
       dispatch(resolvePendingApproval(currentConfirmation.id, undefined));
