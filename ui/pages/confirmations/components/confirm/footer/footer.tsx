import { TransactionMeta } from '@metamask/transaction-controller';
import { ethErrors, serializeError } from 'eth-rpc-errors';
import React, { useCallback, useState } from 'react';
import { useDispatch, useSelector } from 'react-redux';
import { ConfirmAlertModal } from '../../../../../components/app/alert-system/confirm-alert-modal';
import {
  Button,
  ButtonSize,
  ButtonVariant,
  IconName,
} from '../../../../../components/component-library';
import { Footer as PageFooter } from '../../../../../components/multichain/pages/page';
import { useI18nContext } from '../../../../../hooks/useI18nContext';
import {
  doesAddressRequireLedgerHidConnection,
  getCustomNonceValue,
} from '../../../../../selectors';
///: BEGIN:ONLY_INCLUDE_IF(build-mmi)
import { useMMIConfirmations } from '../../../../../hooks/useMMIConfirmations';
import { getNoteToTraderMessage } from '../../../../../selectors/institutional/selectors';
///: END:ONLY_INCLUDE_IF
import useAlerts from '../../../../../hooks/useAlerts';
import {
  rejectPendingApproval,
  resolvePendingApproval,
  ///: BEGIN:ONLY_INCLUDE_IF(build-main,build-beta,build-flask)
  updateAndApproveTx,
  ///: END:ONLY_INCLUDE_IF
} from '../../../../../store/actions';
import { selectUseTransactionSimulations } from '../../../selectors/preferences';

import {
  isPermitSignatureRequest,
  isSIWESignatureRequest,
  REDESIGN_DEV_TRANSACTION_TYPES,
} from '../../../utils';
import { useConfirmContext } from '../../../context/confirm';
import { getConfirmationSender } from '../utils';
import { MetaMetricsEventLocation } from '../../../../../../shared/constants/metametrics';
<<<<<<< HEAD
import { Alert } from '../../../../../ducks/confirm-alerts/confirm-alerts';
=======
>>>>>>> ca9be288
import { Severity } from '../../../../../helpers/constants/design-system';

export type OnCancelHandler = ({
  location,
}: {
  location: MetaMetricsEventLocation;
}) => void;

<<<<<<< HEAD
function reviewAlertButtonText(
  unconfirmedDangerAlerts: Alert[],
  t: ReturnType<typeof useI18nContext>,
) {
  if (unconfirmedDangerAlerts.length === 1) {
    return t('reviewAlert');
  }

  if (unconfirmedDangerAlerts.length > 1) {
    return t('reviewAlerts');
  }

  return t('confirm');
}

=======
>>>>>>> ca9be288
function getButtonDisabledState(
  hasUnconfirmedDangerAlerts: boolean,
  hasBlockingAlerts: boolean,
  disabled: boolean,
) {
  if (hasBlockingAlerts) {
    return true;
  }

  if (hasUnconfirmedDangerAlerts) {
    return false;
  }

  return disabled;
}

const ConfirmButton = ({
  alertOwnerId = '',
  disabled,
  onSubmit,
  onCancel,
}: {
  alertOwnerId?: string;
  disabled: boolean;
  onSubmit: () => void;
  onCancel: OnCancelHandler;
}) => {
  const t = useI18nContext();

  const [confirmModalVisible, setConfirmModalVisible] =
    useState<boolean>(false);

  const {
    hasDangerAlerts,
    hasUnconfirmedDangerAlerts,
    fieldAlerts,
    isAlertConfirmed,
  } = useAlerts(alertOwnerId);

  const unconfirmedDangerAlerts = fieldAlerts.filter(
    (alert) =>
      !isAlertConfirmed(alert.key) && alert.severity === Severity.Danger,
  );

  const hasDangerBlockingAlerts = fieldAlerts.some(
    (alert) => alert.severity === Severity.Danger && alert.isBlocking,
  );

  const hasDangerBlockingAlerts = dangerAlerts.some(
    (alert) => alert.severity === Severity.Danger && alert.isBlocking,
  );

  const handleCloseConfirmModal = useCallback(() => {
    setConfirmModalVisible(false);
  }, []);

  const handleOpenConfirmModal = useCallback(() => {
    setConfirmModalVisible(true);
  }, []);

  return (
    <>
      {confirmModalVisible && (
        <ConfirmAlertModal
          ownerId={alertOwnerId}
          onClose={handleCloseConfirmModal}
          onCancel={onCancel}
          onSubmit={onSubmit}
        />
      )}
      {hasDangerAlerts ? (
        <Button
          block
          danger
          data-testid="confirm-footer-button"
          disabled={getButtonDisabledState(
            hasUnconfirmedDangerAlerts,
            hasDangerBlockingAlerts,
            disabled,
          )}
          onClick={handleOpenConfirmModal}
          size={ButtonSize.Lg}
          startIconName={
            unconfirmedDangerAlerts.length > 0
              ? IconName.SecuritySearch
              : IconName.Danger
          }
        >
<<<<<<< HEAD
          {reviewAlertButtonText(unconfirmedDangerAlerts, t)}
=======
          {dangerAlerts?.length > 0 ? t('reviewAlerts') : t('confirm')}
>>>>>>> ca9be288
        </Button>
      ) : (
        <Button
          block
          data-testid="confirm-footer-button"
          disabled={disabled}
          onClick={onSubmit}
          size={ButtonSize.Lg}
        >
          {t('confirm')}
        </Button>
      )}
    </>
  );
};

const Footer = () => {
  const dispatch = useDispatch();
  const t = useI18nContext();
  const customNonceValue = useSelector(getCustomNonceValue);
  const useTransactionSimulations = useSelector(
    selectUseTransactionSimulations,
  );
  const { currentConfirmation, isScrollToBottomCompleted } =
    useConfirmContext();
  const { from } = getConfirmationSender(currentConfirmation);

  ///: BEGIN:ONLY_INCLUDE_IF(build-mmi)
  const noteToTraderMessage = useSelector(getNoteToTraderMessage);
  const { mmiOnTransactionCallback, mmiOnSignCallback, mmiSubmitDisabled } =
    useMMIConfirmations();
  ///: END:ONLY_INCLUDE_IF

  const hardwareWalletRequiresConnection = useSelector((state) => {
    if (from) {
      return doesAddressRequireLedgerHidConnection(state, from);
    }
    return false;
  });

  const isSIWE = isSIWESignatureRequest(currentConfirmation);
  const isPermit = isPermitSignatureRequest(currentConfirmation);
  const isPermitSimulationShown = isPermit && useTransactionSimulations;

  const isConfirmDisabled =
    (!isScrollToBottomCompleted && !isSIWE && !isPermitSimulationShown) ||
    ///: BEGIN:ONLY_INCLUDE_IF(build-mmi)
    mmiSubmitDisabled ||
    ///: END:ONLY_INCLUDE_IF
    hardwareWalletRequiresConnection;

  const onCancel = useCallback(
    ({ location }: { location?: MetaMetricsEventLocation }) => {
      if (!currentConfirmation) {
        return;
      }

      const error = ethErrors.provider.userRejectedRequest();
      error.data = { location };

      dispatch(
        rejectPendingApproval(currentConfirmation.id, serializeError(error)),
      );
    },
    [currentConfirmation],
  );

  const onSubmit = useCallback(() => {
    if (!currentConfirmation) {
      return;
    }

    const isTransactionConfirmation = REDESIGN_DEV_TRANSACTION_TYPES.find(
      (type) => type === currentConfirmation?.type,
    );
    if (isTransactionConfirmation) {
      const mergeTxDataWithNonce = (transactionData: TransactionMeta) =>
        customNonceValue
          ? {
              ...transactionData,
              customNonceValue,
            }
          : transactionData;

      const updatedTx = mergeTxDataWithNonce(
        currentConfirmation as TransactionMeta,
      );

      ///: BEGIN:ONLY_INCLUDE_IF(build-mmi)
      mmiOnTransactionCallback(updatedTx, noteToTraderMessage);
      ///: END:ONLY_INCLUDE_IF

      ///: BEGIN:ONLY_INCLUDE_IF(build-main,build-beta,build-flask)
      dispatch(updateAndApproveTx(updatedTx, true, ''));
      ///: END:ONLY_INCLUDE_IF
    } else {
      dispatch(resolvePendingApproval(currentConfirmation.id, undefined));

      ///: BEGIN:ONLY_INCLUDE_IF(build-mmi)
      mmiOnSignCallback();
      ///: END:ONLY_INCLUDE_IF
    }
  }, [
    currentConfirmation,
    customNonceValue,
    ///: BEGIN:ONLY_INCLUDE_IF(build-mmi)
    noteToTraderMessage,
    ///: END:ONLY_INCLUDE_IF
  ]);

  const onFooterCancel = useCallback(() => {
    onCancel({ location: MetaMetricsEventLocation.Confirmation });
  }, [currentConfirmation, onCancel]);

  return (
    <PageFooter className="confirm-footer_page-footer">
      <Button
        block
        data-testid="confirm-footer-cancel-button"
        onClick={onFooterCancel}
        size={ButtonSize.Lg}
        variant={ButtonVariant.Secondary}
      >
        {t('cancel')}
      </Button>
      <ConfirmButton
        alertOwnerId={currentConfirmation?.id}
        onSubmit={() => onSubmit()}
        disabled={isConfirmDisabled}
        onCancel={onCancel}
      />
    </PageFooter>
  );
};

export default Footer;<|MERGE_RESOLUTION|>--- conflicted
+++ resolved
@@ -37,10 +37,7 @@
 import { useConfirmContext } from '../../../context/confirm';
 import { getConfirmationSender } from '../utils';
 import { MetaMetricsEventLocation } from '../../../../../../shared/constants/metametrics';
-<<<<<<< HEAD
 import { Alert } from '../../../../../ducks/confirm-alerts/confirm-alerts';
-=======
->>>>>>> ca9be288
 import { Severity } from '../../../../../helpers/constants/design-system';
 
 export type OnCancelHandler = ({
@@ -49,7 +46,6 @@
   location: MetaMetricsEventLocation;
 }) => void;
 
-<<<<<<< HEAD
 function reviewAlertButtonText(
   unconfirmedDangerAlerts: Alert[],
   t: ReturnType<typeof useI18nContext>,
@@ -65,8 +61,6 @@
   return t('confirm');
 }
 
-=======
->>>>>>> ca9be288
 function getButtonDisabledState(
   hasUnconfirmedDangerAlerts: boolean,
   hasBlockingAlerts: boolean,
@@ -112,10 +106,6 @@
   );
 
   const hasDangerBlockingAlerts = fieldAlerts.some(
-    (alert) => alert.severity === Severity.Danger && alert.isBlocking,
-  );
-
-  const hasDangerBlockingAlerts = dangerAlerts.some(
     (alert) => alert.severity === Severity.Danger && alert.isBlocking,
   );
 
@@ -147,6 +137,11 @@
             hasDangerBlockingAlerts,
             disabled,
           )}
+          disabled={getButtonDisabledState(
+            hasUnconfirmedDangerAlerts,
+            hasDangerBlockingAlerts,
+            disabled,
+          )}
           onClick={handleOpenConfirmModal}
           size={ButtonSize.Lg}
           startIconName={
@@ -155,11 +150,7 @@
               : IconName.Danger
           }
         >
-<<<<<<< HEAD
           {reviewAlertButtonText(unconfirmedDangerAlerts, t)}
-=======
-          {dangerAlerts?.length > 0 ? t('reviewAlerts') : t('confirm')}
->>>>>>> ca9be288
         </Button>
       ) : (
         <Button
