--- conflicted
+++ resolved
@@ -225,16 +225,8 @@
         return;
       }
 
-<<<<<<< HEAD
-      dispatch(
-        rejectPendingApproval(currentConfirmation.id, serializeError(error)),
-      );
-      dispatch(updateCustomNonce(''));
-      dispatch(setNextNonce(''));
-=======
       rejectApproval({ location });
       resetTransactionState();
->>>>>>> 551d530b
     },
     [currentConfirmation, isUpgradeTransaction],
   );
@@ -266,12 +258,7 @@
     } else {
       dispatch(resolvePendingApproval(currentConfirmation.id, undefined));
     }
-<<<<<<< HEAD
-    dispatch(updateCustomNonce(''));
-    dispatch(setNextNonce(''));
-=======
     resetTransactionState();
->>>>>>> 551d530b
   }, [currentConfirmation, customNonceValue]);
 
   const handleFooterCancel = useCallback(() => {
