--- conflicted
+++ resolved
@@ -198,11 +198,8 @@
       mmiOnSignCallback();
       ///: END:ONLY_INCLUDE_IF
     }
-<<<<<<< HEAD
     dispatch(updateCustomNonce(''));
     dispatch(setNextNonce(''));
-  }, [currentConfirmation, customNonceValue]);
-=======
   }, [
     currentConfirmation,
     customNonceValue,
@@ -210,7 +207,6 @@
     noteToTraderMessage,
     ///: END:ONLY_INCLUDE_IF
   ]);
->>>>>>> 34259a3c
 
   const onFooterCancel = useCallback(() => {
     onCancel({ location: MetaMetricsEventLocation.Confirmation });
