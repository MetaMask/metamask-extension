--- conflicted
+++ resolved
@@ -225,16 +225,8 @@
         return;
       }
 
-<<<<<<< HEAD
-      dispatch(
-        rejectPendingApproval(currentConfirmation.id, serializeError(error)),
-      );
-      dispatch(updateCustomNonce(''));
-      dispatch(setNextNonce(''));
-=======
       rejectApproval({ location });
       resetTransactionState();
->>>>>>> b7a496ae
     },
     [currentConfirmation, isUpgradeTransaction],
   );
@@ -266,12 +258,7 @@
     } else {
       dispatch(resolvePendingApproval(currentConfirmation.id, undefined));
     }
-<<<<<<< HEAD
-    dispatch(updateCustomNonce(''));
-    dispatch(setNextNonce(''));
-=======
     resetTransactionState();
->>>>>>> b7a496ae
   }, [currentConfirmation, customNonceValue]);
 
   const handleFooterCancel = useCallback(() => {
