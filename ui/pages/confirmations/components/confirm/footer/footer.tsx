--- conflicted
+++ resolved
@@ -75,7 +75,7 @@
       )}
       <Button
         block
-        data-testid="confirm-footer-confirm-button"
+        data-testid="confirm-footer-button"
         startIconName={
           hasAlerts ? getIconName(hasUnconfirmedAlerts) : undefined
         }
@@ -145,17 +145,9 @@
       >
         {t('cancel')}
       </Button>
-<<<<<<< HEAD
-      <Button
-        block
-        data-testid="confirm-footer-button"
-        onClick={onSubmit}
-        size={ButtonSize.Lg}
-=======
       <ConfirmButton
         alertOwnerId={currentConfirmation?.id}
         onSubmit={onSubmit}
->>>>>>> 708822dc
         disabled={
           ///: BEGIN:ONLY_INCLUDE_IF(build-mmi)
           mmiSubmitDisabled ||
