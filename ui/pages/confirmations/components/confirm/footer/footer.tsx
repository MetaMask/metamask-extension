import { TransactionMeta } from '@metamask/transaction-controller';
import { ethErrors, serializeError } from 'eth-rpc-errors';
import React, { useCallback, useState } from 'react';
import { useDispatch, useSelector } from 'react-redux';
import { ConfirmAlertModal } from '../../../../../components/app/alert-system/confirm-alert-modal';
import {
  Button,
  ButtonSize,
  ButtonVariant,
  IconName,
} from '../../../../../components/component-library';
import { Footer as PageFooter } from '../../../../../components/multichain/pages/page';
import { useI18nContext } from '../../../../../hooks/useI18nContext';
import {
  doesAddressRequireLedgerHidConnection,
  getCustomNonceValue,
} from '../../../../../selectors';
///: BEGIN:ONLY_INCLUDE_IF(build-mmi)
import { useMMIConfirmations } from '../../../../../hooks/useMMIConfirmations';
///: END:ONLY_INCLUDE_IF
import useAlerts from '../../../../../hooks/useAlerts';
import {
  rejectPendingApproval,
  resolvePendingApproval,
  updateAndApproveTx,
} from '../../../../../store/actions';
import { confirmSelector } from '../../../selectors';
import { REDESIGN_TRANSACTION_TYPES } from '../../../utils';
import { getConfirmationSender } from '../utils';

const ConfirmButton = ({
  alertOwnerId = '',
  disabled,
  onSubmit,
  onCancel,
}: {
  alertOwnerId?: string;
  disabled: boolean;
  onSubmit: () => void;
  onCancel: () => void;
}) => {
  const t = useI18nContext();

  const [confirmModalVisible, setConfirmModalVisible] =
    useState<boolean>(false);

  const { alerts, dangerAlerts, hasDangerAlerts, hasUnconfirmedDangerAlerts } =
    useAlerts(alertOwnerId);

  const handleCloseConfirmModal = useCallback(() => {
    setConfirmModalVisible(false);
  }, []);

  const handleOpenConfirmModal = useCallback(() => {
    setConfirmModalVisible(true);
  }, []);

  return (
    <>
      {confirmModalVisible && (
        <ConfirmAlertModal
          alertKey={alerts[0]?.key}
          ownerId={alertOwnerId}
          onClose={handleCloseConfirmModal}
          onCancel={onCancel}
          onSubmit={onSubmit}
        />
      )}
<<<<<<< HEAD
      {hasDangerAlerts ? (
        <Button
          block
          danger
          data-testid="confirm-footer-button"
          disabled={hasUnconfirmedDangerAlerts ? false : disabled}
          onClick={handleOpenConfirmModal}
          size={ButtonSize.Lg}
          startIconName={getIconName(hasUnconfirmedDangerAlerts)}
        >
          {dangerAlerts?.length > 1 ? t('reviewAlerts') : t('confirm')}
        </Button>
      ) : (
        <Button
          block
          data-testid="confirm-footer-button"
          disabled={disabled}
          onClick={onSubmit}
          size={ButtonSize.Lg}
        >
          {t('confirm')}
        </Button>
      )}
=======
      <Button
        block
        data-testid="confirm-footer-button"
        startIconName={hasDangerAlerts ? IconName.Danger : undefined}
        onClick={hasDangerAlerts ? handleOpenConfirmModal : onSubmit}
        danger={hasDangerAlerts}
        size={ButtonSize.Lg}
        disabled={hasUnconfirmedDangerAlerts ? false : disabled}
      >
        {dangerAlerts?.length > 1 ? t('reviewAlerts') : t('confirm')}
      </Button>
>>>>>>> 5960ae72
    </>
  );
};

const Footer = () => {
  const dispatch = useDispatch();
  const t = useI18nContext();
  const confirm = useSelector(confirmSelector);
  const customNonceValue = useSelector(getCustomNonceValue);

  const { currentConfirmation, isScrollToBottomNeeded } = confirm;
  const { from } = getConfirmationSender(currentConfirmation);

  ///: BEGIN:ONLY_INCLUDE_IF(build-mmi)
  const { mmiOnSignCallback, mmiSubmitDisabled } = useMMIConfirmations();
  ///: END:ONLY_INCLUDE_IF

  const hardwareWalletRequiresConnection = useSelector((state) => {
    if (from) {
      return doesAddressRequireLedgerHidConnection(state, from);
    }
    return false;
  });

  const onCancel = useCallback(() => {
    if (!currentConfirmation) {
      return;
    }

    dispatch(
      rejectPendingApproval(
        currentConfirmation.id,
        serializeError(ethErrors.provider.userRejectedRequest()),
      ),
    );
  }, [currentConfirmation]);

  const onSubmit = useCallback(() => {
    if (!currentConfirmation) {
      return;
    }

    const isTransactionConfirmation = REDESIGN_TRANSACTION_TYPES.find(
      (type) => type === currentConfirmation?.type,
    );
    if (isTransactionConfirmation) {
      const mergeTxDataWithNonce = (transactionData: TransactionMeta) =>
        customNonceValue
          ? { ...transactionData, customNonceValue }
          : transactionData;

      const updatedTx = mergeTxDataWithNonce(
        currentConfirmation as TransactionMeta,
      );

      dispatch(updateAndApproveTx(updatedTx, true, ''));
    } else {
      dispatch(resolvePendingApproval(currentConfirmation.id, undefined));

      ///: BEGIN:ONLY_INCLUDE_IF(build-mmi)
      mmiOnSignCallback();
      ///: END:ONLY_INCLUDE_IF
    }
  }, [currentConfirmation, customNonceValue]);

  return (
    <PageFooter className="confirm-footer_page-footer">
      <Button
        block
        data-testid="confirm-footer-cancel-button"
        onClick={onCancel}
        size={ButtonSize.Lg}
        variant={ButtonVariant.Secondary}
      >
        {t('cancel')}
      </Button>
      <ConfirmButton
        alertOwnerId={currentConfirmation?.id}
        onSubmit={() => onSubmit()}
        disabled={
          ///: BEGIN:ONLY_INCLUDE_IF(build-mmi)
          mmiSubmitDisabled ||
          ///: END:ONLY_INCLUDE_IF
          isScrollToBottomNeeded ||
          hardwareWalletRequiresConnection
        }
        onCancel={onCancel}
      />
    </PageFooter>
  );
};

export default Footer;<|MERGE_RESOLUTION|>--- conflicted
+++ resolved
@@ -66,7 +66,6 @@
           onSubmit={onSubmit}
         />
       )}
-<<<<<<< HEAD
       {hasDangerAlerts ? (
         <Button
           block
@@ -75,7 +74,7 @@
           disabled={hasUnconfirmedDangerAlerts ? false : disabled}
           onClick={handleOpenConfirmModal}
           size={ButtonSize.Lg}
-          startIconName={getIconName(hasUnconfirmedDangerAlerts)}
+          startIconName={IconName.Danger}
         >
           {dangerAlerts?.length > 1 ? t('reviewAlerts') : t('confirm')}
         </Button>
@@ -90,19 +89,6 @@
           {t('confirm')}
         </Button>
       )}
-=======
-      <Button
-        block
-        data-testid="confirm-footer-button"
-        startIconName={hasDangerAlerts ? IconName.Danger : undefined}
-        onClick={hasDangerAlerts ? handleOpenConfirmModal : onSubmit}
-        danger={hasDangerAlerts}
-        size={ButtonSize.Lg}
-        disabled={hasUnconfirmedDangerAlerts ? false : disabled}
-      >
-        {dangerAlerts?.length > 1 ? t('reviewAlerts') : t('confirm')}
-      </Button>
->>>>>>> 5960ae72
     </>
   );
 };
