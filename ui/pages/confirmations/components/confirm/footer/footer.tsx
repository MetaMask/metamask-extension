import { providerErrors, serializeError } from '@metamask/rpc-errors';
import { TransactionMeta } from '@metamask/transaction-controller';
import React, { useCallback, useState } from 'react';
import { useDispatch, useSelector } from 'react-redux';
import { MetaMetricsEventLocation } from '../../../../../../shared/constants/metametrics';
import { isCorrectDeveloperTransactionType } from '../../../../../../shared/lib/confirmation.utils';
import { ConfirmAlertModal } from '../../../../../components/app/alert-system/confirm-alert-modal';
import {
  Box,
  Button,
  ButtonSize,
  ButtonVariant,
  IconName,
} from '../../../../../components/component-library';
import { Footer as PageFooter } from '../../../../../components/multichain/pages/page';
import { Alert } from '../../../../../ducks/confirm-alerts/confirm-alerts';
import { clearConfirmTransaction } from '../../../../../ducks/confirm-transaction/confirm-transaction.duck';
import {
  Display,
  FlexDirection,
  Severity,
} from '../../../../../helpers/constants/design-system';
import useAlerts from '../../../../../hooks/useAlerts';
import { useI18nContext } from '../../../../../hooks/useI18nContext';
import { doesAddressRequireLedgerHidConnection } from '../../../../../selectors';
import {
  rejectPendingApproval,
  resolvePendingApproval,
  setNextNonce,
  updateCustomNonce,
} from '../../../../../store/actions';
import { useConfirmContext } from '../../../context/confirm';
import { useOriginThrottling } from '../../../hooks/useOriginThrottling';
import { isSignatureTransactionType } from '../../../utils';
import { getConfirmationSender } from '../utils';
<<<<<<< HEAD
import { useSelectedGasFeeToken } from '../info/hooks/useGasFeeToken';
=======
import { useIsUpgradeTransaction } from '../info/hooks/useIsUpgradeTransaction';
import { useTransactionConfirm } from '../../../hooks/transactions/useTransactionConfirm';
import { UpgradeCancelModal } from './upgrade-cancel-modal';
>>>>>>> 497a8a53
import OriginThrottleModal from './origin-throttle-modal';

export type OnCancelHandler = ({
  location,
}: {
  location: MetaMetricsEventLocation;
}) => void;

function reviewAlertButtonText(
  unconfirmedDangerAlerts: Alert[],
  t: ReturnType<typeof useI18nContext>,
) {
  if (unconfirmedDangerAlerts.length === 1) {
    return t('reviewAlert');
  }

  if (unconfirmedDangerAlerts.length > 1) {
    return t('reviewAlerts');
  }

  return t('confirm');
}

function getButtonDisabledState(
  hasUnconfirmedDangerAlerts: boolean,
  hasBlockingAlerts: boolean,
  disabled: boolean,
) {
  if (hasBlockingAlerts) {
    return true;
  }

  if (hasUnconfirmedDangerAlerts) {
    return false;
  }

  return disabled;
}

const ConfirmButton = ({
  alertOwnerId = '',
  disabled,
  onSubmit,
  onCancel,
}: {
  alertOwnerId?: string;
  disabled: boolean;
  onSubmit: () => void;
  onCancel: OnCancelHandler;
}) => {
  const t = useI18nContext();

  const [confirmModalVisible, setConfirmModalVisible] =
    useState<boolean>(false);

  const {
    alerts,
    hasDangerAlerts,
    hasUnconfirmedDangerAlerts,
    hasUnconfirmedFieldDangerAlerts,
    unconfirmedFieldDangerAlerts,
  } = useAlerts(alertOwnerId);

  const hasDangerBlockingAlerts = alerts.some(
    (alert) => alert.severity === Severity.Danger && alert.isBlocking,
  );

  const handleCloseConfirmModal = useCallback(() => {
    setConfirmModalVisible(false);
  }, []);

  const handleOpenConfirmModal = useCallback(() => {
    setConfirmModalVisible(true);
  }, []);

  return (
    <>
      {confirmModalVisible && (
        <ConfirmAlertModal
          ownerId={alertOwnerId}
          onClose={handleCloseConfirmModal}
          onCancel={onCancel}
          onSubmit={onSubmit}
        />
      )}
      {hasDangerAlerts ? (
        <Button
          block
          danger
          data-testid="confirm-footer-button"
          disabled={getButtonDisabledState(
            hasUnconfirmedDangerAlerts,
            hasDangerBlockingAlerts,
            disabled,
          )}
          onClick={handleOpenConfirmModal}
          size={ButtonSize.Lg}
          startIconName={
            hasUnconfirmedFieldDangerAlerts
              ? IconName.SecuritySearch
              : IconName.Danger
          }
        >
          {reviewAlertButtonText(unconfirmedFieldDangerAlerts, t)}
        </Button>
      ) : (
        <Button
          block
          data-testid="confirm-footer-button"
          disabled={disabled}
          onClick={onSubmit}
          size={ButtonSize.Lg}
        >
          {t('confirm')}
        </Button>
      )}
    </>
  );
};

const Footer = () => {
  const dispatch = useDispatch();
  const t = useI18nContext();
<<<<<<< HEAD
  const customNonceValue = useSelector(getCustomNonceValue);
  const selectedGasFeeToken = useSelectedGasFeeToken();
=======
  const [isUpgradeCancelModalOpen, setUpgradeCancelModalOpen] = useState(false);
  const { onTransactionConfirm } = useTransactionConfirm();
>>>>>>> 497a8a53

  const { currentConfirmation, isScrollToBottomCompleted } =
    useConfirmContext<TransactionMeta>();

  const { from } = getConfirmationSender(currentConfirmation);
  const { shouldThrottleOrigin } = useOriginThrottling();
  const [showOriginThrottleModal, setShowOriginThrottleModal] = useState(false);
  const { id: currentConfirmationId } = currentConfirmation || {};

  const hardwareWalletRequiresConnection = useSelector((state) => {
    if (from) {
      return doesAddressRequireLedgerHidConnection(state, from);
    }
    return false;
  });

  const isSignature = isSignatureTransactionType(currentConfirmation);

  const isConfirmDisabled =
    (!isScrollToBottomCompleted && !isSignature) ||
    hardwareWalletRequiresConnection;

  const rejectApproval = useCallback(
    ({ location }: { location?: MetaMetricsEventLocation } = {}) => {
      if (!currentConfirmationId) {
        return;
      }

      const error = providerErrors.userRejectedRequest();
      error.data = { location };

      const serializedError = serializeError(error);
      dispatch(rejectPendingApproval(currentConfirmationId, serializedError));
    },
    [currentConfirmationId, dispatch],
  );

  const resetTransactionState = useCallback(() => {
    dispatch(updateCustomNonce(''));
    dispatch(setNextNonce(''));
    dispatch(clearConfirmTransaction());
  }, [dispatch]);

  const onCancel = useCallback(
    ({ location }: { location?: MetaMetricsEventLocation }) => {
      if (!currentConfirmation) {
        return;
      }

      rejectApproval({ location });
      resetTransactionState();
    },
    [currentConfirmation, rejectApproval, resetTransactionState],
  );

  const onSubmit = useCallback(() => {
    if (!currentConfirmation) {
      return;
    }

    const isTransactionConfirmation = isCorrectDeveloperTransactionType(
      currentConfirmation?.type,
    );

    if (isTransactionConfirmation) {
      onTransactionConfirm();
    } else {
      dispatch(resolvePendingApproval(currentConfirmation.id, undefined));
    }
    resetTransactionState();
  }, [
    currentConfirmation,
    dispatch,
    onTransactionConfirm,
    resetTransactionState,
  ]);

  const handleFooterCancel = useCallback(() => {
    if (shouldThrottleOrigin) {
      setShowOriginThrottleModal(true);
      return;
    }
    onCancel({ location: MetaMetricsEventLocation.Confirmation });
  }, [onCancel, shouldThrottleOrigin]);

  return (
    <PageFooter
      className="confirm-footer_page-footer"
      flexDirection={FlexDirection.Column}
    >
      <OriginThrottleModal
        isOpen={showOriginThrottleModal}
        onConfirmationCancel={onCancel}
      />
      <Box display={Display.Flex} flexDirection={FlexDirection.Row} gap={4}>
        <Button
          block
          data-testid="confirm-footer-cancel-button"
          onClick={handleFooterCancel}
          size={ButtonSize.Lg}
          variant={ButtonVariant.Secondary}
        >
          {t('cancel')}
        </Button>
        <ConfirmButton
          alertOwnerId={currentConfirmation?.id}
          onSubmit={() => onSubmit()}
          disabled={isConfirmDisabled}
          onCancel={onCancel}
        />
      </Box>
    </PageFooter>
  );
};

export default Footer;<|MERGE_RESOLUTION|>--- conflicted
+++ resolved
@@ -33,13 +33,7 @@
 import { useOriginThrottling } from '../../../hooks/useOriginThrottling';
 import { isSignatureTransactionType } from '../../../utils';
 import { getConfirmationSender } from '../utils';
-<<<<<<< HEAD
-import { useSelectedGasFeeToken } from '../info/hooks/useGasFeeToken';
-=======
-import { useIsUpgradeTransaction } from '../info/hooks/useIsUpgradeTransaction';
 import { useTransactionConfirm } from '../../../hooks/transactions/useTransactionConfirm';
-import { UpgradeCancelModal } from './upgrade-cancel-modal';
->>>>>>> 497a8a53
 import OriginThrottleModal from './origin-throttle-modal';
 
 export type OnCancelHandler = ({
@@ -163,13 +157,7 @@
 const Footer = () => {
   const dispatch = useDispatch();
   const t = useI18nContext();
-<<<<<<< HEAD
-  const customNonceValue = useSelector(getCustomNonceValue);
-  const selectedGasFeeToken = useSelectedGasFeeToken();
-=======
-  const [isUpgradeCancelModalOpen, setUpgradeCancelModalOpen] = useState(false);
   const { onTransactionConfirm } = useTransactionConfirm();
->>>>>>> 497a8a53
 
   const { currentConfirmation, isScrollToBottomCompleted } =
     useConfirmContext<TransactionMeta>();
