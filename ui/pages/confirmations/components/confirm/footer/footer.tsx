import { ethErrors, serializeError } from 'eth-rpc-errors';
import React, { useCallback, useState } from 'react';
import { useDispatch, useSelector } from 'react-redux';

import {
  Button,
  ButtonSize,
  ButtonVariant,
  IconName,
} from '../../../../../components/component-library';
import { ConfirmAlertModal } from '../../../../../components/app/alert-system/confirm-alert-modal';
import { Footer as PageFooter } from '../../../../../components/multichain/pages/page';
import { doesAddressRequireLedgerHidConnection } from '../../../../../selectors';
import { useI18nContext } from '../../../../../hooks/useI18nContext';
///: BEGIN:ONLY_INCLUDE_IF(build-mmi)
import { useMMIConfirmations } from '../../../../../hooks/useMMIConfirmations';
///: END:ONLY_INCLUDE_IF
import {
  rejectPendingApproval,
  resolvePendingApproval,
} from '../../../../../store/actions';
import useAlerts from '../../../../../hooks/useAlerts';
import { confirmSelector } from '../../../selectors';
import { getConfirmationSender } from '../utils';

function getIconName(hasUnconfirmedAlerts: boolean): IconName {
  return hasUnconfirmedAlerts ? IconName.SecuritySearch : IconName.Danger;
}

const ConfirmButton = ({
  alertOwnerId = '',
  disabled,
  onSubmit,
  onCancel,
}: {
  alertOwnerId?: string;
  disabled: boolean;
  onSubmit: () => void;
  onCancel: () => void;
}) => {
  const t = useI18nContext();

  const [confirmModalVisible, setConfirmModalVisible] =
    useState<boolean>(false);

  const { alerts, hasDangerAlerts, hasUnconfirmedDangerAlerts } =
    useAlerts(alertOwnerId);

  const handleCloseConfirmModal = useCallback(() => {
    setConfirmModalVisible(false);
  }, []);

  const handleOpenConfirmModal = useCallback(() => {
    setConfirmModalVisible(true);
  }, []);

  return (
    <>
      {confirmModalVisible && (
        <ConfirmAlertModal
          alertKey={alerts[0]?.key}
          ownerId={alertOwnerId}
          onClose={handleCloseConfirmModal}
          onCancel={onCancel}
          onSubmit={onSubmit}
        />
      )}
      <Button
        block
        data-testid="confirm-footer-button"
        startIconName={
          hasDangerAlerts ? getIconName(hasUnconfirmedDangerAlerts) : undefined
        }
        onClick={hasDangerAlerts ? handleOpenConfirmModal : onSubmit}
        danger={hasDangerAlerts}
        size={ButtonSize.Lg}
        disabled={hasUnconfirmedDangerAlerts ? false : disabled}
      >
        {hasUnconfirmedDangerAlerts ? t('reviewAlerts') : t('confirm')}
      </Button>
    </>
  );
};

const Footer = () => {
  const dispatch = useDispatch();
  const t = useI18nContext();
  const confirm = useSelector(confirmSelector);

  const { currentConfirmation, isScrollToBottomNeeded } = confirm;
  const { from } = getConfirmationSender(currentConfirmation);

  ///: BEGIN:ONLY_INCLUDE_IF(build-mmi)
  const { mmiOnSignCallback, mmiSubmitDisabled } = useMMIConfirmations();
  ///: END:ONLY_INCLUDE_IF

  const hardwareWalletRequiresConnection = useSelector((state) => {
    if (from) {
      return doesAddressRequireLedgerHidConnection(state, from);
    }
    return false;
  });

  const onCancel = useCallback(() => {
    if (!currentConfirmation) {
      return;
    }

    dispatch(
      rejectPendingApproval(
        currentConfirmation.id,
        serializeError(ethErrors.provider.userRejectedRequest()),
      ),
    );
  }, [currentConfirmation]);

  const onSubmit = useCallback(() => {
    if (!currentConfirmation) {
      return;
    }

    dispatch(resolvePendingApproval(currentConfirmation.id, undefined));

    ///: BEGIN:ONLY_INCLUDE_IF(build-mmi)
    mmiOnSignCallback();
    ///: END:ONLY_INCLUDE_IF
  }, [currentConfirmation]);

  return (
    <PageFooter className="confirm-footer_page-footer">
      <Button
        block
        data-testid="confirm-footer-cancel-button"
        onClick={onCancel}
        size={ButtonSize.Lg}
        variant={ButtonVariant.Secondary}
      >
        {t('cancel')}
      </Button>
<<<<<<< HEAD
      <Button
        block
        data-testid="confirm-footer-button"
        onClick={onSubmit}
        size={ButtonSize.Lg}
=======
      <ConfirmButton
        alertOwnerId={currentConfirmation?.id}
        onSubmit={onSubmit}
>>>>>>> ed5ec2d2
        disabled={
          ///: BEGIN:ONLY_INCLUDE_IF(build-mmi)
          mmiSubmitDisabled ||
          ///: END:ONLY_INCLUDE_IF
          isScrollToBottomNeeded ||
          hardwareWalletRequiresConnection
        }
        onCancel={onCancel}
      />
    </PageFooter>
  );
};

export default Footer;<|MERGE_RESOLUTION|>--- conflicted
+++ resolved
@@ -137,17 +137,9 @@
       >
         {t('cancel')}
       </Button>
-<<<<<<< HEAD
-      <Button
-        block
-        data-testid="confirm-footer-button"
-        onClick={onSubmit}
-        size={ButtonSize.Lg}
-=======
       <ConfirmButton
         alertOwnerId={currentConfirmation?.id}
         onSubmit={onSubmit}
->>>>>>> ed5ec2d2
         disabled={
           ///: BEGIN:ONLY_INCLUDE_IF(build-mmi)
           mmiSubmitDisabled ||
