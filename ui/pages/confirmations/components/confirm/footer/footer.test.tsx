--- conflicted
+++ resolved
@@ -148,19 +148,17 @@
       isGaslessLoading: false,
     });
 
-<<<<<<< HEAD
     mockUseLocation.mockReturnValue({
       pathname: '/confirm-transaction',
       search: '',
       hash: '',
       state: null,
-=======
+    });
     useUserSubscriptionsMock.mockReturnValue({
       trialedProducts: [],
       loading: false,
       subscriptions: [],
       error: undefined,
->>>>>>> 1ca6538f
     });
   });
 
