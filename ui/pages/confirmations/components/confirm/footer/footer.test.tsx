--- conflicted
+++ resolved
@@ -1,16 +1,9 @@
 import React from 'react';
-<<<<<<< HEAD
-import configureMockStore from 'redux-mock-store';
-import { TransactionType } from '@metamask/transaction-controller';
-import { renderWithProvider } from '../../../../../../test/jest';
-=======
-
 import mockState from '../../../../../../test/data/mock-state.json';
 import { fireEvent, renderWithProvider } from '../../../../../../test/jest';
 import * as Actions from '../../../../../store/actions';
 import configureStore from '../../../../../store/store';
 
->>>>>>> d23a71a9
 import { Footer } from '.';
 
 jest.mock('react-redux', () => ({
@@ -19,34 +12,22 @@
 }));
 
 const render = () => {
-<<<<<<< HEAD
   return renderWithProvider(
     <Footer />,
-    configureMockStore([])({
+    configureStore({
+      metamask: {
+        ...mockState.metamask,
+      },
       confirm: {
         currentConfirmation: {
-          type: TransactionType.personalSign,
+          msgParams: {
+            from: '0x0dcd5d886577d5081b0c52e242ef29e70be3e7bc',
+          },
         },
         isScrollToBottomNeeded: false,
       },
     }),
   );
-=======
-  const store = configureStore({
-    metamask: {
-      ...mockState.metamask,
-    },
-    confirm: {
-      currentConfirmation: {
-        msgParams: {
-          from: '0x0dcd5d886577d5081b0c52e242ef29e70be3e7bc',
-        },
-      },
-    },
-  });
-
-  return renderWithProvider(<Footer />, store);
->>>>>>> d23a71a9
 };
 
 describe('ConfirmFooter', () => {
