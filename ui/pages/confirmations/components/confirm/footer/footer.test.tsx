--- conflicted
+++ resolved
@@ -93,13 +93,6 @@
   useConfirmSendNavigation: jest.fn(() => ({
     navigateBackIfSend: jest.fn(),
   })),
-<<<<<<< HEAD
-}));
-
-jest.mock('react-router-dom-v5-compat', () => ({
-  useNavigate: jest.fn(),
-=======
->>>>>>> ff2e75d2
 }));
 
 const mockUseNavigate = jest.fn();
@@ -155,15 +148,12 @@
       isGaslessLoading: false,
     });
 
-<<<<<<< HEAD
-=======
     mockUseLocation.mockReturnValue({
       pathname: '/confirm-transaction',
       search: '',
       hash: '',
       state: null,
     });
->>>>>>> ff2e75d2
     useUserSubscriptionsMock.mockReturnValue({
       trialedProducts: [],
       loading: false,
