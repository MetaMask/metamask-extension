import React from 'react';
import {
  LedgerTransportTypes,
  WebHIDConnectedStatuses,
} from '../../../../../../shared/constants/hardware-wallets';
import { BlockaidResultType } from '../../../../../../shared/constants/security-provider';
import { genUnapprovedContractInteractionConfirmation } from '../../../../../../test/data/confirmations/contract-interaction';
import { unapprovedPersonalSignMsg } from '../../../../../../test/data/confirmations/personal_sign';
import mockState from '../../../../../../test/data/mock-state.json';
import { fireEvent, renderWithProvider } from '../../../../../../test/jest';
import * as MMIConfirmations from '../../../../../hooks/useMMIConfirmations';
import * as Actions from '../../../../../store/actions';
import configureStore from '../../../../../store/store';
import { Severity } from '../../../../../helpers/constants/design-system';
import Footer from './footer';

jest.mock('react-redux', () => ({
  ...jest.requireActual('react-redux'),
  useDispatch: () => jest.fn(),
}));

const render = (args = {}) => {
  const store = configureStore({
    metamask: {
      ...mockState.metamask,
    },
    confirm: {
      currentConfirmation: {
        msgParams: {
          from: '0x0dcd5d886577d5081b0c52e242ef29e70be3e7bc',
        },
      },
      isScrollToBottomNeeded: false,
    },
    ...args,
  });

  return renderWithProvider(<Footer />, store);
};

describe('ConfirmFooter', () => {
  it('should match snapshot with signature confirmation', () => {
    const { container } = render({
      confirm: {
        currentConfirmation: unapprovedPersonalSignMsg,
        isScrollToBottomNeeded: false,
      },
    });
    expect(container).toMatchSnapshot();
  });

  it('should match snapshot with transaction confirmation', () => {
    const { container } = render({
      confirm: {
        currentConfirmation: genUnapprovedContractInteractionConfirmation(),
        isScrollToBottomNeeded: false,
      },
    });
    expect(container).toMatchSnapshot();
  });

  it('renders the "Cancel" and "Confirm" Buttons', () => {
    const { getAllByRole, getByText } = render();
    const buttons = getAllByRole('button');
    expect(buttons).toHaveLength(2);
    expect(getByText('Confirm')).toBeInTheDocument();
    expect(getByText('Cancel')).toBeInTheDocument();
  });

  it('invoke action rejectPendingApproval when cancel button is clicked', () => {
    const { getAllByRole } = render();
    const cancelButton = getAllByRole('button')[0];
    const rejectSpy = jest
      .spyOn(Actions, 'rejectPendingApproval')
      // TODO: Replace `any` with type
      // eslint-disable-next-line @typescript-eslint/no-explicit-any
      .mockImplementation(() => ({} as any));
    fireEvent.click(cancelButton);
    expect(rejectSpy).toHaveBeenCalled();
  });

  it('invoke action resolvePendingApproval when submit button is clicked', () => {
    const { getAllByRole } = render();
    const submitButton = getAllByRole('button')[1];
    const resolveSpy = jest
      .spyOn(Actions, 'resolvePendingApproval')
      // TODO: Replace `any` with type
      // eslint-disable-next-line @typescript-eslint/no-explicit-any
      .mockImplementation(() => ({} as any));
    fireEvent.click(submitButton);
    expect(resolveSpy).toHaveBeenCalled();
  });

  it('displays a danger "Confirm" button there are danger alerts', async () => {
    const mockSecurityAlertId = '8';
    const { getAllByRole } = await render({
      confirm: {
        currentConfirmation: { id: '123' },
      },
      confirmAlerts: {
        alerts: {
          '123': [
            {
              key: 'Contract',
              severity: Severity.Danger,
              message: 'Alert Info',
            },
          ],
        },
        confirmed: { '123': { Contract: false } },
      },
      metamask: {
        signatureSecurityAlertResponses: {
          [mockSecurityAlertId]: {
            result_type: BlockaidResultType.Malicious,
          },
        },
      },
    });
    const submitButton = getAllByRole('button')[1];
    expect(submitButton).toHaveClass('mm-button-primary--type-danger');
  });

  it('disables submit button if required LedgerHidConnection is not yet established', () => {
    const { getAllByRole } = render({
      metamask: {
        ...mockState.metamask,
        ledgerTransportType: LedgerTransportTypes.webhid,
      },
      confirm: {
        currentConfirmation: {
          msgParams: {
            from: '0xc42edfcc21ed14dda456aa0756c153f7985d8813',
          },
        },
      },
      appState: {
        ...mockState.appState,
        ledgerWebHidConnectedStatus: WebHIDConnectedStatuses.notConnected,
      },
    });
    const submitButton = getAllByRole('button')[1];
    expect(submitButton).toBeDisabled();
  });

  it('submit button should be disabled if useMMIConfirmations returns true for mmiSubmitDisabled', () => {
    jest
      .spyOn(MMIConfirmations, 'useMMIConfirmations')
      .mockImplementation(() => ({
        mmiOnSignCallback: () => Promise.resolve(),
        mmiSubmitDisabled: true,
      }));
    const { getAllByRole } = render();
    const submitButton = getAllByRole('button')[1];
    expect(submitButton).toBeDisabled();
  });

  it('invoke mmiOnSignCallback returned from hook useMMIConfirmations when submit button is clicked', () => {
    const mockFn = jest.fn();
    jest
      .spyOn(MMIConfirmations, 'useMMIConfirmations')
      .mockImplementation(() => ({
        mmiOnSignCallback: mockFn,
        mmiSubmitDisabled: false,
      }));
    const { getAllByRole } = render();
    const submitButton = getAllByRole('button')[1];
    fireEvent.click(submitButton);
    expect(mockFn).toHaveBeenCalledTimes(1);
  });

  describe('ConfirmButton', () => {
    const OWNER_ID_MOCK = '123';
    const KEY_ALERT_KEY_MOCK = 'Key';
    const ALERT_MESSAGE_MOCK = 'Alert 1';
    const alertsMock = [
      {
        key: KEY_ALERT_KEY_MOCK,
        field: KEY_ALERT_KEY_MOCK,
        severity: Severity.Danger,
        message: ALERT_MESSAGE_MOCK,
        reason: 'Reason 1',
        alertDetails: ['Detail 1', 'Detail 2'],
      },
    ];
    const stateWithAlertsMock = {
      ...mockState,
      confirmAlerts: {
        alerts: { [OWNER_ID_MOCK]: alertsMock },
        confirmed: {
          [OWNER_ID_MOCK]: { [KEY_ALERT_KEY_MOCK]: false },
        },
      },
      confirm: {
        currentConfirmation: {
          id: OWNER_ID_MOCK,
          msgParams: {
            from: '0xc42edfcc21ed14dda456aa0756c153f7985d8813',
          },
        },
      },
    };
    it('renders the review alerts button when there are unconfirmed alerts', () => {
      const { getByText } = render(stateWithAlertsMock);
      expect(getByText('Review alerts')).toBeInTheDocument();
    });

    it('renders the confirm button when there are no unconfirmed alerts', () => {
      const { getByText } = render();
      expect(getByText('Confirm')).toBeInTheDocument();
    });

    it('sets the alert modal visible when the review alerts button is clicked', () => {
      const { getByTestId } = render(stateWithAlertsMock);
<<<<<<< HEAD
      fireEvent.click(getByTestId('confirm-footer-button'));
      expect(getByTestId('alert-modal-button')).toBeDefined();
=======
      fireEvent.click(getByTestId('confirm-footer-confirm-button'));
      expect(getByTestId('confirm-alert-modal-submit-button')).toBeDefined();
>>>>>>> e4bf8b33
    });
  });
});<|MERGE_RESOLUTION|>--- conflicted
+++ resolved
@@ -212,13 +212,8 @@
 
     it('sets the alert modal visible when the review alerts button is clicked', () => {
       const { getByTestId } = render(stateWithAlertsMock);
-<<<<<<< HEAD
       fireEvent.click(getByTestId('confirm-footer-button'));
-      expect(getByTestId('alert-modal-button')).toBeDefined();
-=======
-      fireEvent.click(getByTestId('confirm-footer-confirm-button'));
       expect(getByTestId('confirm-alert-modal-submit-button')).toBeDefined();
->>>>>>> e4bf8b33
     });
   });
 });