import React from 'react';

import mockState from '../../../../../../test/data/mock-state.json';
import { fireEvent, renderWithProvider } from '../../../../../../test/jest';
import * as Actions from '../../../../../store/actions';
import configureStore from '../../../../../store/store';

<<<<<<< HEAD
import Footer from './footer';

jest.mock('react-redux', () => ({
  ...jest.requireActual('react-redux'),
  useDispatch: () => jest.fn(),
}));
=======
import { Footer } from '.';
>>>>>>> 926ace98

jest.mock('react-redux', () => ({
  ...jest.requireActual('react-redux'),
  useDispatch: () => jest.fn(),
}));

const render = () => {
  const store = configureStore({
    metamask: {
      ...mockState.metamask,
    },
    confirm: {
      currentConfirmation: {
        msgParams: {
          from: '0x0dcd5d886577d5081b0c52e242ef29e70be3e7bc',
        },
      },
    },
  });

  return renderWithProvider(<Footer />, store);
};

describe('ConfirmFooter', () => {
  it('should match snapshot', () => {
    const { container } = render();
    expect(container).toMatchSnapshot();
  });

  it('renders the "Cancel" and "Confirm" Buttons', () => {
    const { getAllByRole, getByText } = render();
    const buttons = getAllByRole('button');
    expect(buttons).toHaveLength(2);
    expect(getByText('Confirm')).toBeInTheDocument();
    expect(getByText('Cancel')).toBeInTheDocument();
  });

  it('invoke action rejectPendingApproval when cancel button is clicked', () => {
    const { getAllByRole } = render();
    const cancelButton = getAllByRole('button')[0];
    const rejectSpy = jest
      .spyOn(Actions, 'rejectPendingApproval')
      .mockImplementation(() => ({} as any));
    fireEvent.click(cancelButton);
    expect(rejectSpy).toHaveBeenCalledTimes(1);
  });

  it('invoke action resolvePendingApproval when submit button is clicked', () => {
    const { getAllByRole } = render();
    const cancelButton = getAllByRole('button')[1];
    const resolveSpy = jest
      .spyOn(Actions, 'resolvePendingApproval')
      .mockImplementation(() => ({} as any));
    fireEvent.click(cancelButton);
    expect(resolveSpy).toHaveBeenCalledTimes(1);
  });
});<|MERGE_RESOLUTION|>--- conflicted
+++ resolved
@@ -5,16 +5,12 @@
 import * as Actions from '../../../../../store/actions';
 import configureStore from '../../../../../store/store';
 
-<<<<<<< HEAD
 import Footer from './footer';
 
 jest.mock('react-redux', () => ({
   ...jest.requireActual('react-redux'),
   useDispatch: () => jest.fn(),
 }));
-=======
-import { Footer } from '.';
->>>>>>> 926ace98
 
 jest.mock('react-redux', () => ({
   ...jest.requireActual('react-redux'),
