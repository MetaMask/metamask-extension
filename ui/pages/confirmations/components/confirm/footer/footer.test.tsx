--- conflicted
+++ resolved
@@ -4,24 +4,21 @@
   WebHIDConnectedStatuses,
 } from '../../../../../../shared/constants/hardware-wallets';
 import { BlockaidResultType } from '../../../../../../shared/constants/security-provider';
-<<<<<<< HEAD
-import { genUnapprovedContractInteractionConfirmation } from '../../../../../../test/data/confirmations/contract-interaction';
 import {
   signatureRequestSIWE,
   unapprovedPersonalSignMsg,
 } from '../../../../../../test/data/confirmations/personal_sign';
 import { permitSignatureMsg } from '../../../../../../test/data/confirmations/typed_sign';
-=======
 import {
   getMockContractInteractionConfirmState,
   getMockPersonalSignConfirmState,
   getMockPersonalSignConfirmStateForRequest,
+  getMockTypedSignConfirmState,
+  getMockTypedSignConfirmStateForRequest,
 } from '../../../../../../test/data/confirmations/helper';
->>>>>>> c53f9e38
 import mockState from '../../../../../../test/data/mock-state.json';
 import { fireEvent } from '../../../../../../test/jest';
 import { renderWithConfirmContextProvider } from '../../../../../../test/lib/confirmations/render-helpers';
-import { unapprovedPersonalSignMsg } from '../../../../../../test/data/confirmations/personal_sign';
 import * as MMIConfirmations from '../../../../../hooks/useMMIConfirmations';
 import * as Actions from '../../../../../store/actions';
 import configureStore from '../../../../../store/store';
@@ -45,57 +42,20 @@
   }),
 );
 
-<<<<<<< HEAD
-const render = (args = {}, metamaskState = {}) => {
-  const store = configureStore({
-    metamask: {
-      ...mockState.metamask,
-      ...metamaskState,
-    },
-    confirm: {
-      currentConfirmation: {
-        msgParams: {
-          from: '0x0dcd5d886577d5081b0c52e242ef29e70be3e7bc',
-        },
-      },
-      isScrollToBottomCompleted: true,
-    },
-    ...args,
-  });
-=======
 const render = (args?: Record<string, unknown>) => {
   const store = configureStore(args ?? getMockPersonalSignConfirmState());
->>>>>>> c53f9e38
 
   return renderWithConfirmContextProvider(<Footer />, store);
 };
 
 describe('ConfirmFooter', () => {
   it('should match snapshot with signature confirmation', () => {
-<<<<<<< HEAD
-    const { container } = render({
-      confirm: {
-        currentConfirmation: unapprovedPersonalSignMsg,
-        isScrollToBottomCompleted: true,
-      },
-    });
-=======
     const { container } = render(getMockPersonalSignConfirmState());
->>>>>>> c53f9e38
     expect(container).toMatchSnapshot();
   });
 
   it('should match snapshot with transaction confirmation', () => {
-<<<<<<< HEAD
-    const { container } = render({
-      confirm: {
-        currentConfirmation: genUnapprovedContractInteractionConfirmation(),
-        isScrollToBottomCompleted: true,
-      },
-    });
-=======
     const { container } = render(getMockContractInteractionConfirmState());
->>>>>>> c53f9e38
     expect(container).toMatchSnapshot();
   });
 
@@ -109,41 +69,47 @@
 
   describe('renders enabled "Confirm" Button', () => {
     it('when isScrollToBottomCompleted is true', () => {
-      const { getByText } = render({
+      const mockStateTypedSign = getMockTypedSignConfirmState({
         confirm: {
-          currentConfirmation: genUnapprovedContractInteractionConfirmation(),
           isScrollToBottomCompleted: true,
         },
+        metamask: {},
       });
+      const { getByText } = render(mockStateTypedSign);
 
       const confirmButton = getByText('Confirm');
       expect(confirmButton).not.toBeDisabled();
     });
 
     it('when the confirmation is a Sign-in With Ethereum (SIWE) request', () => {
-      const { getByText } = render({
-        confirm: {
-          currentConfirmation: signatureRequestSIWE,
-          isScrollToBottomCompleted: false,
-        },
-      });
+      const mockStateSIWE = getMockPersonalSignConfirmStateForRequest(
+        signatureRequestSIWE,
+        {
+          confirm: {
+            isScrollToBottomCompleted: false,
+          },
+          metamask: {},
+        },
+      );
+      const { getByText } = render(mockStateSIWE);
 
       const confirmButton = getByText('Confirm');
       expect(confirmButton).not.toBeDisabled();
     });
 
     it('when the confirmation is a Permit with the transaction simulation setting enabled', () => {
-      const { getByText } = render(
+      const mockStatePermit = getMockTypedSignConfirmStateForRequest(
+        permitSignatureMsg,
         {
           confirm: {
-            currentConfirmation: permitSignatureMsg,
             isScrollToBottomCompleted: false,
           },
-        },
-        {
-          useTransactionSimulations: true,
+          metamask: {
+            useTransactionSimulations: true,
+          },
         },
       );
+      const { getByText } = render(mockStatePermit);
 
       const confirmButton = getByText('Confirm');
       expect(confirmButton).not.toBeDisabled();
@@ -152,29 +118,31 @@
 
   describe('renders disabled "Confirm" Button', () => {
     it('when isScrollToBottomCompleted is false', () => {
-      const { getByText } = render({
+      const mockStateTypedSign = getMockTypedSignConfirmState({
         confirm: {
-          currentConfirmation: genUnapprovedContractInteractionConfirmation(),
           isScrollToBottomCompleted: false,
         },
+        metamask: {},
       });
+      const { getByText } = render(mockStateTypedSign);
 
       const confirmButton = getByText('Confirm');
       expect(confirmButton).toBeDisabled();
     });
 
     it('when the confirmation is a Permit with the transaction simulation setting disabled', () => {
-      const { getByText } = render(
+      const mockStatePermit = getMockTypedSignConfirmStateForRequest(
+        permitSignatureMsg,
         {
           confirm: {
-            currentConfirmation: permitSignatureMsg,
             isScrollToBottomCompleted: false,
           },
-        },
-        {
-          useTransactionSimulations: false,
+          metamask: {
+            useTransactionSimulations: false,
+          },
         },
       );
+      const { getByText } = render(mockStatePermit);
 
       const confirmButton = getByText('Confirm');
       expect(confirmButton).toBeDisabled();
