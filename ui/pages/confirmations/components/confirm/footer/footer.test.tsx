import React from 'react';
import {
  LedgerTransportTypes,
  WebHIDConnectedStatuses,
} from '../../../../../../shared/constants/hardware-wallets';
import { BlockaidResultType } from '../../../../../../shared/constants/security-provider';
import { genUnapprovedContractInteractionConfirmation } from '../../../../../../test/data/confirmations/contract-interaction';
import {
  addEthereumChainApproval,
  getMockContractInteractionConfirmState,
  getMockPersonalSignConfirmState,
  getMockPersonalSignConfirmStateForRequest,
  getMockTypedSignConfirmState,
  getMockTypedSignConfirmStateForRequest,
} from '../../../../../../test/data/confirmations/helper';
import {
  signatureRequestSIWE,
  unapprovedPersonalSignMsg,
} from '../../../../../../test/data/confirmations/personal_sign';
import { permitSignatureMsg } from '../../../../../../test/data/confirmations/typed_sign';
import mockState from '../../../../../../test/data/mock-state.json';
import { fireEvent } from '../../../../../../test/jest';
import { renderWithConfirmContextProvider } from '../../../../../../test/lib/confirmations/render-helpers';
import { Alert } from '../../../../../ducks/confirm-alerts/confirm-alerts';
import { Severity } from '../../../../../helpers/constants/design-system';
import * as Actions from '../../../../../store/actions';
import configureStore from '../../../../../store/store';
import * as confirmContext from '../../../context/confirm';
import { SignatureRequestType } from '../../../types/confirm';
import { useOriginThrottling } from '../../../hooks/useOriginThrottling';
import { useIsGaslessSupported } from '../../../hooks/gas/useIsGaslessSupported';
import { useInsufficientBalanceAlerts } from '../../../hooks/alerts/transactions/useInsufficientBalanceAlerts';
import { useIsGaslessLoading } from '../../../hooks/gas/useIsGaslessLoading';
import { useConfirmationNavigation } from '../../../hooks/useConfirmationNavigation';
import { useUserSubscriptions } from '../../../../../hooks/subscription/useSubscription';
import Footer from './footer';

jest.mock('../../../hooks/gas/useIsGaslessLoading');
jest.mock('../../../hooks/alerts/transactions/useInsufficientBalanceAlerts');
jest.mock('../../../hooks/gas/useIsGaslessSupported');
jest.mock('react-redux', () => ({
  ...jest.requireActual('react-redux'),
  useDispatch: () => jest.fn(),
}));
jest.mock('../../../hooks/useConfirmationNavigation', () => ({
  useConfirmationNavigation: jest.fn(() => ({
    navigateNext: jest.fn(),
    navigateToId: jest.fn(),
  })),
}));
jest.mock(
  '../../../../../components/app/alert-system/contexts/alertMetricsContext',
  () => ({
    useAlertMetrics: jest.fn(() => ({
      trackInlineAlertClicked: jest.fn(),
      trackAlertRender: jest.fn(),
      trackAlertActionClicked: jest.fn(),
    })),
  }),
);

jest.mock('../../../hooks/useOriginThrottling');
jest.mock('../../../../../hooks/subscription/useSubscription');

const mockUseNavigate = jest.fn();
const mockUseLocation = jest.fn();
jest.mock('react-router-dom-v5-compat', () => {
  return {
    ...jest.requireActual('react-router-dom-v5-compat'),
    useNavigate: () => mockUseNavigate,
    useLocation: () => mockUseLocation(),
  };
});

const render = (args?: Record<string, unknown>) => {
  const store = configureStore(args ?? getMockPersonalSignConfirmState());

  return renderWithConfirmContextProvider(<Footer />, store);
};

const ALERT_MOCK = [
  {
    key: 'insufficientNativeToken',
    severity: Severity.Danger,
    message: 'Not enough native token to cover fees',
  },
] as Alert[];

describe('ConfirmFooter', () => {
  const mockUseOriginThrottling = useOriginThrottling as jest.Mock;
  const useIsGaslessSupportedMock = jest.mocked(useIsGaslessSupported);
  const useInsufficientBalanceAlertsMock = jest.mocked(
    useInsufficientBalanceAlerts,
  );
  const useIsGaslessLoadingMock = jest.mocked(useIsGaslessLoading);
  const useConfirmationNavigationMock = jest.mocked(useConfirmationNavigation);
  const useUserSubscriptionsMock = jest.mocked(useUserSubscriptions);

  beforeEach(() => {
    mockUseOriginThrottling.mockReturnValue({
      shouldThrottleOrigin: false,
    });

    useIsGaslessSupportedMock.mockReturnValue({
      isSmartTransaction: false,
      isSupported: false,
    });

    useIsGaslessLoadingMock.mockReturnValue({
      isGaslessLoading: false,
    });

<<<<<<< HEAD
    mockUseLocation.mockReturnValue({
      pathname: '/confirm-transaction',
      search: '',
      hash: '',
      state: null,
=======
    useUserSubscriptionsMock.mockReturnValue({
      trialedProducts: [],
      loading: false,
      subscriptions: [],
      error: undefined,
>>>>>>> 87f4c430
    });
  });

  it('should match snapshot with signature confirmation', () => {
    const { container } = render(getMockPersonalSignConfirmState());
    expect(container).toMatchSnapshot();
  });

  it('should match snapshot with transaction confirmation', () => {
    const { container } = render(getMockContractInteractionConfirmState());
    expect(container).toMatchSnapshot();
  });

  it('renders the "Cancel" and "Confirm" Buttons', () => {
    const { getAllByRole, getByText } = render();
    const buttons = getAllByRole('button');
    expect(buttons).toHaveLength(2);
    expect(getByText('Confirm')).toBeInTheDocument();
    expect(getByText('Cancel')).toBeInTheDocument();
  });

  describe('renders enabled "Confirm" Button', () => {
    it('when isScrollToBottomCompleted is true', () => {
      const mockStateTypedSign = getMockTypedSignConfirmState();
      const { getByText } = render(mockStateTypedSign);

      const confirmButton = getByText('Confirm');
      expect(confirmButton).not.toBeDisabled();
    });

    it('when the confirmation is a Sign-in With Ethereum (SIWE) request', () => {
      jest.spyOn(confirmContext, 'useConfirmContext').mockReturnValue({
        currentConfirmation: signatureRequestSIWE,
        isScrollToBottomCompleted: false,
        setIsScrollToBottomCompleted: () => undefined,
      });
      const mockStateSIWE =
        getMockPersonalSignConfirmStateForRequest(signatureRequestSIWE);
      const { getByText } = render(mockStateSIWE);

      const confirmButton = getByText('Confirm');
      expect(confirmButton).not.toBeDisabled();
    });

    it('when the confirmation is a Permit with the transaction simulation setting enabled', () => {
      const mockStatePermit =
        getMockTypedSignConfirmStateForRequest(permitSignatureMsg);
      const { getByText } = render(mockStatePermit);

      const confirmButton = getByText('Confirm');
      expect(confirmButton).not.toBeDisabled();
    });

    it('when simulation is enabled and fetched', () => {
      useIsGaslessSupportedMock.mockReturnValue({
        isSmartTransaction: true,
        isSupported: true,
      });
      useInsufficientBalanceAlertsMock.mockReturnValue(ALERT_MOCK);
      jest.spyOn(confirmContext, 'useConfirmContext').mockReturnValue({
        currentConfirmation: {
          ...genUnapprovedContractInteractionConfirmation(),
          simulationData: {
            tokenBalanceChanges: [],
          },
        },
        isScrollToBottomCompleted: true,
        setIsScrollToBottomCompleted: () => undefined,
      });

      const mockState2 = {
        ...getMockContractInteractionConfirmState(),
        metamask: {
          ...getMockContractInteractionConfirmState().metamask,
          useTransactionSimulations: true,
        },
        appState: {
          ...getMockContractInteractionConfirmState().appState,
          confirmAlerts: {
            alerts: {
              '1': ALERT_MOCK,
            },
            confirmed: {},
          },
        },
      };

      const { getByText } = render(mockState2);
      const confirmButton = getByText('Confirm');
      expect(confirmButton).not.toBeDisabled();
    });
  });

  describe('renders disabled "Confirm" Button', () => {
    it('when isScrollToBottomCompleted is false', () => {
      jest.spyOn(confirmContext, 'useConfirmContext').mockReturnValue({
        currentConfirmation: genUnapprovedContractInteractionConfirmation(),
        isScrollToBottomCompleted: false,
        setIsScrollToBottomCompleted: () => undefined,
      });
      const mockStateTypedSign = getMockContractInteractionConfirmState();
      const { getByText } = render(mockStateTypedSign);

      const confirmButton = getByText('Confirm');
      expect(confirmButton).toBeDisabled();
    });

    it('disables confirm button when gas fee tokens are still loading', () => {
      useIsGaslessLoadingMock.mockReturnValue({
        isGaslessLoading: true,
      });

      const mockState2 = {
        ...getMockContractInteractionConfirmState(),
        metamask: {
          ...getMockContractInteractionConfirmState().metamask,
          useTransactionSimulations: true,
        },
        appState: {
          ...getMockContractInteractionConfirmState().appState,
          confirmAlerts: {
            alerts: {
              '1': ALERT_MOCK,
            },
            confirmed: {},
          },
        },
      };

      const { getByText } = render(mockState2);
      const confirmButton = getByText('Confirm');
      expect(confirmButton).toBeDisabled();
    });
  });

  it('invoke required actions when cancel button is clicked', () => {
    const { getAllByRole } = render();
    const cancelButton = getAllByRole('button')[0];
    const rejectSpy = jest
      .spyOn(Actions, 'rejectPendingApproval')
      // TODO: Fix in https://github.com/MetaMask/metamask-extension/issues/31973
      // eslint-disable-next-line @typescript-eslint/no-explicit-any
      .mockImplementation(() => ({}) as any);
    const updateCustomNonceSpy = jest
      .spyOn(Actions, 'updateCustomNonce')
      // TODO: Fix in https://github.com/MetaMask/metamask-extension/issues/31973
      // eslint-disable-next-line @typescript-eslint/no-explicit-any
      .mockImplementation(() => ({}) as any);
    const setNextNonceSpy = jest
      .spyOn(Actions, 'setNextNonce')
      // TODO: Fix in https://github.com/MetaMask/metamask-extension/issues/31973
      // eslint-disable-next-line @typescript-eslint/no-explicit-any
      .mockImplementation(() => ({}) as any);
    fireEvent.click(cancelButton);
    expect(rejectSpy).toHaveBeenCalled();
    expect(updateCustomNonceSpy).toHaveBeenCalledWith('');
    expect(setNextNonceSpy).toHaveBeenCalledWith('');
  });

  it('invoke required actions when submit button is clicked', () => {
    const { getAllByRole } = render();
    const submitButton = getAllByRole('button')[1];
    const resolveSpy = jest
      .spyOn(Actions, 'resolvePendingApproval')
      // TODO: Fix in https://github.com/MetaMask/metamask-extension/issues/31973
      // eslint-disable-next-line @typescript-eslint/no-explicit-any
      .mockImplementation(() => ({}) as any);
    const updateCustomNonceSpy = jest
      .spyOn(Actions, 'updateCustomNonce')
      // TODO: Fix in https://github.com/MetaMask/metamask-extension/issues/31973
      // eslint-disable-next-line @typescript-eslint/no-explicit-any
      .mockImplementation(() => ({}) as any);
    const setNextNonceSpy = jest
      .spyOn(Actions, 'setNextNonce')
      // TODO: Fix in https://github.com/MetaMask/metamask-extension/issues/31973
      // eslint-disable-next-line @typescript-eslint/no-explicit-any
      .mockImplementation(() => ({}) as any);
    fireEvent.click(submitButton);
    expect(resolveSpy).toHaveBeenCalled();
    expect(updateCustomNonceSpy).toHaveBeenCalledWith('');
    expect(setNextNonceSpy).toHaveBeenCalledWith('');
  });

  it('displays a danger "Confirm" button there are danger alerts', async () => {
    const mockSecurityAlertId = '8';
    const { getAllByRole } = await render(
      getMockPersonalSignConfirmStateForRequest(
        { ...unapprovedPersonalSignMsg, id: '123' },
        {
          confirmAlerts: {
            alerts: {
              '123': [
                {
                  key: 'Contract',
                  severity: Severity.Danger,
                  message: 'Alert Info',
                },
              ],
            },
            confirmed: { '123': { Contract: false } },
          },
          metamask: {
            signatureSecurityAlertResponses: {
              [mockSecurityAlertId]: {
                // TODO: Fix in https://github.com/MetaMask/metamask-extension/issues/31860
                // eslint-disable-next-line @typescript-eslint/naming-convention
                result_type: BlockaidResultType.Malicious,
              },
            },
          },
        },
      ),
    );
    const submitButton = getAllByRole('button')[1];
    expect(submitButton).toHaveClass('mm-button-primary--type-danger');
  });

  it('no action is taken when the origin is on threshold and cancel button is clicked', () => {
    mockUseOriginThrottling.mockReturnValue({
      shouldThrottleOrigin: true,
    });
    const rejectSpy = jest.spyOn(Actions, 'rejectPendingApproval');

    const { getAllByRole } = render(getMockPersonalSignConfirmState());

    const cancelButton = getAllByRole('button')[0];
    fireEvent.click(cancelButton);

    expect(rejectSpy).not.toHaveBeenCalled();
  });

  it('disables submit button if required LedgerHidConnection is not yet established', () => {
    const { getAllByRole } = render(
      getMockPersonalSignConfirmStateForRequest(
        {
          ...unapprovedPersonalSignMsg,
          msgParams: {
            from: '0xc42edfcc21ed14dda456aa0756c153f7985d8813',
          },
        } as SignatureRequestType,
        {
          metamask: {
            ...mockState.metamask,
            ledgerTransportType: LedgerTransportTypes.webhid,
          },
          appState: {
            ...mockState.appState,
            ledgerWebHidConnectedStatus: WebHIDConnectedStatuses.notConnected,
          },
        },
      ),
    );
    const submitButton = getAllByRole('button')[1];
    expect(submitButton).toBeDisabled();
  });

  describe('ConfirmButton', () => {
    const OWNER_ID_MOCK = '123';
    const KEY_ALERT_KEY_MOCK = 'Key';
    const ALERT_MESSAGE_MOCK = 'Alert 1';

    const alertsMock: Alert[] = [
      {
        key: KEY_ALERT_KEY_MOCK,
        field: KEY_ALERT_KEY_MOCK,
        severity: Severity.Danger,
        message: ALERT_MESSAGE_MOCK,
        reason: 'Reason 1',
        alertDetails: ['Detail 1', 'Detail 2'],
      },
    ];

    const createStateWithAlerts = (
      alerts: Alert[],
      confirmed: Record<string, boolean>,
    ) => {
      return getMockPersonalSignConfirmStateForRequest(
        {
          ...unapprovedPersonalSignMsg,
          id: OWNER_ID_MOCK,
          msgParams: {
            from: '0xc42edfcc21ed14dda456aa0756c153f7985d8813',
          },
        } as SignatureRequestType,
        {
          confirmAlerts: {
            alerts: { [OWNER_ID_MOCK]: alerts },
            confirmed: { [OWNER_ID_MOCK]: confirmed },
          },
          metamask: {},
        },
      );
    };

    const stateWithAlertsMock = createStateWithAlerts(alertsMock, {
      [KEY_ALERT_KEY_MOCK]: false,
    });

    it('renders the "review alerts" button when there are unconfirmed alerts', () => {
      const stateWithMultipleDangerAlerts = createStateWithAlerts(
        [
          alertsMock[0],
          {
            ...alertsMock[0],
            key: 'From',
          },
        ],
        { [KEY_ALERT_KEY_MOCK]: false },
      );
      const { getByText } = render(stateWithMultipleDangerAlerts);
      expect(getByText('Review alerts')).toBeInTheDocument();
    });

    it('renders the "review alerts" button disabled when there are blocking alerts', () => {
      const stateWithMultipleDangerAlerts = createStateWithAlerts(
        [
          alertsMock[0],
          {
            ...alertsMock[0],
            key: 'From',
            isBlocking: true,
          },
        ],
        { [KEY_ALERT_KEY_MOCK]: false },
      );
      const { getByText } = render(stateWithMultipleDangerAlerts);
      expect(getByText('Review alerts')).toBeInTheDocument();
      expect(getByText('Review alerts')).toBeDisabled();
    });

    it('renders the "review alert" button when there are unconfirmed alerts', () => {
      const { getByText } = render(stateWithAlertsMock);
      expect(getByText('Review alert')).toBeInTheDocument();
    });

    it('renders the "confirm" button when there are confirmed danger alerts', () => {
      const stateWithConfirmedDangerAlertMock = createStateWithAlerts(
        alertsMock,
        {
          [KEY_ALERT_KEY_MOCK]: true,
        },
      );
      const { getByText } = render(stateWithConfirmedDangerAlertMock);
      expect(getByText('Confirm')).toBeInTheDocument();
    });

    it('renders the "confirm" button disabled when there are blocking dangerous banner alerts', () => {
      const stateWithBannerDangerAlertMock = createStateWithAlerts(
        [
          {
            ...alertsMock[0],
            isBlocking: true,
            field: undefined,
          },
        ],
        {
          [KEY_ALERT_KEY_MOCK]: false,
        },
      );
      const { getByText } = render(stateWithBannerDangerAlertMock);
      expect(getByText('Confirm')).toBeInTheDocument();
      expect(getByText('Confirm')).toBeDisabled();
    });

    it('renders the "confirm" button when there are no alerts', () => {
      const { getByText } = render();
      expect(getByText('Confirm')).toBeInTheDocument();
    });

    it('sets the alert modal visible when the review alerts button is clicked', () => {
      const { getByTestId } = render(stateWithAlertsMock);
      fireEvent.click(getByTestId('confirm-footer-button'));
      expect(getByTestId('alert-modal-button')).toBeDefined();
    });

    describe('navigates to the next confirmation', () => {
      // @ts-expect-error This is missing from the Mocha type definitions
      it.each(['Confirm', 'Cancel'])(
        'on %s button click',
        (buttonText: string) => {
          const navigateNextMock = jest.fn();
          useConfirmationNavigationMock.mockReturnValue({
            navigateNext: navigateNextMock,
            navigateToId: jest.fn(),
          } as unknown as ReturnType<typeof useConfirmationNavigation>);

          const mockStateWithContractInteractionConfirmation =
            getMockContractInteractionConfirmState();

          mockStateWithContractInteractionConfirmation.metamask.pendingApprovals =
            {
              [addEthereumChainApproval.id]: addEthereumChainApproval,
              ...mockStateWithContractInteractionConfirmation.metamask
                .pendingApprovals,
            };
          mockStateWithContractInteractionConfirmation.metamask.pendingApprovalCount = 2;

          // Current confirmation is add ethereum chain
          jest.spyOn(confirmContext, 'useConfirmContext').mockReturnValue({
            currentConfirmation: addEthereumChainApproval,
            isScrollToBottomCompleted: true,
            setIsScrollToBottomCompleted: () => undefined,
          });
          const { getByText } = render(
            mockStateWithContractInteractionConfirmation,
          );

          const button = getByText(buttonText);
          fireEvent.click(button);

          // It will navigate to transaction confirmation
          expect(navigateNextMock).toHaveBeenCalledTimes(1);
          expect(navigateNextMock).toHaveBeenCalledWith(
            addEthereumChainApproval.id,
          );
        },
      );
    });
  });
});<|MERGE_RESOLUTION|>--- conflicted
+++ resolved
@@ -110,19 +110,18 @@
       isGaslessLoading: false,
     });
 
-<<<<<<< HEAD
     mockUseLocation.mockReturnValue({
       pathname: '/confirm-transaction',
       search: '',
       hash: '',
       state: null,
-=======
+    });
+
     useUserSubscriptionsMock.mockReturnValue({
       trialedProducts: [],
       loading: false,
       subscriptions: [],
       error: undefined,
->>>>>>> 87f4c430
     });
   });
 
