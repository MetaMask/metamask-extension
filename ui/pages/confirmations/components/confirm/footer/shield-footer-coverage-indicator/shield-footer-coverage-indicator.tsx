import { TransactionMeta } from '@metamask/transaction-controller';
import React, { useMemo } from 'react';
import { ConfirmInfoAlertRow } from '../../../../../../components/app/confirm/info/row/alert-row/alert-row';
import { RowAlertKey } from '../../../../../../components/app/confirm/info/row/constants';
import { Box, Text } from '../../../../../../components/component-library';
import {
  AlignItems,
  Display,
  FlexDirection,
  Severity,
  TextColor,
  TextVariant,
} from '../../../../../../helpers/constants/design-system';
import { useI18nContext } from '../../../../../../hooks/useI18nContext';
import { useConfirmContext } from '../../../../context/confirm';
import { useEnableShieldCoverageChecks } from '../../../../hooks/transactions/useEnableShieldCoverageChecks';
<<<<<<< HEAD
import useAlerts from '../../../../../../hooks/useAlerts';
import { useUserSubscriptions } from '../../../../../../hooks/subscription/useSubscription';
import { getIsShieldSubscriptionPaused } from '../../../../../../../shared/lib/shield';
import ShieldIconAnimation from './shield-icon-animation';

const ShieldFooterCoverageIndicator = () => {
  const t = useI18nContext();
  const { currentConfirmation } = useConfirmContext<
    TransactionMeta | SignatureRequest
  >();
  const isShowShieldFooterCoverageIndicator = useEnableShieldCoverageChecks();
  const { getFieldAlerts } = useAlerts(currentConfirmation?.id ?? '');
  const { subscriptions } = useUserSubscriptions();
=======
import { isSignatureTransactionType } from '../../../../utils';
import { isCorrectDeveloperTransactionType } from '../../../../../../../shared/lib/confirmation.utils';

const ShieldFooterCoverageIndicator = () => {
  const t = useI18nContext();
  const { currentConfirmation } = useConfirmContext<TransactionMeta>();
  const isSignature = isSignatureTransactionType(currentConfirmation);
  const isTransactionConfirmation = isCorrectDeveloperTransactionType(
    currentConfirmation?.type,
  );

  const { isEnabled, isPaused } = useEnableShieldCoverageChecks();
  const isShowShieldFooterCoverageIndicator =
    (isSignature || isTransactionConfirmation) && (isEnabled || isPaused);
>>>>>>> 49c67fe2

  const isPaused = getIsShieldSubscriptionPaused(subscriptions);

  const fieldAlerts = getFieldAlerts(RowAlertKey.ShieldFooterCoverageIndicator);
  const selectedAlert = fieldAlerts[0];
  const selectedAlertSeverity = selectedAlert?.severity;

  const animationSeverity = useMemo(() => {
    if (isPaused) {
      return Severity.Warning;
    }
    return selectedAlertSeverity;
  }, [isPaused, selectedAlertSeverity]);

  if (!currentConfirmation || !isShowShieldFooterCoverageIndicator) {
    return null;
  }

  return (
    <Box
      display={Display.Flex}
      flexDirection={FlexDirection.Row}
      alignItems={AlignItems.center}
      paddingLeft={4}
      paddingRight={4}
      // box shadow to match the original var(--shadow-size-md) on the footer,
      // but only applied to the top of the box, so it doesn't overlap with
      // the existing
      style={{ boxShadow: '0 -4px 16px -8px var(--color-shadow-default)' }}
    >
      <Box marginTop={1}>
        <ShieldIconAnimation
          severity={animationSeverity}
          playAnimation={!isPaused}
        />
      </Box>
      <ConfirmInfoAlertRow
        alertKey={RowAlertKey.ShieldFooterCoverageIndicator}
        ownerId={currentConfirmation.id}
        label=""
        labelChildren={
          <Text variant={TextVariant.bodyMdMedium} color={TextColor.inherit}>
            {t('transactionShield')}
          </Text>
        }
        style={{
          marginBottom: 0,
          alignItems: AlignItems.center,
          width: '100%',
        }}
        showAlertLoader
      />
    </Box>
  );
};

export default ShieldFooterCoverageIndicator;<|MERGE_RESOLUTION|>--- conflicted
+++ resolved
@@ -14,23 +14,10 @@
 import { useI18nContext } from '../../../../../../hooks/useI18nContext';
 import { useConfirmContext } from '../../../../context/confirm';
 import { useEnableShieldCoverageChecks } from '../../../../hooks/transactions/useEnableShieldCoverageChecks';
-<<<<<<< HEAD
-import useAlerts from '../../../../../../hooks/useAlerts';
-import { useUserSubscriptions } from '../../../../../../hooks/subscription/useSubscription';
-import { getIsShieldSubscriptionPaused } from '../../../../../../../shared/lib/shield';
-import ShieldIconAnimation from './shield-icon-animation';
-
-const ShieldFooterCoverageIndicator = () => {
-  const t = useI18nContext();
-  const { currentConfirmation } = useConfirmContext<
-    TransactionMeta | SignatureRequest
-  >();
-  const isShowShieldFooterCoverageIndicator = useEnableShieldCoverageChecks();
-  const { getFieldAlerts } = useAlerts(currentConfirmation?.id ?? '');
-  const { subscriptions } = useUserSubscriptions();
-=======
 import { isSignatureTransactionType } from '../../../../utils';
 import { isCorrectDeveloperTransactionType } from '../../../../../../../shared/lib/confirmation.utils';
+import useAlerts from '../../../../../../hooks/useAlerts';
+import ShieldIconAnimation from './shield-icon-animation';
 
 const ShieldFooterCoverageIndicator = () => {
   const t = useI18nContext();
@@ -39,17 +26,14 @@
   const isTransactionConfirmation = isCorrectDeveloperTransactionType(
     currentConfirmation?.type,
   );
+  const { getFieldAlerts } = useAlerts(currentConfirmation?.id ?? '');
+  const fieldAlerts = getFieldAlerts(RowAlertKey.ShieldFooterCoverageIndicator);
+  const selectedAlert = fieldAlerts[0];
+  const selectedAlertSeverity = selectedAlert?.severity;
 
   const { isEnabled, isPaused } = useEnableShieldCoverageChecks();
   const isShowShieldFooterCoverageIndicator =
     (isSignature || isTransactionConfirmation) && (isEnabled || isPaused);
->>>>>>> 49c67fe2
-
-  const isPaused = getIsShieldSubscriptionPaused(subscriptions);
-
-  const fieldAlerts = getFieldAlerts(RowAlertKey.ShieldFooterCoverageIndicator);
-  const selectedAlert = fieldAlerts[0];
-  const selectedAlertSeverity = selectedAlert?.severity;
 
   const animationSeverity = useMemo(() => {
     if (isPaused) {
