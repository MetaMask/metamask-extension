// Jest Snapshot v1, https://goo.gl/fbAQLP

exports[`SnapsSection renders section for typed sign request 1`] = `
<div>
  <div
    class="mm-box mm-box--margin-bottom-4 mm-box--display-flex mm-box--gap-4 mm-box--flex-direction-column"
  >
    <div
      class="mm-box delineator__wrapper mm-box--display-flex mm-box--flex-direction-column mm-box--background-color-background-section mm-box--rounded-lg"
    >
      <div
        class="mm-box delineator__header delineator__header--expanded mm-box--padding-top-2 mm-box--padding-right-4 mm-box--padding-bottom-0 mm-box--padding-left-4 mm-box--display-flex mm-box--justify-content-space-between mm-box--align-items-center"
      >
        <div
          class="mm-box mm-box--display-flex mm-box--align-items-center"
        >
          <p
            class="mm-box mm-text mm-text--body-md mm-box--color-text-default"
          >
            <span>
               
              Insights from 
              <span
                class="mm-box mm-text mm-text--inherit mm-text--font-weight-medium mm-box--color-inherit"
              >
                BIP-32 Test Snap
              </span>
              
               
            </span>
          </p>
        </div>
        <span
          class="mm-box mm-icon mm-icon--size-sm mm-box--display-inline-block mm-box--color-primary-default"
          style="mask-image: url('./images/icons/arrow-up.svg');"
        />
      </div>
      <div
        class="mm-box mm-box--padding-top-0 mm-box--padding-right-0 mm-box--padding-bottom-0 mm-box--padding-left-0 mm-box--flex-direction-column"
      >
        <div
<<<<<<< HEAD
          class="mm-box snap-ui-renderer__content mm-box--height-full mm-box--background-color-background-default"
=======
          class="mm-box snap-ui-renderer__content mm-box--height-full mm-box--background-color-background-section"
>>>>>>> 32615fb2
          style="overflow-y: auto;"
        >
          <div
            class="box snap-ui-renderer__container box--display-flex box--flex-direction-column"
          >
            <div
              class="box snap-ui-renderer__panel box--display-flex box--flex-direction-column box--justify-content-flex-start box--color-text-default"
            >
              <p
                class="mm-box mm-text snap-ui-renderer__text mm-text--body-md mm-text--font-weight-normal mm-text--overflow-wrap-break-word mm-box--color-inherit"
              >
                Hello world again!
              </p>
            </div>
          </div>
        </div>
      </div>
    </div>
  </div>
</div>
`;

exports[`SnapsSection renders section personal sign request 1`] = `
<div>
  <div
    class="mm-box mm-box--margin-bottom-4 mm-box--display-flex mm-box--gap-4 mm-box--flex-direction-column"
  >
    <div
      class="mm-box delineator__wrapper mm-box--display-flex mm-box--flex-direction-column mm-box--background-color-background-section mm-box--rounded-lg"
    >
      <div
        class="mm-box delineator__header delineator__header--expanded mm-box--padding-top-2 mm-box--padding-right-4 mm-box--padding-bottom-0 mm-box--padding-left-4 mm-box--display-flex mm-box--justify-content-space-between mm-box--align-items-center"
      >
        <div
          class="mm-box mm-box--display-flex mm-box--align-items-center"
        >
          <p
            class="mm-box mm-text mm-text--body-md mm-box--color-text-default"
          >
            <span>
               
              Insights from 
              <span
                class="mm-box mm-text mm-text--inherit mm-text--font-weight-medium mm-box--color-inherit"
              >
                BIP-32 Test Snap
              </span>
              
               
            </span>
          </p>
        </div>
        <span
          class="mm-box mm-icon mm-icon--size-sm mm-box--display-inline-block mm-box--color-primary-default"
          style="mask-image: url('./images/icons/arrow-up.svg');"
        />
      </div>
      <div
        class="mm-box mm-box--padding-top-0 mm-box--padding-right-0 mm-box--padding-bottom-0 mm-box--padding-left-0 mm-box--flex-direction-column"
      >
        <div
<<<<<<< HEAD
          class="mm-box snap-ui-renderer__content mm-box--height-full mm-box--background-color-background-default"
=======
          class="mm-box snap-ui-renderer__content mm-box--height-full mm-box--background-color-background-section"
>>>>>>> 32615fb2
          style="overflow-y: auto;"
        >
          <div
            class="box snap-ui-renderer__container box--display-flex box--flex-direction-column"
          >
            <div
              class="box snap-ui-renderer__panel box--display-flex box--flex-direction-column box--justify-content-flex-start box--color-text-default"
            >
              <p
                class="mm-box mm-text snap-ui-renderer__text mm-text--body-md mm-text--font-weight-normal mm-text--overflow-wrap-break-word mm-box--color-inherit"
              >
                Hello world!
              </p>
            </div>
          </div>
        </div>
      </div>
    </div>
  </div>
</div>
`;<|MERGE_RESOLUTION|>--- conflicted
+++ resolved
@@ -39,11 +39,7 @@
         class="mm-box mm-box--padding-top-0 mm-box--padding-right-0 mm-box--padding-bottom-0 mm-box--padding-left-0 mm-box--flex-direction-column"
       >
         <div
-<<<<<<< HEAD
-          class="mm-box snap-ui-renderer__content mm-box--height-full mm-box--background-color-background-default"
-=======
           class="mm-box snap-ui-renderer__content mm-box--height-full mm-box--background-color-background-section"
->>>>>>> 32615fb2
           style="overflow-y: auto;"
         >
           <div
@@ -105,11 +101,7 @@
         class="mm-box mm-box--padding-top-0 mm-box--padding-right-0 mm-box--padding-bottom-0 mm-box--padding-left-0 mm-box--flex-direction-column"
       >
         <div
-<<<<<<< HEAD
-          class="mm-box snap-ui-renderer__content mm-box--height-full mm-box--background-color-background-default"
-=======
           class="mm-box snap-ui-renderer__content mm-box--height-full mm-box--background-color-background-section"
->>>>>>> 32615fb2
           style="overflow-y: auto;"
         >
           <div
