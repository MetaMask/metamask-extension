// Jest Snapshot v1, https://goo.gl/fbAQLP

exports[`ConfirmInfoRowTypedSignData should match snapshot 1`] = `
<div>
  <div
    class="mm-box mm-box--width-full"
  >
    <div
      class="mm-box confirm-info-row mm-box--margin-top-2 mm-box--margin-bottom-2 mm-box--padding-right-2 mm-box--padding-left-2 mm-box--display-flex mm-box--flex-direction-row mm-box--flex-wrap-wrap mm-box--justify-content-space-between mm-box--color-text-default mm-box--rounded-lg"
      style="overflow-wrap: anywhere; min-height: 24px; position: relative; padding-left: 0px; padding-right: 0px;"
    >
      <div
        class="mm-box mm-box--display-flex mm-box--flex-direction-row mm-box--justify-content-center mm-box--align-items-flex-start"
<<<<<<< HEAD
=======
        style="align-items: center;"
>>>>>>> f3548885
      >
        <p
          class="mm-box mm-text mm-text--body-md-medium mm-box--color-inherit"
        >
          Primary type:
        </p>
      </div>
      <div
        class="mm-box mm-box--display-flex mm-box--gap-2 mm-box--flex-wrap-wrap mm-box--align-items-center mm-box--min-width-0"
      >
        <p
          class="mm-box mm-text mm-text--body-md mm-box--color-inherit"
          style="white-space: pre-wrap;"
        >
          Mail
        </p>
      </div>
    </div>
    <div
      class="mm-box"
      style="margin-left: -8px;"
    >
      <div
        class="mm-box mm-box--width-full"
      >
        <div
          class="mm-box confirm-info-row mm-box--margin-top-2 mm-box--margin-bottom-2 mm-box--padding-right-2 mm-box--padding-left-2 mm-box--display-flex mm-box--flex-direction-row mm-box--flex-wrap-wrap mm-box--justify-content-space-between mm-box--color-text-default mm-box--rounded-lg"
          style="overflow-wrap: anywhere; min-height: 24px; position: relative; padding-right: 0px;"
        >
          <div
            class="mm-box mm-box--display-flex mm-box--flex-direction-row mm-box--justify-content-center mm-box--align-items-flex-start"
<<<<<<< HEAD
=======
            style="align-items: center;"
>>>>>>> f3548885
          >
            <p
              class="mm-box mm-text mm-text--body-md-medium mm-box--color-inherit"
            >
              Contents:
            </p>
          </div>
          <div
            class="mm-box mm-box--display-flex mm-box--gap-2 mm-box--flex-wrap-wrap mm-box--align-items-center mm-box--min-width-0"
          >
            <p
              class="mm-box mm-text mm-text--body-md mm-box--color-inherit"
              style="white-space: pre-wrap;"
            >
              Hello, Bob!
            </p>
          </div>
        </div>
        <div
          class="mm-box confirm-info-row mm-box--margin-top-2 mm-box--margin-bottom-2 mm-box--padding-right-2 mm-box--padding-left-2 mm-box--display-flex mm-box--flex-direction-row mm-box--flex-wrap-wrap mm-box--justify-content-space-between mm-box--color-text-default mm-box--rounded-lg"
          style="overflow-wrap: anywhere; min-height: 24px; position: relative; padding-right: 0px;"
        >
          <div
            class="mm-box mm-box--display-flex mm-box--flex-direction-row mm-box--justify-content-center mm-box--align-items-flex-start"
<<<<<<< HEAD
=======
            style="align-items: center;"
>>>>>>> f3548885
          >
            <p
              class="mm-box mm-text mm-text--body-md-medium mm-box--color-inherit"
            >
              From:
            </p>
          </div>
          <div
            class="mm-box mm-box--width-full"
          >
            <div
              class="mm-box confirm-info-row mm-box--margin-top-2 mm-box--margin-bottom-2 mm-box--padding-right-2 mm-box--padding-left-2 mm-box--display-flex mm-box--flex-direction-row mm-box--flex-wrap-wrap mm-box--justify-content-space-between mm-box--color-text-default mm-box--rounded-lg"
              style="overflow-wrap: anywhere; min-height: 24px; position: relative; padding-right: 0px;"
            >
              <div
                class="mm-box mm-box--display-flex mm-box--flex-direction-row mm-box--justify-content-center mm-box--align-items-flex-start"
<<<<<<< HEAD
=======
                style="align-items: center;"
>>>>>>> f3548885
              >
                <p
                  class="mm-box mm-text mm-text--body-md-medium mm-box--color-inherit"
                >
                  Name:
                </p>
              </div>
              <div
                class="mm-box mm-box--display-flex mm-box--gap-2 mm-box--flex-wrap-wrap mm-box--align-items-center mm-box--min-width-0"
              >
                <p
                  class="mm-box mm-text mm-text--body-md mm-box--color-inherit"
                  style="white-space: pre-wrap;"
                >
                  Cow
                </p>
              </div>
            </div>
            <div
              class="mm-box confirm-info-row mm-box--margin-top-2 mm-box--margin-bottom-2 mm-box--padding-right-2 mm-box--padding-left-2 mm-box--display-flex mm-box--flex-direction-row mm-box--flex-wrap-wrap mm-box--justify-content-space-between mm-box--color-text-default mm-box--rounded-lg"
              style="overflow-wrap: anywhere; min-height: 24px; position: relative; padding-right: 0px;"
            >
              <div
                class="mm-box mm-box--display-flex mm-box--flex-direction-row mm-box--justify-content-center mm-box--align-items-flex-start"
<<<<<<< HEAD
=======
                style="align-items: center;"
>>>>>>> f3548885
              >
                <p
                  class="mm-box mm-text mm-text--body-md-medium mm-box--color-inherit"
                >
                  Wallets:
                </p>
              </div>
              <div
                class="mm-box mm-box--width-full"
              >
                <div
                  class="mm-box confirm-info-row mm-box--margin-top-2 mm-box--margin-bottom-2 mm-box--padding-right-2 mm-box--padding-left-2 mm-box--display-flex mm-box--flex-direction-row mm-box--flex-wrap-wrap mm-box--justify-content-space-between mm-box--color-text-default mm-box--rounded-lg"
                  style="overflow-wrap: anywhere; min-height: 24px; position: relative; padding-right: 0px;"
                >
                  <div
                    class="mm-box mm-box--display-flex mm-box--flex-direction-row mm-box--justify-content-center mm-box--align-items-flex-start"
<<<<<<< HEAD
=======
                    style="align-items: center;"
>>>>>>> f3548885
                  >
                    <p
                      class="mm-box mm-text mm-text--body-md-medium mm-box--color-inherit"
                    >
                      0:
                    </p>
                  </div>
                  <div
                    class="mm-box mm-box--display-flex mm-box--flex-direction-row mm-box--align-items-center"
                  >
                    <div
                      class="mm-box mm-box--display-flex mm-box--flex-direction-row mm-box--align-items-center"
                    >
                      <div
                        class="mm-box mm-text mm-avatar-base mm-avatar-base--size-xs mm-avatar-account mm-text--body-xs mm-text--text-transform-uppercase mm-box--display-flex mm-box--justify-content-center mm-box--align-items-center mm-box--color-text-default mm-box--background-color-background-alternative mm-box--rounded-full mm-box--border-color-transparent box--border-style-solid box--border-width-1"
                      >
                        <div
                          class="mm-avatar-account__jazzicon"
                        >
                          <div
                            style="border-radius: 50px; overflow: hidden; padding: 0px; margin: 0px; width: 16px; height: 16px; display: inline-block; background: rgb(35, 98, 225);"
                          >
                            <svg
                              height="16"
                              width="16"
                              x="0"
                              y="0"
                            >
                              <rect
                                fill="#FA7900"
                                height="16"
                                transform="translate(-0.1251869550000172 -0.18581992328639055) rotate(237.8 8 8)"
                                width="16"
                                x="0"
                                y="0"
                              />
                              <rect
                                fill="#034F5E"
                                height="16"
                                transform="translate(5.484089776243406 -5.806818790918918) rotate(321.2 8 8)"
                                width="16"
                                x="0"
                                y="0"
                              />
                              <rect
                                fill="#FB185C"
                                height="16"
                                transform="translate(4.337646399293827 10.83159092527544) rotate(190.8 8 8)"
                                width="16"
                                x="0"
                                y="0"
                              />
                            </svg>
                          </div>
                        </div>
                      </div>
                      <p
                        class="mm-box mm-text mm-text--body-md mm-box--margin-left-2 mm-box--color-inherit"
                        data-testid="confirm-info-row-display-name"
                      >
                        0xCD2a3...DD826
                      </p>
                    </div>
                  </div>
                </div>
                <div
                  class="mm-box confirm-info-row mm-box--margin-top-2 mm-box--margin-bottom-2 mm-box--padding-right-2 mm-box--padding-left-2 mm-box--display-flex mm-box--flex-direction-row mm-box--flex-wrap-wrap mm-box--justify-content-space-between mm-box--color-text-default mm-box--rounded-lg"
                  style="overflow-wrap: anywhere; min-height: 24px; position: relative; padding-right: 0px;"
                >
                  <div
                    class="mm-box mm-box--display-flex mm-box--flex-direction-row mm-box--justify-content-center mm-box--align-items-flex-start"
<<<<<<< HEAD
=======
                    style="align-items: center;"
>>>>>>> f3548885
                  >
                    <p
                      class="mm-box mm-text mm-text--body-md-medium mm-box--color-inherit"
                    >
                      1:
                    </p>
                  </div>
                  <div
                    class="mm-box mm-box--display-flex mm-box--flex-direction-row mm-box--align-items-center"
                  >
                    <div
                      class="mm-box mm-box--display-flex mm-box--flex-direction-row mm-box--align-items-center"
                    >
                      <div
                        class="mm-box mm-text mm-avatar-base mm-avatar-base--size-xs mm-avatar-account mm-text--body-xs mm-text--text-transform-uppercase mm-box--display-flex mm-box--justify-content-center mm-box--align-items-center mm-box--color-text-default mm-box--background-color-background-alternative mm-box--rounded-full mm-box--border-color-transparent box--border-style-solid box--border-width-1"
                      >
                        <div
                          class="mm-avatar-account__jazzicon"
                        >
                          <div
                            style="border-radius: 50px; overflow: hidden; padding: 0px; margin: 0px; width: 16px; height: 16px; display: inline-block; background: rgb(24, 183, 242);"
                          >
                            <svg
                              height="16"
                              width="16"
                              x="0"
                              y="0"
                            >
                              <rect
                                fill="#F91E01"
                                height="16"
                                transform="translate(-3.031601448459508 1.44638157917772) rotate(179.5 8 8)"
                                width="16"
                                x="0"
                                y="0"
                              />
                              <rect
                                fill="#FA5300"
                                height="16"
                                transform="translate(0.001001577275992914 -7.592133809870717) rotate(370.7 8 8)"
                                width="16"
                                x="0"
                                y="0"
                              />
                              <rect
                                fill="#F5A300"
                                height="16"
                                transform="translate(-9.667744843805323 10.267175012988094) rotate(298.9 8 8)"
                                width="16"
                                x="0"
                                y="0"
                              />
                            </svg>
                          </div>
                        </div>
                      </div>
                      <p
                        class="mm-box mm-text mm-text--body-md mm-box--margin-left-2 mm-box--color-inherit"
                        data-testid="confirm-info-row-display-name"
                      >
                        0xDeaDb...DbeeF
                      </p>
                    </div>
                  </div>
                </div>
                <div
                  class="mm-box confirm-info-row mm-box--margin-top-2 mm-box--margin-bottom-2 mm-box--padding-right-2 mm-box--padding-left-2 mm-box--display-flex mm-box--flex-direction-row mm-box--flex-wrap-wrap mm-box--justify-content-space-between mm-box--color-text-default mm-box--rounded-lg"
                  style="overflow-wrap: anywhere; min-height: 24px; position: relative; padding-right: 0px;"
                >
                  <div
                    class="mm-box mm-box--display-flex mm-box--flex-direction-row mm-box--justify-content-center mm-box--align-items-flex-start"
<<<<<<< HEAD
=======
                    style="align-items: center;"
>>>>>>> f3548885
                  >
                    <p
                      class="mm-box mm-text mm-text--body-md-medium mm-box--color-inherit"
                    >
                      2:
                    </p>
                  </div>
                  <div
                    class="mm-box mm-box--display-flex mm-box--flex-direction-row mm-box--align-items-center"
                  >
                    <div
                      class="mm-box mm-box--display-flex mm-box--flex-direction-row mm-box--align-items-center"
                    >
                      <div
                        class="mm-box mm-text mm-avatar-base mm-avatar-base--size-xs mm-avatar-account mm-text--body-xs mm-text--text-transform-uppercase mm-box--display-flex mm-box--justify-content-center mm-box--align-items-center mm-box--color-text-default mm-box--background-color-background-alternative mm-box--rounded-full mm-box--border-color-transparent box--border-style-solid box--border-width-1"
                      >
                        <div
                          class="mm-avatar-account__jazzicon"
                        >
                          <div
                            style="border-radius: 50px; overflow: hidden; padding: 0px; margin: 0px; width: 16px; height: 16px; display: inline-block; background: rgb(245, 143, 0);"
                          >
                            <svg
                              height="16"
                              width="16"
                              x="0"
                              y="0"
                            >
                              <rect
                                fill="#FA3E00"
                                height="16"
                                transform="translate(2.1189727229825075 3.7201589705667972) rotate(163.6 8 8)"
                                width="16"
                                x="0"
                                y="0"
                              />
                              <rect
                                fill="#018E74"
                                height="16"
                                transform="translate(-3.5064720430845115 9.598091001429925) rotate(205.4 8 8)"
                                width="16"
                                x="0"
                                y="0"
                              />
                              <rect
                                fill="#238FE1"
                                height="16"
                                transform="translate(-5.001213401730692 12.04822844354251) rotate(286.5 8 8)"
                                width="16"
                                x="0"
                                y="0"
                              />
                            </svg>
                          </div>
                        </div>
                      </div>
                      <p
                        class="mm-box mm-text mm-text--body-md mm-box--margin-left-2 mm-box--color-inherit"
                        data-testid="confirm-info-row-display-name"
                      >
                        0x06195...43896
                      </p>
                    </div>
                  </div>
                </div>
              </div>
            </div>
          </div>
        </div>
        <div
          class="mm-box confirm-info-row mm-box--margin-top-2 mm-box--margin-bottom-2 mm-box--padding-right-2 mm-box--padding-left-2 mm-box--display-flex mm-box--flex-direction-row mm-box--flex-wrap-wrap mm-box--justify-content-space-between mm-box--color-text-default mm-box--rounded-lg"
          style="overflow-wrap: anywhere; min-height: 24px; position: relative; padding-right: 0px;"
        >
          <div
            class="mm-box mm-box--display-flex mm-box--flex-direction-row mm-box--justify-content-center mm-box--align-items-flex-start"
<<<<<<< HEAD
=======
            style="align-items: center;"
>>>>>>> f3548885
          >
            <p
              class="mm-box mm-text mm-text--body-md-medium mm-box--color-inherit"
            >
              To:
            </p>
          </div>
          <div
            class="mm-box mm-box--width-full"
          >
            <div
              class="mm-box confirm-info-row mm-box--margin-top-2 mm-box--margin-bottom-2 mm-box--padding-right-2 mm-box--padding-left-2 mm-box--display-flex mm-box--flex-direction-row mm-box--flex-wrap-wrap mm-box--justify-content-space-between mm-box--color-text-default mm-box--rounded-lg"
              style="overflow-wrap: anywhere; min-height: 24px; position: relative; padding-right: 0px;"
            >
              <div
                class="mm-box mm-box--display-flex mm-box--flex-direction-row mm-box--justify-content-center mm-box--align-items-flex-start"
<<<<<<< HEAD
=======
                style="align-items: center;"
>>>>>>> f3548885
              >
                <p
                  class="mm-box mm-text mm-text--body-md-medium mm-box--color-inherit"
                >
                  0:
                </p>
              </div>
              <div
                class="mm-box mm-box--width-full"
              >
                <div
                  class="mm-box confirm-info-row mm-box--margin-top-2 mm-box--margin-bottom-2 mm-box--padding-right-2 mm-box--padding-left-2 mm-box--display-flex mm-box--flex-direction-row mm-box--flex-wrap-wrap mm-box--justify-content-space-between mm-box--color-text-default mm-box--rounded-lg"
                  style="overflow-wrap: anywhere; min-height: 24px; position: relative; padding-right: 0px;"
                >
                  <div
                    class="mm-box mm-box--display-flex mm-box--flex-direction-row mm-box--justify-content-center mm-box--align-items-flex-start"
<<<<<<< HEAD
=======
                    style="align-items: center;"
>>>>>>> f3548885
                  >
                    <p
                      class="mm-box mm-text mm-text--body-md-medium mm-box--color-inherit"
                    >
                      Name:
                    </p>
                  </div>
                  <div
                    class="mm-box mm-box--display-flex mm-box--gap-2 mm-box--flex-wrap-wrap mm-box--align-items-center mm-box--min-width-0"
                  >
                    <p
                      class="mm-box mm-text mm-text--body-md mm-box--color-inherit"
                      style="white-space: pre-wrap;"
                    >
                      Bob
                    </p>
                  </div>
                </div>
                <div
                  class="mm-box confirm-info-row mm-box--margin-top-2 mm-box--margin-bottom-2 mm-box--padding-right-2 mm-box--padding-left-2 mm-box--display-flex mm-box--flex-direction-row mm-box--flex-wrap-wrap mm-box--justify-content-space-between mm-box--color-text-default mm-box--rounded-lg"
                  style="overflow-wrap: anywhere; min-height: 24px; position: relative; padding-right: 0px;"
                >
                  <div
                    class="mm-box mm-box--display-flex mm-box--flex-direction-row mm-box--justify-content-center mm-box--align-items-flex-start"
<<<<<<< HEAD
=======
                    style="align-items: center;"
>>>>>>> f3548885
                  >
                    <p
                      class="mm-box mm-text mm-text--body-md-medium mm-box--color-inherit"
                    >
                      Wallets:
                    </p>
                  </div>
                  <div
                    class="mm-box mm-box--width-full"
                  >
                    <div
                      class="mm-box confirm-info-row mm-box--margin-top-2 mm-box--margin-bottom-2 mm-box--padding-right-2 mm-box--padding-left-2 mm-box--display-flex mm-box--flex-direction-row mm-box--flex-wrap-wrap mm-box--justify-content-space-between mm-box--color-text-default mm-box--rounded-lg"
                      style="overflow-wrap: anywhere; min-height: 24px; position: relative; padding-right: 0px;"
                    >
                      <div
                        class="mm-box mm-box--display-flex mm-box--flex-direction-row mm-box--justify-content-center mm-box--align-items-flex-start"
<<<<<<< HEAD
=======
                        style="align-items: center;"
>>>>>>> f3548885
                      >
                        <p
                          class="mm-box mm-text mm-text--body-md-medium mm-box--color-inherit"
                        >
                          0:
                        </p>
                      </div>
                      <div
                        class="mm-box mm-box--display-flex mm-box--flex-direction-row mm-box--align-items-center"
                      >
                        <div
                          class="mm-box mm-box--display-flex mm-box--flex-direction-row mm-box--align-items-center"
                        >
                          <div
                            class="mm-box mm-text mm-avatar-base mm-avatar-base--size-xs mm-avatar-account mm-text--body-xs mm-text--text-transform-uppercase mm-box--display-flex mm-box--justify-content-center mm-box--align-items-center mm-box--color-text-default mm-box--background-color-background-alternative mm-box--rounded-full mm-box--border-color-transparent box--border-style-solid box--border-width-1"
                          >
                            <div
                              class="mm-avatar-account__jazzicon"
                            >
                              <div
                                style="border-radius: 50px; overflow: hidden; padding: 0px; margin: 0px; width: 16px; height: 16px; display: inline-block; background: rgb(242, 162, 2);"
                              >
                                <svg
                                  height="16"
                                  width="16"
                                  x="0"
                                  y="0"
                                >
                                  <rect
                                    fill="#C8144A"
                                    height="16"
                                    transform="translate(3.3716958087807476 -1.5355449411453455) rotate(359.3 8 8)"
                                    width="16"
                                    x="0"
                                    y="0"
                                  />
                                  <rect
                                    fill="#01878E"
                                    height="16"
                                    transform="translate(-4.56026532072257 -4.118767169186573) rotate(335.8 8 8)"
                                    width="16"
                                    x="0"
                                    y="0"
                                  />
                                  <rect
                                    fill="#1897F2"
                                    height="16"
                                    transform="translate(-12.66850392914138 2.191919563316492) rotate(275.0 8 8)"
                                    width="16"
                                    x="0"
                                    y="0"
                                  />
                                </svg>
                              </div>
                            </div>
                          </div>
                          <p
                            class="mm-box mm-text mm-text--body-md mm-box--margin-left-2 mm-box--color-inherit"
                            data-testid="confirm-info-row-display-name"
                          >
                            0xbBbBB...bBBbB
                          </p>
                        </div>
                      </div>
                    </div>
                    <div
                      class="mm-box confirm-info-row mm-box--margin-top-2 mm-box--margin-bottom-2 mm-box--padding-right-2 mm-box--padding-left-2 mm-box--display-flex mm-box--flex-direction-row mm-box--flex-wrap-wrap mm-box--justify-content-space-between mm-box--color-text-default mm-box--rounded-lg"
                      style="overflow-wrap: anywhere; min-height: 24px; position: relative; padding-right: 0px;"
                    >
                      <div
                        class="mm-box mm-box--display-flex mm-box--flex-direction-row mm-box--justify-content-center mm-box--align-items-flex-start"
<<<<<<< HEAD
=======
                        style="align-items: center;"
>>>>>>> f3548885
                      >
                        <p
                          class="mm-box mm-text mm-text--body-md-medium mm-box--color-inherit"
                        >
                          1:
                        </p>
                      </div>
                      <div
                        class="mm-box mm-box--display-flex mm-box--flex-direction-row mm-box--align-items-center"
                      >
                        <div
                          class="mm-box mm-box--display-flex mm-box--flex-direction-row mm-box--align-items-center"
                        >
                          <div
                            class="mm-box mm-text mm-avatar-base mm-avatar-base--size-xs mm-avatar-account mm-text--body-xs mm-text--text-transform-uppercase mm-box--display-flex mm-box--justify-content-center mm-box--align-items-center mm-box--color-text-default mm-box--background-color-background-alternative mm-box--rounded-full mm-box--border-color-transparent box--border-style-solid box--border-width-1"
                          >
                            <div
                              class="mm-avatar-account__jazzicon"
                            >
                              <div
                                style="border-radius: 50px; overflow: hidden; padding: 0px; margin: 0px; width: 16px; height: 16px; display: inline-block; background: rgb(250, 54, 0);"
                              >
                                <svg
                                  height="16"
                                  width="16"
                                  x="0"
                                  y="0"
                                >
                                  <rect
                                    fill="#2395E1"
                                    height="16"
                                    transform="translate(-1.7353143855136905 0.5115867848025443) rotate(191.9 8 8)"
                                    width="16"
                                    x="0"
                                    y="0"
                                  />
                                  <rect
                                    fill="#F90101"
                                    height="16"
                                    transform="translate(1.7169232764557802 -9.276715881533601) rotate(319.8 8 8)"
                                    width="16"
                                    x="0"
                                    y="0"
                                  />
                                  <rect
                                    fill="#F58700"
                                    height="16"
                                    transform="translate(9.91414735179574 5.139720751783702) rotate(180.7 8 8)"
                                    width="16"
                                    x="0"
                                    y="0"
                                  />
                                </svg>
                              </div>
                            </div>
                          </div>
                          <p
                            class="mm-box mm-text mm-text--body-md mm-box--margin-left-2 mm-box--color-inherit"
                            data-testid="confirm-info-row-display-name"
                          >
                            0xB0Bda...bEa57
                          </p>
                        </div>
                      </div>
                    </div>
                    <div
                      class="mm-box confirm-info-row mm-box--margin-top-2 mm-box--margin-bottom-2 mm-box--padding-right-2 mm-box--padding-left-2 mm-box--display-flex mm-box--flex-direction-row mm-box--flex-wrap-wrap mm-box--justify-content-space-between mm-box--color-text-default mm-box--rounded-lg"
                      style="overflow-wrap: anywhere; min-height: 24px; position: relative; padding-right: 0px;"
                    >
                      <div
                        class="mm-box mm-box--display-flex mm-box--flex-direction-row mm-box--justify-content-center mm-box--align-items-flex-start"
<<<<<<< HEAD
=======
                        style="align-items: center;"
>>>>>>> f3548885
                      >
                        <p
                          class="mm-box mm-text mm-text--body-md-medium mm-box--color-inherit"
                        >
                          2:
                        </p>
                      </div>
                      <div
                        class="mm-box mm-box--display-flex mm-box--flex-direction-row mm-box--align-items-center"
                      >
                        <div
                          class="mm-box mm-box--display-flex mm-box--flex-direction-row mm-box--align-items-center"
                        >
                          <div
                            class="mm-box mm-text mm-avatar-base mm-avatar-base--size-xs mm-avatar-account mm-text--body-xs mm-text--text-transform-uppercase mm-box--display-flex mm-box--justify-content-center mm-box--align-items-center mm-box--color-text-default mm-box--background-color-background-alternative mm-box--rounded-full mm-box--border-color-transparent box--border-style-solid box--border-width-1"
                          >
                            <div
                              class="mm-avatar-account__jazzicon"
                            >
                              <div
                                style="border-radius: 50px; overflow: hidden; padding: 0px; margin: 0px; width: 16px; height: 16px; display: inline-block; background: rgb(200, 20, 86);"
                              >
                                <svg
                                  height="16"
                                  width="16"
                                  x="0"
                                  y="0"
                                >
                                  <rect
                                    fill="#018E8C"
                                    height="16"
                                    transform="translate(3.988074950687866 0.3554940504644344) rotate(177.8 8 8)"
                                    width="16"
                                    x="0"
                                    y="0"
                                  />
                                  <rect
                                    fill="#F29202"
                                    height="16"
                                    transform="translate(-7.220928666254465 -2.4813555582770794) rotate(334.6 8 8)"
                                    width="16"
                                    x="0"
                                    y="0"
                                  />
                                  <rect
                                    fill="#236FE1"
                                    height="16"
                                    transform="translate(14.621768557060026 -6.282465882779628) rotate(456.1 8 8)"
                                    width="16"
                                    x="0"
                                    y="0"
                                  />
                                </svg>
                              </div>
                            </div>
                          </div>
                          <p
                            class="mm-box mm-text mm-text--body-md mm-box--margin-left-2 mm-box--color-inherit"
                            data-testid="confirm-info-row-display-name"
                          >
                            0xB0B0b...00000
                          </p>
                        </div>
                      </div>
                    </div>
                  </div>
                </div>
              </div>
            </div>
          </div>
        </div>
      </div>
    </div>
  </div>
</div>
`;<|MERGE_RESOLUTION|>--- conflicted
+++ resolved
@@ -11,10 +11,7 @@
     >
       <div
         class="mm-box mm-box--display-flex mm-box--flex-direction-row mm-box--justify-content-center mm-box--align-items-flex-start"
-<<<<<<< HEAD
-=======
         style="align-items: center;"
->>>>>>> f3548885
       >
         <p
           class="mm-box mm-text mm-text--body-md-medium mm-box--color-inherit"
@@ -46,10 +43,7 @@
         >
           <div
             class="mm-box mm-box--display-flex mm-box--flex-direction-row mm-box--justify-content-center mm-box--align-items-flex-start"
-<<<<<<< HEAD
-=======
             style="align-items: center;"
->>>>>>> f3548885
           >
             <p
               class="mm-box mm-text mm-text--body-md-medium mm-box--color-inherit"
@@ -74,10 +68,7 @@
         >
           <div
             class="mm-box mm-box--display-flex mm-box--flex-direction-row mm-box--justify-content-center mm-box--align-items-flex-start"
-<<<<<<< HEAD
-=======
             style="align-items: center;"
->>>>>>> f3548885
           >
             <p
               class="mm-box mm-text mm-text--body-md-medium mm-box--color-inherit"
@@ -94,10 +85,7 @@
             >
               <div
                 class="mm-box mm-box--display-flex mm-box--flex-direction-row mm-box--justify-content-center mm-box--align-items-flex-start"
-<<<<<<< HEAD
-=======
                 style="align-items: center;"
->>>>>>> f3548885
               >
                 <p
                   class="mm-box mm-text mm-text--body-md-medium mm-box--color-inherit"
@@ -122,10 +110,7 @@
             >
               <div
                 class="mm-box mm-box--display-flex mm-box--flex-direction-row mm-box--justify-content-center mm-box--align-items-flex-start"
-<<<<<<< HEAD
-=======
                 style="align-items: center;"
->>>>>>> f3548885
               >
                 <p
                   class="mm-box mm-text mm-text--body-md-medium mm-box--color-inherit"
@@ -142,10 +127,7 @@
                 >
                   <div
                     class="mm-box mm-box--display-flex mm-box--flex-direction-row mm-box--justify-content-center mm-box--align-items-flex-start"
-<<<<<<< HEAD
-=======
                     style="align-items: center;"
->>>>>>> f3548885
                   >
                     <p
                       class="mm-box mm-text mm-text--body-md-medium mm-box--color-inherit"
@@ -217,10 +199,7 @@
                 >
                   <div
                     class="mm-box mm-box--display-flex mm-box--flex-direction-row mm-box--justify-content-center mm-box--align-items-flex-start"
-<<<<<<< HEAD
-=======
                     style="align-items: center;"
->>>>>>> f3548885
                   >
                     <p
                       class="mm-box mm-text mm-text--body-md-medium mm-box--color-inherit"
@@ -292,10 +271,7 @@
                 >
                   <div
                     class="mm-box mm-box--display-flex mm-box--flex-direction-row mm-box--justify-content-center mm-box--align-items-flex-start"
-<<<<<<< HEAD
-=======
                     style="align-items: center;"
->>>>>>> f3548885
                   >
                     <p
                       class="mm-box mm-text mm-text--body-md-medium mm-box--color-inherit"
@@ -371,10 +347,7 @@
         >
           <div
             class="mm-box mm-box--display-flex mm-box--flex-direction-row mm-box--justify-content-center mm-box--align-items-flex-start"
-<<<<<<< HEAD
-=======
             style="align-items: center;"
->>>>>>> f3548885
           >
             <p
               class="mm-box mm-text mm-text--body-md-medium mm-box--color-inherit"
@@ -391,10 +364,7 @@
             >
               <div
                 class="mm-box mm-box--display-flex mm-box--flex-direction-row mm-box--justify-content-center mm-box--align-items-flex-start"
-<<<<<<< HEAD
-=======
                 style="align-items: center;"
->>>>>>> f3548885
               >
                 <p
                   class="mm-box mm-text mm-text--body-md-medium mm-box--color-inherit"
@@ -411,10 +381,7 @@
                 >
                   <div
                     class="mm-box mm-box--display-flex mm-box--flex-direction-row mm-box--justify-content-center mm-box--align-items-flex-start"
-<<<<<<< HEAD
-=======
                     style="align-items: center;"
->>>>>>> f3548885
                   >
                     <p
                       class="mm-box mm-text mm-text--body-md-medium mm-box--color-inherit"
@@ -439,10 +406,7 @@
                 >
                   <div
                     class="mm-box mm-box--display-flex mm-box--flex-direction-row mm-box--justify-content-center mm-box--align-items-flex-start"
-<<<<<<< HEAD
-=======
                     style="align-items: center;"
->>>>>>> f3548885
                   >
                     <p
                       class="mm-box mm-text mm-text--body-md-medium mm-box--color-inherit"
@@ -459,10 +423,7 @@
                     >
                       <div
                         class="mm-box mm-box--display-flex mm-box--flex-direction-row mm-box--justify-content-center mm-box--align-items-flex-start"
-<<<<<<< HEAD
-=======
                         style="align-items: center;"
->>>>>>> f3548885
                       >
                         <p
                           class="mm-box mm-text mm-text--body-md-medium mm-box--color-inherit"
@@ -534,10 +495,7 @@
                     >
                       <div
                         class="mm-box mm-box--display-flex mm-box--flex-direction-row mm-box--justify-content-center mm-box--align-items-flex-start"
-<<<<<<< HEAD
-=======
                         style="align-items: center;"
->>>>>>> f3548885
                       >
                         <p
                           class="mm-box mm-text mm-text--body-md-medium mm-box--color-inherit"
@@ -609,10 +567,7 @@
                     >
                       <div
                         class="mm-box mm-box--display-flex mm-box--flex-direction-row mm-box--justify-content-center mm-box--align-items-flex-start"
-<<<<<<< HEAD
-=======
                         style="align-items: center;"
->>>>>>> f3548885
                       >
                         <p
                           class="mm-box mm-text mm-text--body-md-medium mm-box--color-inherit"
