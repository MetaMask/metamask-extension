--- conflicted
+++ resolved
@@ -41,12 +41,8 @@
         class="mm-box mm-box--width-full"
       >
         <div
-<<<<<<< HEAD
-          class="mm-box confirm-info-row mm-box--margin-top-2 mm-box--margin-bottom-2 mm-box--padding-right-2 mm-box--padding-left-2 mm-box--display-flex mm-box--flex-direction-row mm-box--flex-wrap-wrap mm-box--justify-content-space-between mm-box--align-items-center mm-box--color-text-default mm-box--rounded-lg"
+          class="mm-box confirm-info-row mm-box--margin-top-2 mm-box--margin-bottom-2 mm-box--padding-right-2 mm-box--padding-left-2 mm-box--display-flex mm-box--flex-direction-row mm-box--flex-wrap-wrap mm-box--justify-content-space-between mm-box--align-items-flex-start mm-box--color-text-default mm-box--rounded-lg"
           data-testid="confirmation_data-contents-index-0"
-=======
-          class="mm-box confirm-info-row mm-box--margin-top-2 mm-box--margin-bottom-2 mm-box--padding-right-2 mm-box--padding-left-2 mm-box--display-flex mm-box--flex-direction-row mm-box--flex-wrap-wrap mm-box--justify-content-space-between mm-box--align-items-flex-start mm-box--color-text-default mm-box--rounded-lg"
->>>>>>> a6e1a746
           style="overflow-wrap: anywhere; min-height: 24px; position: relative; padding-right: 0px;"
         >
           <div
@@ -74,12 +70,7 @@
           </div>
         </div>
         <div
-<<<<<<< HEAD
           class="mm-box confirm-info-row mm-box--margin-top-2 mm-box--margin-bottom-2 mm-box--padding-right-2 mm-box--padding-left-2 mm-box--display-flex mm-box--flex-direction-row mm-box--flex-wrap-wrap mm-box--justify-content-space-between mm-box--align-items-center mm-box--color-text-default mm-box--rounded-lg"
-          data-testid="confirmation_data-from-index-1"
-=======
-          class="mm-box confirm-info-row mm-box--margin-top-2 mm-box--margin-bottom-2 mm-box--padding-right-2 mm-box--padding-left-2 mm-box--display-flex mm-box--flex-direction-row mm-box--flex-wrap-wrap mm-box--justify-content-space-between mm-box--align-items-flex-start mm-box--color-text-default mm-box--rounded-lg"
->>>>>>> a6e1a746
           style="overflow-wrap: anywhere; min-height: 24px; position: relative; padding-right: 0px;"
         >
           <div
@@ -99,12 +90,7 @@
             class="mm-box mm-box--width-full"
           >
             <div
-<<<<<<< HEAD
               class="mm-box confirm-info-row mm-box--margin-top-2 mm-box--margin-bottom-2 mm-box--padding-right-2 mm-box--padding-left-2 mm-box--display-flex mm-box--flex-direction-row mm-box--flex-wrap-wrap mm-box--justify-content-space-between mm-box--align-items-center mm-box--color-text-default mm-box--rounded-lg"
-              data-testid="confirmation_data-name-index-0"
-=======
-              class="mm-box confirm-info-row mm-box--margin-top-2 mm-box--margin-bottom-2 mm-box--padding-right-2 mm-box--padding-left-2 mm-box--display-flex mm-box--flex-direction-row mm-box--flex-wrap-wrap mm-box--justify-content-space-between mm-box--align-items-flex-start mm-box--color-text-default mm-box--rounded-lg"
->>>>>>> a6e1a746
               style="overflow-wrap: anywhere; min-height: 24px; position: relative; padding-right: 0px;"
             >
               <div
@@ -132,12 +118,7 @@
               </div>
             </div>
             <div
-<<<<<<< HEAD
               class="mm-box confirm-info-row mm-box--margin-top-2 mm-box--margin-bottom-2 mm-box--padding-right-2 mm-box--padding-left-2 mm-box--display-flex mm-box--flex-direction-row mm-box--flex-wrap-wrap mm-box--justify-content-space-between mm-box--align-items-center mm-box--color-text-default mm-box--rounded-lg"
-              data-testid="confirmation_data-wallets-index-1"
-=======
-              class="mm-box confirm-info-row mm-box--margin-top-2 mm-box--margin-bottom-2 mm-box--padding-right-2 mm-box--padding-left-2 mm-box--display-flex mm-box--flex-direction-row mm-box--flex-wrap-wrap mm-box--justify-content-space-between mm-box--align-items-flex-start mm-box--color-text-default mm-box--rounded-lg"
->>>>>>> a6e1a746
               style="overflow-wrap: anywhere; min-height: 24px; position: relative; padding-right: 0px;"
             >
               <div
@@ -157,12 +138,7 @@
                 class="mm-box mm-box--width-full"
               >
                 <div
-<<<<<<< HEAD
                   class="mm-box confirm-info-row mm-box--margin-top-2 mm-box--margin-bottom-2 mm-box--padding-right-2 mm-box--padding-left-2 mm-box--display-flex mm-box--flex-direction-row mm-box--flex-wrap-wrap mm-box--justify-content-space-between mm-box--align-items-center mm-box--color-text-default mm-box--rounded-lg"
-                  data-testid="confirmation_data-0-index-0"
-=======
-                  class="mm-box confirm-info-row mm-box--margin-top-2 mm-box--margin-bottom-2 mm-box--padding-right-2 mm-box--padding-left-2 mm-box--display-flex mm-box--flex-direction-row mm-box--flex-wrap-wrap mm-box--justify-content-space-between mm-box--align-items-flex-start mm-box--color-text-default mm-box--rounded-lg"
->>>>>>> a6e1a746
                   style="overflow-wrap: anywhere; min-height: 24px; position: relative; padding-right: 0px;"
                 >
                   <div
@@ -237,12 +213,7 @@
                   </div>
                 </div>
                 <div
-<<<<<<< HEAD
                   class="mm-box confirm-info-row mm-box--margin-top-2 mm-box--margin-bottom-2 mm-box--padding-right-2 mm-box--padding-left-2 mm-box--display-flex mm-box--flex-direction-row mm-box--flex-wrap-wrap mm-box--justify-content-space-between mm-box--align-items-center mm-box--color-text-default mm-box--rounded-lg"
-                  data-testid="confirmation_data-1-index-1"
-=======
-                  class="mm-box confirm-info-row mm-box--margin-top-2 mm-box--margin-bottom-2 mm-box--padding-right-2 mm-box--padding-left-2 mm-box--display-flex mm-box--flex-direction-row mm-box--flex-wrap-wrap mm-box--justify-content-space-between mm-box--align-items-flex-start mm-box--color-text-default mm-box--rounded-lg"
->>>>>>> a6e1a746
                   style="overflow-wrap: anywhere; min-height: 24px; position: relative; padding-right: 0px;"
                 >
                   <div
@@ -317,12 +288,7 @@
                   </div>
                 </div>
                 <div
-<<<<<<< HEAD
                   class="mm-box confirm-info-row mm-box--margin-top-2 mm-box--margin-bottom-2 mm-box--padding-right-2 mm-box--padding-left-2 mm-box--display-flex mm-box--flex-direction-row mm-box--flex-wrap-wrap mm-box--justify-content-space-between mm-box--align-items-center mm-box--color-text-default mm-box--rounded-lg"
-                  data-testid="confirmation_data-2-index-2"
-=======
-                  class="mm-box confirm-info-row mm-box--margin-top-2 mm-box--margin-bottom-2 mm-box--padding-right-2 mm-box--padding-left-2 mm-box--display-flex mm-box--flex-direction-row mm-box--flex-wrap-wrap mm-box--justify-content-space-between mm-box--align-items-flex-start mm-box--color-text-default mm-box--rounded-lg"
->>>>>>> a6e1a746
                   style="overflow-wrap: anywhere; min-height: 24px; position: relative; padding-right: 0px;"
                 >
                   <div
@@ -401,12 +367,7 @@
           </div>
         </div>
         <div
-<<<<<<< HEAD
           class="mm-box confirm-info-row mm-box--margin-top-2 mm-box--margin-bottom-2 mm-box--padding-right-2 mm-box--padding-left-2 mm-box--display-flex mm-box--flex-direction-row mm-box--flex-wrap-wrap mm-box--justify-content-space-between mm-box--align-items-center mm-box--color-text-default mm-box--rounded-lg"
-          data-testid="confirmation_data-to-index-2"
-=======
-          class="mm-box confirm-info-row mm-box--margin-top-2 mm-box--margin-bottom-2 mm-box--padding-right-2 mm-box--padding-left-2 mm-box--display-flex mm-box--flex-direction-row mm-box--flex-wrap-wrap mm-box--justify-content-space-between mm-box--align-items-flex-start mm-box--color-text-default mm-box--rounded-lg"
->>>>>>> a6e1a746
           style="overflow-wrap: anywhere; min-height: 24px; position: relative; padding-right: 0px;"
         >
           <div
@@ -426,12 +387,7 @@
             class="mm-box mm-box--width-full"
           >
             <div
-<<<<<<< HEAD
               class="mm-box confirm-info-row mm-box--margin-top-2 mm-box--margin-bottom-2 mm-box--padding-right-2 mm-box--padding-left-2 mm-box--display-flex mm-box--flex-direction-row mm-box--flex-wrap-wrap mm-box--justify-content-space-between mm-box--align-items-center mm-box--color-text-default mm-box--rounded-lg"
-              data-testid="confirmation_data-0-index-0"
-=======
-              class="mm-box confirm-info-row mm-box--margin-top-2 mm-box--margin-bottom-2 mm-box--padding-right-2 mm-box--padding-left-2 mm-box--display-flex mm-box--flex-direction-row mm-box--flex-wrap-wrap mm-box--justify-content-space-between mm-box--align-items-flex-start mm-box--color-text-default mm-box--rounded-lg"
->>>>>>> a6e1a746
               style="overflow-wrap: anywhere; min-height: 24px; position: relative; padding-right: 0px;"
             >
               <div
@@ -451,12 +407,7 @@
                 class="mm-box mm-box--width-full"
               >
                 <div
-<<<<<<< HEAD
                   class="mm-box confirm-info-row mm-box--margin-top-2 mm-box--margin-bottom-2 mm-box--padding-right-2 mm-box--padding-left-2 mm-box--display-flex mm-box--flex-direction-row mm-box--flex-wrap-wrap mm-box--justify-content-space-between mm-box--align-items-center mm-box--color-text-default mm-box--rounded-lg"
-                  data-testid="confirmation_data-name-index-0"
-=======
-                  class="mm-box confirm-info-row mm-box--margin-top-2 mm-box--margin-bottom-2 mm-box--padding-right-2 mm-box--padding-left-2 mm-box--display-flex mm-box--flex-direction-row mm-box--flex-wrap-wrap mm-box--justify-content-space-between mm-box--align-items-flex-start mm-box--color-text-default mm-box--rounded-lg"
->>>>>>> a6e1a746
                   style="overflow-wrap: anywhere; min-height: 24px; position: relative; padding-right: 0px;"
                 >
                   <div
@@ -484,12 +435,7 @@
                   </div>
                 </div>
                 <div
-<<<<<<< HEAD
                   class="mm-box confirm-info-row mm-box--margin-top-2 mm-box--margin-bottom-2 mm-box--padding-right-2 mm-box--padding-left-2 mm-box--display-flex mm-box--flex-direction-row mm-box--flex-wrap-wrap mm-box--justify-content-space-between mm-box--align-items-center mm-box--color-text-default mm-box--rounded-lg"
-                  data-testid="confirmation_data-wallets-index-1"
-=======
-                  class="mm-box confirm-info-row mm-box--margin-top-2 mm-box--margin-bottom-2 mm-box--padding-right-2 mm-box--padding-left-2 mm-box--display-flex mm-box--flex-direction-row mm-box--flex-wrap-wrap mm-box--justify-content-space-between mm-box--align-items-flex-start mm-box--color-text-default mm-box--rounded-lg"
->>>>>>> a6e1a746
                   style="overflow-wrap: anywhere; min-height: 24px; position: relative; padding-right: 0px;"
                 >
                   <div
@@ -509,12 +455,7 @@
                     class="mm-box mm-box--width-full"
                   >
                     <div
-<<<<<<< HEAD
                       class="mm-box confirm-info-row mm-box--margin-top-2 mm-box--margin-bottom-2 mm-box--padding-right-2 mm-box--padding-left-2 mm-box--display-flex mm-box--flex-direction-row mm-box--flex-wrap-wrap mm-box--justify-content-space-between mm-box--align-items-center mm-box--color-text-default mm-box--rounded-lg"
-                      data-testid="confirmation_data-0-index-0"
-=======
-                      class="mm-box confirm-info-row mm-box--margin-top-2 mm-box--margin-bottom-2 mm-box--padding-right-2 mm-box--padding-left-2 mm-box--display-flex mm-box--flex-direction-row mm-box--flex-wrap-wrap mm-box--justify-content-space-between mm-box--align-items-flex-start mm-box--color-text-default mm-box--rounded-lg"
->>>>>>> a6e1a746
                       style="overflow-wrap: anywhere; min-height: 24px; position: relative; padding-right: 0px;"
                     >
                       <div
@@ -589,12 +530,7 @@
                       </div>
                     </div>
                     <div
-<<<<<<< HEAD
                       class="mm-box confirm-info-row mm-box--margin-top-2 mm-box--margin-bottom-2 mm-box--padding-right-2 mm-box--padding-left-2 mm-box--display-flex mm-box--flex-direction-row mm-box--flex-wrap-wrap mm-box--justify-content-space-between mm-box--align-items-center mm-box--color-text-default mm-box--rounded-lg"
-                      data-testid="confirmation_data-1-index-1"
-=======
-                      class="mm-box confirm-info-row mm-box--margin-top-2 mm-box--margin-bottom-2 mm-box--padding-right-2 mm-box--padding-left-2 mm-box--display-flex mm-box--flex-direction-row mm-box--flex-wrap-wrap mm-box--justify-content-space-between mm-box--align-items-flex-start mm-box--color-text-default mm-box--rounded-lg"
->>>>>>> a6e1a746
                       style="overflow-wrap: anywhere; min-height: 24px; position: relative; padding-right: 0px;"
                     >
                       <div
@@ -669,12 +605,7 @@
                       </div>
                     </div>
                     <div
-<<<<<<< HEAD
                       class="mm-box confirm-info-row mm-box--margin-top-2 mm-box--margin-bottom-2 mm-box--padding-right-2 mm-box--padding-left-2 mm-box--display-flex mm-box--flex-direction-row mm-box--flex-wrap-wrap mm-box--justify-content-space-between mm-box--align-items-center mm-box--color-text-default mm-box--rounded-lg"
-                      data-testid="confirmation_data-2-index-2"
-=======
-                      class="mm-box confirm-info-row mm-box--margin-top-2 mm-box--margin-bottom-2 mm-box--padding-right-2 mm-box--padding-left-2 mm-box--display-flex mm-box--flex-direction-row mm-box--flex-wrap-wrap mm-box--justify-content-space-between mm-box--align-items-flex-start mm-box--color-text-default mm-box--rounded-lg"
->>>>>>> a6e1a746
                       style="overflow-wrap: anywhere; min-height: 24px; position: relative; padding-right: 0px;"
                     >
                       <div
