--- conflicted
+++ resolved
@@ -1,14 +1,8 @@
 import React from 'react';
-<<<<<<< HEAD
-import { render } from '@testing-library/react';
-
-import { unapprovedTypedSignMsgV4 } from '../../../../../../../test/data/confirmations/typed_sign';
-=======
 import { unapprovedTypedSignMsg } from '../../../../../../../test/data/confirmations/typed_sign';
 import mockState from '../../../../../../../test/data/mock-state.json';
 import { renderWithProvider } from '../../../../../../../test/lib/render-helpers';
 import configureStore from '../../../../../../store/store';
->>>>>>> 08f3f3ae
 import { ConfirmInfoRowTypedSignData } from './typedSignData';
 
 describe('ConfirmInfoRowTypedSignData', () => {
@@ -26,15 +20,8 @@
   };
 
   it('should match snapshot', () => {
-<<<<<<< HEAD
-    const { container } = render(
-      <ConfirmInfoRowTypedSignData
-        data={unapprovedTypedSignMsgV4.msgParams.data}
-      />,
-=======
     const { container } = renderWithComponentData(
       unapprovedTypedSignMsg.msgParams.data,
->>>>>>> 08f3f3ae
     );
     expect(container).toMatchSnapshot();
   });
