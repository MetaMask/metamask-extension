--- conflicted
+++ resolved
@@ -84,7 +84,6 @@
         />
       );
     }
-<<<<<<< HEAD
 
     const isPermitSingle = primaryType === PERMIT_PRIMARY_TYPE.PERMIT_SINGLE;
     const isDate =
@@ -94,21 +93,15 @@
         (isPermitSingle && label === 'sigDeadline'));
 
     if (isDate) {
-=======
-    if (isPermit && label === 'value') {
-      return (
-        <ConfirmInfoRowTextTokenUnits value={value} decimals={tokenDecimals} />
-      );
-    }
-    if (isPermit && label === 'deadline') {
->>>>>>> a1ac6cde
       return <ConfirmInfoRowDate date={parseInt(value, 10)} />;
     }
 
     const isTokenUnits =
       (isPermit && label === 'value') || (isPermitSingle && label === 'amount');
     if (isTokenUnits) {
-      return <ConfirmInfoRowTextToken value={value} decimals={tokenDecimals} />;
+      return (
+        <ConfirmInfoRowTextTokenUnits value={value} decimals={tokenDecimals} />
+      );
     }
 
     if (
