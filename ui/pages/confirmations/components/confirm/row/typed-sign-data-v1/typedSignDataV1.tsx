import React from 'react';

import { Box } from '../../../../../../components/component-library';
import { BlockSize } from '../../../../../../helpers/constants/design-system';
import { TypedSignDataV1Type } from '../../../../types/confirm';
import { DataTree } from '../dataTree';

<<<<<<< HEAD
export const ConfirmInfoRowTypedSignDataV1 = ({
  data,
}: {
  data?: TypedSignDataV1Type;
}) => {
=======
// TODO: Replace `any` with type
// eslint-disable-next-line @typescript-eslint/no-explicit-any
export const ConfirmInfoRowTypedSignDataV1 = ({ data }: any) => {
>>>>>>> b7dc2bfc
  if (!data) {
    return null;
  }

  const parsedData = data.reduce(
    (val, { name, value, type }) => ({ ...val, [name]: { type, value } }),
    {},
  );

  return (
    <Box width={BlockSize.Full}>
      <Box style={{ marginLeft: -8 }}>
        <DataTree data={parsedData} />
      </Box>
    </Box>
  );
};<|MERGE_RESOLUTION|>--- conflicted
+++ resolved
@@ -5,17 +5,12 @@
 import { TypedSignDataV1Type } from '../../../../types/confirm';
 import { DataTree } from '../dataTree';
 
-<<<<<<< HEAD
 export const ConfirmInfoRowTypedSignDataV1 = ({
   data,
 }: {
   data?: TypedSignDataV1Type;
 }) => {
-=======
-// TODO: Replace `any` with type
-// eslint-disable-next-line @typescript-eslint/no-explicit-any
 export const ConfirmInfoRowTypedSignDataV1 = ({ data }: any) => {
->>>>>>> b7dc2bfc
   if (!data) {
     return null;
   }
