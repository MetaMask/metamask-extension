--- conflicted
+++ resolved
@@ -40,11 +40,7 @@
   const dispatch = useDispatch();
   const history = useHistory();
   const { enabled: isSendRedesignEnabled } = useRedesignedSendFlow();
-<<<<<<< HEAD
-
-=======
   const { onCancel } = useConfirmActions();
->>>>>>> 17d008f4
   const { currentConfirmation } = useConfirmContext<TransactionMeta>();
 
   const handleBackButtonClick = useCallback(async () => {
@@ -84,11 +80,7 @@
     dispatch(clearConfirmTransaction());
     dispatch(showSendTokenPage());
     navigateToSendRoute(history, isSendRedesignEnabled);
-<<<<<<< HEAD
-  }, [currentConfirmation, dispatch, history, isSendRedesignEnabled]);
-=======
   }, [currentConfirmation, dispatch, history, isSendRedesignEnabled, onCancel]);
->>>>>>> 17d008f4
 
   return (
     <Box
