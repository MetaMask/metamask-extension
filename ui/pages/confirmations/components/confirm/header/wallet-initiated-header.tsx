import {
  TransactionMeta,
  TransactionType,
} from '@metamask/transaction-controller';
import React, { useCallback } from 'react';
import { useDispatch } from 'react-redux';
import { useNavigate } from 'react-router-dom-v5-compat';

import { useNavigate } from 'react-router-dom-v5-compat';
import { MetaMetricsEventLocation } from '../../../../../../shared/constants/metametrics';
import { AssetType } from '../../../../../../shared/constants/transaction';
import {
  Box,
  ButtonIcon,
  ButtonIconSize,
  IconName,
  Text,
} from '../../../../../components/component-library';
import { clearConfirmTransaction } from '../../../../../ducks/confirm-transaction/confirm-transaction.duck';
import { editExistingTransaction } from '../../../../../ducks/send';
import {
  AlignItems,
  BackgroundColor,
  Display,
  FlexDirection,
  IconColor,
  JustifyContent,
  TextColor,
  TextVariant,
} from '../../../../../helpers/constants/design-system';
import { SHIELD_PLAN_ROUTE } from '../../../../../helpers/constants/routes';
import { useI18nContext } from '../../../../../hooks/useI18nContext';
import { showSendTokenPage } from '../../../../../store/actions';
import { useConfirmContext } from '../../../context/confirm';
import { useConfirmActions } from '../../../hooks/useConfirmActions';
import { useRedesignedSendFlow } from '../../../hooks/useRedesignedSendFlow';
import { navigateToSendRoute } from '../../../utils/send';
import { AdvancedDetailsButton } from './advanced-details-button';

export const WalletInitiatedHeader = () => {
  const t = useI18nContext();
  const dispatch = useDispatch();
  const navigate = useNavigate();
  const { enabled: isSendRedesignEnabled } = useRedesignedSendFlow();
  const { onCancel } = useConfirmActions();
  const { currentConfirmation } = useConfirmContext<TransactionMeta>();
  const navigate = useNavigate();

  const handleBackButtonClick = useCallback(async () => {
    if (
      currentConfirmation.type === TransactionType.shieldSubscriptionApprove
    ) {
      onCancel({ location: MetaMetricsEventLocation.Confirmation });
      navigate(SHIELD_PLAN_ROUTE);
      return;
    }

    const { id } = currentConfirmation;

    const isNativeSend =
      currentConfirmation.type === TransactionType.simpleSend;
    const isERC20TokenSend =
      currentConfirmation.type === TransactionType.tokenMethodTransfer;
    const isNFTTokenSend =
      currentConfirmation.type === TransactionType.tokenMethodTransferFrom ||
      currentConfirmation.type === TransactionType.tokenMethodSafeTransferFrom;

    if (
      isSendRedesignEnabled &&
      (isNativeSend || isERC20TokenSend || isNFTTokenSend)
    ) {
      onCancel({
        location: MetaMetricsEventLocation.Confirmation,
        navigateBackForSend: true,
      });
      return;
    }

    let assetType: AssetType;
    if (isNativeSend) {
      assetType = AssetType.native;
    } else if (isERC20TokenSend) {
      assetType = AssetType.token;
    } else if (isNFTTokenSend) {
      assetType = AssetType.NFT;
    } else {
      assetType = AssetType.unknown;
    }

    await dispatch(editExistingTransaction(assetType, id.toString()));
    dispatch(clearConfirmTransaction());
    dispatch(showSendTokenPage());
<<<<<<< HEAD
    navigateToSendRoute(navigate, isSendRedesignEnabled);
  }, [
    currentConfirmation,
    dispatch,
    navigate,
    isSendRedesignEnabled,
=======
    navigateToSendRoute(history, isSendRedesignEnabled);
  }, [
    currentConfirmation,
    dispatch,
    history,
    isSendRedesignEnabled,
    navigate,
>>>>>>> 1c7b7c1b
    onCancel,
  ]);

  return (
    <Box
      alignItems={AlignItems.center}
      backgroundColor={BackgroundColor.backgroundDefault}
      display={Display.Flex}
      flexDirection={FlexDirection.Row}
      justifyContent={JustifyContent.spaceBetween}
      paddingInline={3}
      paddingTop={4}
      paddingBottom={4}
      style={{ zIndex: 2 }}
    >
      <ButtonIcon
        iconName={IconName.ArrowLeft}
        ariaLabel={t('back')}
        size={ButtonIconSize.Md}
        // TODO: Fix in https://github.com/MetaMask/metamask-extension/issues/31879
        // eslint-disable-next-line @typescript-eslint/no-misused-promises
        onClick={handleBackButtonClick}
        data-testid="wallet-initiated-header-back-button"
        color={IconColor.iconDefault}
      />
      <Text variant={TextVariant.headingSm} color={TextColor.inherit}>
        {currentConfirmation.type === TransactionType.shieldSubscriptionApprove
          ? t('shieldConfirmMembership')
          : t('review')}
      </Text>
      <AdvancedDetailsButton />
    </Box>
  );
};<|MERGE_RESOLUTION|>--- conflicted
+++ resolved
@@ -4,8 +4,6 @@
 } from '@metamask/transaction-controller';
 import React, { useCallback } from 'react';
 import { useDispatch } from 'react-redux';
-import { useNavigate } from 'react-router-dom-v5-compat';
-
 import { useNavigate } from 'react-router-dom-v5-compat';
 import { MetaMetricsEventLocation } from '../../../../../../shared/constants/metametrics';
 import { AssetType } from '../../../../../../shared/constants/transaction';
@@ -44,7 +42,6 @@
   const { enabled: isSendRedesignEnabled } = useRedesignedSendFlow();
   const { onCancel } = useConfirmActions();
   const { currentConfirmation } = useConfirmContext<TransactionMeta>();
-  const navigate = useNavigate();
 
   const handleBackButtonClick = useCallback(async () => {
     if (
@@ -90,22 +87,12 @@
     await dispatch(editExistingTransaction(assetType, id.toString()));
     dispatch(clearConfirmTransaction());
     dispatch(showSendTokenPage());
-<<<<<<< HEAD
     navigateToSendRoute(navigate, isSendRedesignEnabled);
   }, [
     currentConfirmation,
-    dispatch,
     navigate,
     isSendRedesignEnabled,
-=======
-    navigateToSendRoute(history, isSendRedesignEnabled);
-  }, [
-    currentConfirmation,
     dispatch,
-    history,
-    isSendRedesignEnabled,
-    navigate,
->>>>>>> 1c7b7c1b
     onCancel,
   ]);
 
