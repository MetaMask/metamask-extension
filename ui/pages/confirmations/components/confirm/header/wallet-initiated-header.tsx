import {
  TransactionMeta,
  TransactionType,
} from '@metamask/transaction-controller';
import React, { useCallback } from 'react';
import { useDispatch } from 'react-redux';
<<<<<<< HEAD
import { useNavigate } from 'react-router-dom-v5-compat';
=======
import { useHistory } from 'react-router-dom';

>>>>>>> 66660128
import { AssetType } from '../../../../../../shared/constants/transaction';
import { MetaMetricsEventLocation } from '../../../../../../shared/constants/metametrics';
import {
  Box,
  ButtonIcon,
  ButtonIconSize,
  IconName,
  Text,
} from '../../../../../components/component-library';
import { clearConfirmTransaction } from '../../../../../ducks/confirm-transaction/confirm-transaction.duck';
import { editExistingTransaction } from '../../../../../ducks/send';
import {
  AlignItems,
  BackgroundColor,
  Display,
  FlexDirection,
  IconColor,
  JustifyContent,
  TextColor,
  TextVariant,
} from '../../../../../helpers/constants/design-system';
import { useI18nContext } from '../../../../../hooks/useI18nContext';
import { showSendTokenPage } from '../../../../../store/actions';
import { useConfirmActions } from '../../../hooks/useConfirmActions';
import { useConfirmContext } from '../../../context/confirm';
import { navigateToSendRoute } from '../../../utils/send';
import { useRedesignedSendFlow } from '../../../hooks/useRedesignedSendFlow';
import { AdvancedDetailsButton } from './advanced-details-button';

export const WalletInitiatedHeader = () => {
  const t = useI18nContext();
  const dispatch = useDispatch();
  const navigate = useNavigate();
  const { enabled: isSendRedesignEnabled } = useRedesignedSendFlow();
  const { onCancel } = useConfirmActions();
  const { currentConfirmation } = useConfirmContext<TransactionMeta>();

  const handleBackButtonClick = useCallback(async () => {
    const { id } = currentConfirmation;

    const isNativeSend =
      currentConfirmation.type === TransactionType.simpleSend;
    const isERC20TokenSend =
      currentConfirmation.type === TransactionType.tokenMethodTransfer;
    const isNFTTokenSend =
      currentConfirmation.type === TransactionType.tokenMethodTransferFrom ||
      currentConfirmation.type === TransactionType.tokenMethodSafeTransferFrom;

    if (
      isSendRedesignEnabled &&
      (isNativeSend || isERC20TokenSend || isNFTTokenSend)
    ) {
      onCancel({
        location: MetaMetricsEventLocation.Confirmation,
        navigateBackForSend: true,
      });
      return;
    }

    let assetType: AssetType;
    if (isNativeSend) {
      assetType = AssetType.native;
    } else if (isERC20TokenSend) {
      assetType = AssetType.token;
    } else if (isNFTTokenSend) {
      assetType = AssetType.NFT;
    } else {
      assetType = AssetType.unknown;
    }

    await dispatch(editExistingTransaction(assetType, id.toString()));
    dispatch(clearConfirmTransaction());
    dispatch(showSendTokenPage());
<<<<<<< HEAD
    navigateToSendRoute(navigate, isSendRedesignEnabled);
  }, [currentConfirmation, dispatch, navigate, isSendRedesignEnabled]);
=======
    navigateToSendRoute(history, isSendRedesignEnabled);
  }, [currentConfirmation, dispatch, history, isSendRedesignEnabled, onCancel]);
>>>>>>> 66660128

  return (
    <Box
      alignItems={AlignItems.center}
      backgroundColor={BackgroundColor.backgroundDefault}
      display={Display.Flex}
      flexDirection={FlexDirection.Row}
      justifyContent={JustifyContent.spaceBetween}
      padding={3}
      style={{ zIndex: 2 }}
    >
      <ButtonIcon
        iconName={IconName.ArrowLeft}
        ariaLabel={t('back')}
        size={ButtonIconSize.Md}
        // TODO: Fix in https://github.com/MetaMask/metamask-extension/issues/31879
        // eslint-disable-next-line @typescript-eslint/no-misused-promises
        onClick={handleBackButtonClick}
        data-testid="wallet-initiated-header-back-button"
        color={IconColor.iconDefault}
      />
      <Text variant={TextVariant.headingMd} color={TextColor.inherit}>
        {t('review')}
      </Text>
      <AdvancedDetailsButton />
    </Box>
  );
};<|MERGE_RESOLUTION|>--- conflicted
+++ resolved
@@ -4,12 +4,8 @@
 } from '@metamask/transaction-controller';
 import React, { useCallback } from 'react';
 import { useDispatch } from 'react-redux';
-<<<<<<< HEAD
 import { useNavigate } from 'react-router-dom-v5-compat';
-=======
-import { useHistory } from 'react-router-dom';
 
->>>>>>> 66660128
 import { AssetType } from '../../../../../../shared/constants/transaction';
 import { MetaMetricsEventLocation } from '../../../../../../shared/constants/metametrics';
 import {
@@ -83,13 +79,14 @@
     await dispatch(editExistingTransaction(assetType, id.toString()));
     dispatch(clearConfirmTransaction());
     dispatch(showSendTokenPage());
-<<<<<<< HEAD
     navigateToSendRoute(navigate, isSendRedesignEnabled);
-  }, [currentConfirmation, dispatch, navigate, isSendRedesignEnabled]);
-=======
-    navigateToSendRoute(history, isSendRedesignEnabled);
-  }, [currentConfirmation, dispatch, history, isSendRedesignEnabled, onCancel]);
->>>>>>> 66660128
+  }, [
+    currentConfirmation,
+    dispatch,
+    navigate,
+    isSendRedesignEnabled,
+    onCancel,
+  ]);
 
   return (
     <Box
