--- conflicted
+++ resolved
@@ -1,11 +1,6 @@
 import { TransactionType } from '@metamask/transaction-controller';
-<<<<<<< HEAD
-import React, { Dispatch, SetStateAction, useContext } from 'react';
-import { useSelector } from 'react-redux';
-=======
 import React, { useContext } from 'react';
 import { useDispatch, useSelector } from 'react-redux';
->>>>>>> f3548885
 import {
   MetaMetricsEventCategory,
   MetaMetricsEventLocation,
@@ -51,19 +46,6 @@
 import { setConfirmationAdvancedDetailsOpen } from '../../../../../store/actions';
 import { useBalance } from '../../../hooks/useBalance';
 import useConfirmationRecipientInfo from '../../../hooks/useConfirmationRecipientInfo';
-<<<<<<< HEAD
-import { REDESIGN_TRANSACTION_TYPES } from '../../../utils';
-import { SignatureRequestType } from '../../../types/confirm';
-import { isSignatureTransactionType } from '../../../utils/confirm';
-
-const HeaderInfo = ({
-  showAdvancedDetails,
-  setShowAdvancedDetails,
-}: {
-  showAdvancedDetails: boolean;
-  setShowAdvancedDetails: Dispatch<SetStateAction<boolean>>;
-}) => {
-=======
 import { selectConfirmationAdvancedDetailsOpen } from '../../../selectors/preferences';
 import { SignatureRequestType } from '../../../types/confirm';
 import {
@@ -75,7 +57,6 @@
   const dispatch = useDispatch();
   const trackEvent = useContext(MetaMetricsContext);
 
->>>>>>> f3548885
   const useBlockie = useSelector(getUseBlockie);
   const [showAccountInfo, setShowAccountInfo] = React.useState(false);
 
@@ -121,11 +102,7 @@
     trackEvent(event);
   }
 
-<<<<<<< HEAD
-  const isShowAdvancedDetailsToggle = REDESIGN_TRANSACTION_TYPES.includes(
-=======
   const isShowAdvancedDetailsToggle = REDESIGN_DEV_TRANSACTION_TYPES.includes(
->>>>>>> f3548885
     currentConfirmation?.type as TransactionType,
   );
 
@@ -159,10 +136,7 @@
                 : BackgroundColor.transparent
             }
             borderRadius={BorderRadius.MD}
-<<<<<<< HEAD
-=======
             marginLeft={4}
->>>>>>> f3548885
           >
             <ButtonIcon
               ariaLabel={'Advanced tx details'}
