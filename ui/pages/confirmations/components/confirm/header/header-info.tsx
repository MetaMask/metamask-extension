import { TransactionType } from '@metamask/transaction-controller';
import React, { useContext } from 'react';
import { useDispatch, useSelector } from 'react-redux';
import {
  MetaMetricsEventCategory,
  MetaMetricsEventLocation,
  MetaMetricsEventName,
} from '../../../../../../shared/constants/metametrics';
import { ConfirmInfoRow } from '../../../../../components/app/confirm/info/row';
import { ConfirmInfoRowCurrency } from '../../../../../components/app/confirm/info/row/currency';
import {
  MetaMetricsEventCategory,
  MetaMetricsEventLocation,
  MetaMetricsEventName,
} from '../../../../../../shared/constants/metametrics';
import { ConfirmInfoRow } from '../../../../../components/app/confirm/info/row';
import { ConfirmInfoRowCurrency } from '../../../../../components/app/confirm/info/row/currency';
import {
  AvatarAccount,
  AvatarAccountSize,
  AvatarAccountVariant,
  Box,
  ButtonIcon,
  ButtonIconSize,
  IconName,
  Modal,
  ModalBody,
  ModalContent,
  ModalHeader,
  ModalOverlay,
  Text,
} from '../../../../../components/component-library';
import { AddressCopyButton } from '../../../../../components/multichain';
import Tooltip from '../../../../../components/ui/tooltip/tooltip';
import { MetaMetricsContext } from '../../../../../contexts/metametrics';
import {
  AlignItems,
  BackgroundColor,
  BorderRadius,
  Display,
  FlexDirection,
  FontWeight,
  IconColor,
  JustifyContent,
  TextColor,
  TextVariant,
} from '../../../../../helpers/constants/design-system';
import { useI18nContext } from '../../../../../hooks/useI18nContext';
import {
  currentConfirmationSelector,
  getUseBlockie,
} from '../../../../../selectors';
<<<<<<< HEAD
import { useBalance } from '../../../hooks/useBalance';
import useConfirmationRecipientInfo from '../../../hooks/useConfirmationRecipientInfo';
=======
import { setConfirmationAdvancedDetailsOpen } from '../../../../../store/actions';
import { useBalance } from '../../../hooks/useBalance';
import useConfirmationRecipientInfo from '../../../hooks/useConfirmationRecipientInfo';
import { selectConfirmationAdvancedDetailsOpen } from '../../../selectors/preferences';
import { SignatureRequestType } from '../../../types/confirm';
import { REDESIGN_TRANSACTION_TYPES } from '../../../utils';
import { isSignatureTransactionType } from '../../../utils/confirm';
>>>>>>> 717376e8

const HeaderInfo = () => {
  const dispatch = useDispatch();
  const trackEvent = useContext(MetaMetricsContext);

  const useBlockie = useSelector(getUseBlockie);
  const [showAccountInfo, setShowAccountInfo] = React.useState(false);

  const showAdvancedDetails = useSelector(
    selectConfirmationAdvancedDetailsOpen,
  );

  const setShowAdvancedDetails = (value: boolean): void => {
    dispatch(setConfirmationAdvancedDetailsOpen(value));
  };

  const currentConfirmation = useSelector(currentConfirmationSelector);
  const { senderAddress: fromAddress, senderName: fromName } =
    useConfirmationRecipientInfo();

  const t = useI18nContext();

  const { balance: balanceToUse } = useBalance(fromAddress);

  const isSignature = isSignatureTransactionType(currentConfirmation);

  const eventProps = isSignature
    ? {
        location: MetaMetricsEventLocation.SignatureConfirmation,
        signature_type: (currentConfirmation as SignatureRequestType)?.msgParams
          ?.signatureMethod,
      }
    : {
        location: MetaMetricsEventLocation.Transaction,
        transaction_type: currentConfirmation?.type,
      };

  function trackAccountModalOpened() {
    const event = {
      category: MetaMetricsEventCategory.Confirmations,
      event: MetaMetricsEventName.AccountDetailsOpened,
      properties: {
        action: 'Confirm Screen',
        ...eventProps,
      },
    };

    trackEvent(event);
  }

  const isShowAdvancedDetailsToggle = REDESIGN_TRANSACTION_TYPES.includes(
    currentConfirmation?.type as TransactionType,
  );

  return (
    <>
      <Box
        display={Display.Flex}
        justifyContent={JustifyContent.flexEnd}
        style={{
          alignSelf: 'flex-end',
        }}
      >
        <Tooltip position="bottom" title={t('accountDetails')} interactive>
          <ButtonIcon
            ariaLabel={t('accountDetails')}
            color={IconColor.iconDefault}
            iconName={IconName.Info}
            data-testid="header-info-button"
            size={ButtonIconSize.Md}
            onClick={() => {
              trackAccountModalOpened();
              setShowAccountInfo(true);
            }}
            data-testid="header-info__account-details-button"
          />
        </Tooltip>
        {isShowAdvancedDetailsToggle && (
          <Box
            backgroundColor={
              showAdvancedDetails
                ? BackgroundColor.infoMuted
                : BackgroundColor.transparent
            }
            borderRadius={BorderRadius.MD}
          >
            <ButtonIcon
              ariaLabel={'Advanced tx details'}
              color={IconColor.iconDefault}
              iconName={IconName.Customize}
              data-testid="header-advanced-details-button"
              size={ButtonIconSize.Md}
              onClick={() => {
                setShowAdvancedDetails(!showAdvancedDetails);
              }}
            />
          </Box>
        )}
      </Box>
      <Modal
        isOpen={showAccountInfo}
        onClose={() => setShowAccountInfo(false)}
        data-testid="account-details-modal"
        isClosedOnEscapeKey={false}
        isClosedOnOutsideClick={false}
      >
        <ModalOverlay />
        <ModalContent>
          <ModalHeader>
            <Box
              display={Display.Flex}
              justifyContent={JustifyContent.center}
              style={{ position: 'relative' }}
            >
              <Box
                style={{ margin: '0 auto' }}
                display={Display.Flex}
                justifyContent={JustifyContent.center}
                flexDirection={FlexDirection.Column}
                alignItems={AlignItems.center}
              >
                <AvatarAccount
                  variant={
                    useBlockie
                      ? AvatarAccountVariant.Blockies
                      : AvatarAccountVariant.Jazzicon
                  }
                  address={fromAddress}
                  size={AvatarAccountSize.Lg}
                />
                <Text
                  fontWeight={FontWeight.Bold}
                  variant={TextVariant.bodyMd}
                  color={TextColor.textDefault}
                  marginTop={2}
                  data-testid={
                    'confirmation-account-details-modal__account-name'
                  }
                >
                  {fromName}
                </Text>
              </Box>
              <Box style={{ position: 'absolute', right: 0 }}>
                <ButtonIcon
                  ariaLabel={t('close')}
                  iconName={IconName.Close}
                  size={ButtonIconSize.Sm}
                  className="confirm_header__close-button"
                  onClick={() => setShowAccountInfo(false)}
                  data-testid="confirmation-account-details-modal__close-button"
                />
              </Box>
            </Box>
          </ModalHeader>
          <ModalBody>
            <ConfirmInfoRow label="Account address">
              <AddressCopyButton address={fromAddress} shorten={true} />
            </ConfirmInfoRow>
            <ConfirmInfoRow label="Balance">
              <ConfirmInfoRowCurrency
                value={balanceToUse ?? 0}
<<<<<<< HEAD
                dataTestId="header-balance"
=======
                data-testid="confirmation-account-details-modal__account-balance"
>>>>>>> 717376e8
              />
            </ConfirmInfoRow>
          </ModalBody>
        </ModalContent>
      </Modal>
    </>
  );
};

export default HeaderInfo;<|MERGE_RESOLUTION|>--- conflicted
+++ resolved
@@ -1,13 +1,6 @@
 import { TransactionType } from '@metamask/transaction-controller';
 import React, { useContext } from 'react';
 import { useDispatch, useSelector } from 'react-redux';
-import {
-  MetaMetricsEventCategory,
-  MetaMetricsEventLocation,
-  MetaMetricsEventName,
-} from '../../../../../../shared/constants/metametrics';
-import { ConfirmInfoRow } from '../../../../../components/app/confirm/info/row';
-import { ConfirmInfoRowCurrency } from '../../../../../components/app/confirm/info/row/currency';
 import {
   MetaMetricsEventCategory,
   MetaMetricsEventLocation,
@@ -50,10 +43,6 @@
   currentConfirmationSelector,
   getUseBlockie,
 } from '../../../../../selectors';
-<<<<<<< HEAD
-import { useBalance } from '../../../hooks/useBalance';
-import useConfirmationRecipientInfo from '../../../hooks/useConfirmationRecipientInfo';
-=======
 import { setConfirmationAdvancedDetailsOpen } from '../../../../../store/actions';
 import { useBalance } from '../../../hooks/useBalance';
 import useConfirmationRecipientInfo from '../../../hooks/useConfirmationRecipientInfo';
@@ -61,7 +50,6 @@
 import { SignatureRequestType } from '../../../types/confirm';
 import { REDESIGN_TRANSACTION_TYPES } from '../../../utils';
 import { isSignatureTransactionType } from '../../../utils/confirm';
->>>>>>> 717376e8
 
 const HeaderInfo = () => {
   const dispatch = useDispatch();
@@ -130,7 +118,6 @@
             ariaLabel={t('accountDetails')}
             color={IconColor.iconDefault}
             iconName={IconName.Info}
-            data-testid="header-info-button"
             size={ButtonIconSize.Md}
             onClick={() => {
               trackAccountModalOpened();
@@ -223,11 +210,7 @@
             <ConfirmInfoRow label="Balance">
               <ConfirmInfoRowCurrency
                 value={balanceToUse ?? 0}
-<<<<<<< HEAD
-                dataTestId="header-balance"
-=======
                 data-testid="confirmation-account-details-modal__account-balance"
->>>>>>> 717376e8
               />
             </ConfirmInfoRow>
           </ModalBody>
