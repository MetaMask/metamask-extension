import { TransactionType } from '@metamask/transaction-controller';
import React, { useContext } from 'react';
import { useDispatch, useSelector } from 'react-redux';
import {
  MetaMetricsEventCategory,
  MetaMetricsEventLocation,
  MetaMetricsEventName,
} from '../../../../../../shared/constants/metametrics';
import { ConfirmInfoRow } from '../../../../../components/app/confirm/info/row';
import { ConfirmInfoRowCurrency } from '../../../../../components/app/confirm/info/row/currency';
import {
  AvatarAccount,
  AvatarAccountSize,
  AvatarAccountVariant,
  Box,
  ButtonIcon,
  ButtonIconSize,
  IconName,
  Modal,
  ModalBody,
  ModalContent,
  ModalHeader,
  ModalOverlay,
  Text,
} from '../../../../../components/component-library';
import { AddressCopyButton } from '../../../../../components/multichain';
import Tooltip from '../../../../../components/ui/tooltip/tooltip';
import { MetaMetricsContext } from '../../../../../contexts/metametrics';
import {
  AlignItems,
  BackgroundColor,
  BorderRadius,
  Display,
  FlexDirection,
  FontWeight,
  IconColor,
  JustifyContent,
  TextColor,
  TextVariant,
} from '../../../../../helpers/constants/design-system';
import { useI18nContext } from '../../../../../hooks/useI18nContext';
import { getUseBlockie } from '../../../../../selectors';
import { setConfirmationAdvancedDetailsOpen } from '../../../../../store/actions';
import { useBalance } from '../../../hooks/useBalance';
import useConfirmationRecipientInfo from '../../../hooks/useConfirmationRecipientInfo';
import { selectConfirmationAdvancedDetailsOpen } from '../../../selectors/preferences';
import { SignatureRequestType } from '../../../types/confirm';
<<<<<<< HEAD
import { REDESIGN_TRANSACTION_TYPES } from '../../../utils';
import { isSignatureTransactionType } from '../../../utils/confirm';
=======
import {
  isSignatureTransactionType,
  REDESIGN_DEV_TRANSACTION_TYPES,
} from '../../../utils/confirm';
>>>>>>> 3f0b0449
import { useConfirmContext } from '../../../context/confirm';

const HeaderInfo = () => {
  const dispatch = useDispatch();
  const trackEvent = useContext(MetaMetricsContext);

  const useBlockie = useSelector(getUseBlockie);
  const [showAccountInfo, setShowAccountInfo] = React.useState(false);

  const showAdvancedDetails = useSelector(
    selectConfirmationAdvancedDetailsOpen,
  );

  const setShowAdvancedDetails = (value: boolean): void => {
    dispatch(setConfirmationAdvancedDetailsOpen(value));
  };

  const { currentConfirmation } = useConfirmContext();
<<<<<<< HEAD

=======
>>>>>>> 3f0b0449
  const { senderAddress: fromAddress, senderName: fromName } =
    useConfirmationRecipientInfo();

  const t = useI18nContext();

  const { balance: balanceToUse } = useBalance(fromAddress);

  const isSignature = isSignatureTransactionType(currentConfirmation);

  const eventProps = isSignature
    ? {
        location: MetaMetricsEventLocation.SignatureConfirmation,
        signature_type: (currentConfirmation as SignatureRequestType)?.msgParams
          ?.signatureMethod,
      }
    : {
        location: MetaMetricsEventLocation.Transaction,
        transaction_type: currentConfirmation?.type,
      };

  function trackAccountModalOpened() {
    const event = {
      category: MetaMetricsEventCategory.Confirmations,
      event: MetaMetricsEventName.AccountDetailsOpened,
      properties: {
        action: 'Confirm Screen',
        ...eventProps,
      },
    };

    trackEvent(event);
  }

  const isShowAdvancedDetailsToggle = REDESIGN_DEV_TRANSACTION_TYPES.includes(
    currentConfirmation?.type as TransactionType,
  );

  return (
    <>
      <Box
        display={Display.Flex}
        justifyContent={JustifyContent.flexEnd}
        style={{
          alignSelf: 'flex-end',
        }}
      >
        <Tooltip position="bottom" title={t('accountDetails')} interactive>
          <ButtonIcon
            ariaLabel={t('accountDetails')}
            color={IconColor.iconDefault}
            iconName={IconName.Info}
            size={ButtonIconSize.Md}
            onClick={() => {
              trackAccountModalOpened();
              setShowAccountInfo(true);
            }}
            data-testid="header-info__account-details-button"
          />
        </Tooltip>
        {isShowAdvancedDetailsToggle && (
          <Box
            backgroundColor={
              showAdvancedDetails
                ? BackgroundColor.infoMuted
                : BackgroundColor.transparent
            }
            borderRadius={BorderRadius.MD}
            marginLeft={4}
          >
            <ButtonIcon
              ariaLabel={'Advanced tx details'}
              color={IconColor.iconDefault}
              iconName={IconName.Customize}
              data-testid="header-advanced-details-button"
              size={ButtonIconSize.Md}
              onClick={() => {
                setShowAdvancedDetails(!showAdvancedDetails);
              }}
            />
          </Box>
        )}
      </Box>
      <Modal
        isOpen={showAccountInfo}
        onClose={() => setShowAccountInfo(false)}
        data-testid="account-details-modal"
        isClosedOnEscapeKey={false}
        isClosedOnOutsideClick={false}
      >
        <ModalOverlay />
        <ModalContent>
          <ModalHeader>
            <Box
              display={Display.Flex}
              justifyContent={JustifyContent.center}
              style={{ position: 'relative' }}
            >
              <Box
                style={{ margin: '0 auto' }}
                display={Display.Flex}
                justifyContent={JustifyContent.center}
                flexDirection={FlexDirection.Column}
                alignItems={AlignItems.center}
              >
                <AvatarAccount
                  variant={
                    useBlockie
                      ? AvatarAccountVariant.Blockies
                      : AvatarAccountVariant.Jazzicon
                  }
                  address={fromAddress}
                  size={AvatarAccountSize.Lg}
                />
                <Text
                  fontWeight={FontWeight.Bold}
                  variant={TextVariant.bodyMd}
                  color={TextColor.textDefault}
                  marginTop={2}
                  data-testid={
                    'confirmation-account-details-modal__account-name'
                  }
                >
                  {fromName}
                </Text>
              </Box>
              <Box style={{ position: 'absolute', right: 0 }}>
                <ButtonIcon
                  ariaLabel={t('close')}
                  iconName={IconName.Close}
                  size={ButtonIconSize.Sm}
                  className="confirm_header__close-button"
                  onClick={() => setShowAccountInfo(false)}
                  data-testid="confirmation-account-details-modal__close-button"
                />
              </Box>
            </Box>
          </ModalHeader>
          <ModalBody>
            <ConfirmInfoRow label="Account address">
              <AddressCopyButton address={fromAddress} shorten={true} />
            </ConfirmInfoRow>
            <ConfirmInfoRow label="Balance">
              <ConfirmInfoRowCurrency
                value={balanceToUse ?? 0}
                data-testid="confirmation-account-details-modal__account-balance"
              />
            </ConfirmInfoRow>
          </ModalBody>
        </ModalContent>
      </Modal>
    </>
  );
};

export default HeaderInfo;<|MERGE_RESOLUTION|>--- conflicted
+++ resolved
@@ -45,15 +45,10 @@
 import useConfirmationRecipientInfo from '../../../hooks/useConfirmationRecipientInfo';
 import { selectConfirmationAdvancedDetailsOpen } from '../../../selectors/preferences';
 import { SignatureRequestType } from '../../../types/confirm';
-<<<<<<< HEAD
-import { REDESIGN_TRANSACTION_TYPES } from '../../../utils';
-import { isSignatureTransactionType } from '../../../utils/confirm';
-=======
 import {
   isSignatureTransactionType,
   REDESIGN_DEV_TRANSACTION_TYPES,
 } from '../../../utils/confirm';
->>>>>>> 3f0b0449
 import { useConfirmContext } from '../../../context/confirm';
 
 const HeaderInfo = () => {
@@ -72,10 +67,7 @@
   };
 
   const { currentConfirmation } = useConfirmContext();
-<<<<<<< HEAD
-
-=======
->>>>>>> 3f0b0449
+
   const { senderAddress: fromAddress, senderName: fromName } =
     useConfirmationRecipientInfo();
 
