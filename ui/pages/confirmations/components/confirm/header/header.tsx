import React from 'react';
import {
  AvatarNetwork,
  AvatarNetworkSize,
  Box,
  Text,
} from '../../../../../components/component-library';
import Identicon from '../../../../../components/ui/identicon';
import {
  AlignItems,
  Display,
  JustifyContent,
  TextColor,
  TextVariant,
} from '../../../../../helpers/constants/design-system';
import { getAvatarNetworkColor } from '../../../../../helpers/utils/accounts';
import useConfirmationNetworkInfo from '../../../hooks/useConfirmationNetworkInfo';
import useConfirmationRecipientInfo from '../../../hooks/useConfirmationRecipientInfo';
import HeaderInfo from './header-info';

const Header = () => {
  const { networkImageUrl, networkDisplayName } = useConfirmationNetworkInfo();
  const { senderAddress: fromAddress, senderName: fromName } =
    useConfirmationRecipientInfo();

  return (
    <Box
      display={Display.Flex}
      className="confirm_header__wrapper"
      alignItems={AlignItems.center}
      justifyContent={JustifyContent.spaceBetween}
<<<<<<< HEAD
      data-testid={'confirm-header'}
=======
      data-testid="confirm-header"
>>>>>>> b960add2
    >
      <Box alignItems={AlignItems.flexStart} display={Display.Flex} padding={4}>
        <Box display={Display.Flex} marginTop={2}>
          <Identicon address={fromAddress} diameter={32} />
          <AvatarNetwork
            src={networkImageUrl}
            name={networkDisplayName}
            size={AvatarNetworkSize.Xs}
            backgroundColor={getAvatarNetworkColor(networkDisplayName)}
            className="confirm_header__avatar-network"
          />
        </Box>
        <Box marginInlineStart={4}>
          <Text
            color={TextColor.textDefault}
            variant={TextVariant.bodyMdMedium}
<<<<<<< HEAD
            data-testid={'header-account-name'}
=======
            data-testid="header-account-name"
>>>>>>> b960add2
          >
            {fromName}
          </Text>
          <Text
            color={TextColor.textAlternative}
<<<<<<< HEAD
            data-testid={'header-network-display-name'}
=======
            data-testid="header-network-display-name"
>>>>>>> b960add2
          >
            {networkDisplayName}
          </Text>
        </Box>
      </Box>
      <Box alignItems={AlignItems.flexEnd} display={Display.Flex} padding={4}>
        <HeaderInfo />
      </Box>
    </Box>
  );
};

export default Header;<|MERGE_RESOLUTION|>--- conflicted
+++ resolved
@@ -29,11 +29,7 @@
       className="confirm_header__wrapper"
       alignItems={AlignItems.center}
       justifyContent={JustifyContent.spaceBetween}
-<<<<<<< HEAD
-      data-testid={'confirm-header'}
-=======
       data-testid="confirm-header"
->>>>>>> b960add2
     >
       <Box alignItems={AlignItems.flexStart} display={Display.Flex} padding={4}>
         <Box display={Display.Flex} marginTop={2}>
@@ -50,21 +46,13 @@
           <Text
             color={TextColor.textDefault}
             variant={TextVariant.bodyMdMedium}
-<<<<<<< HEAD
-            data-testid={'header-account-name'}
-=======
             data-testid="header-account-name"
->>>>>>> b960add2
           >
             {fromName}
           </Text>
           <Text
             color={TextColor.textAlternative}
-<<<<<<< HEAD
-            data-testid={'header-network-display-name'}
-=======
             data-testid="header-network-display-name"
->>>>>>> b960add2
           >
             {networkDisplayName}
           </Text>
