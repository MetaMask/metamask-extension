import { fireEvent, waitFor } from '@testing-library/react';
import React from 'react';
import { DefaultRootState } from 'react-redux';

import {
  getMockContractInteractionConfirmState,
  getMockTypedSignConfirmState,
} from '../../../../../../test/data/confirmations/helper';
import { renderWithConfirmContextProvider } from '../../../../../../test/lib/confirmations/render-helpers';
import configureStore from '../../../../../store/store';
import Header from './header';

<<<<<<< HEAD
const render = (storeOverrides = {}) => {
  const store = configureStore({
    metamask: {
      ...mockState.metamask,
      useNonceField: true,
    },
    confirm: {
      currentConfirmation: {
        msgParams: {
          from: '0x0dcd5d886577d5081b0c52e242ef29e70be3e7bc',
        },
      },
    },
    ...storeOverrides,
  });

  return renderWithProvider(<Header />, store);
=======
const render = (state: DefaultRootState = getMockTypedSignConfirmState()) => {
  const store = configureStore(state);
  return renderWithConfirmContextProvider(<Header />, store);
>>>>>>> ad7a5462
};

describe('Header', () => {
  it('should match snapshot with signature confirmation', () => {
    const { container } = render();

    expect(container).toMatchSnapshot();
  });

  it('should match snapshot with transaction confirmation', () => {
    const { container } = render(getMockContractInteractionConfirmState());

    expect(container).toMatchSnapshot();
  });

  it('contains network name and account name', () => {
    const { getByText } = render();
    expect(getByText('Test Account')).toBeInTheDocument();
    expect(getByText('Goerli')).toBeInTheDocument();
  });

  it('contains account info icon', async () => {
    const { getByLabelText } = render();
    expect(getByLabelText('Account details')).toBeInTheDocument();
  });

  it('shows modal when account info icon is clicked', async () => {
    const { getByLabelText, queryByTestId } = render();
    expect(queryByTestId('account-details-modal')).not.toBeInTheDocument();
    const accountInfoIcon = getByLabelText('Account details');
    fireEvent.click(accountInfoIcon);
    await waitFor(() => {
      expect(queryByTestId('account-details-modal')).toBeInTheDocument();
    });
  });
});<|MERGE_RESOLUTION|>--- conflicted
+++ resolved
@@ -10,29 +10,9 @@
 import configureStore from '../../../../../store/store';
 import Header from './header';
 
-<<<<<<< HEAD
-const render = (storeOverrides = {}) => {
-  const store = configureStore({
-    metamask: {
-      ...mockState.metamask,
-      useNonceField: true,
-    },
-    confirm: {
-      currentConfirmation: {
-        msgParams: {
-          from: '0x0dcd5d886577d5081b0c52e242ef29e70be3e7bc',
-        },
-      },
-    },
-    ...storeOverrides,
-  });
-
-  return renderWithProvider(<Header />, store);
-=======
 const render = (state: DefaultRootState = getMockTypedSignConfirmState()) => {
   const store = configureStore(state);
   return renderWithConfirmContextProvider(<Header />, store);
->>>>>>> ad7a5462
 };
 
 describe('Header', () => {
