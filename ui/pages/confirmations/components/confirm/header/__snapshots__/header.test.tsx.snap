--- conflicted
+++ resolved
@@ -57,11 +57,7 @@
           </div>
         </div>
         <div
-<<<<<<< HEAD
-          class="mm-box mm-text mm-avatar-base mm-avatar-base--size-xs mm-avatar-network confirm_header__avatar-network mm-text--body-xs mm-text--text-transform-uppercase mm-box--display-flex mm-box--justify-content-center mm-box--align-items-center mm-box--color-text-default mm-box--background-color-background-default mm-box--rounded-full mm-box--border-color-transparent mm-box--border-width-2 box--border-style-solid"
-=======
           class="mm-box mm-text mm-avatar-base mm-avatar-base--size-xs mm-avatar-network confirm_header__avatar-network mm-text--body-xs mm-text--text-transform-uppercase mm-box--display-flex mm-box--justify-content-center mm-box--align-items-center mm-box--color-text-default mm-box--background-color-background-default mm-box--rounded-full"
->>>>>>> 0e4494a7
         >
           C
         </div>
@@ -172,11 +168,7 @@
           </div>
         </div>
         <div
-<<<<<<< HEAD
-          class="mm-box mm-text mm-avatar-base mm-avatar-base--size-xs mm-avatar-network confirm_header__avatar-network mm-text--body-xs mm-text--text-transform-uppercase mm-box--display-flex mm-box--justify-content-center mm-box--align-items-center mm-box--color-text-default mm-box--background-color-background-default mm-box--rounded-full mm-box--border-color-transparent mm-box--border-width-2 box--border-style-solid"
-=======
           class="mm-box mm-text mm-avatar-base mm-avatar-base--size-xs mm-avatar-network confirm_header__avatar-network mm-text--body-xs mm-text--text-transform-uppercase mm-box--display-flex mm-box--justify-content-center mm-box--align-items-center mm-box--color-text-default mm-box--background-color-background-default mm-box--rounded-full"
->>>>>>> 0e4494a7
         >
           ?
         </div>
