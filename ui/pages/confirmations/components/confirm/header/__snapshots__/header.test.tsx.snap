--- conflicted
+++ resolved
@@ -13,11 +13,7 @@
         class="mm-box mm-box--margin-top-2 mm-box--display-flex"
       >
         <div
-<<<<<<< HEAD
-          class="inline-flex flex-shrink-0 items-center justify-center overflow-hidden bg-section rounded-lg h-8 w-8"
-=======
           class="inline-flex shrink-0 items-center justify-center overflow-hidden bg-section rounded-lg h-8 w-8"
->>>>>>> 17d008f4
         >
           <div
             class="flex [&>div]:!rounded-none"
@@ -224,11 +220,7 @@
         class="mm-box mm-box--margin-top-2 mm-box--display-flex"
       >
         <div
-<<<<<<< HEAD
-          class="inline-flex flex-shrink-0 items-center justify-center overflow-hidden bg-section rounded-lg h-8 w-8"
-=======
           class="inline-flex shrink-0 items-center justify-center overflow-hidden bg-section rounded-lg h-8 w-8"
->>>>>>> 17d008f4
         >
           <div
             class="flex [&>div]:!rounded-none"
