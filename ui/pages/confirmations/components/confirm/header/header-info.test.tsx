--- conflicted
+++ resolved
@@ -99,7 +99,6 @@
       });
     });
 
-<<<<<<< HEAD
     cases.forEach(({ description, store, expectedEvent }) => {
       it(`sends "${MetaMetricsEventName.AccountDetailsOpened}" metametric ${description}`, () => {
         const mockTrackEvent = jest.fn();
@@ -111,22 +110,6 @@
         );
         const accountInfoIcon = getByLabelText('Account details');
         fireEvent.click(accountInfoIcon);
-=======
-    it(`sends "${MetaMetricsEventName.AccountDetailsOpened}" metametric`, () => {
-      const mockTrackEvent = jest.fn();
-      const { getByLabelText } = renderWithProvider(
-        <MetaMetricsContext.Provider value={mockTrackEvent}>
-          <HeaderInfo
-            showAdvancedDetails={false}
-            // eslint-disable-next-line no-empty-function
-            setShowAdvancedDetails={() => {}}
-          />
-        </MetaMetricsContext.Provider>,
-        configureStore(mockStore),
-      );
-      const accountInfoIcon = getByLabelText('Account details');
-      fireEvent.click(accountInfoIcon);
->>>>>>> dbdbaf1a
 
         expect(mockTrackEvent).toHaveBeenNthCalledWith(1, expectedEvent);
       });
