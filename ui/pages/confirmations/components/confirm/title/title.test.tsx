--- conflicted
+++ resolved
@@ -1,10 +1,6 @@
 import { waitFor } from '@testing-library/react';
 import React from 'react';
 import configureMockStore from 'redux-mock-store';
-<<<<<<< HEAD
-
-=======
->>>>>>> 05dda700
 import {
   getMockApproveConfirmState,
   getMockContractInteractionConfirmState,
@@ -26,8 +22,6 @@
 import { useIsNFT } from '../info/approve/hooks/use-is-nft';
 import ConfirmTitle from './title';
 
-<<<<<<< HEAD
-=======
 jest.mock('../info/approve/hooks/use-approve-token-simulation', () => ({
   useApproveTokenSimulation: jest.fn(() => ({
     spendingCap: '1000',
@@ -44,7 +38,6 @@
   })),
 }));
 
->>>>>>> 05dda700
 jest.mock('../info/approve/hooks/use-is-nft', () => ({
   useIsNFT: jest.fn(() => ({ isNFT: true })),
 }));
@@ -110,7 +103,6 @@
     const { getByText } = renderWithConfirmContextProvider(
       <ConfirmTitle />,
       mockStore,
-<<<<<<< HEAD
     );
 
     expect(
@@ -143,54 +135,6 @@
     ).toBeInTheDocument();
   });
 
-  it('should render the title and description for a setApprovalForAll transaction', () => {
-    const mockStore = configureMockStore([])(
-      getMockSetApprovalForAllConfirmState(),
-    );
-    const { getByText } = renderWithConfirmContextProvider(
-      <ConfirmTitle />,
-      mockStore,
-    );
-
-    expect(
-      getByText(tEn('setApprovalForAllRedesignedTitle') as string),
-    ).toBeInTheDocument();
-    expect(
-      getByText(tEn('confirmTitleDescApproveTransaction') as string),
-    ).toBeInTheDocument();
-=======
-    );
-
-    expect(
-      getByText(tEn('confirmTitleApproveTransaction') as string),
-    ).toBeInTheDocument();
-    expect(
-      getByText(tEn('confirmTitleDescApproveTransaction') as string),
-    ).toBeInTheDocument();
-  });
-
-  it('should render the title and description for a approval transaction for erc20 tokens', () => {
-    const mockedUseIsNFT = jest.mocked(useIsNFT);
-
-    mockedUseIsNFT.mockImplementation(() => ({
-      isNFT: false,
-      pending: false,
-    }));
-
-    const mockStore = configureMockStore([])(getMockApproveConfirmState());
-    const { getByText } = renderWithConfirmContextProvider(
-      <ConfirmTitle />,
-      mockStore,
-    );
-
-    expect(
-      getByText(tEn('confirmTitlePermitTokens') as string),
-    ).toBeInTheDocument();
-    expect(
-      getByText(tEn('confirmTitleDescERC20ApproveTransaction') as string),
-    ).toBeInTheDocument();
-  });
-
   it('should render the title and description for a setApprovalForAll transaction', async () => {
     const mockStore = configureMockStore([])(
       getMockSetApprovalForAllConfirmState(),
@@ -209,7 +153,6 @@
         getByText(tEn('confirmTitleDescApproveTransaction') as string),
       ).toBeInTheDocument();
     });
->>>>>>> 05dda700
   });
 
   describe('Alert banner', () => {
@@ -219,33 +162,23 @@
       reason: 'mock reason',
       key: 'mock key',
     };
-<<<<<<< HEAD
-=======
 
     const alertMock2 = {
       ...alertMock,
       key: 'mock key 2',
       reason: 'mock reason 2',
     };
->>>>>>> 05dda700
     const mockAlertState = (state: Partial<ConfirmAlertsState> = {}) =>
       getMockPersonalSignConfirmStateForRequest(unapprovedPersonalSignMsg, {
         metamask: {},
         confirmAlerts: {
           alerts: {
-<<<<<<< HEAD
-            [unapprovedPersonalSignMsg.id]: [alertMock, alertMock, alertMock],
-=======
             [unapprovedPersonalSignMsg.id]: [alertMock, alertMock2],
->>>>>>> 05dda700
           },
           confirmed: {
             [unapprovedPersonalSignMsg.id]: {
               [alertMock.key]: false,
-<<<<<<< HEAD
-=======
               [alertMock2.key]: false,
->>>>>>> 05dda700
             },
           },
           ...state,
