--- conflicted
+++ resolved
@@ -3,13 +3,7 @@
   TransactionType,
 } from '@metamask/transaction-controller';
 import React, { memo, useMemo } from 'react';
-<<<<<<< HEAD
-
 import GeneralAlert from '../../../../../components/app/alert-system/general-alert/general-alert';
-import { getHighestSeverity } from '../../../../../components/app/alert-system/utils';
-=======
-import GeneralAlert from '../../../../../components/app/alert-system/general-alert/general-alert';
->>>>>>> 05dda700
 import { Box, Text } from '../../../../../components/component-library';
 import {
   TextAlign,
@@ -27,10 +21,7 @@
 import { useIsNFT } from '../info/approve/hooks/use-is-nft';
 import { useDecodedTransactionData } from '../info/hooks/useDecodedTransactionData';
 import { getIsRevokeSetApprovalForAll } from '../info/utils';
-<<<<<<< HEAD
-=======
 import { useCurrentSpendingCap } from './hooks/useCurrentSpendingCap';
->>>>>>> 05dda700
 
 function ConfirmBannerAlert({ ownerId }: { ownerId: string }) {
   const { generalAlerts } = useAlerts(ownerId);
@@ -40,26 +31,6 @@
   }
 
   return (
-<<<<<<< HEAD
-    <Box marginTop={4}>
-      <GeneralAlert
-        data-testid="confirm-banner-alert"
-        title={
-          hasMultipleAlerts
-            ? t('alertBannerMultipleAlertsTitle')
-            : singleAlert.reason
-        }
-        description={
-          hasMultipleAlerts
-            ? t('alertBannerMultipleAlertsDescription')
-            : singleAlert.message
-        }
-        severity={highestSeverity}
-        provider={hasMultipleAlerts ? undefined : singleAlert.provider}
-        details={hasMultipleAlerts ? undefined : singleAlert.alertDetails}
-        reportUrl={singleAlert.reportUrl}
-      />
-=======
     <Box marginTop={3}>
       {generalAlerts.map((alert) => (
         <Box marginTop={1} key={alert.key}>
@@ -74,7 +45,6 @@
           />
         </Box>
       ))}
->>>>>>> 05dda700
     </Box>
   );
 }
@@ -85,10 +55,6 @@
   t: IntlFunction,
   confirmation?: Confirmation,
   isNFT?: boolean,
-<<<<<<< HEAD
-  isRevokeSetApprovalForAll?: boolean,
-) => {
-=======
   customSpendingCap?: string,
   isRevokeSetApprovalForAll?: boolean,
   pending?: boolean,
@@ -97,7 +63,6 @@
     return '';
   }
 
->>>>>>> 05dda700
   switch (confirmation?.type) {
     case TransactionType.contractInteraction:
       return t('confirmTitleTransaction');
@@ -116,12 +81,9 @@
       if (isNFT) {
         return t('confirmTitleApproveTransaction');
       }
-<<<<<<< HEAD
-=======
       if (customSpendingCap === '0') {
         return t('confirmTitleRevokeApproveTransaction');
       }
->>>>>>> 05dda700
       return t('confirmTitlePermitTokens');
     case TransactionType.tokenMethodIncreaseAllowance:
       return t('confirmTitlePermitTokens');
@@ -139,10 +101,6 @@
   t: IntlFunction,
   confirmation?: Confirmation,
   isNFT?: boolean,
-<<<<<<< HEAD
-  isRevokeSetApprovalForAll?: boolean,
-) => {
-=======
   customSpendingCap?: string,
   isRevokeSetApprovalForAll?: boolean,
   pending?: boolean,
@@ -151,7 +109,6 @@
     return '';
   }
 
->>>>>>> 05dda700
   switch (confirmation?.type) {
     case TransactionType.contractInteraction:
       return '';
@@ -170,12 +127,9 @@
       if (isNFT) {
         return t('confirmTitleDescApproveTransaction');
       }
-<<<<<<< HEAD
-=======
       if (customSpendingCap === '0') {
         return '';
       }
->>>>>>> 05dda700
       return t('confirmTitleDescERC20ApproveTransaction');
     case TransactionType.tokenMethodIncreaseAllowance:
       return t('confirmTitleDescPermitSignature');
@@ -196,15 +150,11 @@
 
   const { isNFT } = useIsNFT(currentConfirmation as TransactionMeta);
 
-<<<<<<< HEAD
-  let isRevokeSetApprovalForAll = false;
-=======
   const { customSpendingCap, pending: spendingCapPending } =
     useCurrentSpendingCap(currentConfirmation);
 
   let isRevokeSetApprovalForAll = false;
   let revokePending = false;
->>>>>>> 05dda700
   if (
     currentConfirmation?.type === TransactionType.tokenMethodSetApprovalForAll
   ) {
@@ -213,10 +163,7 @@
     isRevokeSetApprovalForAll = getIsRevokeSetApprovalForAll(
       decodedResponse.value,
     );
-<<<<<<< HEAD
-=======
     revokePending = decodedResponse.pending;
->>>>>>> 05dda700
   }
 
   const title = useMemo(
@@ -225,11 +172,6 @@
         t as IntlFunction,
         currentConfirmation,
         isNFT,
-<<<<<<< HEAD
-        isRevokeSetApprovalForAll,
-      ),
-    [currentConfirmation, isNFT, isRevokeSetApprovalForAll],
-=======
         customSpendingCap,
         isRevokeSetApprovalForAll,
         spendingCapPending || revokePending,
@@ -242,7 +184,6 @@
       spendingCapPending,
       revokePending,
     ],
->>>>>>> 05dda700
   );
 
   const description = useMemo(
@@ -251,11 +192,6 @@
         t as IntlFunction,
         currentConfirmation,
         isNFT,
-<<<<<<< HEAD
-        isRevokeSetApprovalForAll,
-      ),
-    [currentConfirmation, isNFT, isRevokeSetApprovalForAll],
-=======
         customSpendingCap,
         isRevokeSetApprovalForAll,
         spendingCapPending || revokePending,
@@ -268,7 +204,6 @@
       spendingCapPending,
       revokePending,
     ],
->>>>>>> 05dda700
   );
 
   if (!currentConfirmation) {
