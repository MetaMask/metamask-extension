// Jest Snapshot v1, https://goo.gl/fbAQLP

exports[`Blockaid Banner Alert should render 'danger' UI when securityAlertResponse.result_type is 'Malicious 1`] = `
<div
  class="mm-box mm-banner-base mm-banner-alert mm-banner-alert--severity-danger mm-box--padding-3 mm-box--padding-left-2 mm-box--display-flex mm-box--gap-2 mm-box--background-color-error-muted mm-box--rounded-sm"
  data-testid="security-provider-banner-alert"
>
  <span
    class="mm-box mm-icon mm-icon--size-lg mm-box--display-inline-block mm-box--color-error-default"
    style="mask-image: url('./images/icons/danger.svg');"
  />
  <div
    class="mm-box mm-box--min-width-0"
  >
    <p
      class="mm-box mm-text mm-text--body-lg-medium mm-box--color-text-default"
    >
      This is a deceptive request
    </p>
    <p
      class="mm-box mm-text mm-text--body-md mm-box--margin-top-2 mm-box--color-text-default"
    >
      If you approve this request, a third party known for scams might take all your assets.
    </p>
    <div
      class="mm-box mm-box--margin-top-3"
    >
      <div
        class="disclosure"
        data-testid="disclosure"
      >
        <details>
          <summary
            class="disclosure__summary is-arrow"
          >
            <p
              class="mm-box mm-text mm-text--body-md mm-box--color-primary-default"
            >
              See details
            </p>
            <span
              class="mm-box disclosure__summary--icon mm-icon mm-icon--size-sm mm-box--margin-inline-start-2 mm-box--display-inline-block mm-box--color-primary-default"
              style="mask-image: url('./images/icons/arrow-up.svg');"
            />
          </summary>
          <div
            class="disclosure__content normal"
          >
<<<<<<< HEAD
            <p
              class="mm-box mm-text mm-text--body-md mm-box--margin-top-3 mm-box--display-flex mm-box--color-text-default"
            >
              <span>
                 
                Something doesn't look right? 
                <a
                  class="mm-box mm-text mm-button-base mm-button-link mm-button-link--size-inherit mm-text--body-md-medium mm-box--padding-0 mm-box--padding-right-0 mm-box--padding-left-0 mm-box--display-inline-flex mm-box--justify-content-center mm-box--align-items-center mm-box--color-primary-default mm-box--background-color-transparent"
                  href="https://blockaid-false-positive-portal.metamask.io?data=%7B%22blockaidVersion%22%3A%221.4.5%22%2C%22classification%22%3A%22set_approval_for_all%22%2C%22resultType%22%3A%22Malicious%22%7D&utm_source=metamask-ppom"
                  rel="noopener noreferrer"
                  target="_blank"
                >
                  Report an issue
                </a>
                
                 
              </span>
            </p>
          </div>
          <div
            class="disclosure__footer"
          />
        </details>
      </div>
=======
            <span>
               
              Something doesn't look right? 
              <a
                class="mm-box mm-text mm-button-base mm-button-link mm-button-link--size-inherit mm-text--body-md-medium mm-box--padding-0 mm-box--padding-right-0 mm-box--padding-left-0 mm-box--display-inline-flex mm-box--justify-content-center mm-box--align-items-center mm-box--color-primary-default mm-box--background-color-transparent"
                href="https://blockaid-false-positive-portal.metamask.io?data=%7B%22blockaidVersion%22%3A%221.4.6%22%2C%22classification%22%3A%22set_approval_for_all%22%2C%22resultType%22%3A%22Malicious%22%7D&utm_source=metamask-ppom"
                rel="noopener noreferrer"
                target="_blank"
              >
                Report an issue
              </a>
              
               
            </span>
          </p>
        </div>
        <div
          class="disclosure__footer"
        />
      </details>
>>>>>>> ee9c6a52
    </div>
    <p
      class="mm-box mm-text mm-text--body-sm mm-box--margin-top-3 mm-box--display-flex mm-box--align-items-center mm-box--color-text-alternative"
    >
      <span
        class="mm-box disclosure__summary--icon mm-icon mm-icon--size-sm mm-box--margin-inline-end-1 mm-box--display-inline-block mm-box--color-primary-default"
        style="mask-image: url('./images/icons/security-tick.svg');"
      />
      <span>
         
        Powered by 
        <a
          class="mm-box mm-text mm-button-base mm-button-link mm-button-link--size-inherit mm-text--body-md-medium mm-box--padding-0 mm-box--padding-right-0 mm-box--padding-left-0 mm-box--display-inline-flex mm-box--justify-content-center mm-box--align-items-center mm-box--color-primary-default mm-box--background-color-transparent"
          href="https://blockaid.io/"
          rel="noopener noreferrer"
          target="_blank"
        >
          Blockaid
        </a>
        
         
      </span>
    </p>
  </div>
</div>
`;

exports[`Blockaid Banner Alert should render 'warning' UI when securityAlertResponse.result_type is 'Error 1`] = `
<div
  class="mm-box mm-banner-base mm-banner-alert mm-banner-alert--severity-warning mm-box--padding-3 mm-box--padding-left-2 mm-box--display-flex mm-box--gap-2 mm-box--background-color-warning-muted mm-box--rounded-sm"
  data-testid="security-provider-banner-alert"
>
  <span
    class="mm-box mm-icon mm-icon--size-lg mm-box--display-inline-block mm-box--color-warning-default"
    style="mask-image: url('./images/icons/danger.svg');"
  />
  <div
    class="mm-box mm-box--min-width-0"
  >
    <p
      class="mm-box mm-text mm-text--body-lg-medium mm-box--color-text-default"
    >
      This is a deceptive request
    </p>
    <p
      class="mm-box mm-text mm-text--body-md mm-box--margin-top-2 mm-box--color-text-default"
    >
      If you approve this request, a third party known for scams might take all your assets.
    </p>
    <div
      class="mm-box mm-box--margin-top-3"
    >
      <div
        class="disclosure"
        data-testid="disclosure"
      >
        <details>
          <summary
            class="disclosure__summary is-arrow"
          >
            <p
              class="mm-box mm-text mm-text--body-md mm-box--color-primary-default"
            >
              See details
            </p>
            <span
              class="mm-box disclosure__summary--icon mm-icon mm-icon--size-sm mm-box--margin-inline-start-2 mm-box--display-inline-block mm-box--color-primary-default"
              style="mask-image: url('./images/icons/arrow-up.svg');"
            />
          </summary>
          <div
            class="disclosure__content normal"
          >
<<<<<<< HEAD
            <p
              class="mm-box mm-text mm-text--body-md mm-box--margin-top-3 mm-box--display-flex mm-box--color-text-default"
            >
              <span>
                 
                Something doesn't look right? 
                <a
                  class="mm-box mm-text mm-button-base mm-button-link mm-button-link--size-inherit mm-text--body-md-medium mm-box--padding-0 mm-box--padding-right-0 mm-box--padding-left-0 mm-box--display-inline-flex mm-box--justify-content-center mm-box--align-items-center mm-box--color-primary-default mm-box--background-color-transparent"
                  href="https://blockaid-false-positive-portal.metamask.io?data=%7B%22blockaidVersion%22%3A%221.4.5%22%2C%22classification%22%3A%22error%22%2C%22resultType%22%3A%22Error%22%7D&utm_source=metamask-ppom"
                  rel="noopener noreferrer"
                  target="_blank"
                >
                  Report an issue
                </a>
                
                 
              </span>
            </p>
          </div>
          <div
            class="disclosure__footer"
          />
        </details>
      </div>
=======
            <span>
               
              Something doesn't look right? 
              <a
                class="mm-box mm-text mm-button-base mm-button-link mm-button-link--size-inherit mm-text--body-md-medium mm-box--padding-0 mm-box--padding-right-0 mm-box--padding-left-0 mm-box--display-inline-flex mm-box--justify-content-center mm-box--align-items-center mm-box--color-primary-default mm-box--background-color-transparent"
                href="https://blockaid-false-positive-portal.metamask.io?data=%7B%22blockaidVersion%22%3A%221.4.6%22%2C%22classification%22%3A%22error%22%2C%22resultType%22%3A%22Error%22%7D&utm_source=metamask-ppom"
                rel="noopener noreferrer"
                target="_blank"
              >
                Report an issue
              </a>
              
               
            </span>
          </p>
        </div>
        <div
          class="disclosure__footer"
        />
      </details>
>>>>>>> ee9c6a52
    </div>
    <p
      class="mm-box mm-text mm-text--body-sm mm-box--margin-top-3 mm-box--display-flex mm-box--align-items-center mm-box--color-text-alternative"
    >
      <span
        class="mm-box disclosure__summary--icon mm-icon mm-icon--size-sm mm-box--margin-inline-end-1 mm-box--display-inline-block mm-box--color-primary-default"
        style="mask-image: url('./images/icons/security-tick.svg');"
      />
      <span>
         
        Powered by 
        <a
          class="mm-box mm-text mm-button-base mm-button-link mm-button-link--size-inherit mm-text--body-md-medium mm-box--padding-0 mm-box--padding-right-0 mm-box--padding-left-0 mm-box--display-inline-flex mm-box--justify-content-center mm-box--align-items-center mm-box--color-primary-default mm-box--background-color-transparent"
          href="https://blockaid.io/"
          rel="noopener noreferrer"
          target="_blank"
        >
          Blockaid
        </a>
        
         
      </span>
    </p>
  </div>
</div>
`;

exports[`Blockaid Banner Alert should render 'warning' UI when securityAlertResponse.result_type is 'Warning 1`] = `
<div
  class="mm-box mm-banner-base mm-banner-alert mm-banner-alert--severity-warning mm-box--padding-3 mm-box--padding-left-2 mm-box--display-flex mm-box--gap-2 mm-box--background-color-warning-muted mm-box--rounded-sm"
  data-testid="security-provider-banner-alert"
>
  <span
    class="mm-box mm-icon mm-icon--size-lg mm-box--display-inline-block mm-box--color-warning-default"
    style="mask-image: url('./images/icons/danger.svg');"
  />
  <div
    class="mm-box mm-box--min-width-0"
  >
    <p
      class="mm-box mm-text mm-text--body-lg-medium mm-box--color-text-default"
    >
      This is a deceptive request
    </p>
    <p
      class="mm-box mm-text mm-text--body-md mm-box--margin-top-2 mm-box--color-text-default"
    >
      If you approve this request, a third party known for scams might take all your assets.
    </p>
    <div
      class="mm-box mm-box--margin-top-3"
    >
      <div
        class="disclosure"
        data-testid="disclosure"
      >
        <details>
          <summary
            class="disclosure__summary is-arrow"
          >
            <p
              class="mm-box mm-text mm-text--body-md mm-box--color-primary-default"
            >
              See details
            </p>
            <span
              class="mm-box disclosure__summary--icon mm-icon mm-icon--size-sm mm-box--margin-inline-start-2 mm-box--display-inline-block mm-box--color-primary-default"
              style="mask-image: url('./images/icons/arrow-up.svg');"
            />
          </summary>
          <div
            class="disclosure__content normal"
          >
<<<<<<< HEAD
            <p
              class="mm-box mm-text mm-text--body-md mm-box--margin-top-3 mm-box--display-flex mm-box--color-text-default"
            >
              <span>
                 
                Something doesn't look right? 
                <a
                  class="mm-box mm-text mm-button-base mm-button-link mm-button-link--size-inherit mm-text--body-md-medium mm-box--padding-0 mm-box--padding-right-0 mm-box--padding-left-0 mm-box--display-inline-flex mm-box--justify-content-center mm-box--align-items-center mm-box--color-primary-default mm-box--background-color-transparent"
                  href="https://blockaid-false-positive-portal.metamask.io?data=%7B%22blockaidVersion%22%3A%221.4.5%22%2C%22classification%22%3A%22set_approval_for_all%22%2C%22resultType%22%3A%22Warning%22%7D&utm_source=metamask-ppom"
                  rel="noopener noreferrer"
                  target="_blank"
                >
                  Report an issue
                </a>
                
                 
              </span>
            </p>
          </div>
          <div
            class="disclosure__footer"
          />
        </details>
      </div>
=======
            <span>
               
              Something doesn't look right? 
              <a
                class="mm-box mm-text mm-button-base mm-button-link mm-button-link--size-inherit mm-text--body-md-medium mm-box--padding-0 mm-box--padding-right-0 mm-box--padding-left-0 mm-box--display-inline-flex mm-box--justify-content-center mm-box--align-items-center mm-box--color-primary-default mm-box--background-color-transparent"
                href="https://blockaid-false-positive-portal.metamask.io?data=%7B%22blockaidVersion%22%3A%221.4.6%22%2C%22classification%22%3A%22set_approval_for_all%22%2C%22resultType%22%3A%22Warning%22%7D&utm_source=metamask-ppom"
                rel="noopener noreferrer"
                target="_blank"
              >
                Report an issue
              </a>
              
               
            </span>
          </p>
        </div>
        <div
          class="disclosure__footer"
        />
      </details>
>>>>>>> ee9c6a52
    </div>
    <p
      class="mm-box mm-text mm-text--body-sm mm-box--margin-top-3 mm-box--display-flex mm-box--align-items-center mm-box--color-text-alternative"
    >
      <span
        class="mm-box disclosure__summary--icon mm-icon mm-icon--size-sm mm-box--margin-inline-end-1 mm-box--display-inline-block mm-box--color-primary-default"
        style="mask-image: url('./images/icons/security-tick.svg');"
      />
      <span>
         
        Powered by 
        <a
          class="mm-box mm-text mm-button-base mm-button-link mm-button-link--size-inherit mm-text--body-md-medium mm-box--padding-0 mm-box--padding-right-0 mm-box--padding-left-0 mm-box--display-inline-flex mm-box--justify-content-center mm-box--align-items-center mm-box--color-primary-default mm-box--background-color-transparent"
          href="https://blockaid.io/"
          rel="noopener noreferrer"
          target="_blank"
        >
          Blockaid
        </a>
        
         
      </span>
    </p>
  </div>
</div>
`;

exports[`Blockaid Banner Alert should render details section even when features is not provided 1`] = `
<div>
  <div
    class="mm-box mm-banner-base mm-banner-alert mm-banner-alert--severity-warning mm-box--padding-3 mm-box--padding-left-2 mm-box--display-flex mm-box--gap-2 mm-box--background-color-warning-muted mm-box--rounded-sm"
    data-testid="security-provider-banner-alert"
  >
    <span
      class="mm-box mm-icon mm-icon--size-lg mm-box--display-inline-block mm-box--color-warning-default"
      style="mask-image: url('./images/icons/danger.svg');"
    />
    <div
      class="mm-box mm-box--min-width-0"
    >
      <p
        class="mm-box mm-text mm-text--body-lg-medium mm-box--color-text-default"
      >
        This is a deceptive request
      </p>
      <p
        class="mm-box mm-text mm-text--body-md mm-box--margin-top-2 mm-box--color-text-default"
      >
        If you approve this request, a third party known for scams might take all your assets.
      </p>
      <div
        class="mm-box mm-box--margin-top-3"
      >
        <div
          class="disclosure"
          data-testid="disclosure"
        >
          <details>
            <summary
              class="disclosure__summary is-arrow"
            >
              <p
                class="mm-box mm-text mm-text--body-md mm-box--color-primary-default"
              >
                See details
              </p>
              <span
                class="mm-box disclosure__summary--icon mm-icon mm-icon--size-sm mm-box--margin-inline-start-2 mm-box--display-inline-block mm-box--color-primary-default"
                style="mask-image: url('./images/icons/arrow-up.svg');"
              />
            </summary>
            <div
              class="disclosure__content normal"
            >
<<<<<<< HEAD
              <p
                class="mm-box mm-text mm-text--body-md mm-box--margin-top-3 mm-box--display-flex mm-box--color-text-default"
              >
                <span>
                   
                  Something doesn't look right? 
                  <a
                    class="mm-box mm-text mm-button-base mm-button-link mm-button-link--size-inherit mm-text--body-md-medium mm-box--padding-0 mm-box--padding-right-0 mm-box--padding-left-0 mm-box--display-inline-flex mm-box--justify-content-center mm-box--align-items-center mm-box--color-primary-default mm-box--background-color-transparent"
                    href="https://blockaid-false-positive-portal.metamask.io?data=%7B%22blockaidVersion%22%3A%221.4.5%22%2C%22classification%22%3A%22set_approval_for_all%22%2C%22resultType%22%3A%22Warning%22%7D&utm_source=metamask-ppom"
                    rel="noopener noreferrer"
                    target="_blank"
                  >
                    Report an issue
                  </a>
                  
                   
                </span>
              </p>
            </div>
            <div
              class="disclosure__footer"
            />
          </details>
        </div>
=======
              <span>
                 
                Something doesn't look right? 
                <a
                  class="mm-box mm-text mm-button-base mm-button-link mm-button-link--size-inherit mm-text--body-md-medium mm-box--padding-0 mm-box--padding-right-0 mm-box--padding-left-0 mm-box--display-inline-flex mm-box--justify-content-center mm-box--align-items-center mm-box--color-primary-default mm-box--background-color-transparent"
                  href="https://blockaid-false-positive-portal.metamask.io?data=%7B%22blockaidVersion%22%3A%221.4.6%22%2C%22classification%22%3A%22set_approval_for_all%22%2C%22resultType%22%3A%22Warning%22%7D&utm_source=metamask-ppom"
                  rel="noopener noreferrer"
                  target="_blank"
                >
                  Report an issue
                </a>
                
                 
              </span>
            </p>
          </div>
          <div
            class="disclosure__footer"
          />
        </details>
>>>>>>> ee9c6a52
      </div>
      <p
        class="mm-box mm-text mm-text--body-sm mm-box--margin-top-3 mm-box--display-flex mm-box--align-items-center mm-box--color-text-alternative"
      >
        <span
          class="mm-box disclosure__summary--icon mm-icon mm-icon--size-sm mm-box--margin-inline-end-1 mm-box--display-inline-block mm-box--color-primary-default"
          style="mask-image: url('./images/icons/security-tick.svg');"
        />
        <span>
           
          Powered by 
          <a
            class="mm-box mm-text mm-button-base mm-button-link mm-button-link--size-inherit mm-text--body-md-medium mm-box--padding-0 mm-box--padding-right-0 mm-box--padding-left-0 mm-box--display-inline-flex mm-box--justify-content-center mm-box--align-items-center mm-box--color-primary-default mm-box--background-color-transparent"
            href="https://blockaid.io/"
            rel="noopener noreferrer"
            target="_blank"
          >
            Blockaid
          </a>
          
           
        </span>
      </p>
    </div>
  </div>
</div>
`;

exports[`Blockaid Banner Alert should render details when provided 1`] = `
<div>
  <div
    class="mm-box mm-banner-base mm-banner-alert mm-banner-alert--severity-warning mm-box--padding-3 mm-box--padding-left-2 mm-box--display-flex mm-box--gap-2 mm-box--background-color-warning-muted mm-box--rounded-sm"
    data-testid="security-provider-banner-alert"
  >
    <span
      class="mm-box mm-icon mm-icon--size-lg mm-box--display-inline-block mm-box--color-warning-default"
      style="mask-image: url('./images/icons/danger.svg');"
    />
    <div
      class="mm-box mm-box--min-width-0"
    >
      <p
        class="mm-box mm-text mm-text--body-lg-medium mm-box--color-text-default"
      >
        This is a deceptive request
      </p>
      <p
        class="mm-box mm-text mm-text--body-md mm-box--margin-top-2 mm-box--color-text-default"
      >
        If you approve this request, a third party known for scams might take all your assets.
      </p>
      <div
        class="mm-box mm-box--margin-top-3"
      >
        <div
          class="disclosure"
          data-testid="disclosure"
        >
          <details>
            <summary
              class="disclosure__summary is-arrow"
            >
              <p
                class="mm-box mm-text mm-text--body-md mm-box--color-primary-default"
              >
                See details
              </p>
              <span
                class="mm-box disclosure__summary--icon mm-icon mm-icon--size-sm mm-box--margin-inline-start-2 mm-box--display-inline-block mm-box--color-primary-default"
                style="mask-image: url('./images/icons/arrow-up.svg');"
              />
            </summary>
            <div
              class="disclosure__content normal"
            >
<<<<<<< HEAD
              <ul
                class="mm-box mm-text mm-text--body-md mm-text--overflow-wrap-break-word mm-box--color-text-default"
              >
                <li>
                  • 
                  Operator is an EOA
                </li>
                <li>
                  • 
                  Operator is untrusted according to previous activity
                </li>
              </ul>
              <p
                class="mm-box mm-text mm-text--body-md mm-box--margin-top-3 mm-box--display-flex mm-box--color-text-default"
              >
                <span>
                   
                  Something doesn't look right? 
                  <a
                    class="mm-box mm-text mm-button-base mm-button-link mm-button-link--size-inherit mm-text--body-md-medium mm-box--padding-0 mm-box--padding-right-0 mm-box--padding-left-0 mm-box--display-inline-flex mm-box--justify-content-center mm-box--align-items-center mm-box--color-primary-default mm-box--background-color-transparent"
                    href="https://blockaid-false-positive-portal.metamask.io?data=%7B%22blockaidVersion%22%3A%221.4.5%22%2C%22classification%22%3A%22set_approval_for_all%22%2C%22resultType%22%3A%22Warning%22%2C%22reproduce%22%3A%22%5B%5C%22Operator%20is%20an%20EOA%5C%22%2C%5C%22Operator%20is%20untrusted%20according%20to%20previous%20activity%5C%22%5D%22%7D&utm_source=metamask-ppom"
                    rel="noopener noreferrer"
                    target="_blank"
                  >
                    Report an issue
                  </a>
                  
                   
                </span>
              </p>
            </div>
            <div
              class="disclosure__footer"
            />
          </details>
        </div>
=======
              <span>
                 
                Something doesn't look right? 
                <a
                  class="mm-box mm-text mm-button-base mm-button-link mm-button-link--size-inherit mm-text--body-md-medium mm-box--padding-0 mm-box--padding-right-0 mm-box--padding-left-0 mm-box--display-inline-flex mm-box--justify-content-center mm-box--align-items-center mm-box--color-primary-default mm-box--background-color-transparent"
                  href="https://blockaid-false-positive-portal.metamask.io?data=%7B%22blockaidVersion%22%3A%221.4.6%22%2C%22classification%22%3A%22set_approval_for_all%22%2C%22resultType%22%3A%22Warning%22%2C%22reproduce%22%3A%22%5B%5C%22Operator%20is%20an%20EOA%5C%22%2C%5C%22Operator%20is%20untrusted%20according%20to%20previous%20activity%5C%22%5D%22%7D&utm_source=metamask-ppom"
                  rel="noopener noreferrer"
                  target="_blank"
                >
                  Report an issue
                </a>
                
                 
              </span>
            </p>
          </div>
          <div
            class="disclosure__footer"
          />
        </details>
>>>>>>> ee9c6a52
      </div>
      <p
        class="mm-box mm-text mm-text--body-sm mm-box--margin-top-3 mm-box--display-flex mm-box--align-items-center mm-box--color-text-alternative"
      >
        <span
          class="mm-box disclosure__summary--icon mm-icon mm-icon--size-sm mm-box--margin-inline-end-1 mm-box--display-inline-block mm-box--color-primary-default"
          style="mask-image: url('./images/icons/security-tick.svg');"
        />
        <span>
           
          Powered by 
          <a
            class="mm-box mm-text mm-button-base mm-button-link mm-button-link--size-inherit mm-text--body-md-medium mm-box--padding-0 mm-box--padding-right-0 mm-box--padding-left-0 mm-box--display-inline-flex mm-box--justify-content-center mm-box--align-items-center mm-box--color-primary-default mm-box--background-color-transparent"
            href="https://blockaid.io/"
            rel="noopener noreferrer"
            target="_blank"
          >
            Blockaid
          </a>
          
           
        </span>
      </p>
    </div>
  </div>
</div>
`;

exports[`Blockaid Banner Alert should render link to report url 1`] = `
<div>
  <div
    class="mm-box mm-banner-base mm-banner-alert mm-banner-alert--severity-warning mm-box--padding-3 mm-box--padding-left-2 mm-box--display-flex mm-box--gap-2 mm-box--background-color-warning-muted mm-box--rounded-sm"
    data-testid="security-provider-banner-alert"
  >
    <span
      class="mm-box mm-icon mm-icon--size-lg mm-box--display-inline-block mm-box--color-warning-default"
      style="mask-image: url('./images/icons/danger.svg');"
    />
    <div
      class="mm-box mm-box--min-width-0"
    >
      <p
        class="mm-box mm-text mm-text--body-lg-medium mm-box--color-text-default"
      >
        This is a deceptive request
      </p>
      <p
        class="mm-box mm-text mm-text--body-md mm-box--margin-top-2 mm-box--color-text-default"
      >
        If you approve this request, a third party known for scams might take all your assets.
      </p>
      <div
        class="mm-box mm-box--margin-top-3"
      >
        <div
          class="disclosure"
          data-testid="disclosure"
        >
          <details>
            <summary
              class="disclosure__summary is-arrow"
            >
              <p
                class="mm-box mm-text mm-text--body-md mm-box--color-primary-default"
              >
                See details
              </p>
              <span
                class="mm-box disclosure__summary--icon mm-icon mm-icon--size-sm mm-box--margin-inline-start-2 mm-box--display-inline-block mm-box--color-primary-default"
                style="mask-image: url('./images/icons/arrow-up.svg');"
              />
            </summary>
            <div
              class="disclosure__content normal"
            >
<<<<<<< HEAD
              <p
                class="mm-box mm-text mm-text--body-md mm-box--margin-top-3 mm-box--display-flex mm-box--color-text-default"
              >
                <span>
                   
                  Something doesn't look right? 
                  <a
                    class="mm-box mm-text mm-button-base mm-button-link mm-button-link--size-inherit mm-text--body-md-medium mm-box--padding-0 mm-box--padding-right-0 mm-box--padding-left-0 mm-box--display-inline-flex mm-box--justify-content-center mm-box--align-items-center mm-box--color-primary-default mm-box--background-color-transparent"
                    href="https://blockaid-false-positive-portal.metamask.io?data=%7B%22blockaidVersion%22%3A%221.4.5%22%2C%22classification%22%3A%22set_approval_for_all%22%2C%22resultType%22%3A%22Warning%22%7D&utm_source=metamask-ppom"
                    rel="noopener noreferrer"
                    target="_blank"
                  >
                    Report an issue
                  </a>
                  
                   
                </span>
              </p>
            </div>
            <div
              class="disclosure__footer"
            />
          </details>
        </div>
=======
              <span>
                 
                Something doesn't look right? 
                <a
                  class="mm-box mm-text mm-button-base mm-button-link mm-button-link--size-inherit mm-text--body-md-medium mm-box--padding-0 mm-box--padding-right-0 mm-box--padding-left-0 mm-box--display-inline-flex mm-box--justify-content-center mm-box--align-items-center mm-box--color-primary-default mm-box--background-color-transparent"
                  href="https://blockaid-false-positive-portal.metamask.io?data=%7B%22blockaidVersion%22%3A%221.4.6%22%2C%22classification%22%3A%22set_approval_for_all%22%2C%22resultType%22%3A%22Warning%22%7D&utm_source=metamask-ppom"
                  rel="noopener noreferrer"
                  target="_blank"
                >
                  Report an issue
                </a>
                
                 
              </span>
            </p>
          </div>
          <div
            class="disclosure__footer"
          />
        </details>
>>>>>>> ee9c6a52
      </div>
      <p
        class="mm-box mm-text mm-text--body-sm mm-box--margin-top-3 mm-box--display-flex mm-box--align-items-center mm-box--color-text-alternative"
      >
        <span
          class="mm-box disclosure__summary--icon mm-icon mm-icon--size-sm mm-box--margin-inline-end-1 mm-box--display-inline-block mm-box--color-primary-default"
          style="mask-image: url('./images/icons/security-tick.svg');"
        />
        <span>
           
          Powered by 
          <a
            class="mm-box mm-text mm-button-base mm-button-link mm-button-link--size-inherit mm-text--body-md-medium mm-box--padding-0 mm-box--padding-right-0 mm-box--padding-left-0 mm-box--display-inline-flex mm-box--justify-content-center mm-box--align-items-center mm-box--color-primary-default mm-box--background-color-transparent"
            href="https://blockaid.io/"
            rel="noopener noreferrer"
            target="_blank"
          >
            Blockaid
          </a>
          
           
        </span>
      </p>
    </div>
  </div>
</div>
`;<|MERGE_RESOLUTION|>--- conflicted
+++ resolved
@@ -46,7 +46,6 @@
           <div
             class="disclosure__content normal"
           >
-<<<<<<< HEAD
             <p
               class="mm-box mm-text mm-text--body-md mm-box--margin-top-3 mm-box--display-flex mm-box--color-text-default"
             >
@@ -55,7 +54,7 @@
                 Something doesn't look right? 
                 <a
                   class="mm-box mm-text mm-button-base mm-button-link mm-button-link--size-inherit mm-text--body-md-medium mm-box--padding-0 mm-box--padding-right-0 mm-box--padding-left-0 mm-box--display-inline-flex mm-box--justify-content-center mm-box--align-items-center mm-box--color-primary-default mm-box--background-color-transparent"
-                  href="https://blockaid-false-positive-portal.metamask.io?data=%7B%22blockaidVersion%22%3A%221.4.5%22%2C%22classification%22%3A%22set_approval_for_all%22%2C%22resultType%22%3A%22Malicious%22%7D&utm_source=metamask-ppom"
+                  href="https://blockaid-false-positive-portal.metamask.io?data=%7B%22blockaidVersion%22%3A%221.4.6%22%2C%22classification%22%3A%22set_approval_for_all%22%2C%22resultType%22%3A%22Malicious%22%7D&utm_source=metamask-ppom"
                   rel="noopener noreferrer"
                   target="_blank"
                 >
@@ -71,28 +70,6 @@
           />
         </details>
       </div>
-=======
-            <span>
-               
-              Something doesn't look right? 
-              <a
-                class="mm-box mm-text mm-button-base mm-button-link mm-button-link--size-inherit mm-text--body-md-medium mm-box--padding-0 mm-box--padding-right-0 mm-box--padding-left-0 mm-box--display-inline-flex mm-box--justify-content-center mm-box--align-items-center mm-box--color-primary-default mm-box--background-color-transparent"
-                href="https://blockaid-false-positive-portal.metamask.io?data=%7B%22blockaidVersion%22%3A%221.4.6%22%2C%22classification%22%3A%22set_approval_for_all%22%2C%22resultType%22%3A%22Malicious%22%7D&utm_source=metamask-ppom"
-                rel="noopener noreferrer"
-                target="_blank"
-              >
-                Report an issue
-              </a>
-              
-               
-            </span>
-          </p>
-        </div>
-        <div
-          class="disclosure__footer"
-        />
-      </details>
->>>>>>> ee9c6a52
     </div>
     <p
       class="mm-box mm-text mm-text--body-sm mm-box--margin-top-3 mm-box--display-flex mm-box--align-items-center mm-box--color-text-alternative"
@@ -166,7 +143,6 @@
           <div
             class="disclosure__content normal"
           >
-<<<<<<< HEAD
             <p
               class="mm-box mm-text mm-text--body-md mm-box--margin-top-3 mm-box--display-flex mm-box--color-text-default"
             >
@@ -175,7 +151,7 @@
                 Something doesn't look right? 
                 <a
                   class="mm-box mm-text mm-button-base mm-button-link mm-button-link--size-inherit mm-text--body-md-medium mm-box--padding-0 mm-box--padding-right-0 mm-box--padding-left-0 mm-box--display-inline-flex mm-box--justify-content-center mm-box--align-items-center mm-box--color-primary-default mm-box--background-color-transparent"
-                  href="https://blockaid-false-positive-portal.metamask.io?data=%7B%22blockaidVersion%22%3A%221.4.5%22%2C%22classification%22%3A%22error%22%2C%22resultType%22%3A%22Error%22%7D&utm_source=metamask-ppom"
+                  href="https://blockaid-false-positive-portal.metamask.io?data=%7B%22blockaidVersion%22%3A%221.4.6%22%2C%22classification%22%3A%22error%22%2C%22resultType%22%3A%22Error%22%7D&utm_source=metamask-ppom"
                   rel="noopener noreferrer"
                   target="_blank"
                 >
@@ -191,28 +167,6 @@
           />
         </details>
       </div>
-=======
-            <span>
-               
-              Something doesn't look right? 
-              <a
-                class="mm-box mm-text mm-button-base mm-button-link mm-button-link--size-inherit mm-text--body-md-medium mm-box--padding-0 mm-box--padding-right-0 mm-box--padding-left-0 mm-box--display-inline-flex mm-box--justify-content-center mm-box--align-items-center mm-box--color-primary-default mm-box--background-color-transparent"
-                href="https://blockaid-false-positive-portal.metamask.io?data=%7B%22blockaidVersion%22%3A%221.4.6%22%2C%22classification%22%3A%22error%22%2C%22resultType%22%3A%22Error%22%7D&utm_source=metamask-ppom"
-                rel="noopener noreferrer"
-                target="_blank"
-              >
-                Report an issue
-              </a>
-              
-               
-            </span>
-          </p>
-        </div>
-        <div
-          class="disclosure__footer"
-        />
-      </details>
->>>>>>> ee9c6a52
     </div>
     <p
       class="mm-box mm-text mm-text--body-sm mm-box--margin-top-3 mm-box--display-flex mm-box--align-items-center mm-box--color-text-alternative"
@@ -286,153 +240,9 @@
           <div
             class="disclosure__content normal"
           >
-<<<<<<< HEAD
             <p
               class="mm-box mm-text mm-text--body-md mm-box--margin-top-3 mm-box--display-flex mm-box--color-text-default"
             >
-              <span>
-                 
-                Something doesn't look right? 
-                <a
-                  class="mm-box mm-text mm-button-base mm-button-link mm-button-link--size-inherit mm-text--body-md-medium mm-box--padding-0 mm-box--padding-right-0 mm-box--padding-left-0 mm-box--display-inline-flex mm-box--justify-content-center mm-box--align-items-center mm-box--color-primary-default mm-box--background-color-transparent"
-                  href="https://blockaid-false-positive-portal.metamask.io?data=%7B%22blockaidVersion%22%3A%221.4.5%22%2C%22classification%22%3A%22set_approval_for_all%22%2C%22resultType%22%3A%22Warning%22%7D&utm_source=metamask-ppom"
-                  rel="noopener noreferrer"
-                  target="_blank"
-                >
-                  Report an issue
-                </a>
-                
-                 
-              </span>
-            </p>
-          </div>
-          <div
-            class="disclosure__footer"
-          />
-        </details>
-      </div>
-=======
-            <span>
-               
-              Something doesn't look right? 
-              <a
-                class="mm-box mm-text mm-button-base mm-button-link mm-button-link--size-inherit mm-text--body-md-medium mm-box--padding-0 mm-box--padding-right-0 mm-box--padding-left-0 mm-box--display-inline-flex mm-box--justify-content-center mm-box--align-items-center mm-box--color-primary-default mm-box--background-color-transparent"
-                href="https://blockaid-false-positive-portal.metamask.io?data=%7B%22blockaidVersion%22%3A%221.4.6%22%2C%22classification%22%3A%22set_approval_for_all%22%2C%22resultType%22%3A%22Warning%22%7D&utm_source=metamask-ppom"
-                rel="noopener noreferrer"
-                target="_blank"
-              >
-                Report an issue
-              </a>
-              
-               
-            </span>
-          </p>
-        </div>
-        <div
-          class="disclosure__footer"
-        />
-      </details>
->>>>>>> ee9c6a52
-    </div>
-    <p
-      class="mm-box mm-text mm-text--body-sm mm-box--margin-top-3 mm-box--display-flex mm-box--align-items-center mm-box--color-text-alternative"
-    >
-      <span
-        class="mm-box disclosure__summary--icon mm-icon mm-icon--size-sm mm-box--margin-inline-end-1 mm-box--display-inline-block mm-box--color-primary-default"
-        style="mask-image: url('./images/icons/security-tick.svg');"
-      />
-      <span>
-         
-        Powered by 
-        <a
-          class="mm-box mm-text mm-button-base mm-button-link mm-button-link--size-inherit mm-text--body-md-medium mm-box--padding-0 mm-box--padding-right-0 mm-box--padding-left-0 mm-box--display-inline-flex mm-box--justify-content-center mm-box--align-items-center mm-box--color-primary-default mm-box--background-color-transparent"
-          href="https://blockaid.io/"
-          rel="noopener noreferrer"
-          target="_blank"
-        >
-          Blockaid
-        </a>
-        
-         
-      </span>
-    </p>
-  </div>
-</div>
-`;
-
-exports[`Blockaid Banner Alert should render details section even when features is not provided 1`] = `
-<div>
-  <div
-    class="mm-box mm-banner-base mm-banner-alert mm-banner-alert--severity-warning mm-box--padding-3 mm-box--padding-left-2 mm-box--display-flex mm-box--gap-2 mm-box--background-color-warning-muted mm-box--rounded-sm"
-    data-testid="security-provider-banner-alert"
-  >
-    <span
-      class="mm-box mm-icon mm-icon--size-lg mm-box--display-inline-block mm-box--color-warning-default"
-      style="mask-image: url('./images/icons/danger.svg');"
-    />
-    <div
-      class="mm-box mm-box--min-width-0"
-    >
-      <p
-        class="mm-box mm-text mm-text--body-lg-medium mm-box--color-text-default"
-      >
-        This is a deceptive request
-      </p>
-      <p
-        class="mm-box mm-text mm-text--body-md mm-box--margin-top-2 mm-box--color-text-default"
-      >
-        If you approve this request, a third party known for scams might take all your assets.
-      </p>
-      <div
-        class="mm-box mm-box--margin-top-3"
-      >
-        <div
-          class="disclosure"
-          data-testid="disclosure"
-        >
-          <details>
-            <summary
-              class="disclosure__summary is-arrow"
-            >
-              <p
-                class="mm-box mm-text mm-text--body-md mm-box--color-primary-default"
-              >
-                See details
-              </p>
-              <span
-                class="mm-box disclosure__summary--icon mm-icon mm-icon--size-sm mm-box--margin-inline-start-2 mm-box--display-inline-block mm-box--color-primary-default"
-                style="mask-image: url('./images/icons/arrow-up.svg');"
-              />
-            </summary>
-            <div
-              class="disclosure__content normal"
-            >
-<<<<<<< HEAD
-              <p
-                class="mm-box mm-text mm-text--body-md mm-box--margin-top-3 mm-box--display-flex mm-box--color-text-default"
-              >
-                <span>
-                   
-                  Something doesn't look right? 
-                  <a
-                    class="mm-box mm-text mm-button-base mm-button-link mm-button-link--size-inherit mm-text--body-md-medium mm-box--padding-0 mm-box--padding-right-0 mm-box--padding-left-0 mm-box--display-inline-flex mm-box--justify-content-center mm-box--align-items-center mm-box--color-primary-default mm-box--background-color-transparent"
-                    href="https://blockaid-false-positive-portal.metamask.io?data=%7B%22blockaidVersion%22%3A%221.4.5%22%2C%22classification%22%3A%22set_approval_for_all%22%2C%22resultType%22%3A%22Warning%22%7D&utm_source=metamask-ppom"
-                    rel="noopener noreferrer"
-                    target="_blank"
-                  >
-                    Report an issue
-                  </a>
-                  
-                   
-                </span>
-              </p>
-            </div>
-            <div
-              class="disclosure__footer"
-            />
-          </details>
-        </div>
-=======
               <span>
                  
                 Something doesn't look right? 
@@ -453,7 +263,105 @@
             class="disclosure__footer"
           />
         </details>
->>>>>>> ee9c6a52
+      </div>
+    </div>
+    <p
+      class="mm-box mm-text mm-text--body-sm mm-box--margin-top-3 mm-box--display-flex mm-box--align-items-center mm-box--color-text-alternative"
+    >
+      <span
+        class="mm-box disclosure__summary--icon mm-icon mm-icon--size-sm mm-box--margin-inline-end-1 mm-box--display-inline-block mm-box--color-primary-default"
+        style="mask-image: url('./images/icons/security-tick.svg');"
+      />
+      <span>
+         
+        Powered by 
+        <a
+          class="mm-box mm-text mm-button-base mm-button-link mm-button-link--size-inherit mm-text--body-md-medium mm-box--padding-0 mm-box--padding-right-0 mm-box--padding-left-0 mm-box--display-inline-flex mm-box--justify-content-center mm-box--align-items-center mm-box--color-primary-default mm-box--background-color-transparent"
+          href="https://blockaid.io/"
+          rel="noopener noreferrer"
+          target="_blank"
+        >
+          Blockaid
+        </a>
+        
+         
+      </span>
+    </p>
+  </div>
+</div>
+`;
+
+exports[`Blockaid Banner Alert should render details section even when features is not provided 1`] = `
+<div>
+  <div
+    class="mm-box mm-banner-base mm-banner-alert mm-banner-alert--severity-warning mm-box--padding-3 mm-box--padding-left-2 mm-box--display-flex mm-box--gap-2 mm-box--background-color-warning-muted mm-box--rounded-sm"
+    data-testid="security-provider-banner-alert"
+  >
+    <span
+      class="mm-box mm-icon mm-icon--size-lg mm-box--display-inline-block mm-box--color-warning-default"
+      style="mask-image: url('./images/icons/danger.svg');"
+    />
+    <div
+      class="mm-box mm-box--min-width-0"
+    >
+      <p
+        class="mm-box mm-text mm-text--body-lg-medium mm-box--color-text-default"
+      >
+        This is a deceptive request
+      </p>
+      <p
+        class="mm-box mm-text mm-text--body-md mm-box--margin-top-2 mm-box--color-text-default"
+      >
+        If you approve this request, a third party known for scams might take all your assets.
+      </p>
+      <div
+        class="mm-box mm-box--margin-top-3"
+      >
+        <div
+          class="disclosure"
+          data-testid="disclosure"
+        >
+          <details>
+            <summary
+              class="disclosure__summary is-arrow"
+            >
+              <p
+                class="mm-box mm-text mm-text--body-md mm-box--color-primary-default"
+              >
+                See details
+              </p>
+              <span
+                class="mm-box disclosure__summary--icon mm-icon mm-icon--size-sm mm-box--margin-inline-start-2 mm-box--display-inline-block mm-box--color-primary-default"
+                style="mask-image: url('./images/icons/arrow-up.svg');"
+              />
+            </summary>
+            <div
+              class="disclosure__content normal"
+            >
+              <p
+                class="mm-box mm-text mm-text--body-md mm-box--margin-top-3 mm-box--display-flex mm-box--color-text-default"
+              >
+                <span>
+                   
+                  Something doesn't look right? 
+                  <a
+                    class="mm-box mm-text mm-button-base mm-button-link mm-button-link--size-inherit mm-text--body-md-medium mm-box--padding-0 mm-box--padding-right-0 mm-box--padding-left-0 mm-box--display-inline-flex mm-box--justify-content-center mm-box--align-items-center mm-box--color-primary-default mm-box--background-color-transparent"
+                    href="https://blockaid-false-positive-portal.metamask.io?data=%7B%22blockaidVersion%22%3A%221.4.6%22%2C%22classification%22%3A%22set_approval_for_all%22%2C%22resultType%22%3A%22Warning%22%7D&utm_source=metamask-ppom"
+                    rel="noopener noreferrer"
+                    target="_blank"
+                  >
+                    Report an issue
+                  </a>
+                  
+                   
+                </span>
+              </p>
+            </div>
+            <div
+              class="disclosure__footer"
+            />
+          </details>
+        </div>
       </div>
       <p
         class="mm-box mm-text mm-text--body-sm mm-box--margin-top-3 mm-box--display-flex mm-box--align-items-center mm-box--color-text-alternative"
@@ -529,7 +437,6 @@
             <div
               class="disclosure__content normal"
             >
-<<<<<<< HEAD
               <ul
                 class="mm-box mm-text mm-text--body-md mm-text--overflow-wrap-break-word mm-box--color-text-default"
               >
@@ -550,7 +457,7 @@
                   Something doesn't look right? 
                   <a
                     class="mm-box mm-text mm-button-base mm-button-link mm-button-link--size-inherit mm-text--body-md-medium mm-box--padding-0 mm-box--padding-right-0 mm-box--padding-left-0 mm-box--display-inline-flex mm-box--justify-content-center mm-box--align-items-center mm-box--color-primary-default mm-box--background-color-transparent"
-                    href="https://blockaid-false-positive-portal.metamask.io?data=%7B%22blockaidVersion%22%3A%221.4.5%22%2C%22classification%22%3A%22set_approval_for_all%22%2C%22resultType%22%3A%22Warning%22%2C%22reproduce%22%3A%22%5B%5C%22Operator%20is%20an%20EOA%5C%22%2C%5C%22Operator%20is%20untrusted%20according%20to%20previous%20activity%5C%22%5D%22%7D&utm_source=metamask-ppom"
+                    href="https://blockaid-false-positive-portal.metamask.io?data=%7B%22blockaidVersion%22%3A%221.4.6%22%2C%22classification%22%3A%22set_approval_for_all%22%2C%22resultType%22%3A%22Warning%22%2C%22reproduce%22%3A%22%5B%5C%22Operator%20is%20an%20EOA%5C%22%2C%5C%22Operator%20is%20untrusted%20according%20to%20previous%20activity%5C%22%5D%22%7D&utm_source=metamask-ppom"
                     rel="noopener noreferrer"
                     target="_blank"
                   >
@@ -566,28 +473,6 @@
             />
           </details>
         </div>
-=======
-              <span>
-                 
-                Something doesn't look right? 
-                <a
-                  class="mm-box mm-text mm-button-base mm-button-link mm-button-link--size-inherit mm-text--body-md-medium mm-box--padding-0 mm-box--padding-right-0 mm-box--padding-left-0 mm-box--display-inline-flex mm-box--justify-content-center mm-box--align-items-center mm-box--color-primary-default mm-box--background-color-transparent"
-                  href="https://blockaid-false-positive-portal.metamask.io?data=%7B%22blockaidVersion%22%3A%221.4.6%22%2C%22classification%22%3A%22set_approval_for_all%22%2C%22resultType%22%3A%22Warning%22%2C%22reproduce%22%3A%22%5B%5C%22Operator%20is%20an%20EOA%5C%22%2C%5C%22Operator%20is%20untrusted%20according%20to%20previous%20activity%5C%22%5D%22%7D&utm_source=metamask-ppom"
-                  rel="noopener noreferrer"
-                  target="_blank"
-                >
-                  Report an issue
-                </a>
-                
-                 
-              </span>
-            </p>
-          </div>
-          <div
-            class="disclosure__footer"
-          />
-        </details>
->>>>>>> ee9c6a52
       </div>
       <p
         class="mm-box mm-text mm-text--body-sm mm-box--margin-top-3 mm-box--display-flex mm-box--align-items-center mm-box--color-text-alternative"
@@ -663,7 +548,6 @@
             <div
               class="disclosure__content normal"
             >
-<<<<<<< HEAD
               <p
                 class="mm-box mm-text mm-text--body-md mm-box--margin-top-3 mm-box--display-flex mm-box--color-text-default"
               >
@@ -672,7 +556,7 @@
                   Something doesn't look right? 
                   <a
                     class="mm-box mm-text mm-button-base mm-button-link mm-button-link--size-inherit mm-text--body-md-medium mm-box--padding-0 mm-box--padding-right-0 mm-box--padding-left-0 mm-box--display-inline-flex mm-box--justify-content-center mm-box--align-items-center mm-box--color-primary-default mm-box--background-color-transparent"
-                    href="https://blockaid-false-positive-portal.metamask.io?data=%7B%22blockaidVersion%22%3A%221.4.5%22%2C%22classification%22%3A%22set_approval_for_all%22%2C%22resultType%22%3A%22Warning%22%7D&utm_source=metamask-ppom"
+                    href="https://blockaid-false-positive-portal.metamask.io?data=%7B%22blockaidVersion%22%3A%221.4.6%22%2C%22classification%22%3A%22set_approval_for_all%22%2C%22resultType%22%3A%22Warning%22%7D&utm_source=metamask-ppom"
                     rel="noopener noreferrer"
                     target="_blank"
                   >
@@ -688,28 +572,6 @@
             />
           </details>
         </div>
-=======
-              <span>
-                 
-                Something doesn't look right? 
-                <a
-                  class="mm-box mm-text mm-button-base mm-button-link mm-button-link--size-inherit mm-text--body-md-medium mm-box--padding-0 mm-box--padding-right-0 mm-box--padding-left-0 mm-box--display-inline-flex mm-box--justify-content-center mm-box--align-items-center mm-box--color-primary-default mm-box--background-color-transparent"
-                  href="https://blockaid-false-positive-portal.metamask.io?data=%7B%22blockaidVersion%22%3A%221.4.6%22%2C%22classification%22%3A%22set_approval_for_all%22%2C%22resultType%22%3A%22Warning%22%7D&utm_source=metamask-ppom"
-                  rel="noopener noreferrer"
-                  target="_blank"
-                >
-                  Report an issue
-                </a>
-                
-                 
-              </span>
-            </p>
-          </div>
-          <div
-            class="disclosure__footer"
-          />
-        </details>
->>>>>>> ee9c6a52
       </div>
       <p
         class="mm-box mm-text mm-text--body-sm mm-box--margin-top-3 mm-box--display-flex mm-box--align-items-center mm-box--color-text-alternative"
