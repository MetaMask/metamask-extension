import React from 'react';
import PropTypes from 'prop-types';
import { useSelector } from 'react-redux';
import { TransactionType } from '@metamask/transaction-controller';
import { PriorityLevels } from '../../../../../shared/constants/gas';
import { useGasFeeContext } from '../../../../contexts/gasFee';
import { useI18nContext } from '../../../../hooks/useI18nContext';
import {
  BannerAlert,
  ///: BEGIN:ONLY_INCLUDE_IF(build-main,build-beta,build-flask)
  ButtonLink,
  Text,
  ///: END:ONLY_INCLUDE_IF
} from '../../../../components/component-library';
import SimulationErrorMessage from '../simulation-error-message';
import { SEVERITIES } from '../../../../helpers/constants/design-system';
///: BEGIN:ONLY_INCLUDE_IF(build-main,build-beta,build-flask)
import { submittedPendingTransactionsSelector } from '../../../../selectors';
import ZENDESK_URLS from '../../../../helpers/constants/zendesk-url';
///: END:ONLY_INCLUDE_IF

import { isSuspiciousResponse } from '../../../../../shared/modules/security-provider.utils';
///: BEGIN:ONLY_INCLUDE_IF(blockaid)
import BlockaidBannerAlert from '../security-provider-banner-alert/blockaid-banner-alert/blockaid-banner-alert';
///: END:ONLY_INCLUDE_IF
import SecurityProviderBannerMessage from '../security-provider-banner-message/security-provider-banner-message';
import { getNativeCurrency } from '../../../../ducks/metamask/metamask';
import { parseStandardTokenTransactionData } from '../../../../../shared/modules/transaction.utils';
import { getTokenValueParam } from '../../../../../shared/lib/metamask-controller-utils';

const TransactionAlerts = ({
  userAcknowledgedGasMissing,
  setUserAcknowledgedGasMissing,
  tokenSymbol,
  txData,
  isUsingPaymaster,
}) => {
<<<<<<< HEAD
  const { estimateUsed, hasSimulationError, supportsEIP1559, isNetworkBusy } =
    useGasFeeContext();
=======
  const {
    estimateUsed,
    hasSimulationError,
    ///: BEGIN:ONLY_INCLUDE_IF(build-main,build-beta,build-flask)
    supportsEIP1559,
    ///: END:ONLY_INCLUDE_IF
  } = useGasFeeContext();
>>>>>>> 38199bb1

  ///: BEGIN:ONLY_INCLUDE_IF(build-main,build-beta,build-flask)
  const pendingTransactions = useSelector(submittedPendingTransactionsSelector);
  ///: END:ONLY_INCLUDE_IF

  const t = useI18nContext();
  const nativeCurrency = useSelector(getNativeCurrency);
  const transactionData = txData.txParams.data;
  const currentTokenSymbol = tokenSymbol || nativeCurrency;
  let currentTokenAmount;

  if (txData.type === TransactionType.simpleSend) {
    currentTokenAmount = txData.txParams.value;
  }
  if (txData.type === TransactionType.tokenMethodTransfer) {
    const tokenData = parseStandardTokenTransactionData(transactionData);
    currentTokenAmount = getTokenValueParam(tokenData);
  }

  // isSendingZero is true when either sending native tokens where the value is in txParams
  // or sending tokens where the value is in the txData
  // We want to only display this warning in the cases where txType is simpleSend || transfer and not contractInteractions
  const hasProperTxType =
    txData.type === TransactionType.simpleSend ||
    txData.type === TransactionType.tokenMethodTransfer;

  const isSendingZero =
    hasProperTxType &&
    (currentTokenAmount === '0x0' || currentTokenAmount === '0');

  return (
    <div className="transaction-alerts">
      {
        ///: BEGIN:ONLY_INCLUDE_IF(blockaid)
        <BlockaidBannerAlert txData={txData} />
        ///: END:ONLY_INCLUDE_IF
      }
      {isSuspiciousResponse(txData?.securityProviderResponse) && (
        <SecurityProviderBannerMessage
          securityProviderResponse={txData.securityProviderResponse}
        />
      )}

      {hasSimulationError && (
        <SimulationErrorMessage
          userAcknowledgedGasMissing={userAcknowledgedGasMissing}
          setUserAcknowledgedGasMissing={setUserAcknowledgedGasMissing}
        />
      )}

      {
        ///: BEGIN:ONLY_INCLUDE_IF(build-main,build-beta,build-flask)
        supportsEIP1559 && pendingTransactions?.length > 0 && (
          <BannerAlert severity={SEVERITIES.WARNING}>
            <Text as="p">
              <strong>
                {pendingTransactions?.length === 1
                  ? t('pendingTransactionSingle', [pendingTransactions?.length])
                  : t('pendingTransactionMultiple', [
                      pendingTransactions?.length,
                    ])}
              </strong>{' '}
              {t('pendingTransactionInfo')}
              {t('learnCancelSpeeedup', [
                <ButtonLink
                  key="cancelSpeedUpInfo"
                  href={ZENDESK_URLS.SPEEDUP_CANCEL}
                  rel="noopener noreferrer"
                  target="_blank"
                >
                  {t('cancelSpeedUp')}
                </ButtonLink>,
              ])}
            </Text>
          </BannerAlert>
        )
        ///: END:ONLY_INCLUDE_IF
      }

      {estimateUsed === PriorityLevels.low && (
        <BannerAlert
          data-testid="low-gas-fee-alert"
          severity={SEVERITIES.WARNING}
        >
          {t('lowPriorityMessage')}
        </BannerAlert>
      )}
      {isSendingZero && (
        <BannerAlert severity={SEVERITIES.WARNING}>
          {t('sendingZeroAmount', [currentTokenSymbol])}
        </BannerAlert>
      )}
      {isUsingPaymaster && (
        <BannerAlert data-testid="paymaster-alert" severity={SEVERITIES.INFO}>
          {t('paymasterInUse')}
        </BannerAlert>
      )}
    </div>
  );
};

TransactionAlerts.propTypes = {
  userAcknowledgedGasMissing: PropTypes.bool,
  setUserAcknowledgedGasMissing: PropTypes.func,
  tokenSymbol: PropTypes.string,
  txData: PropTypes.object,
  isUsingPaymaster: PropTypes.bool,
};

export default TransactionAlerts;<|MERGE_RESOLUTION|>--- conflicted
+++ resolved
@@ -35,10 +35,6 @@
   txData,
   isUsingPaymaster,
 }) => {
-<<<<<<< HEAD
-  const { estimateUsed, hasSimulationError, supportsEIP1559, isNetworkBusy } =
-    useGasFeeContext();
-=======
   const {
     estimateUsed,
     hasSimulationError,
@@ -46,7 +42,6 @@
     supportsEIP1559,
     ///: END:ONLY_INCLUDE_IF
   } = useGasFeeContext();
->>>>>>> 38199bb1
 
   ///: BEGIN:ONLY_INCLUDE_IF(build-main,build-beta,build-flask)
   const pendingTransactions = useSelector(submittedPendingTransactionsSelector);
