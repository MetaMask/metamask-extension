import { ethErrors } from 'eth-rpc-errors';
import React from 'react';
import { RpcEndpointType } from '@metamask/network-controller';

import {
  infuraProjectId,
  DEPRECATED_NETWORKS,
} from '../../../../../shared/constants/network';
import {
  Severity,
  TypographyVariant,
  TextAlign,
  Display,
  FlexDirection,
  AlignItems,
  JustifyContent,
  BackgroundColor,
} from '../../../../helpers/constants/design-system';
import { DEFAULT_ROUTE } from '../../../../helpers/constants/routes';
import ZENDESK_URLS from '../../../../helpers/constants/zendesk-url';
import { jsonRpcRequest } from '../../../../../shared/modules/rpc.utils';
import { isValidASCIIURL, toPunycodeURL } from '../../utils/confirm';

const UNRECOGNIZED_CHAIN = {
  id: 'UNRECOGNIZED_CHAIN',
  severity: Severity.Warning,
  content: {
    element: 'span',
    children: {
      element: 'MetaMaskTranslation',
      props: {
        translationKey: 'unrecognizedChain',
      },
    },
  },
};

const SAFE_CHAIN_LIST_PROVIDER_ERROR = {
  id: 'SAFE_CHAIN_LIST_PROVIDER_ERROR',
  severity: Severity.Warning,
  content: {
    element: 'span',
    children: {
      element: 'MetaMaskTranslation',
      props: {
        translationKey: 'errorGettingSafeChainList',
      },
    },
  },
};

const MISMATCHED_CHAIN_RECOMMENDATION = {
  id: 'MISMATCHED_CHAIN_RECOMMENDATION',
  severity: Severity.Warning,
  content: {
    element: 'span',
    children: {
      element: 'MetaMaskTranslation',
      props: {
        translationKey: 'mismatchedChainRecommendation',
        variables: [
          {
            element: 'a',
            key: 'mismatchedChainLink',
            props: {
              href: ZENDESK_URLS.VERIFY_CUSTOM_NETWORK,
              target: '__blank',
              tabIndex: 0,
            },
            children: {
              element: 'MetaMaskTranslation',
              props: {
                translationKey: 'mismatchedChainLinkText',
              },
            },
          },
        ],
      },
    },
  },
};

const DEPRECATED_CHAIN_ALERT = {
  id: 'DEPRECATED_CHAIN_ALERT',
  severity: Severity.Warning,
  content: {
    element: 'span',
    children: {
      element: 'MetaMaskTranslation',
      props: {
        translationKey: 'deprecatedNetwork',
      },
    },
  },
};

const MISMATCHED_NETWORK_NAME = {
  id: 'MISMATCHED_NETWORK_NAME',
  severity: Severity.Warning,
  content: {
    element: 'span',
    children: {
      element: 'MetaMaskTranslation',
      props: {
        translationKey: 'mismatchedNetworkName',
      },
    },
  },
};

const MISMATCHED_NETWORK_SYMBOL = {
  id: 'MISMATCHED_NETWORK_SYMBOL',
  severity: Severity.Danger,
  content: {
    element: 'span',
    children: {
      element: 'MetaMaskTranslation',
      props: {
        translationKey: 'mismatchedNetworkSymbol',
      },
    },
  },
};

const MISMATCHED_NETWORK_RPC = {
  id: 'MISMATCHED_NETWORK_RPC',
  severity: Severity.Danger,
  content: {
    element: 'span',
    children: {
      element: 'MetaMaskTranslation',
      props: {
        translationKey: 'mismatchedRpcUrl',
      },
    },
  },
};

const MISMATCHED_NETWORK_RPC_CHAIN_ID = {
  id: 'MISMATCHED_NETWORK_RPC_CHAIN_ID',
  severity: Severity.Danger,
  content: {
    element: 'span',
    children: {
      element: 'MetaMaskTranslation',
      props: {
        translationKey: 'mismatchedRpcChainId',
      },
    },
  },
};

const ERROR_CONNECTING_TO_RPC = {
  id: 'ERROR_CONNECTING_TO_RPC',
  severity: Severity.Danger,
  content: {
    element: 'span',
    children: {
      element: 'MetaMaskTranslation',
      props: {
        translationKey: 'errorWhileConnectingToRPC',
      },
    },
  },
};

async function getAlerts(pendingApproval, data) {
  const alerts = [];

  const originIsMetaMask = pendingApproval.origin === 'metamask';
  if (originIsMetaMask && Boolean(data.matchedChain)) {
    return [];
  }

  if (data.matchedChain) {
    if (
      data.matchedChain.name?.toLowerCase() !==
      pendingApproval.requestData.chainName.toLowerCase()
    ) {
      alerts.push(MISMATCHED_NETWORK_NAME);
    }
    if (
      data.matchedChain.nativeCurrency?.symbol?.toLowerCase() !==
      pendingApproval.requestData.ticker?.toLowerCase()
    ) {
      alerts.push(MISMATCHED_NETWORK_SYMBOL);
    }

    const { origin } = new URL(pendingApproval.requestData.rpcUrl);
    if (
      !data.matchedChain.rpc?.map((rpc) => new URL(rpc).origin).includes(origin)
    ) {
      alerts.push(MISMATCHED_NETWORK_RPC);
    }
    if (DEPRECATED_NETWORKS.includes(pendingApproval.requestData.chainId)) {
      alerts.push(DEPRECATED_CHAIN_ALERT);
    }
  }

  if (!data.matchedChain && data.useSafeChainsListValidation) {
    if (data.providerError) {
      alerts.push(SAFE_CHAIN_LIST_PROVIDER_ERROR);
    } else {
      alerts.push(UNRECOGNIZED_CHAIN);
    }
  }

  if (alerts.length) {
    alerts.push(MISMATCHED_CHAIN_RECOMMENDATION);
  }

  return alerts;
}

function getState(pendingApproval) {
  if (parseInt(pendingApproval.requestData.chainId, 16) === 1) {
    return { useWarningModal: true };
  }
  return {};
}

function getValues(pendingApproval, t, actions, history, data) {
  const originIsMetaMask = pendingApproval.origin === 'metamask';
  const customRpcUrl = pendingApproval.requestData.rpcUrl;
<<<<<<< HEAD

  let title;
  if (originIsMetaMask) {
    title = t('wantToAddThisNetwork');
  } else if (data.existingNetworkConfiguration) {
    title = t('addEthereumChainConfirmationTitleExistingNetwork');
  } else {
    title = t('addEthereumChainConfirmationTitle');
  }

=======
  const childrenTitleText = process.env.CHAIN_PERMISSIONS
    ? t('addNetworkConfirmationTitle', [pendingApproval.requestData.chainName])
    : t('addEthereumChainConfirmationTitle');
>>>>>>> 6b4257b5
  return {
    content: [
      {
        hide: !originIsMetaMask,
        element: 'Box',
        key: 'network-box',
        props: {
          textAlign: TextAlign.Center,
          display: Display.Flex,
          justifyContent: JustifyContent.center,
          marginTop: 4,
          marginBottom: 2,
        },
        children: [
          {
            element: 'Chip',
            key: 'network-chip',
            props: {
              label: pendingApproval.requestData.chainName,
              backgroundColor: BackgroundColor.backgroundAlternative,
              leftIconUrl: pendingApproval.requestData.imageUrl,
            },
          },
        ],
      },

      {
        element: 'Typography',
        key: 'title',
<<<<<<< HEAD
        children: title,
=======
        children: originIsMetaMask
          ? t('wantToAddThisNetwork')
          : childrenTitleText,
>>>>>>> 6b4257b5
        props: {
          variant: TypographyVariant.H3,
          align: 'center',
          fontWeight: 'bold',
          boxProps: {
            margin: [0, 0, 4],
          },
        },
      },
      {
        element: 'Typography',
        key: 'description',
<<<<<<< HEAD
        children: data.existingNetworkConfiguration
          ? t('addEthereumChainConfirmationDescriptionExistingNetwork')
=======
        children: process.env.CHAIN_PERMISSIONS
          ? t('multichainAddEthereumChainConfirmationDescription')
>>>>>>> 6b4257b5
          : t('addEthereumChainConfirmationDescription'),
        props: {
          variant: TypographyVariant.H7,
          align: 'center',
          boxProps: {
            margin: originIsMetaMask ? [0, 8, 4] : [0, 0, 4],
          },
        },
      },
      {
        element: 'Typography',
        key: 'only-add-networks-you-trust',
        children: process.env.CHAIN_PERMISSIONS
          ? []
          : [
              {
                element: 'b',
                key: 'bolded-text',
                props: {
                  style: { display: originIsMetaMask && '-webkit-box' },
                },
                children: [
                  `${t('addEthereumChainConfirmationRisks')} `,
                  {
                    hide: !originIsMetaMask,
                    element: 'Tooltip',
                    key: 'tooltip-info',
                    props: {
                      position: 'bottom',
                      interactive: true,
                      trigger: 'mouseenter',
                      html: (
                        <div
                          style={{
                            width: '180px',
                            margin: '16px',
                            textAlign: 'left',
                          }}
                        >
                          {t('someNetworksMayPoseSecurity')}{' '}
                          <a
                            key="zendesk_page_link"
                            href={ZENDESK_URLS.UNKNOWN_NETWORK}
                            rel="noreferrer"
                            target="_blank"
                            style={{ color: 'var(--color-primary-default)' }}
                          >
                            {t('learnMoreUpperCase')}
                          </a>
                        </div>
                      ),
                    },
                    children: [
                      {
                        element: 'i',
                        key: 'info-circle',
                        props: {
                          className: 'fas fa-info-circle',
                          style: {
                            marginLeft: '4px',
                            color: 'var(--color-icon-default)',
                          },
                        },
                      },
                    ],
                  },
                ],
              },
              {
                element: 'MetaMaskTranslation',
                key: 'learn-about-risks',
                props: {
                  translationKey: 'addEthereumChainConfirmationRisksLearnMore',
                  variables: [
                    {
                      element: 'a',
                      children: t(
                        'addEthereumChainConfirmationRisksLearnMoreLink',
                      ),
                      key: 'addEthereumChainConfirmationRisksLearnMoreLink',
                      props: {
                        href: ZENDESK_URLS.USER_GUIDE_CUSTOM_NETWORKS,
                        target: '__blank',
                      },
                    },
                  ],
                },
              },
            ],
        props: {
          variant: TypographyVariant.H7,
          boxProps: {
            margin: originIsMetaMask ? [0, 8] : 0,
            display: Display.Flex,
            flexDirection: FlexDirection.Column,
            alignItems: AlignItems.center,
          },
        },
      },
      {
        element: 'TruncatedDefinitionList',
        key: 'network-details',
        props: {
          title: t('networkDetails'),
          tooltips: {
            [t('currencySymbol')]: t('currencySymbolDefinition'),
            [t('networkURL')]: t('networkURLDefinition'),
            [t('chainId')]: t('chainIdDefinition'),
            [t('networkName')]: t('networkNameDefinition'),
            [t('blockExplorerUrl')]: t('blockExplorerUrlDefinition'),
          },
          warnings: {
            [t('networkURL')]: isValidASCIIURL(customRpcUrl)
              ? undefined
              : t('networkUrlErrorWarning', [toPunycodeURL(customRpcUrl)]),
            [t('currencySymbol')]: data.currencySymbolWarning,
          },
          dictionary: {
            [t('currencySymbol')]: pendingApproval.requestData.ticker,
            [t('networkURL')]: customRpcUrl
              .toLowerCase()
              ?.includes(`/v3/${infuraProjectId}`)
              ? customRpcUrl.replace(`/v3/${infuraProjectId}`, '').toLowerCase()
              : customRpcUrl.toLowerCase(),
            [t('chainId')]: parseInt(pendingApproval.requestData.chainId, 16),
            [t('networkName')]: pendingApproval.requestData.chainName,
            [t('blockExplorerUrl')]:
              pendingApproval.requestData.rpcPrefs.blockExplorerUrl,
          },
          prefaceKeys: process.env.CHAIN_PERMISSIONS
            ? [t('currencySymbol'), t('networkURL')]
            : [
                t('networkName'),
                t('networkURL'),
                t('chainId'),
                t('currencySymbol'),
              ],
        },
      },
    ],
    cancelText: t('cancel'),
    submitText: t('approveButtonText'),
    loadingText: t('addingCustomNetwork'),
    onSubmit: async () => {
      let endpointChainId;
      try {
        endpointChainId = await jsonRpcRequest(customRpcUrl, 'eth_chainId');
      } catch (err) {
        console.error(
          `Request for method 'eth_chainId on ${customRpcUrl} failed`,
        );
        return [ERROR_CONNECTING_TO_RPC];
      }

      if (pendingApproval.requestData.chainId !== endpointChainId) {
        console.error(
          `Chain ID returned by RPC URL ${customRpcUrl} does not match ${endpointChainId}`,
        );
        return [MISMATCHED_NETWORK_RPC_CHAIN_ID];
      }

      await actions.resolvePendingApproval(
        pendingApproval.id,
        pendingApproval.requestData,
      );
      if (originIsMetaMask) {
        const blockExplorer =
          pendingApproval.requestData.rpcPrefs.blockExplorerUrl;

        const addedNetwork = await actions.addNetwork({
          chainId: pendingApproval.requestData.chainId,
          name: pendingApproval.requestData.chainName,
          nativeCurrency: pendingApproval.requestData.ticker,
          blockExplorerUrls: blockExplorer ? [blockExplorer] : [],
          defaultBlockExplorerUrlIndex: blockExplorer ? 0 : undefined,
          defaultRpcEndpointIndex: 0,
          rpcEndpoints: [
            {
              url: pendingApproval.requestData.rpcUrl,
              type: RpcEndpointType.Custom,
            },
          ],
        });

        await actions.setNewNetworkAdded({
          networkConfigurationId: addedNetwork.rpcEndpoints[0].networkClientId,
          nickname: pendingApproval.requestData.chainName,
        });

        history.push(DEFAULT_ROUTE);
      }
      return [];
    },
    onCancel: () =>
      actions.rejectPendingApproval(
        pendingApproval.id,
        ethErrors.provider.userRejectedRequest().serialize(),
      ),
    networkDisplay: !originIsMetaMask,
  };
}

const addEthereumChain = {
  getAlerts,
  getValues,
  getState,
};

export default addEthereumChain;<|MERGE_RESOLUTION|>--- conflicted
+++ resolved
@@ -222,22 +222,31 @@
 function getValues(pendingApproval, t, actions, history, data) {
   const originIsMetaMask = pendingApproval.origin === 'metamask';
   const customRpcUrl = pendingApproval.requestData.rpcUrl;
-<<<<<<< HEAD
 
   let title;
   if (originIsMetaMask) {
     title = t('wantToAddThisNetwork');
   } else if (data.existingNetworkConfiguration) {
-    title = t('addEthereumChainConfirmationTitleExistingNetwork');
+    title = t('updateNetworkConfirmationTitle', [
+      data.existingNetworkConfiguration.name,
+    ]);
   } else {
-    title = t('addEthereumChainConfirmationTitle');
-  }
-
-=======
-  const childrenTitleText = process.env.CHAIN_PERMISSIONS
-    ? t('addNetworkConfirmationTitle', [pendingApproval.requestData.chainName])
-    : t('addEthereumChainConfirmationTitle');
->>>>>>> 6b4257b5
+    title = process.env.CHAIN_PERMISSIONS
+      ? t('addNetworkConfirmationTitle', [
+          pendingApproval.requestData.chainName,
+        ])
+      : t('addEthereumChainConfirmationTitle');
+  }
+
+  let subtitle;
+  if (data.existingNetworkConfiguration) {
+    subtitle = t('updateEthereumChainConfirmationDescription');
+  } else {
+    subtitle = process.env.CHAIN_PERMISSIONS
+      ? t('multichainAddEthereumChainConfirmationDescription')
+      : t('addEthereumChainConfirmationDescription');
+  }
+
   return {
     content: [
       {
@@ -267,13 +276,7 @@
       {
         element: 'Typography',
         key: 'title',
-<<<<<<< HEAD
         children: title,
-=======
-        children: originIsMetaMask
-          ? t('wantToAddThisNetwork')
-          : childrenTitleText,
->>>>>>> 6b4257b5
         props: {
           variant: TypographyVariant.H3,
           align: 'center',
@@ -286,14 +289,7 @@
       {
         element: 'Typography',
         key: 'description',
-<<<<<<< HEAD
-        children: data.existingNetworkConfiguration
-          ? t('addEthereumChainConfirmationDescriptionExistingNetwork')
-=======
-        children: process.env.CHAIN_PERMISSIONS
-          ? t('multichainAddEthereumChainConfirmationDescription')
->>>>>>> 6b4257b5
-          : t('addEthereumChainConfirmationDescription'),
+        children: subtitle,
         props: {
           variant: TypographyVariant.H7,
           align: 'center',
