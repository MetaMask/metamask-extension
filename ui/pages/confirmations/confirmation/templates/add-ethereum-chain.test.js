--- conflicted
+++ resolved
@@ -38,20 +38,10 @@
     },
     approvalFlows: [{ id: mockApprovalId, loadingText: null }],
     subjectMetadata: {},
-<<<<<<< HEAD
-
-    selectedNetworkClientId: 'networkClientId',
-    networkConfigurations: {
-      networkClientId: {
-        rpcUrl: 'http://example-custom-rpc.metamask.io',
-        chainId: '0x9999',
-        nickname: 'Test initial state',
-=======
     networkConfigurationsByChainId: {
       '0x9999': {
         chainId: '0x9999',
         rpcEndpoints: [{ networkClientId: 'test-network-client-id' }],
->>>>>>> 74f6a416
       },
     },
 
