--- conflicted
+++ resolved
@@ -123,11 +123,7 @@
                               class="mm-box mm-badge-wrapper mm-box--display-inline-block"
                             >
                               <div
-<<<<<<< HEAD
-                                class="items-center justify-center overflow-hidden bg-section rounded-lg h-8 w-8 flex"
-=======
-                                class="flex-shrink-0 items-center justify-center overflow-hidden bg-section rounded-full h-8 w-8 flex"
->>>>>>> 842197fa
+                                class="flex-shrink-0 items-center justify-center overflow-hidden bg-section rounded-lg h-8 w-8 flex"
                               >
                                 <div
                                   class="flex [&>div]:!rounded-none"
@@ -186,11 +182,7 @@
                       class="mm-box mm-box--display-none mm-box--sm:display-flex"
                     >
                       <div
-<<<<<<< HEAD
-                        class="inline-flex items-center justify-center overflow-hidden bg-section rounded-lg h-8 w-8"
-=======
-                        class="inline-flex flex-shrink-0 items-center justify-center overflow-hidden bg-section rounded-full h-8 w-8"
->>>>>>> 842197fa
+                        class="inline-flex flex-shrink-0 items-center justify-center overflow-hidden bg-section rounded-lg h-8 w-8"
                       >
                         <div
                           class="flex [&>div]:!rounded-none"
