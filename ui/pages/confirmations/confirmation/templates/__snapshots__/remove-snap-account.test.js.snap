--- conflicted
+++ resolved
@@ -123,11 +123,7 @@
                               class="mm-box mm-badge-wrapper mm-box--display-inline-block"
                             >
                               <div
-<<<<<<< HEAD
-                                class="flex-shrink-0 items-center justify-center overflow-hidden bg-section rounded-lg h-8 w-8 flex"
-=======
                                 class="shrink-0 items-center justify-center overflow-hidden bg-section rounded-lg h-8 w-8 flex"
->>>>>>> 17d008f4
                               >
                                 <div
                                   class="flex [&>div]:!rounded-none"
@@ -144,11 +140,7 @@
                                       <rect
                                         fill="#18CDF2"
                                         height="32"
-<<<<<<< HEAD
-                                        transform="translate(-1.04839350379394 -3.3042840694604987) rotate(328.9 16 16)"
-=======
                                         transform="translate(-1.04839350379394 -3.30428406946050) rotate(328.9 16.00000000000000 16.00000000000000)"
->>>>>>> 17d008f4
                                         width="32"
                                         x="0"
                                         y="0"
@@ -156,11 +148,7 @@
                                       <rect
                                         fill="#035E56"
                                         height="32"
-<<<<<<< HEAD
-                                        transform="translate(-18.298461708832043 10.5924618717486) rotate(176.2 16 16)"
-=======
                                         transform="translate(-18.29846170883204 10.59246187174860) rotate(176.2 16.00000000000000 16.00000000000000)"
->>>>>>> 17d008f4
                                         width="32"
                                         x="0"
                                         y="0"
@@ -168,11 +156,7 @@
                                       <rect
                                         fill="#F26602"
                                         height="32"
-<<<<<<< HEAD
-                                        transform="translate(16.667842018223922 -14.205139722997082) rotate(468.9 16 16)"
-=======
                                         transform="translate(16.66784201822392 -14.20513972299708) rotate(468.9 16.00000000000000 16.00000000000000)"
->>>>>>> 17d008f4
                                         width="32"
                                         x="0"
                                         y="0"
@@ -198,11 +182,7 @@
                       class="mm-box mm-box--display-none mm-box--sm:display-flex"
                     >
                       <div
-<<<<<<< HEAD
-                        class="inline-flex flex-shrink-0 items-center justify-center overflow-hidden bg-section rounded-lg h-8 w-8"
-=======
                         class="inline-flex shrink-0 items-center justify-center overflow-hidden bg-section rounded-lg h-8 w-8"
->>>>>>> 17d008f4
                       >
                         <div
                           class="flex [&>div]:!rounded-none"
@@ -219,11 +199,7 @@
                               <rect
                                 fill="#18CDF2"
                                 height="32"
-<<<<<<< HEAD
-                                transform="translate(-1.04839350379394 -3.3042840694604987) rotate(328.9 16 16)"
-=======
                                 transform="translate(-1.04839350379394 -3.30428406946050) rotate(328.9 16.00000000000000 16.00000000000000)"
->>>>>>> 17d008f4
                                 width="32"
                                 x="0"
                                 y="0"
@@ -231,11 +207,7 @@
                               <rect
                                 fill="#035E56"
                                 height="32"
-<<<<<<< HEAD
-                                transform="translate(-18.298461708832043 10.5924618717486) rotate(176.2 16 16)"
-=======
                                 transform="translate(-18.29846170883204 10.59246187174860) rotate(176.2 16.00000000000000 16.00000000000000)"
->>>>>>> 17d008f4
                                 width="32"
                                 x="0"
                                 y="0"
@@ -243,11 +215,7 @@
                               <rect
                                 fill="#F26602"
                                 height="32"
-<<<<<<< HEAD
-                                transform="translate(16.667842018223922 -14.205139722997082) rotate(468.9 16 16)"
-=======
                                 transform="translate(16.66784201822392 -14.20513972299708) rotate(468.9 16.00000000000000 16.00000000000000)"
->>>>>>> 17d008f4
                                 width="32"
                                 x="0"
                                 y="0"
