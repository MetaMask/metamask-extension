--- conflicted
+++ resolved
@@ -44,16 +44,12 @@
     },
     approvalFlows: [],
     subjectMetadata: {},
-<<<<<<< HEAD
-=======
-    // providerConfig,
     networkConfigurationsByChainId: {
       '0x9999': {
         chainId: '0x9999',
         rpcEndpoints: [{ networkClientId: 'test-network-client-id' }],
       },
     },
->>>>>>> 74f6a416
     selectedNetworkClientId: 'test-network-client-id',
     networkConfigurations: {
       'test-network-client-id': {
