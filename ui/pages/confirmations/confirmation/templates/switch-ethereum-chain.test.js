import React from 'react';
import configureMockStore from 'redux-mock-store';
import thunk from 'redux-thunk';
import { waitFor } from '@testing-library/react';

import { renderWithProvider } from '../../../../../test/lib/render-helpers';
import { MESSAGE_TYPE } from '../../../../../shared/constants/app';

import Confirmation from '../confirmation';
import { mockNetworkState } from '../../../../../test/stub/networks';

jest.mock('../../../../../shared/lib/fetch-with-cache');

const middleware = [thunk];

const mockApprovalId = 1;
const mockApproval = {
  id: mockApprovalId,
  origin: 'https://test-dapp.metamask.io',
  requestData: {
    toNetworkConfiguration: {
      rpcUrl: 'https://rpcurl.test.chain',
      rpcPrefs: {
        blockExplorerUrl: 'https://blockexplorer.test.chain',
      },
      chainName: 'Test chain',
      ticker: 'TST',
      chainId: '0x9999',
      nickname: 'Test chain',
    },
    fromNetworkConfiguration: {
      type: 'rpc',
      rpcUrl: 'http://example-custom-rpc.metamask.io',
      chainId: '0x9999',
      nickname: 'Test initial state',
    },
  },
};

const mockBaseStore = {
  metamask: {
    pendingApprovals: {
      [mockApprovalId]: mockApproval,
    },
    approvalFlows: [],
    subjectMetadata: {},
<<<<<<< HEAD
    networkConfigurationsByChainId: {
      '0x9999': {
        chainId: '0x9999',
        rpcEndpoints: [{ networkClientId: 'test-network-client-id' }],
      },
    },
    selectedNetworkClientId: 'test-network-client-id',
    networkConfigurations: {
      'test-network-client-id': {
        chainId: '0x9999',
        nickname: 'Test initial state',
      },
    },
    networksMetadata: {
      'test-network-client-id': {
        EIPS: {},
        status: NetworkStatus.Available,
      },
    },
=======
    ...mockNetworkState({
      chainId: '0x9999',
      nickname: 'Test initial state',
    }),
>>>>>>> 33a33b42
    snaps: {},
  },
};

describe('switch-ethereum-chain confirmation', () => {
  it('should match snapshot', async () => {
    const testStore = {
      metamask: {
        ...mockBaseStore.metamask,
        pendingApprovals: {
          [mockApprovalId]: {
            ...mockApproval,
            type: MESSAGE_TYPE.SWITCH_ETHEREUM_CHAIN,
          },
        },
        transactions: [],
      },
    };
    const store = configureMockStore(middleware)(testStore);
    const { container } = renderWithProvider(<Confirmation />, store);
    await waitFor(() => {
      expect(container.querySelector('.callout')).toBeFalsy();
      expect(container).toMatchSnapshot();
    });
  });

  it('should show alert if there are pending txs', async () => {
    const testStore = {
      metamask: {
        ...mockBaseStore.metamask,
        pendingApprovals: {
          [mockApprovalId]: {
            ...mockApproval,
            type: MESSAGE_TYPE.SWITCH_ETHEREUM_CHAIN,
          },
        },
        transactions: [
          {
            id: 1,
            status: 'unapproved',
            chainId: '0x9999',
          },
        ],
      },
    };

    const store = configureMockStore(middleware)(testStore);
    const { getByText, container } = renderWithProvider(
      <Confirmation />,
      store,
    );
    await waitFor(() => {
      expect(
        getByText('Switching networks will cancel all pending confirmations'),
      ).toBeInTheDocument();
      expect(container).toMatchSnapshot();
    });
  });
});<|MERGE_RESOLUTION|>--- conflicted
+++ resolved
@@ -44,32 +44,10 @@
     },
     approvalFlows: [],
     subjectMetadata: {},
-<<<<<<< HEAD
-    networkConfigurationsByChainId: {
-      '0x9999': {
-        chainId: '0x9999',
-        rpcEndpoints: [{ networkClientId: 'test-network-client-id' }],
-      },
-    },
-    selectedNetworkClientId: 'test-network-client-id',
-    networkConfigurations: {
-      'test-network-client-id': {
-        chainId: '0x9999',
-        nickname: 'Test initial state',
-      },
-    },
-    networksMetadata: {
-      'test-network-client-id': {
-        EIPS: {},
-        status: NetworkStatus.Available,
-      },
-    },
-=======
     ...mockNetworkState({
       chainId: '0x9999',
       nickname: 'Test initial state',
     }),
->>>>>>> 33a33b42
     snaps: {},
   },
 };
