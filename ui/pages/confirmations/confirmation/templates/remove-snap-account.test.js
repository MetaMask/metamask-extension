import React from 'react';
import configureMockStore from 'redux-mock-store';
import thunk from 'redux-thunk';
import { waitFor } from '@testing-library/react';

import Confirmation from '../confirmation';
import { renderWithProvider } from '../../../../../test/lib/render-helpers';
import { SNAP_MANAGE_ACCOUNTS_CONFIRMATION_TYPES } from '../../../../../shared/constants/app';
import mockState from '../../../../../test/data/mock-state.json';
import { CHAIN_IDS } from '../../../../../shared/constants/network';

const middleware = [thunk];

const mockApprovalId = 1;
const mockSnapOrigin = 'npm:@metamask/snap-test';
const mockSnapName = 'Test Snap Account Name';
const mockPublicAddress = '0x0dcd5d886577d5081b0c52e242ef29e70be3e7bc';
<<<<<<< HEAD
=======
const providerConfig = {
  chainId: '0x5',
  nickname: '',
  ticker: 'ETH',
};
>>>>>>> 883fd752
const mockApproval = {
  id: mockApprovalId,
  origin: mockSnapOrigin,
  snapName: mockSnapName,
  requestData: {
    publicAddress: mockPublicAddress,
  },
};
const mockBaseStore = {
  metamask: {
    ...mockState.metamask,

    selectedNetworkClientId: 'goerli',
    networkConfigurations: {
      goerli: { chainId: CHAIN_IDS.GOERLI },
    },

    snaps: {
      [mockSnapOrigin]: {
        id: mockSnapOrigin,
        manifest: {
          proposedName: 'Test Snap',
          description: 'Test Snap',
        },
      },
    },
    pendingApprovals: {
      [mockApprovalId]: mockApproval,
    },
    approvalFlows: [],
    subjectMetadata: {},
  },
};

describe('remove-snap-account confirmation', () => {
  it('should match snapshot', async () => {
    const testStore = {
      metamask: {
        ...mockBaseStore.metamask,
        pendingApprovals: {
          [mockApprovalId]: {
            ...mockApproval,
            type: SNAP_MANAGE_ACCOUNTS_CONFIRMATION_TYPES.confirmAccountRemoval,
          },
        },
      },
      activeTab: {
        origin: 'https://uniswap.org/',
      },
    };
    const store = configureMockStore(middleware)(testStore);
    const { container, getByText } = renderWithProvider(
      <Confirmation />,
      store,
    );
    await waitFor(() => {
      expect(getByText(`Remove account`)).toBeInTheDocument();
      expect(container.querySelector('.callout')).toBeDefined();
      expect(container).toMatchSnapshot();
    });
  });
});<|MERGE_RESOLUTION|>--- conflicted
+++ resolved
@@ -15,14 +15,6 @@
 const mockSnapOrigin = 'npm:@metamask/snap-test';
 const mockSnapName = 'Test Snap Account Name';
 const mockPublicAddress = '0x0dcd5d886577d5081b0c52e242ef29e70be3e7bc';
-<<<<<<< HEAD
-=======
-const providerConfig = {
-  chainId: '0x5',
-  nickname: '',
-  ticker: 'ETH',
-};
->>>>>>> 883fd752
 const mockApproval = {
   id: mockApprovalId,
   origin: mockSnapOrigin,
@@ -37,7 +29,7 @@
 
     selectedNetworkClientId: 'goerli',
     networkConfigurations: {
-      goerli: { chainId: CHAIN_IDS.GOERLI },
+      goerli: { chainId: CHAIN_IDS.GOERLI, ticker: 'ETH' },
     },
 
     snaps: {
