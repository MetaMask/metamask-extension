--- conflicted
+++ resolved
@@ -4,10 +4,6 @@
 import { getPendingApprovals } from '../../../selectors/approvals';
 import { ConfirmMetamaskState } from '../types/confirm';
 import { createDeepEqualSelector } from '../../../selectors/util';
-<<<<<<< HEAD
-import { isSignatureTransactionType } from '../utils';
-=======
->>>>>>> b960add2
 import { getPreferences } from '../../../selectors/selectors';
 
 const ConfirmationApprovalTypes = [
@@ -45,32 +41,6 @@
 
 export const confirmSelector = (state: ConfirmMetamaskState) => state.confirm;
 
-<<<<<<< HEAD
-export const currentConfirmationSelector = (state: ConfirmMetamaskState) =>
-  state.confirm.currentConfirmation;
-
-export const currentSignatureRequestSecurityResponseSelector = (
-  state: ConfirmMetamaskState,
-) => {
-  const currentConfirmation: Confirmation | undefined =
-    currentConfirmationSelector(state);
-
-  if (
-    !currentConfirmation ||
-    !isSignatureTransactionType(currentConfirmation)
-  ) {
-    return undefined;
-  }
-
-  const securityAlertId = (
-    currentConfirmation?.securityAlertResponse as SecurityAlertResponse
-  )?.securityAlertId as string;
-
-  return state.metamask.signatureSecurityAlertResponses?.[securityAlertId];
-};
-
-=======
->>>>>>> b960add2
 // eslint-disable-next-line @typescript-eslint/no-explicit-any
 export function getIsRedesignedConfirmationsDeveloperEnabled(state: any) {
   return getPreferences(state).isRedesignedConfirmationsDeveloperEnabled;
