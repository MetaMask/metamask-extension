import { ApprovalControllerState } from '@metamask/approval-controller';
import { SIWEMessage } from '@metamask/controller-utils';

import {
  TransactionMeta,
  TransactionType,
} from '@metamask/transaction-controller';

export type TypedSignDataV1Type = {
  name: string;
  value: string;
  type: string;
}[];

export type SecurityAlertResponse = {
  reason: string;
  features?: string[];
  result_type: string;
  providerRequestsCount?: Record<string, number>;
  securityAlertId?: string;
};

export type SignatureRequestType = {
  chainId?: string;
  id: string;
  msgParams?: {
    from: string;
    origin: string;
    data: string | TypedSignDataV1Type;
    version?: string;
<<<<<<< HEAD
    siwe?: SIWEMessage;
=======
    signatureMethod?: string;
    siwe?: {
      isSIWEMessage: boolean;
      parsedMessage: null | {
        domain: string;
        address: string;
        statement: string;
        uri: string;
        version: string;
        chainId: number;
        nonce: string;
        issuedAt: string;
        requestId?: string;
        resources?: string[];
      };
    };
>>>>>>> 4e2596f2
  };
  type: TransactionType;
  custodyId?: string;
  securityAlertResponse?: SecurityAlertResponse;
};

export type Confirmation = SignatureRequestType | TransactionMeta;

export type ConfirmMetamaskState = {
  confirm: {
    currentConfirmation?: Confirmation;
    isScrollToBottomNeeded?: boolean;
  };
  metamask: {
    pendingApprovals: ApprovalControllerState['pendingApprovals'];
    approvalFlows: ApprovalControllerState['approvalFlows'];
  };
};<|MERGE_RESOLUTION|>--- conflicted
+++ resolved
@@ -28,26 +28,8 @@
     origin: string;
     data: string | TypedSignDataV1Type;
     version?: string;
-<<<<<<< HEAD
+    signatureMethod?: string;
     siwe?: SIWEMessage;
-=======
-    signatureMethod?: string;
-    siwe?: {
-      isSIWEMessage: boolean;
-      parsedMessage: null | {
-        domain: string;
-        address: string;
-        statement: string;
-        uri: string;
-        version: string;
-        chainId: number;
-        nonce: string;
-        issuedAt: string;
-        requestId?: string;
-        resources?: string[];
-      };
-    };
->>>>>>> 4e2596f2
   };
   type: TransactionType;
   custodyId?: string;
