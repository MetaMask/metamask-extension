import React, { useCallback, useEffect, useState } from 'react';
import PropTypes from 'prop-types';
import { useDispatch, useSelector } from 'react-redux';
import {
  Routes,
  Route,
  useNavigate,
  useParams,
  useLocation,
} from 'react-router-dom-v5-compat';
import {
  ENVIRONMENT_TYPE_NOTIFICATION,
  ORIGIN_METAMASK,
  TRACE_ENABLED_SIGN_METHODS,
} from '../../../../shared/constants/app';
import Loading from '../../../components/ui/loading-screen';
import {
  clearConfirmTransaction,
  setTransactionToConfirm,
} from '../../../ducks/confirm-transaction/confirm-transaction.duck';
import { getMostRecentOverviewPage } from '../../../ducks/history/history';
import { getSendTo } from '../../../ducks/send';
import { getSelectedNetworkClientId } from '../../../../shared/modules/selectors/networks';
import {
  CONFIRM_TRANSACTION_ROUTE,
  DECRYPT_MESSAGE_REQUEST_PATH,
  DEFAULT_ROUTE,
  ENCRYPTION_PUBLIC_KEY_REQUEST_PATH,
} from '../../../helpers/constants/routes';
import { isTokenMethodAction } from '../../../helpers/utils/transactions.util';
import usePolling from '../../../hooks/usePolling';
import { usePrevious } from '../../../hooks/usePrevious';
import {
  unconfirmedTransactionsHashSelector,
  unconfirmedTransactionsListSelector,
  getUse4ByteResolution,
} from '../../../selectors';
import {
  endBackgroundTrace,
  gasFeeStartPollingByNetworkClientId,
  gasFeeStopPollingByPollingToken,
  getContractMethodData,
  setDefaultHomeActiveTabName,
} from '../../../store/actions';
import ConfirmDecryptMessage from '../../confirm-decrypt-message';
import ConfirmEncryptionPublicKey from '../../confirm-encryption-public-key';
import ConfirmTransactionSwitch from '../confirm-transaction-switch';
import Confirm from '../confirm/confirm';
import useCurrentConfirmation from '../hooks/useCurrentConfirmation';
// TODO: Remove restricted import
// eslint-disable-next-line import/no-restricted-paths
import { getEnvironmentType } from '../../../../app/scripts/lib/util';
import { useAsyncResult } from '../../../hooks/useAsync';
import { TraceName } from '../../../../shared/lib/trace';
import ConfirmTokenTransactionSwitch from './confirm-token-transaction-switch';

const ConfirmTransaction = ({
  params: routeParams,
  location: routeLocation,
} = {}) => {
  const dispatch = useDispatch();
  const navigate = useNavigate();
  const urlParams = useParams();
  const hookLocation = useLocation();

  // Use params from props (v5 route) if available, otherwise fall back to useParams (v6)
  const { id: paramsTransactionId } = routeParams || urlParams;

  // Use location from props (v5 route) if available, otherwise fall back to useLocation (v6)
  const location = routeLocation || hookLocation;

  const mostRecentOverviewPage = useSelector(getMostRecentOverviewPage);
  const sendTo = useSelector(getSendTo);

  const unconfirmedTxsSorted = useSelector(unconfirmedTransactionsListSelector);
  const unconfirmedTxs = useSelector(unconfirmedTransactionsHashSelector);
  const networkClientId = useSelector(getSelectedNetworkClientId);

  const totalUnapproved = unconfirmedTxsSorted.length || 0;
  const getTransaction = useCallback(() => {
    return totalUnapproved
      ? unconfirmedTxs[paramsTransactionId] || unconfirmedTxsSorted[0]
      : {};
  }, [
    paramsTransactionId,
    totalUnapproved,
    unconfirmedTxs,
    unconfirmedTxsSorted,
  ]);
  const [transaction, setTransaction] = useState(getTransaction);
<<<<<<< HEAD
  const use4ByteResolution = useSelector(getUse4ByteResolution);
  const { currentConfirmation } = useCurrentConfirmation();
=======

  const use4ByteResolution = useSelector(use4ByteResolutionSelector);
  // Pass the transaction ID from route params so useCurrentConfirmation can find the approval
  const { currentConfirmation } = useCurrentConfirmation(paramsTransactionId);
>>>>>>> 2707a84d

  useEffect(() => {
    const tx = getTransaction();
    setTransaction(tx);
    if (tx?.id) {
      dispatch(setTransactionToConfirm(tx.id));
    }
  }, [
    dispatch,
    getTransaction,
    paramsTransactionId,
    totalUnapproved,
    unconfirmedTxs,
    unconfirmedTxsSorted,
  ]);

  const { id, type } = transaction;

  const isNotification = getEnvironmentType() === ENVIRONMENT_TYPE_NOTIFICATION;

  useAsyncResult(async () => {
    if (!isNotification) {
      return undefined;
    }

    const traceId = TRACE_ENABLED_SIGN_METHODS.includes(type)
      ? transaction.msgParams?.requestId?.toString()
      : id;

    return await endBackgroundTrace({
      name: TraceName.NotificationDisplay,
      id: traceId,
    });
  }, [id, isNotification, type, transaction.msgParams]);

  const transactionId = id;
  const isValidTokenMethod = isTokenMethodAction(type);
  const isValidTransactionId =
    transactionId &&
    (!paramsTransactionId || paramsTransactionId === transactionId);

  const prevParamsTransactionId = usePrevious(paramsTransactionId);
  const prevTransactionId = usePrevious(transactionId);

  usePolling({
    startPolling: (input) =>
      gasFeeStartPollingByNetworkClientId(input.networkClientId),
    stopPollingByPollingToken: gasFeeStopPollingByPollingToken,
    input: { networkClientId: transaction.networkClientId ?? networkClientId },
  });

  useEffect(() => {
    if (totalUnapproved || sendTo) {
      const { txParams: { data } = {}, origin } = transaction;

      if (origin !== ORIGIN_METAMASK) {
        dispatch(getContractMethodData(data, use4ByteResolution));
      }

      const txId = transactionId || paramsTransactionId;
      if (txId) {
        dispatch(setTransactionToConfirm(txId));
      }
    }
  }, []);

  useEffect(() => {
    if (
      paramsTransactionId &&
      transactionId &&
      prevParamsTransactionId !== paramsTransactionId
    ) {
      const { txData: { txParams: { data } = {}, origin } = {} } = transaction;

      dispatch(clearConfirmTransaction());
      dispatch(setTransactionToConfirm(paramsTransactionId));
      if (origin !== ORIGIN_METAMASK) {
        dispatch(getContractMethodData(data, use4ByteResolution));
      }
    } else if (prevTransactionId && !transactionId && !totalUnapproved) {
      dispatch(setDefaultHomeActiveTabName('activity')).then(() => {
        navigate(DEFAULT_ROUTE, { replace: true });
      });
    } else if (
      prevTransactionId &&
      transactionId &&
      prevTransactionId !== transactionId &&
      paramsTransactionId !== transactionId
    ) {
      navigate(mostRecentOverviewPage, { replace: true });
    }
  }, [
    dispatch,
    navigate,
    mostRecentOverviewPage,
    paramsTransactionId,
    prevParamsTransactionId,
    prevTransactionId,
    totalUnapproved,
    transaction,
    transactionId,
    use4ByteResolution,
  ]);

  // Code below is required as we need to support both new and old confirmation pages,
  // It takes care to render <Confirm /> component for confirmations of type Personal Sign.
  // Once we migrate all confirmations to new designs we can get rid of this code
  // and render <Confirm /> component for all confirmation requests.
  if (currentConfirmation) {
    return <Confirm confirmationId={paramsTransactionId} />;
  }

  if (isValidTokenMethod && isValidTransactionId) {
    return <ConfirmTokenTransactionSwitch transaction={transaction} />;
  }
  // Show routes when state.confirmTransaction has been set and when either the ID in the params
  // isn't specified or is specified and matches the ID in state.confirmTransaction in order to
  // support URLs of /confirm-transaction or /confirm-transaction/<transactionId>
  if (isValidTransactionId) {
    return (
      <Routes location={location}>
        <Route
          path={`${CONFIRM_TRANSACTION_ROUTE}/:id?${DECRYPT_MESSAGE_REQUEST_PATH}`}
          element={<ConfirmDecryptMessage />}
        />
        <Route
          path={`${CONFIRM_TRANSACTION_ROUTE}/:id?${ENCRYPTION_PUBLIC_KEY_REQUEST_PATH}`}
          element={<ConfirmEncryptionPublicKey />}
        />
        <Route path="*" element={<ConfirmTransactionSwitch />} />
      </Routes>
    );
  }

  return <Loading />;
};

ConfirmTransaction.propTypes = {
  params: PropTypes.shape({
    id: PropTypes.string,
  }),
  location: PropTypes.shape({
    pathname: PropTypes.string,
    search: PropTypes.string,
    hash: PropTypes.string,
    state: PropTypes.object,
    key: PropTypes.string,
  }),
};

export default ConfirmTransaction;<|MERGE_RESOLUTION|>--- conflicted
+++ resolved
@@ -88,15 +88,10 @@
     unconfirmedTxsSorted,
   ]);
   const [transaction, setTransaction] = useState(getTransaction);
-<<<<<<< HEAD
+
   const use4ByteResolution = useSelector(getUse4ByteResolution);
-  const { currentConfirmation } = useCurrentConfirmation();
-=======
-
-  const use4ByteResolution = useSelector(use4ByteResolutionSelector);
   // Pass the transaction ID from route params so useCurrentConfirmation can find the approval
   const { currentConfirmation } = useCurrentConfirmation(paramsTransactionId);
->>>>>>> 2707a84d
 
   useEffect(() => {
     const tx = getTransaction();
