--- conflicted
+++ resolved
@@ -59,10 +59,6 @@
   location: routeLocation,
 } = {}) => {
   const dispatch = useDispatch();
-<<<<<<< HEAD
-  const history = useHistory();
-  const { id: paramsTransactionId } = useParams();
-=======
   const navigate = useNavigate();
   const urlParams = useParams();
   const hookLocation = useLocation();
@@ -72,7 +68,6 @@
 
   // Use location from props (v5 route) if available, otherwise fall back to useLocation (v6)
   const location = routeLocation || hookLocation;
->>>>>>> ff2e75d2
 
   const mostRecentOverviewPage = useSelector(getMostRecentOverviewPage);
   const sendTo = useSelector(getSendTo);
@@ -188,11 +183,7 @@
       prevTransactionId !== transactionId &&
       paramsTransactionId !== transactionId
     ) {
-<<<<<<< HEAD
-      history.replace(mostRecentOverviewPage);
-=======
       navigate(mostRecentOverviewPage, { replace: true });
->>>>>>> ff2e75d2
     }
   }, [
     dispatch,
