import React from 'react';
import configureMockStore from 'redux-mock-store';
import thunk from 'redux-thunk';

import * as ConfirmTransactionDucks from '../../../ducks/confirm-transaction/confirm-transaction.duck';
import * as Actions from '../../../store/actions';
import _mockState from '../../../../test/data/mock-state.json';
import { renderWithProvider } from '../../../../test/lib/render-helpers-navigate';
import { setBackgroundConnection } from '../../../store/background-connection';

import {
  CONFIRM_TRANSACTION_ROUTE,
  DECRYPT_MESSAGE_REQUEST_PATH,
  ENCRYPTION_PUBLIC_KEY_REQUEST_PATH,
} from '../../../helpers/constants/routes';

import ConfirmTransaction from '.';

const mockUseNavigate = jest.fn();
const mockUseParams = jest.fn();
jest.mock('react-router-dom-v5-compat', () => {
  return {
    ...jest.requireActual('react-router-dom-v5-compat'),
    useNavigate: () => mockUseNavigate,
    useParams: () => mockUseParams,
  };
});

const mockUnapprovedTx = _mockState.metamask.transactions[0];

const middleware = [thunk];

const mockState = {
  metamask: {
    ..._mockState.metamask,
  },
  appState: {
    gasLoadingAnimationIsShowing: false,
  },
  history: {
    mostRecentOverviewPage: '/',
  },
  send: {
    draftTransactions: {},
  },
};

setBackgroundConnection({
  addPollingTokenToAppState: jest.fn(),
  getContractMethodData: jest.fn(),
  removePollingTokenFromAppState: jest.fn(),
  setDefaultHomeActiveTabName: jest.fn(),
});

jest.mock(
  '../../../ducks/confirm-transaction/confirm-transaction.duck',
  () => ({
    setTransactionToConfirm: jest.fn().mockImplementation((txId) => {
      return { type: 'mock-set-transaction-to-confirm', value: txId };
    }),
  }),
);

<<<<<<< HEAD
=======
jest.mock('react-router-dom', () => {
  const original = jest.requireActual('react-router-dom');
  return {
    ...original,
    useHistory: () => ({
      replace: jest.fn(),
    }),
  };
});

jest.mock('react-router-dom-v5-compat', () => {
  const original = jest.requireActual('react-router-dom-v5-compat');
  return {
    ...original,
    useNavigate: () => jest.fn(),
    useSearchParams: () => [new URLSearchParams(''), jest.fn()],
  };
});

>>>>>>> 84f47fc9
jest.mock('../../confirm-decrypt-message', () => {
  return {
    __esModule: true,
    default: () => {
      return <div className="mock-confirm-decrypt-message" />;
    },
  };
});

jest.mock('../../confirm-encryption-public-key', () => {
  return {
    __esModule: true,
    default: () => {
      return <div className="mock-confirm-encryption-public-key" />;
    },
  };
});

jest.mock('./confirm-token-transaction-switch', () => {
  return {
    __esModule: true,
    default: () => {
      return <div className="mock-confirm-token-transaction-switch" />;
    },
  };
});
jest.mock('../confirm-transaction-switch', () => {
  return {
    __esModule: true,
    default: () => {
      return <div className="mock-confirm-transaction-switch" />;
    },
  };
});

describe('Confirmation Transaction Page', () => {
  beforeEach(() => {
    jest
      .spyOn(Actions, 'gasFeeStartPollingByNetworkClientId')
      .mockResolvedValue(null);
  });
  it('should display the Loading component when the transaction is invalid', () => {
    const mockStore = configureMockStore(middleware)({
      ...mockState,
      metamask: {
        ...mockState.metamask,
        transactions: [],
      },
    });
    const { container } = renderWithProvider(<ConfirmTransaction />, mockStore);

    expect(container.querySelector('.loading-overlay')).toBeInTheDocument();
    expect(container.querySelector('.loading-overlay')).toMatchSnapshot();
  });

  it('should not display the Loading component when the transaction is valid', () => {
    const mockStore = configureMockStore(middleware)({ ...mockState });
    const { container } = renderWithProvider(<ConfirmTransaction />, mockStore);
    expect(container.querySelector('.loading-overlay')).toBeNull();
  });

  [
    [DECRYPT_MESSAGE_REQUEST_PATH, '.mock-confirm-decrypt-message'],
    [ENCRYPTION_PUBLIC_KEY_REQUEST_PATH, '.mock-confirm-encryption-public-key'],
  ].forEach(([componentPath, mockClassNameMatch]) => {
    it(`should render "${componentPath}" route`, () => {
      const mockStore = configureMockStore(middleware)(mockState);
      const { container } = renderWithProvider(
        <ConfirmTransaction />,
        mockStore,
        `${CONFIRM_TRANSACTION_ROUTE}/${mockUnapprovedTx.id}${componentPath}`,
      );

      expect(container.querySelector(mockClassNameMatch)).toBeInTheDocument();
    });
  });

  it(`should render ConfirmTransactionSwitch component if the route path is unmatched and the transaction is valid`, () => {
    const mockStore = configureMockStore(middleware)(mockState);
    const { container } = renderWithProvider(
      <ConfirmTransaction />,
      mockStore,
      `/unknown-path`,
    );

    expect(
      container.querySelector('.mock-confirm-transaction-switch'),
    ).toBeInTheDocument();
  });

  describe('initialization', () => {
    it('should poll for gas estimates', () => {
      const mockStore = configureMockStore(middleware)(mockState);
      const gasEstimationPollingSpy = jest
        .spyOn(Actions, 'gasFeeStartPollingByNetworkClientId')
        .mockResolvedValue(null);

      renderWithProvider(<ConfirmTransaction />, mockStore);

      expect(gasEstimationPollingSpy).toHaveBeenCalled();
    });

    it('should call setTransactionToConfirm if transaction id is provided', () => {
      const mockStore = configureMockStore(middleware)({ ...mockState });
      ConfirmTransactionDucks.setTransactionToConfirm.mockClear();

      renderWithProvider(<ConfirmTransaction />, mockStore);

      expect(
        ConfirmTransactionDucks.setTransactionToConfirm,
      ).toHaveBeenCalled();
    });

    it('should not call setTransactionToConfirm when transaction id is not provided', () => {
      const mockStore = configureMockStore(middleware)({
        ...mockState,
        metamask: { ...mockState.metamask, transactions: [] },
      });
      mockUseParams.mockImplementation(() => {
        return { id: null };
      });
      ConfirmTransactionDucks.setTransactionToConfirm.mockClear();

      renderWithProvider(<ConfirmTransaction />, mockStore);

      expect(
        ConfirmTransactionDucks.setTransactionToConfirm,
      ).not.toHaveBeenCalled();
    });

    describe('when unapproved transactions exist or a sendTo recipient exists', () => {
      it('should not call useNavigate(mostRecentOverviewPage)', () => {
        const mockStore = configureMockStore(middleware)(mockState);
        renderWithProvider(<ConfirmTransaction />, mockStore);
        expect(mockUseNavigate).not.toHaveBeenCalled();
      });
    });
  });
});<|MERGE_RESOLUTION|>--- conflicted
+++ resolved
@@ -61,18 +61,6 @@
   }),
 );
 
-<<<<<<< HEAD
-=======
-jest.mock('react-router-dom', () => {
-  const original = jest.requireActual('react-router-dom');
-  return {
-    ...original,
-    useHistory: () => ({
-      replace: jest.fn(),
-    }),
-  };
-});
-
 jest.mock('react-router-dom-v5-compat', () => {
   const original = jest.requireActual('react-router-dom-v5-compat');
   return {
@@ -82,7 +70,6 @@
   };
 });
 
->>>>>>> 84f47fc9
 jest.mock('../../confirm-decrypt-message', () => {
   return {
     __esModule: true,
