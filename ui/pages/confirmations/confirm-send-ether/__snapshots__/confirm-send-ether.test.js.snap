// Jest Snapshot v1, https://goo.gl/fbAQLP

exports[`ConfirmSendEther should render correct information for for confirm send ether 1`] = `
[
  <div
    class="page-container"
    data-testid="page-container"
  >
    <div
      class="confirm-page-container-navigation"
      style="display: flex;"
    >
      <div
        class="confirm-page-container-navigation__container"
        data-testid="navigation-container"
        style="visibility: hidden;"
      >
        <button
          class="confirm-page-container-navigation__arrow"
          data-testid="first-page"
        >
          <i
            class="fa fa-angle-double-left fa-2x"
          />
        </button>
        <button
          class="confirm-page-container-navigation__arrow"
          data-testid="previous-page"
        >
          <i
            class="fa fa-angle-left fa-2x"
          />
        </button>
      </div>
      <div
        class="confirm-page-container-navigation__textcontainer"
      >
        <div
          class="confirm-page-container-navigation__navtext"
        >
          0
           
          of
           
          2
        </div>
        <div
          class="confirm-page-container-navigation__longtext"
        >
          requests waiting to be acknowledged
        </div>
      </div>
      <div
        class="confirm-page-container-navigation__container"
        style="visibility: initial;"
      >
        <button
          class="confirm-page-container-navigation__arrow"
          data-testid="next-page"
        >
          <i
            class="fa fa-angle-right fa-2x"
          />
        </button>
        <button
          class="confirm-page-container-navigation__arrow"
          data-testid="last-page"
        >
          <i
            class="fa fa-angle-double-right fa-2x"
          />
        </button>
      </div>
    </div>
    <div
      class="confirm-page-container-header"
      data-testid="header-container"
    >
      <div
        class="confirm-page-container-header__row"
<<<<<<< HEAD
      />
=======
      >
        <div
          class="network-display chip chip--with-left-icon chip--border-color-border-muted chip--background-color-undefined chip--max-content"
          data-testid="network-display"
        >
          <div
            class="chip__left-icon"
          >
            <div
              class="color-indicator color-indicator--filled color-indicator--color-icon-muted color-indicator--size-lg"
              data-testid="color-icon-icon-muted"
            >
              <i
                class="color-indicator__icon fa fa-question"
              />
            </div>
          </div>
          <span
            class="box box--margin-top-1 box--margin-bottom-1 box--flex-direction-row typography chip__label typography--h7 typography--weight-normal typography--style-normal typography--color-text-alternative"
          >
            goerli
          </span>
        </div>
      </div>
>>>>>>> 85f8df93
      <div
        class="sender-to-recipient sender-to-recipient--default"
        data-testid="sender-to-recipient"
      >
        <div
          class="sender-to-recipient__party sender-to-recipient__party--sender"
        >
          <div
            class="sender-to-recipient__sender-icon"
          >
            <div
              class=""
            >
              <div
                class="identicon"
                style="height: 24px; width: 24px; border-radius: 12px;"
              >
                <div
                  style="border-radius: 50px; overflow: hidden; padding: 0px; margin: 0px; width: 24px; height: 24px; display: inline-block; background: rgb(250, 58, 0);"
                >
                  <svg
                    height="24"
                    width="24"
                    x="0"
                    y="0"
                  >
                    <rect
                      fill="#18CDF2"
                      height="24"
                      transform="translate(-0.786295127845455 -2.478213052095374) rotate(328.9 12 12)"
                      width="24"
                      x="0"
                      y="0"
                    />
                    <rect
                      fill="#035E56"
                      height="24"
                      transform="translate(-13.723846281624033 7.94434640381145) rotate(176.2 12 12)"
                      width="24"
                      x="0"
                      y="0"
                    />
                    <rect
                      fill="#F26602"
                      height="24"
                      transform="translate(12.500881513667943 -10.653854792247811) rotate(468.9 12 12)"
                      width="24"
                      x="0"
                      y="0"
                    />
                  </svg>
                </div>
              </div>
            </div>
          </div>
          <div
            class="sender-to-recipient__tooltip-wrapper"
          >
            <div
              aria-describedby="tippy-tooltip-1"
              class="sender-to-recipient__tooltip-container"
              data-original-title="null"
              data-tooltipped=""
              style="display: inline;"
              tabindex="0"
            >
              <div
                class="sender-to-recipient__name"
              >
                Test Account
              </div>
            </div>
          </div>
        </div>
        <div
          class="sender-to-recipient__arrow-container"
        >
          <div
            class="sender-to-recipient__arrow-circle"
          >
            <i
              class="fa fa-arrow-right sender-to-recipient__arrow-circle__icon"
            />
          </div>
        </div>
        <div
          class="sender-to-recipient__party sender-to-recipient__party--recipient sender-to-recipient__party--recipient-with-address"
        >
          <div
            class="sender-to-recipient__sender-icon"
          >
            <div
              class=""
            >
              <div
                class="identicon"
                style="height: 24px; width: 24px; border-radius: 12px;"
              >
                <div
                  style="border-radius: 50px; overflow: hidden; padding: 0px; margin: 0px; width: 24px; height: 24px; display: inline-block; background: rgb(3, 73, 94);"
                >
                  <svg
                    height="24"
                    width="24"
                    x="0"
                    y="0"
                  >
                    <rect
                      fill="#F5D800"
                      height="24"
                      transform="translate(-1.6948137315966292 7.490045892231985) rotate(238.2 12 12)"
                      width="24"
                      x="0"
                      y="0"
                    />
                    <rect
                      fill="#1888F2"
                      height="24"
                      transform="translate(2.6987555575750655 10.47254609666851) rotate(211.2 12 12)"
                      width="24"
                      x="0"
                      y="0"
                    />
                    <rect
                      fill="#017E8E"
                      height="24"
                      transform="translate(4.1286145552783005 -17.188975454864387) rotate(404.9 12 12)"
                      width="24"
                      x="0"
                      y="0"
                    />
                  </svg>
                </div>
              </div>
            </div>
          </div>
          <div
            class="sender-to-recipient__tooltip-wrapper"
          >
            <div
              class="sender-to-recipient__tooltip-container"
              style="display: inline;"
              tabindex="0"
              title=""
            >
              <div
                class="sender-to-recipient__name"
                data-testid="sender-to-recipient__name"
              >
                0x0c54F...7AaFb
              </div>
            </div>
          </div>
        </div>
      </div>
    </div>
    <div
      class="confirm-page-container-content"
    >
      
      <div
        class="confirm-page-container-summary"
      >
        <div
          class="site-origin confirm-page-container-summary__origin"
        >
          <bdi
            dir="ltr"
          >
            https://metamask.github.io
          </bdi>
        </div>
        <div
          class="confirm-page-container-summary__action-row"
        >
          <div
            class="confirm-page-container-summary__action"
          >
            <span
              class="confirm-page-container-summary__action__name"
            >
              Sending ETH
            </span>
          </div>
        </div>
        <div
          class="confirm-page-container-summary__title"
        >
          <h3
            class="mm-box mm-text mm-text--heading-md mm-text--font-weight-normal mm-text--ellipsis mm-box--color-text-default"
          >
            <div
              class="mm-box currency-display-component mm-box--display-flex mm-box--flex-wrap-wrap mm-box--align-items-center"
              ethlogoheight="24"
              title="0"
            >
              <div
                class="mm-box currency-display-component__prefix mm-box--margin-inline-end-1"
                variant="inherit"
              >
                <div
                  class="mm-box mm-text mm-avatar-base mm-avatar-base--size-xs mm-avatar-network mm-text--body-xs mm-text--text-transform-uppercase mm-box--display-flex mm-box--justify-content-center mm-box--align-items-center mm-box--color-text-default mm-box--background-color-background-alternative mm-box--rounded-full mm-box--border-color-transparent box--border-style-solid box--border-width-1"
                >
                  C
                </div>
              </div>
              <span
                class="mm-box mm-text currency-display-component__text mm-text--inherit mm-text--ellipsis mm-box--color-text-default"
              >
                0
              </span>
            </div>
          </h3>
        </div>
      </div>
      <div
        class="confirm-page-container-content__details"
      >
        <div
          class="transaction-alerts"
        >
          <div
            class="mm-box mm-banner-base mm-banner-alert mm-banner-alert--severity-warning mm-box--padding-3 mm-box--padding-left-2 mm-box--display-flex mm-box--gap-2 mm-box--background-color-warning-muted mm-box--rounded-sm"
          >
            <span
              class="mm-box mm-icon mm-icon--size-lg mm-box--display-inline-block mm-box--color-warning-default"
              style="mask-image: url('./images/icons/danger.svg');"
            />
            <div
              class="mm-box mm-box--min-width-0"
            >
              <p
                class="mm-box mm-text mm-text--body-md mm-box--color-text-default"
              >
                You are sending 0 ETH.
              </p>
            </div>
          </div>
        </div>
        <div
<<<<<<< HEAD
          class="mm-box simulation-details-layout mm-box--margin-4 mm-box--padding-3 mm-box--display-flex mm-box--gap-3 mm-box--flex-direction-column mm-box--rounded-md mm-box--border-color-border-default box--border-style-solid box--border-width-1"
=======
          class="mm-box simulation-details-layout mm-box--margin-4 mm-box--padding-3 mm-box--display-flex mm-box--gap-3 mm-box--flex-direction-column mm-box--rounded-lg mm-box--border-color-border-default box--border-style-solid box--border-width-1"
>>>>>>> 85f8df93
          data-testid="simulation-details-layout"
        >
          <div
            class="mm-box mm-box--display-flex mm-box--flex-direction-row mm-box--justify-content-space-between mm-box--align-items-center"
          >
            <div
              class="mm-box mm-box--display-flex mm-box--gap-1 mm-box--flex-direction-row mm-box--align-items-center"
            >
              <p
                class="mm-box mm-text mm-text--body-md-medium mm-box--color-text-default"
              >
                Estimated changes
              </p>
              <div
                class="info-tooltip"
                data-testid="info-tooltip"
              >
                <div>
                  <div
                    aria-describedby="tippy-tooltip-2"
                    class="info-tooltip__tooltip-container"
                    data-original-title="null"
                    data-tooltipped=""
                    style="display: inline;"
                    tabindex="0"
                  >
                    <svg
                      viewBox="0 0 10 10"
                      xmlns="http://www.w3.org/2000/svg"
                    >
                      <path
                        d="M5 0C2.2 0 0 2.2 0 5s2.2 5 5 5 5-2.2 5-5-2.2-5-5-5zm0 2c.4 0 .7.3.7.7s-.3.7-.7.7-.7-.2-.7-.6.3-.8.7-.8zm.7 6H4.3V4.3h1.5V8z"
                        fill="var(--color-icon-alternative)"
                      />
                    </svg>
                  </div>
                </div>
              </div>
            </div>
            <div
              role="progressbar"
            >
              <svg
                class="preloader__icon"
                fill="none"
                height="20"
                viewBox="0 0 16 16"
                width="20"
                xmlns="http://www.w3.org/2000/svg"
              >
                <path
                  clip-rule="evenodd"
                  d="M8 13.7143C4.84409 13.7143 2.28571 11.1559 2.28571 8C2.28571 4.84409 4.84409 2.28571 8 2.28571C11.1559 2.28571 13.7143 4.84409 13.7143 8C13.7143 11.1559 11.1559 13.7143 8 13.7143ZM8 16C3.58172 16 0 12.4183 0 8C0 3.58172 3.58172 0 8 0C12.4183 0 16 3.58172 16 8C16 12.4183 12.4183 16 8 16Z"
                  fill="var(--color-primary-muted)"
                  fill-rule="evenodd"
                />
                <mask
                  height="16"
                  id="mask0"
                  mask-type="alpha"
                  maskUnits="userSpaceOnUse"
                  width="16"
                  x="0"
                  y="0"
                >
                  <path
                    clip-rule="evenodd"
                    d="M8 13.7143C4.84409 13.7143 2.28571 11.1559 2.28571 8C2.28571 4.84409 4.84409 2.28571 8 2.28571C11.1559 2.28571 13.7143 4.84409 13.7143 8C13.7143 11.1559 11.1559 13.7143 8 13.7143ZM8 16C3.58172 16 0 12.4183 0 8C0 3.58172 3.58172 0 8 0C12.4183 0 16 3.58172 16 8C16 12.4183 12.4183 16 8 16Z"
                    fill="var(--color-primary-default)"
                    fill-rule="evenodd"
                  />
                </mask>
                <g
                  mask="url(#mask0)"
                >
                  <path
                    d="M6.85718 17.9999V11.4285V8.28564H-4.85711V17.9999H6.85718Z"
                    fill="var(--color-primary-default)"
                  />
                </g>
              </svg>
            </div>
          </div>
        </div>
        <div
          class="transaction-detail"
        >
          <div
            class="transaction-detail-rows"
          >
            <div>
              <div
                class="transaction-detail-item"
                data-testid="confirm-gas-display"
              >
                <div
                  class="transaction-detail-item__row"
                >
                  <h6
                    class="mm-box mm-text mm-text--body-md-medium mm-box--padding-bottom-1 mm-box--display-flex mm-box--flex-wrap-nowrap mm-box--color-text-default"
                  >
                    Estimated fee
                  </h6>
                  <div
                    class="transaction-detail-item__detail-values"
                  >
                    <h6
                      class="mm-box mm-text mm-text--body-md mm-box--width-full mm-box--color-text-alternative"
                    >
                      <div
                        class="gas-details-item__currency-container"
                        style="width: 100%;"
                      >
                        <button
                          class="mm-box mm-text mm-button-base mm-button-base--size-sm mm-button-link mm-text--body-md-medium mm-box--padding-0 mm-box--padding-top-1 mm-box--padding-right-0 mm-box--padding-left-0 mm-box--display-inline-flex mm-box--justify-content-center mm-box--align-items-baseline mm-box--color-primary-default mm-box--background-color-transparent"
                          data-testid="edit-gas-fee-icon"
                          style="text-decoration: none;"
                        >
                          <span
                            class="mm-box mm-icon mm-icon--size-sm mm-box--margin-inline-end-1 mm-box--display-inline-block mm-box--color-inherit"
                            style="mask-image: url('./images/icons/edit.svg');"
                          />
                          <span
                            class="mm-box mm-text mm-text--inherit mm-box--color-primary-default"
                          />
                        </button>
                        <div
                          class="mm-box currency-display-component mm-box--padding-inline-start-1 mm-box--display-flex mm-box--flex-wrap-wrap mm-box--align-items-center"
                          title="0.000021"
                        >
                          <span
                            class="mm-box mm-text currency-display-component__text mm-text--body-md-bold mm-text--ellipsis mm-box--color-text-default"
                          >
                            0.000021
                          </span>
                        </div>
                      </div>
                    </h6>
                    <h6
                      class="mm-box mm-text mm-text--body-md mm-text--text-align-right mm-box--margin-left-1 mm-box--color-text-default"
                    >
                      <div
                        class="gas-details-item__currency-container"
                      >
                        <div
                          class="mm-box currency-display-component mm-box--display-flex mm-box--flex-wrap-wrap mm-box--align-items-center"
                          title="0.000021 ETH"
                        >
                          <span
                            class="mm-box mm-text currency-display-component__text mm-text--body-md mm-text--ellipsis mm-box--color-text-alternative"
                          >
                            0.000021
                          </span>
                          <span
                            class="mm-box mm-text currency-display-component__suffix mm-text--body-md mm-box--margin-inline-start-1 mm-box--color-text-alternative"
                          >
                            ETH
                          </span>
                        </div>
                      </div>
                    </h6>
                  </div>
                </div>
                <div
                  class="transaction-detail-item__row"
                >
                  <div>
                    <div
                      class="mm-box mm-box--display-flex mm-box--flex-wrap-wrap"
                    >
                      <p
                        class="mm-box mm-text mm-text--body-sm mm-box--padding-inline-end-1 mm-box--color-text-muted"
                      >
                        Unknown processing time
                      </p>
                      <p
                        class="mm-box mm-text mm-text--body-sm mm-box--color-error-default"
                      >
                        <span
                          data-testid="gas-timing-time"
                        >
                          ~
                          
                        </span>
                      </p>
                    </div>
                  </div>
                  <h6
                    class="mm-box mm-text transaction-detail-item__row-subText mm-text--body-sm mm-text--text-align-end mm-box--color-text-alternative"
                  >
                    <div
                      class="box gas-details-item__gasfee-label box--display-inline-flex box--flex-direction-row"
                    >
                      <div
                        class="box box--flex-direction-row"
                      >
                        <p
                          class="mm-box mm-text mm-text--body-sm-medium mm-box--color-text-alternative"
                        >
                          Max fee:
                        </p>
                      </div>
                      <div
                        class="gas-details-item__currency-container"
                        paddingstart="1"
                      >
                        <div
                          class="mm-box currency-display-component mm-box--display-flex mm-box--flex-wrap-wrap mm-box--align-items-center"
                          title="0.00021 ETH"
                        >
                          <span
                            class="mm-box mm-text currency-display-component__text mm-text--body-sm mm-text--ellipsis mm-box--color-text-alternative"
                          >
                            0.00021
                          </span>
                          <span
                            class="mm-box mm-text currency-display-component__suffix mm-text--body-sm mm-box--margin-inline-start-1 mm-box--color-text-alternative"
                          >
                            ETH
                          </span>
                        </div>
                      </div>
                    </div>
                  </h6>
                </div>
              </div>
              <div
                class="mm-box mm-box--display-flex mm-box--flex-direction-column mm-box--justify-content-center mm-box--align-items-center"
              />
            </div>
          </div>
        </div>
      </div>
      <div
        class="page-container__footer"
      >
        <footer>
          <button
            class="button btn--rounded btn-secondary page-container__footer-button page-container__footer-button__cancel"
            data-testid="page-container-footer-cancel"
          >
            Reject
          </button>
          <button
            class="button btn--rounded btn-primary page-container__footer-button"
            data-testid="page-container-footer-next"
          >
            Confirm
          </button>
        </footer>
        <div
          class="page-container__footer-secondary"
        >
          <a>
            Reject 2 transactions
          </a>
        </div>
      </div>
    </div>
  </div>,
]
`;<|MERGE_RESOLUTION|>--- conflicted
+++ resolved
@@ -78,9 +78,6 @@
     >
       <div
         class="confirm-page-container-header__row"
-<<<<<<< HEAD
-      />
-=======
       >
         <div
           class="network-display chip chip--with-left-icon chip--border-color-border-muted chip--background-color-undefined chip--max-content"
@@ -105,7 +102,6 @@
           </span>
         </div>
       </div>
->>>>>>> 85f8df93
       <div
         class="sender-to-recipient sender-to-recipient--default"
         data-testid="sender-to-recipient"
@@ -346,11 +342,7 @@
           </div>
         </div>
         <div
-<<<<<<< HEAD
-          class="mm-box simulation-details-layout mm-box--margin-4 mm-box--padding-3 mm-box--display-flex mm-box--gap-3 mm-box--flex-direction-column mm-box--rounded-md mm-box--border-color-border-default box--border-style-solid box--border-width-1"
-=======
           class="mm-box simulation-details-layout mm-box--margin-4 mm-box--padding-3 mm-box--display-flex mm-box--gap-3 mm-box--flex-direction-column mm-box--rounded-lg mm-box--border-color-border-default box--border-style-solid box--border-width-1"
->>>>>>> 85f8df93
           data-testid="simulation-details-layout"
         >
           <div
