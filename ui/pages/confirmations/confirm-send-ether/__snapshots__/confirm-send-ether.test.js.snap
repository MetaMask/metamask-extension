--- conflicted
+++ resolved
@@ -83,11 +83,7 @@
           class="mm-box mm-picker-network network-display mm-box--padding-right-4 mm-box--padding-left-2 mm-box--display-flex mm-box--gap-2 mm-box--align-items-center mm-box--background-color-transparent mm-box--rounded-pill mm-box--border-color-border-muted mm-box--border-width-0 box--border-style-solid box--border-width-1"
         >
           <div
-<<<<<<< HEAD
-            class="mm-box mm-text mm-avatar-base mm-avatar-base--size-xs mm-avatar-network mm-picker-network__avatar-network mm-text--body-xs mm-text--text-transform-uppercase mm-box--display-flex mm-box--justify-content-center mm-box--align-items-center mm-box--color-text-default mm-box--background-color-background-default mm-box--rounded-full mm-box--border-color-transparent mm-box--border-width-2 box--border-style-solid"
-=======
             class="mm-box mm-text mm-avatar-base mm-avatar-base--size-xs mm-avatar-network mm-picker-network__avatar-network mm-text--body-xs mm-text--text-transform-uppercase mm-box--display-flex mm-box--justify-content-center mm-box--align-items-center mm-box--color-text-default mm-box--background-color-background-default mm-box--rounded-full"
->>>>>>> 0e4494a7
           >
             C
           </div>
@@ -303,11 +299,7 @@
                 variant="inherit"
               >
                 <div
-<<<<<<< HEAD
-                  class="mm-box mm-text mm-avatar-base mm-avatar-base--size-xs mm-avatar-network mm-text--body-xs mm-text--text-transform-uppercase mm-box--display-flex mm-box--justify-content-center mm-box--align-items-center mm-box--color-text-default mm-box--background-color-background-default mm-box--rounded-full mm-box--border-color-transparent mm-box--border-width-2 box--border-style-solid"
-=======
                   class="mm-box mm-text mm-avatar-base mm-avatar-base--size-xs mm-avatar-network mm-text--body-xs mm-text--text-transform-uppercase mm-box--display-flex mm-box--justify-content-center mm-box--align-items-center mm-box--color-text-default mm-box--background-color-background-default mm-box--rounded-full"
->>>>>>> 0e4494a7
                 >
                   g
                 </div>
