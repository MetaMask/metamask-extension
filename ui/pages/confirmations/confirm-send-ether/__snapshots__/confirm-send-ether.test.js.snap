// Jest Snapshot v1, https://goo.gl/fbAQLP

exports[`ConfirmSendEther should render correct information for for confirm send ether 1`] = `
[
  <div
    class="page-container"
    data-testid="page-container"
  >
    <div
      class="confirm-page-container-navigation"
      style="display: flex;"
    >
      <div
        class="confirm-page-container-navigation__container"
        data-testid="navigation-container"
        style="visibility: hidden;"
      >
        <button
          class="confirm-page-container-navigation__arrow"
          data-testid="first-page"
        >
          <i
            class="fa fa-angle-double-left fa-2x"
          />
        </button>
        <button
          class="confirm-page-container-navigation__arrow"
          data-testid="previous-page"
        >
          <i
            class="fa fa-angle-left fa-2x"
          />
        </button>
      </div>
      <div
        class="confirm-page-container-navigation__textcontainer"
      >
        <div
          class="confirm-page-container-navigation__navtext"
        >
          0
           
          of
           
          2
        </div>
        <div
          class="confirm-page-container-navigation__longtext"
        >
          requests waiting to be acknowledged
        </div>
      </div>
      <div
        class="confirm-page-container-navigation__container"
        style="visibility: initial;"
      >
        <button
          class="confirm-page-container-navigation__arrow"
          data-testid="next-page"
        >
          <i
            class="fa fa-angle-right fa-2x"
          />
        </button>
        <button
          class="confirm-page-container-navigation__arrow"
          data-testid="last-page"
        >
          <i
            class="fa fa-angle-double-right fa-2x"
          />
        </button>
      </div>
    </div>
    <div
      class="confirm-page-container-header"
      data-testid="header-container"
    >
      <div
        class="confirm-page-container-header__row"
      >
        <div
          class="mm-box mm-picker-network network-display mm-box--padding-right-4 mm-box--padding-left-2 mm-box--display-flex mm-box--gap-2 mm-box--align-items-center mm-box--background-color-transparent mm-box--rounded-pill mm-box--border-color-border-muted mm-box--border-width-0 box--border-style-solid box--border-width-1"
        >
          <div
            class="mm-box mm-text mm-avatar-base mm-avatar-base--size-xs mm-avatar-network mm-picker-network__avatar-network mm-text--body-xs mm-text--text-transform-uppercase mm-box--display-flex mm-box--justify-content-center mm-box--align-items-center mm-box--color-text-default mm-box--background-color-background-alternative mm-box--rounded-full mm-box--border-color-transparent box--border-style-solid box--border-width-1"
          >
            C
          </div>
          <span
            class="mm-box mm-text mm-text--body-sm mm-text--ellipsis mm-box--color-text-default"
            data-testid="network-display"
          >
            Chain 5
          </span>
          <span
            class="mm-box mm-picker-network__arrow-down-icon mm-icon mm-icon--size-xs mm-box--margin-left-auto mm-box--display-none mm-box--color-icon-default"
            style="mask-image: url('./images/icons/arrow-down.svg');"
          />
        </div>
      </div>
      <div
        class="sender-to-recipient sender-to-recipient--default"
        data-testid="sender-to-recipient"
      >
        <div
          class="sender-to-recipient__party sender-to-recipient__party--sender"
        >
          <div
            class="sender-to-recipient__sender-icon"
          >
            <div
              class=""
            >
              <div
                class="identicon"
                style="height: 24px; width: 24px; border-radius: 12px;"
              >
                <div
                  style="border-radius: 50px; overflow: hidden; padding: 0px; margin: 0px; width: 24px; height: 24px; display: inline-block; background: rgb(250, 58, 0);"
                >
                  <svg
                    height="24"
                    width="24"
                    x="0"
                    y="0"
                  >
                    <rect
                      fill="#18CDF2"
                      height="24"
                      transform="translate(-0.786295127845455 -2.478213052095374) rotate(328.9 12 12)"
                      width="24"
                      x="0"
                      y="0"
                    />
                    <rect
                      fill="#035E56"
                      height="24"
                      transform="translate(-13.723846281624033 7.94434640381145) rotate(176.2 12 12)"
                      width="24"
                      x="0"
                      y="0"
                    />
                    <rect
                      fill="#F26602"
                      height="24"
                      transform="translate(12.500881513667943 -10.653854792247811) rotate(468.9 12 12)"
                      width="24"
                      x="0"
                      y="0"
                    />
                  </svg>
                </div>
              </div>
            </div>
          </div>
          <div
            class="sender-to-recipient__tooltip-wrapper"
          >
            <div
              aria-describedby="tippy-tooltip-1"
              class="sender-to-recipient__tooltip-container"
              data-original-title="null"
              data-tooltipped=""
              style="display: inline;"
              tabindex="0"
            >
              <div
                class="sender-to-recipient__name"
              >
                Test Account
              </div>
            </div>
          </div>
        </div>
        <div
          class="sender-to-recipient__arrow-container"
        >
          <div
            class="sender-to-recipient__arrow-circle"
          >
            <i
              class="fa fa-arrow-right sender-to-recipient__arrow-circle__icon"
            />
          </div>
        </div>
        <div
          class="sender-to-recipient__party sender-to-recipient__party--recipient sender-to-recipient__party--recipient-with-address"
        >
          <div
            class="sender-to-recipient__sender-icon"
          >
            <div
              class=""
            >
              <div
                class="identicon"
                style="height: 24px; width: 24px; border-radius: 12px;"
              >
                <div
                  style="border-radius: 50px; overflow: hidden; padding: 0px; margin: 0px; width: 24px; height: 24px; display: inline-block; background: rgb(3, 73, 94);"
                >
                  <svg
                    height="24"
                    width="24"
                    x="0"
                    y="0"
                  >
                    <rect
                      fill="#F5D800"
                      height="24"
                      transform="translate(-1.6948137315966292 7.490045892231985) rotate(238.2 12 12)"
                      width="24"
                      x="0"
                      y="0"
                    />
                    <rect
                      fill="#1888F2"
                      height="24"
                      transform="translate(2.6987555575750655 10.47254609666851) rotate(211.2 12 12)"
                      width="24"
                      x="0"
                      y="0"
                    />
                    <rect
                      fill="#017E8E"
                      height="24"
                      transform="translate(4.1286145552783005 -17.188975454864387) rotate(404.9 12 12)"
                      width="24"
                      x="0"
                      y="0"
                    />
                  </svg>
                </div>
              </div>
            </div>
          </div>
          <div
            class="sender-to-recipient__tooltip-wrapper"
          >
            <div
              class="sender-to-recipient__tooltip-container"
              style="display: inline;"
              tabindex="0"
              title=""
            >
              <div
                class="sender-to-recipient__name"
                data-testid="sender-to-recipient__name"
              >
                0x0c54F...7AaFb
              </div>
            </div>
          </div>
        </div>
      </div>
    </div>
    <div
      class="confirm-page-container-content"
    >
      
      <div
        class="confirm-page-container-summary"
      >
        <div
          class="site-origin confirm-page-container-summary__origin"
        >
          <bdi
            dir="ltr"
          >
            https://metamask.github.io
          </bdi>
        </div>
        <div
          class="confirm-page-container-summary__action-row"
        >
          <div
            class="confirm-page-container-summary__action"
          >
            <span
              class="confirm-page-container-summary__action__name"
            >
              Sending ETH
            </span>
          </div>
        </div>
        <div
          class="confirm-page-container-summary__title"
        >
          <h3
            class="mm-box mm-text mm-text--heading-md mm-text--font-weight-normal mm-text--ellipsis mm-box--color-text-default"
          >
            <div
              class="mm-box currency-display-component mm-box--display-flex mm-box--flex-wrap-wrap mm-box--align-items-center"
              title="0"
            >
              <div
                class="mm-box currency-display-component__prefix mm-box--margin-inline-end-1"
                variant="inherit"
              >
                <div
                  class="mm-box mm-text mm-avatar-base mm-avatar-base--size-xs mm-avatar-network mm-text--body-xs mm-text--text-transform-uppercase mm-box--display-flex mm-box--justify-content-center mm-box--align-items-center mm-box--color-text-default mm-box--background-color-background-alternative mm-box--rounded-full mm-box--border-color-transparent box--border-style-solid box--border-width-1"
                >
<<<<<<< HEAD
                  ?
=======
                  C
>>>>>>> 800a9d3a
                </div>
              </div>
              <span
                class="mm-box mm-text currency-display-component__text mm-text--inherit mm-text--ellipsis mm-box--color-text-default"
              >
                0
              </span>
            </div>
          </h3>
        </div>
      </div>
      <div
        class="confirm-page-container-content__details"
      >
        <div
          class="transaction-alerts"
        >
          <div
            class="mm-box mm-banner-base mm-banner-alert mm-banner-alert--severity-warning mm-box--padding-3 mm-box--padding-left-2 mm-box--display-flex mm-box--gap-2 mm-box--background-color-warning-muted mm-box--rounded-sm"
          >
            <span
              class="mm-box mm-icon mm-icon--size-lg mm-box--display-inline-block mm-box--color-warning-default"
              style="mask-image: url('./images/icons/danger.svg');"
            />
            <div
              class="mm-box mm-box--min-width-0"
            >
              <p
                class="mm-box mm-text mm-text--body-md mm-box--color-text-default"
              >
                You are sending 0 ETH.
              </p>
            </div>
          </div>
        </div>
        <div
          class="mm-box simulation-details-layout mm-box--margin-4 mm-box--padding-3 mm-box--display-flex mm-box--gap-3 mm-box--flex-direction-column mm-box--rounded-lg mm-box--border-color-border-default box--border-style-solid box--border-width-1"
          data-testid="simulation-details-layout"
        >
          <div
            class="mm-box mm-box--display-flex mm-box--flex-direction-row mm-box--justify-content-space-between mm-box--align-items-center"
          >
            <div
              class="mm-box mm-box--display-flex mm-box--gap-1 mm-box--flex-direction-row mm-box--align-items-center"
            >
              <p
                class="mm-box mm-text mm-text--body-md-medium mm-box--color-text-default"
              >
                Estimated changes
              </p>
              <div
                class="info-tooltip"
                data-testid="info-tooltip"
              >
                <div>
                  <div
                    aria-describedby="tippy-tooltip-2"
                    class="info-tooltip__tooltip-container"
                    data-original-title="null"
                    data-tooltipped=""
                    style="display: inline;"
                    tabindex="0"
                  >
                    <svg
                      viewBox="0 0 10 10"
                      xmlns="http://www.w3.org/2000/svg"
                    >
                      <path
                        d="M5 0C2.2 0 0 2.2 0 5s2.2 5 5 5 5-2.2 5-5-2.2-5-5-5zm0 2c.4 0 .7.3.7.7s-.3.7-.7.7-.7-.2-.7-.6.3-.8.7-.8zm.7 6H4.3V4.3h1.5V8z"
                        fill="var(--color-icon-alternative)"
                      />
                    </svg>
                  </div>
                </div>
              </div>
            </div>
            <div
              role="progressbar"
            >
              <svg
                class="preloader__icon"
                fill="none"
                height="20"
                viewBox="0 0 16 16"
                width="20"
                xmlns="http://www.w3.org/2000/svg"
              >
                <path
                  clip-rule="evenodd"
                  d="M8 13.7143C4.84409 13.7143 2.28571 11.1559 2.28571 8C2.28571 4.84409 4.84409 2.28571 8 2.28571C11.1559 2.28571 13.7143 4.84409 13.7143 8C13.7143 11.1559 11.1559 13.7143 8 13.7143ZM8 16C3.58172 16 0 12.4183 0 8C0 3.58172 3.58172 0 8 0C12.4183 0 16 3.58172 16 8C16 12.4183 12.4183 16 8 16Z"
                  fill="var(--color-primary-muted)"
                  fill-rule="evenodd"
                />
                <mask
                  height="16"
                  id="mask0"
                  mask-type="alpha"
                  maskUnits="userSpaceOnUse"
                  width="16"
                  x="0"
                  y="0"
                >
                  <path
                    clip-rule="evenodd"
                    d="M8 13.7143C4.84409 13.7143 2.28571 11.1559 2.28571 8C2.28571 4.84409 4.84409 2.28571 8 2.28571C11.1559 2.28571 13.7143 4.84409 13.7143 8C13.7143 11.1559 11.1559 13.7143 8 13.7143ZM8 16C3.58172 16 0 12.4183 0 8C0 3.58172 3.58172 0 8 0C12.4183 0 16 3.58172 16 8C16 12.4183 12.4183 16 8 16Z"
                    fill="var(--color-primary-default)"
                    fill-rule="evenodd"
                  />
                </mask>
                <g
                  mask="url(#mask0)"
                >
                  <path
                    d="M6.85718 17.9999V11.4285V8.28564H-4.85711V17.9999H6.85718Z"
                    fill="var(--color-primary-default)"
                  />
                </g>
              </svg>
            </div>
          </div>
        </div>
        <div
          class="transaction-detail"
        >
          <div
            class="transaction-detail-rows"
          >
            <div>
              <div
                class="transaction-detail-item"
                data-testid="confirm-gas-display"
              >
                <div
                  class="transaction-detail-item__row"
                >
                  <h6
                    class="mm-box mm-text mm-text--body-md-medium mm-box--padding-bottom-1 mm-box--display-flex mm-box--flex-wrap-nowrap mm-box--color-text-default"
                  >
                    Estimated fee
                  </h6>
                  <div
                    class="transaction-detail-item__detail-values"
                  >
                    <h6
                      class="mm-box mm-text mm-text--body-md mm-box--width-full mm-box--color-text-alternative"
                    >
                      <div
                        class="gas-details-item__currency-container"
                        style="width: 100%;"
                      >
                        <button
                          class="mm-box mm-text mm-button-base mm-button-base--size-sm mm-button-link mm-text--body-md-medium mm-box--padding-0 mm-box--padding-top-1 mm-box--padding-right-0 mm-box--padding-left-0 mm-box--display-inline-flex mm-box--justify-content-center mm-box--align-items-baseline mm-box--color-primary-default mm-box--background-color-transparent"
                          data-testid="edit-gas-fee-icon"
                          style="text-decoration: none;"
                        >
                          <span
                            class="mm-box mm-icon mm-icon--size-sm mm-box--margin-inline-end-1 mm-box--display-inline-block mm-box--color-inherit"
                            style="mask-image: url('./images/icons/edit.svg');"
                          />
                          <span
                            class="mm-box mm-text mm-text--inherit mm-box--color-primary-default"
                          />
                        </button>
                        <div
                          class="mm-box currency-display-component mm-box--padding-inline-start-1 mm-box--display-flex mm-box--flex-wrap-wrap mm-box--align-items-center"
                          title="0.000021"
                        >
                          <span
                            class="mm-box mm-text currency-display-component__text mm-text--body-md-bold mm-text--ellipsis mm-box--color-text-default"
                          >
                            0.000021
                          </span>
                        </div>
                      </div>
                    </h6>
                    <h6
                      class="mm-box mm-text mm-text--body-md mm-text--text-align-right mm-box--margin-left-1 mm-box--color-text-default"
                    >
                      <div
                        class="gas-details-item__currency-container"
                      >
                        <div
                          class="mm-box currency-display-component mm-box--display-flex mm-box--flex-wrap-wrap mm-box--align-items-center"
                          title="0.000021 ETH"
                        >
                          <span
                            class="mm-box mm-text currency-display-component__text mm-text--body-md mm-text--ellipsis mm-box--color-text-alternative"
                          >
                            0.000021
                          </span>
                          <span
                            class="mm-box mm-text currency-display-component__suffix mm-text--body-md mm-box--margin-inline-start-1 mm-box--color-text-alternative"
                          >
                            ETH
                          </span>
                        </div>
                      </div>
                    </h6>
                  </div>
                </div>
                <div
                  class="transaction-detail-item__row"
                >
                  <div>
                    <div
                      class="mm-box mm-box--display-flex mm-box--flex-wrap-wrap"
                    >
                      <p
                        class="mm-box mm-text mm-text--body-sm mm-box--padding-inline-end-1 mm-box--color-text-muted"
                      >
                        Unknown processing time
                      </p>
                      
                    </div>
                  </div>
                  <h6
                    class="mm-box mm-text transaction-detail-item__row-subText mm-text--body-sm mm-text--text-align-end mm-box--color-text-alternative"
                  >
                    <div
                      class="box gas-details-item__gasfee-label box--display-inline-flex box--flex-direction-row"
                    >
                      <div
                        class="box box--flex-direction-row"
                      >
                        <p
                          class="mm-box mm-text mm-text--body-sm-medium mm-box--color-text-alternative"
                        >
                          Max fee:
                        </p>
                      </div>
                      <div
                        class="gas-details-item__currency-container"
                        paddingstart="1"
                      >
                        <div
                          class="mm-box currency-display-component mm-box--display-flex mm-box--flex-wrap-wrap mm-box--align-items-center"
                          title="0.00021 ETH"
                        >
                          <span
                            class="mm-box mm-text currency-display-component__text mm-text--body-sm mm-text--ellipsis mm-box--color-text-alternative"
                          >
                            0.00021
                          </span>
                          <span
                            class="mm-box mm-text currency-display-component__suffix mm-text--body-sm mm-box--margin-inline-start-1 mm-box--color-text-alternative"
                          >
                            ETH
                          </span>
                        </div>
                      </div>
                    </div>
                  </h6>
                </div>
              </div>
              <div
                class="mm-box mm-box--display-flex mm-box--flex-direction-column mm-box--justify-content-center mm-box--align-items-center"
              />
            </div>
          </div>
        </div>
      </div>
      <div
        class="page-container__footer"
      >
        <footer>
          <button
            class="button btn--rounded btn-secondary page-container__footer-button page-container__footer-button__cancel"
            data-testid="page-container-footer-cancel"
          >
            Reject
          </button>
          <button
            class="button btn--rounded btn-primary page-container__footer-button"
            data-testid="page-container-footer-next"
          >
            Confirm
          </button>
        </footer>
        <div
          class="page-container__footer-secondary"
        >
          <a>
            Reject 2 transactions
          </a>
        </div>
      </div>
    </div>
  </div>,
]
`;<|MERGE_RESOLUTION|>--- conflicted
+++ resolved
@@ -39,9 +39,9 @@
           class="confirm-page-container-navigation__navtext"
         >
           0
-           
+
           of
-           
+
           2
         </div>
         <div
@@ -258,7 +258,7 @@
     <div
       class="confirm-page-container-content"
     >
-      
+
       <div
         class="confirm-page-container-summary"
       >
@@ -301,11 +301,7 @@
                 <div
                   class="mm-box mm-text mm-avatar-base mm-avatar-base--size-xs mm-avatar-network mm-text--body-xs mm-text--text-transform-uppercase mm-box--display-flex mm-box--justify-content-center mm-box--align-items-center mm-box--color-text-default mm-box--background-color-background-alternative mm-box--rounded-full mm-box--border-color-transparent box--border-style-solid box--border-width-1"
                 >
-<<<<<<< HEAD
-                  ?
-=======
                   C
->>>>>>> 800a9d3a
                 </div>
               </div>
               <span
@@ -518,7 +514,7 @@
                       >
                         Unknown processing time
                       </p>
-                      
+
                     </div>
                   </div>
                   <h6
