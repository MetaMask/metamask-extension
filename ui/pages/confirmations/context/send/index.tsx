import React, {
  ReactElement,
  createContext,
  useCallback,
  useContext,
  useEffect,
  useState,
} from 'react';
import { Hex } from '@metamask/utils';
import { InternalAccount } from '@metamask/keyring-internal-api';
import { isAddress as isEvmAddress } from 'ethers/lib/utils';
import { isHexString } from 'ethereumjs-util';
import { isSolanaChainId } from '@metamask/bridge-controller';
import { toHex } from '@metamask/controller-utils';
import { useSelector } from 'react-redux';

import {
  getSelectedAccountGroup,
  getAccountGroupWithInternalAccounts,
} from '../../../../selectors/multichain-accounts/account-tree';
import { Asset } from '../../types/send';
import { SendPages } from '../../constants/send';

export type SendContextType = {
  asset?: Asset;
  chainId?: string;
  currentPage?: SendPages;
  fromAccount?: InternalAccount;
<<<<<<< HEAD
  from: string;
  hexData?: Hex;
=======
  from?: string;
>>>>>>> 66660128
  maxValueMode?: boolean;
  to?: string;
  toResolved?: string;
  updateAsset: (asset: Asset) => void;
  updateCurrentPage: (page: SendPages) => void;
  updateHexData: (data: Hex) => void;
  updateTo: (to: string) => void;
  updateToResolved: (to: string | undefined) => void;
  updateValue: (value: string, maxValueMode?: boolean) => void;
  value?: string;
};

export const SendContext = createContext<SendContextType>({
  asset: undefined,
  chainId: undefined,
  currentPage: undefined,
  fromAccount: {} as InternalAccount,
  from: '',
  hexData: undefined,
  maxValueMode: undefined,
  to: undefined,
  toResolved: undefined,
  updateAsset: () => undefined,
  updateCurrentPage: () => undefined,
  updateHexData: () => undefined,
  updateTo: () => undefined,
  updateToResolved: () => undefined,
  updateValue: () => undefined,
  value: undefined,
});

export const SendContextProvider: React.FC<{
  children: ReactElement[] | ReactElement;
}> = ({ children }) => {
  const [asset, setAsset] = useState<Asset>();
  const selectedAccountGroupId = useSelector(getSelectedAccountGroup);
  const accountGroupWithInternalAccounts = useSelector(
    getAccountGroupWithInternalAccounts,
  );
  const [fromAccount, updateFromAccount] = useState<InternalAccount>();
  const [hexData, updateHexData] = useState<Hex>();
  const [maxValueMode, updateMaxValueMode] = useState<boolean>();
  const [to, updateTo] = useState<string>();
  const [toResolved, updateToResolved] = useState<string>();
  const [value, setValue] = useState<string>();
  const [currentPage, updateCurrentPage] = useState<SendPages>();

  const updateValue = useCallback(
    (val: string, maxMode?: boolean) => {
      updateMaxValueMode(maxMode ?? false);
      setValue(val);
    },
    [setValue, updateMaxValueMode],
  );

  const updateAsset = useCallback(
    (newAsset: Asset) => {
      // if user is switching asset we cleanup recipient and amount
      if (asset) {
        updateValue('', false);
        updateTo('');
        updateToResolved('');
        updateHexData(undefined);
      }
      setAsset(newAsset);
    },
    [asset, setAsset, updateHexData, updateTo, updateToResolved, updateValue],
  );

  const chainId =
    asset?.address &&
    isEvmAddress(asset?.address) &&
    asset.chainId &&
    !isSolanaChainId(asset.chainId?.toString()) &&
    !isHexString(asset.chainId.toString())
      ? toHex(asset.chainId)
      : asset?.chainId?.toString();

  useEffect(() => {
    if (asset?.accountId) {
      const selectedAccountGroupWithInternalAccounts =
        accountGroupWithInternalAccounts.find(
          (accountGroup) => accountGroup.id === selectedAccountGroupId,
        )?.accounts;

      const selectedAccount = selectedAccountGroupWithInternalAccounts?.find(
        (account) => account.id === asset?.accountId,
      );
      updateFromAccount(selectedAccount as InternalAccount);
    }
  }, [
    asset?.accountId,
    selectedAccountGroupId,
    accountGroupWithInternalAccounts,
  ]);

  return (
    <SendContext.Provider
      value={{
        asset,
        chainId,
        currentPage,
        fromAccount,
<<<<<<< HEAD
        from: from?.address as string,
        hexData,
=======
        from: fromAccount?.address,
>>>>>>> 66660128
        maxValueMode,
        to,
        toResolved: toResolved ?? to,
        updateAsset,
        updateCurrentPage,
        updateHexData,
        updateTo,
        updateToResolved,
        updateValue,
        value,
      }}
    >
      {children}
    </SendContext.Provider>
  );
};

export const useSendContext = () => {
  const context = useContext(SendContext);
  if (!context) {
    throw new Error(
      'useSendContext must be used within an SendContextProvider',
    );
  }
  return context;
};<|MERGE_RESOLUTION|>--- conflicted
+++ resolved
@@ -26,12 +26,8 @@
   chainId?: string;
   currentPage?: SendPages;
   fromAccount?: InternalAccount;
-<<<<<<< HEAD
-  from: string;
+  from?: string;
   hexData?: Hex;
-=======
-  from?: string;
->>>>>>> 66660128
   maxValueMode?: boolean;
   to?: string;
   toResolved?: string;
@@ -135,12 +131,8 @@
         chainId,
         currentPage,
         fromAccount,
-<<<<<<< HEAD
-        from: from?.address as string,
+        from: fromAccount?.address,
         hexData,
-=======
-        from: fromAccount?.address,
->>>>>>> 66660128
         maxValueMode,
         to,
         toResolved: toResolved ?? to,
