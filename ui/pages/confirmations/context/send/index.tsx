--- conflicted
+++ resolved
@@ -18,10 +18,6 @@
   getSelectedAccountGroup,
   getAccountGroupWithInternalAccounts,
 } from '../../../../selectors/multichain-accounts/account-tree';
-<<<<<<< HEAD
-import { getSelectedAccount } from '../../../../selectors';
-=======
->>>>>>> 17d008f4
 import { Asset } from '../../types/send';
 import { SendPages } from '../../constants/send';
 
@@ -30,12 +26,8 @@
   chainId?: string;
   currentPage?: SendPages;
   fromAccount?: InternalAccount;
-<<<<<<< HEAD
-  from: string;
-=======
   from?: string;
   hexData?: Hex;
->>>>>>> 17d008f4
   maxValueMode?: boolean;
   to?: string;
   toResolved?: string;
@@ -43,11 +35,7 @@
   updateCurrentPage: (page: SendPages) => void;
   updateHexData: (data: Hex) => void;
   updateTo: (to: string) => void;
-<<<<<<< HEAD
-  updateToResolved: (to: string) => void;
-=======
   updateToResolved: (to: string | undefined) => void;
->>>>>>> 17d008f4
   updateValue: (value: string, maxValueMode?: boolean) => void;
   value?: string;
 };
@@ -58,10 +46,7 @@
   currentPage: undefined,
   fromAccount: {} as InternalAccount,
   from: '',
-<<<<<<< HEAD
-=======
   hexData: undefined,
->>>>>>> 17d008f4
   maxValueMode: undefined,
   to: undefined,
   toResolved: undefined,
@@ -78,19 +63,12 @@
   children: ReactElement[] | ReactElement;
 }> = ({ children }) => {
   const [asset, setAsset] = useState<Asset>();
-<<<<<<< HEAD
-  const from = useSelector(getSelectedAccount);
-=======
->>>>>>> 17d008f4
   const selectedAccountGroupId = useSelector(getSelectedAccountGroup);
   const accountGroupWithInternalAccounts = useSelector(
     getAccountGroupWithInternalAccounts,
   );
   const [fromAccount, updateFromAccount] = useState<InternalAccount>();
-<<<<<<< HEAD
-=======
   const [hexData, updateHexData] = useState<Hex>();
->>>>>>> 17d008f4
   const [maxValueMode, updateMaxValueMode] = useState<boolean>();
   const [to, updateTo] = useState<string>();
   const [toResolved, updateToResolved] = useState<string>();
@@ -107,12 +85,6 @@
 
   const updateAsset = useCallback(
     (newAsset: Asset) => {
-<<<<<<< HEAD
-      updateValue('', false);
-      setAsset(newAsset);
-    },
-    [setAsset, updateValue],
-=======
       // if user is switching asset we cleanup recipient and amount
       if (asset) {
         updateValue('', false);
@@ -123,7 +95,6 @@
       setAsset(newAsset);
     },
     [asset, setAsset, updateHexData, updateTo, updateToResolved, updateValue],
->>>>>>> 17d008f4
   );
 
   const chainId =
@@ -160,12 +131,8 @@
         chainId,
         currentPage,
         fromAccount,
-<<<<<<< HEAD
-        from: from?.address as string,
-=======
         from: fromAccount?.address,
         hexData,
->>>>>>> 17d008f4
         maxValueMode,
         to,
         toResolved: toResolved ?? to,
