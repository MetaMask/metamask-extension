import React, {
  ReactElement,
  createContext,
  useContext,
  useEffect,
  useMemo,
  useState,
} from 'react';
import { TransactionType } from '@metamask/transaction-controller';
import { QuoteResponse } from '@metamask/bridge-controller';
import { useDispatch } from 'react-redux';

import { setAccountDetailsAddress } from '../../../../store/actions';
import useCurrentConfirmation from '../../hooks/useCurrentConfirmation';
import useSyncConfirmPath from '../../hooks/useSyncConfirmPath';
import { Confirmation } from '../../types/confirm';

export type ConfirmContextType = {
  currentConfirmation: Confirmation;
  isScrollToBottomCompleted: boolean;
  isQuotedSwapDisplayedInInfo: boolean;
  quoteSelectedForMMSwap: QuoteResponse | undefined;
  setIsScrollToBottomCompleted: (isScrollToBottomCompleted: boolean) => void;
  setQuoteSelectedForMMSwap: (selectedQuote: QuoteResponse | undefined) => void;
};

export const ConfirmContext = createContext<ConfirmContextType | undefined>(
  undefined,
);

export const ConfirmContextProvider: React.FC<{
  children: ReactElement;
  confirmationId?: string;
}> = ({ children, confirmationId }) => {
  const [isScrollToBottomCompleted, setIsScrollToBottomCompleted] =
    useState(true);
<<<<<<< HEAD
  const { currentConfirmation } = useCurrentConfirmation(confirmationId);
  useSyncConfirmPath(currentConfirmation, confirmationId);
=======
  const [quoteSelectedForMMSwap, setQuoteSelectedForMMSwap] = useState<
    QuoteResponse | undefined
  >(undefined);
  const { currentConfirmation } = useCurrentConfirmation();
  useSyncConfirmPath(currentConfirmation);
>>>>>>> e6272342
  const dispatch = useDispatch();

  useEffect(() => {
    setQuoteSelectedForMMSwap(undefined);
  }, [currentConfirmation?.id, setQuoteSelectedForMMSwap]);

  const value = useMemo(
    () => ({
      currentConfirmation,
      isScrollToBottomCompleted,
      isQuotedSwapDisplayedInInfo: Boolean(quoteSelectedForMMSwap),
      quoteSelectedForMMSwap,
      setQuoteSelectedForMMSwap,
      setIsScrollToBottomCompleted,
    }),
    [
      currentConfirmation,
      isScrollToBottomCompleted,
      quoteSelectedForMMSwap,
      setIsScrollToBottomCompleted,
      setQuoteSelectedForMMSwap,
    ],
  );

  // The code below is added to close address details modal when opening confirmation from account details modal
  // The was account details modal is build has a complexity in routing and closing it from within account details modal
  // routes it back to home page which also closes confirmation modal.
  useEffect(() => {
    if (
      currentConfirmation &&
      (currentConfirmation.type === TransactionType.revokeDelegation ||
        currentConfirmation.type === TransactionType.batch)
    ) {
      dispatch(setAccountDetailsAddress(''));
    }
  }, [dispatch, currentConfirmation]);

  return (
    <ConfirmContext.Provider value={value}>{children}</ConfirmContext.Provider>
  );
};

// TODO: Fix in https://github.com/MetaMask/metamask-extension/issues/31860
// eslint-disable-next-line @typescript-eslint/naming-convention
export const useConfirmContext = <T = Confirmation,>() => {
  const context = useContext(ConfirmContext);
  if (!context) {
    throw new Error(
      'useConfirmContext must be used within an ConfirmContextProvider',
    );
  }
  return context as {
    currentConfirmation: T;
    isScrollToBottomCompleted: boolean;
    isQuotedSwapDisplayedInInfo: boolean;
    quoteSelectedForMMSwap: QuoteResponse | undefined;
    setIsScrollToBottomCompleted: (isScrollToBottomCompleted: boolean) => void;
    setQuoteSelectedForMMSwap: (
      selectedQuote: QuoteResponse | undefined,
    ) => void;
  };
};<|MERGE_RESOLUTION|>--- conflicted
+++ resolved
@@ -34,16 +34,11 @@
 }> = ({ children, confirmationId }) => {
   const [isScrollToBottomCompleted, setIsScrollToBottomCompleted] =
     useState(true);
-<<<<<<< HEAD
   const { currentConfirmation } = useCurrentConfirmation(confirmationId);
   useSyncConfirmPath(currentConfirmation, confirmationId);
-=======
   const [quoteSelectedForMMSwap, setQuoteSelectedForMMSwap] = useState<
     QuoteResponse | undefined
   >(undefined);
-  const { currentConfirmation } = useCurrentConfirmation();
-  useSyncConfirmPath(currentConfirmation);
->>>>>>> e6272342
   const dispatch = useDispatch();
 
   useEffect(() => {
