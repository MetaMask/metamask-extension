--- conflicted
+++ resolved
@@ -30,13 +30,8 @@
 }> = ({ children, confirmationId }) => {
   const [isScrollToBottomCompleted, setIsScrollToBottomCompleted] =
     useState(true);
-<<<<<<< HEAD
   const { currentConfirmation } = useCurrentConfirmation(confirmationId);
-  useSyncConfirmPath(currentConfirmation, confirmationId);
-=======
-  const { currentConfirmation } = useCurrentConfirmation();
   useSyncConfirmPath(currentConfirmation);
->>>>>>> 45c4dff1
   const dispatch = useDispatch();
 
   const value = useMemo(
