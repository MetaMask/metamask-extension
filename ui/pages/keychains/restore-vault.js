--- conflicted
+++ resolved
@@ -37,12 +37,11 @@
 } from '../../../shared/constants/metametrics';
 import { getIsSocialLoginFlow } from '../../selectors';
 import { FirstTimeFlowType } from '../../../shared/constants/onboarding';
-<<<<<<< HEAD
 import SrpInputForm from '../srp-input-form';
 import CreatePasswordForm from '../create-password-form';
-=======
 import withRouterHooks from '../../helpers/higher-order-components/with-router-hooks/with-router-hooks';
->>>>>>> c62afc9b
+
+let isImportingVault = false;
 
 class RestoreVaultPage extends Component {
   static contextTypes = {
@@ -55,12 +54,8 @@
     leaveImportSeedScreenState: PropTypes.func,
     setFirstTimeFlowType: PropTypes.func,
     resetOAuthLoginState: PropTypes.func,
-<<<<<<< HEAD
     history: PropTypes.object,
-=======
     navigate: PropTypes.func,
-    isLoading: PropTypes.bool,
->>>>>>> c62afc9b
     isSocialLoginFlow: PropTypes.bool,
   };
 
@@ -69,7 +64,17 @@
     secretRecoveryPhrase: '',
     openSrpDetailsModal: false,
     showPasswordInput: false,
-  };
+    loading: false,
+  };
+
+  componentDidMount() {
+    if (isImportingVault) {
+      this.setState({
+        loading: true,
+        showPasswordInput: true,
+      });
+    }
+  }
 
   handleImport = async (password, termsChecked) => {
     if (!termsChecked) {
@@ -85,26 +90,42 @@
       isSocialLoginFlow: propsIsSocialLoginFlow,
     } = this.props;
 
-    leaveImportSeedScreenState();
-
-    if (propsIsSocialLoginFlow) {
-      // reset oauth and onboarding state
-      await propsResetOAuthLoginState();
-    }
-
-    // update the first time flow type to restore
-    await propsSetFirstTimeFlowType(FirstTimeFlowType.restore);
-
-    // import the seed phrase and create a new vault
-    await propsCreateNewVaultAndRestore(
-      password,
-      this.state.secretRecoveryPhrase,
-    );
-    this.context.trackEvent({
-      category: MetaMetricsEventCategory.Retention,
-      event: MetaMetricsEventName.WalletRestored,
+    isImportingVault = true;
+
+    await new Promise((resolve) => {
+      this.setState({ loading: true }, resolve);
     });
-    navigate(DEFAULT_ROUTE);
+
+    try {
+      leaveImportSeedScreenState();
+
+      if (propsIsSocialLoginFlow) {
+        // reset oauth and onboarding state
+        await propsResetOAuthLoginState();
+      }
+
+      // update the first time flow type to restore
+      await propsSetFirstTimeFlowType(FirstTimeFlowType.restore);
+
+      // import the seed phrase and create a new vault
+      await propsCreateNewVaultAndRestore(
+        password,
+        this.state.secretRecoveryPhrase,
+      );
+
+      this.context.trackEvent({
+        category: MetaMetricsEventCategory.Retention,
+        event: MetaMetricsEventName.WalletRestored,
+      });
+      isImportingVault = false;
+
+      navigate(DEFAULT_ROUTE);
+    } catch (error) {
+      isImportingVault = false;
+
+      this.setState({ loading: false, showPasswordInput: false });
+      console.error('[RestoreVault] Error during import:', error);
+    }
   };
 
   handleContinue = () => {
@@ -112,14 +133,19 @@
   };
 
   handleBack = () => {
+    if (this.state.loading) {
+      return;
+    }
     this.setState((prevState) => ({ ...prevState, showPasswordInput: false }));
   };
 
   render() {
     const { t } = this.context;
 
+    const shouldShowPasswordForm =
+      this.state.showPasswordInput || this.state.loading;
+
     return (
-<<<<<<< HEAD
       <Box
         display={Display.Flex}
         flexDirection={FlexDirection.Column}
@@ -131,11 +157,12 @@
         borderRadius={BorderRadius.LG}
         borderColor={BorderColor.borderMuted}
       >
-        {this.state.showPasswordInput ? (
+        {shouldShowPasswordForm ? (
           <CreatePasswordForm
             isSocialLoginFlow={this.props.isSocialLoginFlow}
             onSubmit={this.handleImport}
             onBack={this.handleBack}
+            loading={this.state.loading}
           />
         ) : (
           <>
@@ -173,60 +200,6 @@
                         this.setState({ openSrpDetailsModal: true })
                       }
                       as="button"
-=======
-      <Box className="first-view-main-wrapper">
-        <Box className="first-view-main">
-          <Box className="import-account">
-            <a
-              className="import-account__back-button"
-              onClick={(e) => {
-                e.preventDefault();
-                this.props.leaveImportSeedScreenState();
-                this.props.navigate(DEFAULT_ROUTE);
-              }}
-              href="#"
-            >
-              {`< ${t('back')}`}
-            </a>
-            <Text variant={TextVariant.displayMd} color={TextColor.textDefault}>
-              {t('resetWallet')}
-            </Text>
-            <Text color={TextColor.textDefault}>
-              {isSocialLoginFlow
-                ? t('resetWalletSubHeaderSocial')
-                : t('resetWalletSubHeader')}
-            </Text>
-            <Text color={TextColor.textDefault} marginTop={4} marginBottom={4}>
-              {isSocialLoginFlow
-                ? t('resetWalletUsingSRPSocial', [
-                    <Button
-                      type="link"
-                      target="_blank"
-                      rel="noopener noreferrer"
-                      href={ZENDESK_URLS.RESET_IMPORT_AN_ACCOUNT}
-                      key="import-an-account"
-                      className="import-account__link"
-                    >
-                      {t('resetWalletUsingSRPSocialAccounts')}
-                    </Button>,
-                    <Button
-                      type="link"
-                      target="_blank"
-                      rel="noopener noreferrer"
-                      href={ZENDESK_URLS.RESET_ADD_MISSING_ACCOUNT}
-                      key="add-missing-account"
-                      className="import-account__link"
-                    >
-                      {t('resetWalletUsingSRPSocialCustomAccounts')}
-                    </Button>,
-                    <Button
-                      type="link"
-                      target="_blank"
-                      rel="noopener noreferrer"
-                      href={ZENDESK_URLS.RESET_DISPLAY_TOKENS}
-                      key="display-tokens"
-                      className="import-account__link"
->>>>>>> c62afc9b
                     >
                       {t('secretRecoveryPhrase')}
                     </Text>,
