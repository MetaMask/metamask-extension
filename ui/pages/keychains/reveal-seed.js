import qrCode from 'qrcode-generator';
import React, { useContext, useEffect, useState, useCallback } from 'react';
import { useDispatch, useSelector } from 'react-redux';
import { useHistory, useParams } from 'react-router-dom';
import { getErrorMessage } from '../../../shared/modules/error';
import {
  MetaMetricsEventCategory,
  MetaMetricsEventKeyType,
  MetaMetricsEventName,
} from '../../../shared/constants/metametrics';
import HoldToRevealModal from '../../components/app/modals/hold-to-reveal-modal/hold-to-reveal-modal';
import {
  BUTTON_SIZES,
  BUTTON_VARIANT,
  BannerAlert,
  Button,
  HelpText,
  HelpTextSeverity,
  Label,
  Text,
  TextField,
  TextFieldSize,
  TextFieldType,
} from '../../components/component-library';
import Box from '../../components/ui/box';
import ExportTextContainer from '../../components/ui/export-text-container';
import { Tab, Tabs } from '../../components/ui/tabs';
import { MetaMetricsContext } from '../../contexts/metametrics';
import {
  AlignItems,
  BlockSize,
  Display,
  JustifyContent,
  Severity,
  Size,
  TextVariant,
} from '../../helpers/constants/design-system';
import ZENDESK_URLS from '../../helpers/constants/zendesk-url';
import { useI18nContext } from '../../hooks/useI18nContext';
import { requestRevealSeedWords } from '../../store/actions';
import { getHDEntropyIndex } from '../../selectors/selectors';
import { endTrace, trace, TraceName } from '../../../shared/lib/trace';
import { REVEAL_SRP_LIST_ROUTE } from '../../helpers/constants/routes';

const PASSWORD_PROMPT_SCREEN = 'PASSWORD_PROMPT_SCREEN';
const REVEAL_SEED_SCREEN = 'REVEAL_SEED_SCREEN';

export default function RevealSeedPage() {
  const history = useHistory();
  const { keyringId } = useParams();
  const dispatch = useDispatch();
  const t = useI18nContext();
  const trackEvent = useContext(MetaMetricsContext);
  const hdEntropyIndex = useSelector(getHDEntropyIndex);

  const [screen, setScreen] = useState(PASSWORD_PROMPT_SCREEN);
  const [password, setPassword] = useState('');
  const [seedWords, setSeedWords] = useState(null);
  const [completedLongPress, setCompletedLongPress] = useState(false);
  const [error, setError] = useState(null);
  const [isShowingHoldModal, setIsShowingHoldModal] = useState(false);
  const [srpViewEventTracked, setSrpViewEventTracked] = useState(false);

  const onClickCopy = useCallback(() => {
    trackEvent({
      category: MetaMetricsEventCategory.Keys,
      event: MetaMetricsEventName.KeyExportCopied,
      properties: {
        key_type: MetaMetricsEventKeyType.Srp,
        copy_method: 'clipboard',
        hd_entropy_index: hdEntropyIndex,
      },
    });
    trackEvent({
      category: MetaMetricsEventCategory.Keys,
      event: MetaMetricsEventName.SrpCopiedToClipboard,
      properties: {
        key_type: MetaMetricsEventKeyType.Srp,
        copy_method: 'clipboard',
        hd_entropy_index: hdEntropyIndex,
      },
    });
  }, [trackEvent, hdEntropyIndex]);

  useEffect(() => {
    const passwordBox = document.getElementById('password-box');
    if (passwordBox) {
      passwordBox.focus();
    }
  }, []);

  const renderQR = () => {
    const qrImage = qrCode(0, 'L');
    qrImage.addData(seedWords);
    qrImage.make();
    return qrImage;
  };

  const handleSubmit = (event) => {
    event.preventDefault();
    trace({
      name: TraceName.RevealSeed,
    });
    setSeedWords(null);
    setCompletedLongPress(false);
    setError(null);
    dispatch(requestRevealSeedWords(password, keyringId))
      .then((revealedSeedWords) => {
        trackEvent({
          category: MetaMetricsEventCategory.Keys,
          event: MetaMetricsEventName.KeyExportRevealed,
          properties: {
            key_type: MetaMetricsEventKeyType.Srp,
            hd_entropy_index: hdEntropyIndex,
          },
        });
        setSeedWords(revealedSeedWords);

        setIsShowingHoldModal(true);
      })
      .catch((e) => {
        trackEvent({
          category: MetaMetricsEventCategory.Keys,
          event: MetaMetricsEventName.KeyExportFailed,
          properties: {
            key_type: MetaMetricsEventKeyType.Srp,
            reason: e.message, // 'incorrect_password',
            hd_entropy_index: hdEntropyIndex,
          },
        });
        setError(getErrorMessage(e));
      })
      .finally(() => {
        endTrace({
          name: TraceName.RevealSeed,
        });
      });
  };

  const renderWarning = () => {
    return (
      <BannerAlert severity={Severity.Danger}>
        <Text variant={TextVariant.bodyMd}>
          {t('revealSeedWordsWarning', [
            <Text
              key="reveal-seed-words-warning-2"
              variant={TextVariant.bodyMdBold}
              as="strong"
            >
              {t('revealSeedWordsWarning2')}
            </Text>,
          ])}
        </Text>
      </BannerAlert>
    );
  };

  const renderPasswordPromptContent = () => {
    return (
      <form onSubmit={handleSubmit}>
        <Label htmlFor="password-box">{t('enterPasswordContinue')}</Label>
        <TextField
          inputProps={{
            'data-testid': 'input-password',
          }}
          type={TextFieldType.Password}
          placeholder={t('makeSureNoOneWatching')}
          id="password-box"
          size={TextFieldSize.Large}
          value={password}
          onChange={(event) => setPassword(event.target.value)}
          error={Boolean(error)}
          width={BlockSize.Full}
        />
        {error && (
          <HelpText severity={HelpTextSeverity.Danger}>{error}</HelpText>
        )}
      </form>
    );
  };

  const renderRevealSeedContent = () => {
    // default for SRP_VIEW_SRP_TEXT event because this is the first thing shown after rendering
    if (!srpViewEventTracked) {
      trackEvent({
        category: MetaMetricsEventCategory.Keys,
        event: MetaMetricsEventName.SrpViewSrpText,
        properties: {
          key_type: MetaMetricsEventKeyType.Srp,
        },
      });
      setSrpViewEventTracked(true);
    }

    return (
      <div>
        <Tabs
          defaultActiveTabName={t('revealSeedWordsText')}
          onTabClick={(tabName) => {
            if (tabName === 'text-seed') {
              trackEvent({
                category: MetaMetricsEventCategory.Keys,
                event: MetaMetricsEventName.SrpViewSrpText,
                properties: {
                  key_type: MetaMetricsEventKeyType.Srp,
                },
              });
            } else if (tabName === 'qr-srp') {
              trackEvent({
                category: MetaMetricsEventCategory.Keys,
                event: MetaMetricsEventName.SrpViewsSrpQR,
                properties: {
                  key_type: MetaMetricsEventKeyType.Srp,
                },
              });
            }
          }}
        >
          <Tab
            name={t('revealSeedWordsText')}
            className="reveal-seed__tab"
            activeClassName="reveal-seed__active-tab"
            tabKey="text-seed"
          >
            <Label marginTop={4}>{t('yourPrivateSeedPhrase')}</Label>
            <ExportTextContainer text={seedWords} onClickCopy={onClickCopy} />
          </Tab>
          <Tab
            name={t('revealSeedWordsQR')}
            className="reveal-seed__tab"
            activeClassName="reveal-seed__active-tab"
            tabKey="qr-srp"
          >
            <Box
              display={Display.Flex}
              justifyContent={JustifyContent.center}
              alignItems={AlignItems.center}
              paddingTop={4}
              data-testid="qr-srp"
            >
              <div
                dangerouslySetInnerHTML={{
                  __html: renderQR().createTableTag(5, 15),
                }}
              />
            </Box>
          </Tab>
        </Tabs>
      </div>
    );
  };

  const renderPasswordPromptFooter = () => {
    return (
      <Box display={Display.Flex} marginTop="auto" gap={4}>
        <Button
          width={BlockSize.Full}
          size={Size.LG}
          variant={BUTTON_VARIANT.SECONDARY}
          onClick={() => {
            trackEvent({
              category: MetaMetricsEventCategory.Keys,
              event: MetaMetricsEventName.KeyExportCanceled,
              properties: {
                key_type: MetaMetricsEventKeyType.Srp,
                hd_entropy_index: hdEntropyIndex,
              },
            });
            trackEvent({
              category: MetaMetricsEventCategory.Keys,
              event: MetaMetricsEventName.SrpRevealCancelled,
              properties: {
                key_type: MetaMetricsEventKeyType.Srp,
                hd_entropy_index: hdEntropyIndex,
              },
            });
<<<<<<< HEAD
            // On cancel, we will go back to the `srp-reveal-list` page
            history.push(REVEAL_SRP_LIST_ROUTE);
=======
            history.goBack();
>>>>>>> b365fbdb
          }}
        >
          {t('cancel')}
        </Button>
        <Button
          width={BlockSize.Full}
          size={Size.LG}
          onClick={(event) => {
            trackEvent({
              category: MetaMetricsEventCategory.Keys,
              event: MetaMetricsEventName.KeyExportRequested,
              properties: {
                key_type: MetaMetricsEventKeyType.Srp,
                hd_entropy_index: hdEntropyIndex,
              },
            });
            trackEvent({
              category: MetaMetricsEventCategory.Keys,
              event: MetaMetricsEventName.SrpRevealNextClicked,
              properties: {
                key_type: MetaMetricsEventKeyType.Srp,
              },
            });
            handleSubmit(event);
          }}
          disabled={password === ''}
        >
          {t('next')}
        </Button>
      </Box>
    );
  };

  const renderRevealSeedFooter = () => {
    return (
      <Box marginTop="auto">
        <Button
          variant={BUTTON_VARIANT.SECONDARY}
          width={BlockSize.Full}
          size={Size.LG}
          onClick={() => {
            trackEvent({
              category: MetaMetricsEventCategory.Keys,
              event: MetaMetricsEventName.SrpRevealCloseClicked,
              properties: {
                key_type: MetaMetricsEventKeyType.Srp,
              },
            });
<<<<<<< HEAD
            // On close, we will go back to the `srp-reveal-list` page
            history.push(REVEAL_SRP_LIST_ROUTE);
=======
            history.goBack();
>>>>>>> b365fbdb
          }}
        >
          {t('close')}
        </Button>
      </Box>
    );
  };

  const renderContent = () => {
    return screen === PASSWORD_PROMPT_SCREEN || !completedLongPress
      ? renderPasswordPromptContent()
      : renderRevealSeedContent();
  };

  const renderFooter = () => {
    return screen === PASSWORD_PROMPT_SCREEN || !completedLongPress
      ? renderPasswordPromptFooter()
      : renderRevealSeedFooter();
  };

  return (
    <Box
      className="page-container"
      paddingTop={8}
      paddingBottom={8}
      paddingLeft={4}
      paddingRight={4}
      gap={4}
    >
      <Text variant={TextVariant.headingLg}>{t('secretRecoveryPhrase')}</Text>
      <Text variant={TextVariant.bodyMd}>
        {t('revealSeedWordsDescription1', [
          <Button
            key="srp-learn-srp"
            variant={BUTTON_VARIANT.LINK}
            size={BUTTON_SIZES.INHERIT}
            as="a"
            href={ZENDESK_URLS.SECRET_RECOVERY_PHRASE}
            target="_blank"
            rel="noopener noreferrer"
          >
            {t('revealSeedWordsSRPName')}
          </Button>,
          <Text
            key="reveal-seed-word-part-3"
            variant={TextVariant.bodyMdBold}
            as="strong"
          >
            {t('revealSeedWordsDescription3')}
          </Text>,
        ])}
      </Text>
      <Text variant={TextVariant.bodyMd}>
        {t('revealSeedWordsDescription2', [
          <Button
            key="srp-learn-more-non-custodial"
            variant={BUTTON_VARIANT.LINK}
            size={BUTTON_SIZES.INHERIT}
            as="a"
            href={ZENDESK_URLS.NON_CUSTODIAL_WALLET}
            target="_blank"
            rel="noopener noreferrer"
          >
            {t('revealSeedWordsNonCustodialWallet')}
          </Button>,
        ])}
      </Text>
      {renderWarning()}
      {renderContent()}
      {renderFooter()}
      <HoldToRevealModal
        isOpen={isShowingHoldModal}
        onClose={() => {
          trackEvent({
            category: MetaMetricsEventCategory.Keys,
            event: MetaMetricsEventName.SrpHoldToRevealCloseClicked,
            properties: {
              key_type: MetaMetricsEventKeyType.Srp,
            },
          });
          setIsShowingHoldModal(false);
        }}
        onLongPressed={() => {
          setCompletedLongPress(true);
          setIsShowingHoldModal(false);
          setScreen(REVEAL_SEED_SCREEN);
        }}
        holdToRevealType="SRP"
      />
    </Box>
  );
}<|MERGE_RESOLUTION|>--- conflicted
+++ resolved
@@ -40,7 +40,6 @@
 import { requestRevealSeedWords } from '../../store/actions';
 import { getHDEntropyIndex } from '../../selectors/selectors';
 import { endTrace, trace, TraceName } from '../../../shared/lib/trace';
-import { REVEAL_SRP_LIST_ROUTE } from '../../helpers/constants/routes';
 
 const PASSWORD_PROMPT_SCREEN = 'PASSWORD_PROMPT_SCREEN';
 const REVEAL_SEED_SCREEN = 'REVEAL_SEED_SCREEN';
@@ -274,12 +273,7 @@
                 hd_entropy_index: hdEntropyIndex,
               },
             });
-<<<<<<< HEAD
-            // On cancel, we will go back to the `srp-reveal-list` page
-            history.push(REVEAL_SRP_LIST_ROUTE);
-=======
             history.goBack();
->>>>>>> b365fbdb
           }}
         >
           {t('cancel')}
@@ -328,12 +322,7 @@
                 key_type: MetaMetricsEventKeyType.Srp,
               },
             });
-<<<<<<< HEAD
-            // On close, we will go back to the `srp-reveal-list` page
-            history.push(REVEAL_SRP_LIST_ROUTE);
-=======
             history.goBack();
->>>>>>> b365fbdb
           }}
         >
           {t('close')}
