--- conflicted
+++ resolved
@@ -1,5 +1,4 @@
 import React from 'react';
-<<<<<<< HEAD
 import sinon from 'sinon';
 import thunk from 'redux-thunk';
 import configureMockStore from 'redux-mock-store';
@@ -8,17 +7,18 @@
 import { renderWithProvider } from '../../../test/lib/render-helpers';
 import * as actions from '../../store/actions';
 import { DEFAULT_ROUTE } from '../../helpers/constants/routes';
-=======
-import configureMockStore from 'redux-mock-store';
-import { renderWithProvider } from '../../../test/lib/render-helpers-navigate';
->>>>>>> c62afc9b
 import RestoreVaultPage from './restore-vault';
 
 const TEST_SEED =
   'debris dizzy just program just float decrease vacant alarm reduce speak stadium';
 
 describe('Restore vault Component', () => {
-<<<<<<< HEAD
+  it('clicks imports seed button', () => {
+    const props = {
+      navigate: jest.fn(),
+    };
+
+describe('Restore vault Component', () => {
   const mockStore = configureMockStore([thunk]);
 
   const props = {
@@ -26,12 +26,6 @@
       push: sinon.spy(),
     },
   };
-=======
-  it('clicks imports seed button', () => {
-    const props = {
-      navigate: jest.fn(),
-    };
->>>>>>> c62afc9b
 
   it('renders match snapshot', () => {
     const { container } = renderWithProvider(
