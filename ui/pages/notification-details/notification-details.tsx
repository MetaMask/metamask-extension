--- conflicted
+++ resolved
@@ -48,12 +48,6 @@
 function useEffectOnNotificationView(notificationData?: Notification) {
   const { markNotificationAsRead } = useMarkNotificationAsRead();
   useEffect(() => {
-<<<<<<< HEAD
-    if (!id) {
-      redirectToNotifications();
-    }
-=======
->>>>>>> 5d54e8b5
     if (notificationData) {
       markNotificationAsRead([
         {
