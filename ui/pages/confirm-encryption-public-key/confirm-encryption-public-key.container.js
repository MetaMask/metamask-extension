import { connect } from 'react-redux';
import { compose } from 'redux';
import { withRouter } from 'react-router-dom';

import {
  goHome,
  encryptionPublicKeyMsg,
  cancelEncryptionPublicKeyMsg,
} from '../../store/actions';

import {
  unconfirmedTransactionsListSelector,
  getTargetAccountWithSendEtherInfo,
<<<<<<< HEAD
  getCurrentCurrency,
=======
>>>>>>> 18992e29
} from '../../selectors';

import { clearConfirmTransaction } from '../../ducks/confirm-transaction/confirm-transaction.duck';
import { getMostRecentOverviewPage } from '../../ducks/history/history';
import { getNativeCurrency } from '../../ducks/metamask/metamask';
import ConfirmEncryptionPublicKey from './confirm-encryption-public-key.component';

// Removing usage of useNativeCurrencyAsPrimaryCurrency because component ConfirmEncryptionPublicKey is not
function mapStateToProps(state) {
  const {
    metamask: { subjectMetadata = {} },
  } = state;

  const unconfirmedTransactions = unconfirmedTransactionsListSelector(state);

  const txData = unconfirmedTransactions[0];

  const fromAccount = getTargetAccountWithSendEtherInfo(
    state,
    txData?.msgParams,
  );

  return {
    txData,
    subjectMetadata,
    fromAccount,
    requester: null,
    requesterAddress: null,
<<<<<<< HEAD
    conversionRate: null,
=======
>>>>>>> 18992e29
    mostRecentOverviewPage: getMostRecentOverviewPage(state),
    nativeCurrency: getNativeCurrency(state),
  };
}

function mapDispatchToProps(dispatch) {
  return {
    goHome: () => dispatch(goHome()),
    clearConfirmTransaction: () => dispatch(clearConfirmTransaction()),
    encryptionPublicKey: (msgData, event) => {
      const params = { data: msgData.msgParams, metamaskId: msgData.id };
      event.stopPropagation();
      return dispatch(encryptionPublicKeyMsg(params));
    },
    cancelEncryptionPublicKey: (msgData, event) => {
      event.stopPropagation();
      return dispatch(cancelEncryptionPublicKeyMsg(msgData));
    },
  };
}

export default compose(
  withRouter,
  connect(mapStateToProps, mapDispatchToProps),
)(ConfirmEncryptionPublicKey);<|MERGE_RESOLUTION|>--- conflicted
+++ resolved
@@ -11,10 +11,6 @@
 import {
   unconfirmedTransactionsListSelector,
   getTargetAccountWithSendEtherInfo,
-<<<<<<< HEAD
-  getCurrentCurrency,
-=======
->>>>>>> 18992e29
 } from '../../selectors';
 
 import { clearConfirmTransaction } from '../../ducks/confirm-transaction/confirm-transaction.duck';
@@ -43,10 +39,6 @@
     fromAccount,
     requester: null,
     requesterAddress: null,
-<<<<<<< HEAD
-    conversionRate: null,
-=======
->>>>>>> 18992e29
     mostRecentOverviewPage: getMostRecentOverviewPage(state),
     nativeCurrency: getNativeCurrency(state),
   };
