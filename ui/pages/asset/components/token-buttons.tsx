--- conflicted
+++ resolved
@@ -93,11 +93,9 @@
   const isSwapsChain = useSelector((state) =>
     getIsSwapsChain(state, isEvm ? currentChainId : multichainChainId),
   );
-<<<<<<< HEAD
+
   const displayNewIconButtons = process.env.REMOVE_GNS;
-  ///: BEGIN:ONLY_INCLUDE_IF(build-main,build-beta,build-flask)
-=======
->>>>>>> b28db32d
+
   const isBridgeChain = useSelector((state) =>
     getIsBridgeChain(state, isEvm ? currentChainId : multichainChainId),
   );
@@ -279,14 +277,11 @@
   ]);
 
   return (
-<<<<<<< HEAD
     <Box
       display={Display.Flex}
       gap={3}
       justifyContent={JustifyContent.spaceEvenly}
     >
-      {
-        ///: BEGIN:ONLY_INCLUDE_IF(build-main,build-beta,build-flask)
         <IconButton
           className="token-overview__button"
           Icon={
@@ -312,28 +307,6 @@
           disabled={token.isERC721 || !isBuyableChain}
           round={!displayNewIconButtons}
         />
-        ///: END:ONLY_INCLUDE_IF
-      }
-=======
-    <Box display={Display.Flex} justifyContent={JustifyContent.spaceEvenly}>
-      <IconButton
-        className="token-overview__button"
-        Icon={
-          <Icon
-            name={IconName.PlusAndMinus}
-            color={IconColor.iconDefault}
-            size={IconSize.Sm}
-          />
-        }
-        label={t('buyAndSell')}
-        data-testid="token-overview-buy"
-        onClick={handleBuyAndSellOnClick}
-        // TODO: Fix in https://github.com/MetaMask/metamask-extension/issues/31880
-        // eslint-disable-next-line @typescript-eslint/prefer-nullish-coalescing
-        disabled={token.isERC721 || !isBuyableChain}
-        tooltipRender={null}
-      />
->>>>>>> b28db32d
 
       <IconButton
         className="token-overview__button"
@@ -381,10 +354,6 @@
         disabled={!isSwapsChain}
         round={!displayNewIconButtons}
       />
-
-<<<<<<< HEAD
-      {
-        ///: BEGIN:ONLY_INCLUDE_IF(build-main,build-beta,build-flask)
         <IconButton
           className="token-overview__button"
           data-testid="token-overview-bridge"
@@ -408,25 +377,6 @@
           disabled={!isBridgeChain}
           round={!displayNewIconButtons}
         />
-        ///: END:ONLY_INCLUDE_IF
-      }
-=======
-      <IconButton
-        className="token-overview__button"
-        data-testid="token-overview-bridge"
-        Icon={
-          <Icon
-            name={IconName.Bridge}
-            color={IconColor.iconDefault}
-            size={IconSize.Sm}
-          />
-        }
-        label={t('bridge')}
-        onClick={() => handleBridgeOnClick(false)}
-        tooltipRender={null}
-        disabled={!isBridgeChain}
-      />
->>>>>>> b28db32d
     </Box>
   );
 };
