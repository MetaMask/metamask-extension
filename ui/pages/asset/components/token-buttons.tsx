import React, { useCallback, useContext, useEffect } from 'react';
import { useDispatch, useSelector } from 'react-redux';
import { useHistory } from 'react-router-dom';
///: BEGIN:ONLY_INCLUDE_IF(multichain)
import { isEvmAccountType } from '@metamask/keyring-api';
import { CaipAssetType } from '@metamask/utils';
///: END:ONLY_INCLUDE_IF
import { isEqual } from 'lodash';
import { I18nContext } from '../../../contexts/i18n';
import {
  SEND_ROUTE,
  PREPARE_SWAP_ROUTE,
} from '../../../helpers/constants/routes';
import { startNewDraftTransaction } from '../../../ducks/send';
import { isHardwareKeyring } from '../../../helpers/utils/hardware';
import { setSwapsFromToken } from '../../../ducks/swaps/swaps';
import useRamps from '../../../hooks/ramps/useRamps/useRamps';
import {
  getIsSwapsChain,
  getIsBridgeChain,
  getCurrentKeyring,
  getNetworkConfigurationIdByChainId,
  getSelectedInternalAccount,
  getSelectedMultichainNetworkConfiguration,
} from '../../../selectors';
import useBridging from '../../../hooks/bridge/useBridging';

import { INVALID_ASSET_TYPE } from '../../../helpers/constants/error-keys';
import {
  showModal,
  setSwitchedNetworkDetails,
  setActiveNetworkWithError,
} from '../../../store/actions';
import { MetaMetricsContext } from '../../../contexts/metametrics';
import {
  MetaMetricsEventCategory,
  MetaMetricsEventName,
  MetaMetricsSwapsEventSource,
} from '../../../../shared/constants/metametrics';
import { AssetType } from '../../../../shared/constants/transaction';
import {
  Display,
  IconColor,
  JustifyContent,
} from '../../../helpers/constants/design-system';
import IconButton from '../../../components/ui/icon-button/icon-button';
import {
  Box,
  Icon,
  IconName,
  IconSize,
} from '../../../components/component-library';
import { getIsNativeTokenBuyable } from '../../../ducks/ramps';
import { useMultichainSelector } from '../../../hooks/useMultichainSelector';
import { getMultichainIsEvm } from '../../../selectors/multichain';

///: BEGIN:ONLY_INCLUDE_IF(multichain)
import { useHandleSendNonEvm } from '../../../components/app/wallet-overview/hooks/useHandleSendNonEvm';
///: END:ONLY_INCLUDE_IF

///: BEGIN:ONLY_INCLUDE_IF(solana-swaps)
import { MultichainNetworks } from '../../../../shared/constants/multichain/networks';
///: END:ONLY_INCLUDE_IF

import { getCurrentChainId } from '../../../../shared/modules/selectors/networks';
import { Asset } from '../types/asset';

const TokenButtons = ({
  token,
}: {
  token: Asset & { type: AssetType.token };
}) => {
  const dispatch = useDispatch();
  const t = useContext(I18nContext);
  const trackEvent = useContext(MetaMetricsContext);
  const history = useHistory();
  const keyring = useSelector(getCurrentKeyring);
  // @ts-expect-error keyring type is wrong maybe?
  const usingHardwareWallet = isHardwareKeyring(keyring.type);
  const isEvm = useMultichainSelector(getMultichainIsEvm);

  const account = useSelector(getSelectedInternalAccount, isEqual);

  const { chainId: multichainChainId } = useSelector(
    getSelectedMultichainNetworkConfiguration,
  );

  const currentChainId = useSelector(getCurrentChainId);
  const networks = useSelector(getNetworkConfigurationIdByChainId) as Record<
    string,
    string
  >;
  const isSwapsChain = useSelector((state) =>
    getIsSwapsChain(state, isEvm ? currentChainId : multichainChainId),
  );

  const displayNewIconButtons = process.env.REMOVE_GNS;

  const isBridgeChain = useSelector((state) =>
    getIsBridgeChain(state, isEvm ? currentChainId : multichainChainId),
  );
  const isBuyableChain = useSelector(getIsNativeTokenBuyable);
  const { openBuyCryptoInPdapp } = useRamps();
  const { openBridgeExperience } = useBridging();

  ///: BEGIN:ONLY_INCLUDE_IF(multichain)
  const handleSendNonEvm = useHandleSendNonEvm(token.address as CaipAssetType);
  ///: END:ONLY_INCLUDE_IF

  useEffect(() => {
    if (token.isERC721) {
      dispatch(
        showModal({
          name: 'CONVERT_TOKEN_TO_NFT',
          tokenAddress: token.address,
        }),
      );
    }
  }, [token.isERC721, token.address, dispatch]);

  const setCorrectChain = useCallback(async () => {
    // If we aren't presently on the chain of the asset, change to it
    if (
      currentChainId !== token.chainId &&
      multichainChainId !== token.chainId
    ) {
      try {
        const networkConfigurationId = networks[token.chainId];
        await dispatch(setActiveNetworkWithError(networkConfigurationId));
        await dispatch(
          setSwitchedNetworkDetails({
            networkClientId: networkConfigurationId,
          }),
        );
      } catch (err) {
        console.error(`Failed to switch chains.
        Target chainId: ${token.chainId}, Current chainId: ${currentChainId}.
        ${err}`);
        throw err;
      }
    }
  }, [currentChainId, multichainChainId, networks, token.chainId, dispatch]);

  const handleBuyAndSellOnClick = useCallback(() => {
    openBuyCryptoInPdapp();
    // TODO: Fix in https://github.com/MetaMask/metamask-extension/issues/31878
    // eslint-disable-next-line @typescript-eslint/no-floating-promises
    trackEvent({
      event: MetaMetricsEventName.NavBuyButtonClicked,
      category: MetaMetricsEventCategory.Navigation,
      properties: {
        location: 'Token Overview',
        text: 'Buy',
        chain_id: currentChainId,
        token_symbol: token.symbol,
      },
    });
  }, [currentChainId, token.symbol, trackEvent, openBuyCryptoInPdapp]);

  const handleSendOnClick = useCallback(async () => {
    // TODO: Fix in https://github.com/MetaMask/metamask-extension/issues/31878
    // eslint-disable-next-line @typescript-eslint/no-floating-promises
    trackEvent(
      {
        event: MetaMetricsEventName.NavSendButtonClicked,
        category: MetaMetricsEventCategory.Navigation,
        properties: {
          token_symbol: token.symbol,
          location: MetaMetricsSwapsEventSource.TokenView,
          text: 'Send',
          chain_id: token.chainId,
        },
      },
      { excludeMetaMetricsId: false },
    );

    ///: BEGIN:ONLY_INCLUDE_IF(multichain)
    if (!isEvmAccountType(account.type)) {
      await handleSendNonEvm();
      // Early return, not to let the non-EVM flow slip into the native send flow.
      return;
    }
    ///: END:ONLY_INCLUDE_IF

    try {
      await setCorrectChain();
      await dispatch(
        startNewDraftTransaction({
          type: AssetType.token,
          details: token,
        }),
      );
      history.push(SEND_ROUTE);

      // TODO: Fix in https://github.com/MetaMask/metamask-extension/issues/31973
      // eslint-disable-next-line @typescript-eslint/no-explicit-any
    } catch (err: any) {
      if (!err.message.includes(INVALID_ASSET_TYPE)) {
        throw err;
      }
    }
  }, [
    trackEvent,
    dispatch,
    history,
    token,
    setCorrectChain,
    account,
    ///: BEGIN:ONLY_INCLUDE_IF(multichain)
    handleSendNonEvm,
    ///: END:ONLY_INCLUDE_IF
  ]);

  const handleBridgeOnClick = useCallback(
    async (isSwap: boolean) => {
      await setCorrectChain();
      openBridgeExperience(
        MetaMetricsSwapsEventSource.TokenView,
        {
          ...token,
          iconUrl: token.image,
          balance: token?.balance?.value,
          string: token?.balance?.display,
          name: token.name ?? '',
        },
        undefined,
        isSwap,
      );
    },
    [token, setCorrectChain, openBridgeExperience],
  );

  const handleSwapOnClick = useCallback(async () => {
    ///: BEGIN:ONLY_INCLUDE_IF(solana-swaps)
    if (multichainChainId === MultichainNetworks.SOLANA) {
      // TODO: Fix in https://github.com/MetaMask/metamask-extension/issues/31878
      // eslint-disable-next-line @typescript-eslint/no-floating-promises
      handleBridgeOnClick(true);
      return;
    }
    ///: END:ONLY_INCLUDE_IF

    await setCorrectChain();

<<<<<<< HEAD
    ///: BEGIN:ONLY_INCLUDE_IF(build-main,build-beta,build-flask)
    // TODO: Fix in https://github.com/MetaMask/metamask-extension/issues/31878
    // eslint-disable-next-line @typescript-eslint/no-floating-promises
=======
>>>>>>> cf358434
    trackEvent({
      event: MetaMetricsEventName.NavSwapButtonClicked,
      category: MetaMetricsEventCategory.Swaps,
      properties: {
        token_symbol: token.symbol,
        location: MetaMetricsSwapsEventSource.TokenView,
        text: 'Swap',
        chain_id: currentChainId,
      },
    });
    dispatch(
      setSwapsFromToken({
        ...token,
        address: token.address?.toLowerCase(),
        iconUrl: token.image,
        balance: token?.balance?.value,
        string: token?.balance?.display,
      }),
    );
    if (usingHardwareWallet) {
      global.platform.openExtensionInBrowser?.(
        PREPARE_SWAP_ROUTE,
        undefined,
        false,
      );
    } else {
      history.push(PREPARE_SWAP_ROUTE);
    }
  }, [
    currentChainId,
    trackEvent,
    dispatch,
    history,
    token,
    usingHardwareWallet,
    setCorrectChain,
    handleBridgeOnClick,
    multichainChainId,
  ]);

  return (
    <Box
      display={Display.Flex}
      gap={3}
      justifyContent={JustifyContent.spaceEvenly}
    >
      <IconButton
        className="token-overview__button"
        Icon={
          displayNewIconButtons ? (
            <Icon
              name={IconName.Money}
              color={IconColor.iconAlternative}
              size={IconSize.Md}
            />
          ) : (
            <Icon
              name={IconName.PlusAndMinus}
              color={IconColor.iconDefault}
              size={IconSize.Sm}
            />
          )
        }
        label={t('buyAndSell')}
        data-testid="token-overview-buy"
        onClick={handleBuyAndSellOnClick}
        // TODO: Fix in https://github.com/MetaMask/metamask-extension/issues/31880
        // eslint-disable-next-line @typescript-eslint/prefer-nullish-coalescing
        disabled={token.isERC721 || !isBuyableChain}
        round={!displayNewIconButtons}
      />

      <IconButton
        className="token-overview__button"
        onClick={handleSendOnClick}
        Icon={
          displayNewIconButtons ? (
            <Icon
              name={IconName.Send}
              color={IconColor.iconAlternative}
              size={IconSize.Md}
            />
          ) : (
            <Icon
              name={IconName.Arrow2UpRight}
              color={IconColor.iconDefault}
              size={IconSize.Sm}
            />
          )
        }
        label={t('send')}
        data-testid="eth-overview-send"
        disabled={token.isERC721}
        round={!displayNewIconButtons}
      />

      <IconButton
        className="token-overview__button"
        Icon={
          displayNewIconButtons ? (
            <Icon
              name={IconName.SwapHorizontal}
              color={IconColor.iconAlternative}
              size={IconSize.Md}
            />
          ) : (
            <Icon
              name={IconName.SwapHorizontal}
              color={IconColor.iconDefault}
              size={IconSize.Sm}
            />
          )
        }
        onClick={handleSwapOnClick}
        label={t('swap')}
        disabled={!isSwapsChain}
        round={!displayNewIconButtons}
      />
      {displayNewIconButtons ? null : (
        <IconButton
          className="token-overview__button"
          data-testid="token-overview-bridge"
          Icon={
            displayNewIconButtons ? (
              <Icon
                name={IconName.Bridge}
                color={IconColor.iconAlternative}
                size={IconSize.Md}
              />
            ) : (
              <Icon
                name={IconName.Bridge}
                color={IconColor.iconDefault}
                size={IconSize.Sm}
              />
            )
          }
          label={t('bridge')}
          onClick={() => handleBridgeOnClick(false)}
          disabled={!isBridgeChain}
          round={!displayNewIconButtons}
        />
      )}
    </Box>
  );
};

export default TokenButtons;<|MERGE_RESOLUTION|>--- conflicted
+++ resolved
@@ -143,8 +143,6 @@
 
   const handleBuyAndSellOnClick = useCallback(() => {
     openBuyCryptoInPdapp();
-    // TODO: Fix in https://github.com/MetaMask/metamask-extension/issues/31878
-    // eslint-disable-next-line @typescript-eslint/no-floating-promises
     trackEvent({
       event: MetaMetricsEventName.NavBuyButtonClicked,
       category: MetaMetricsEventCategory.Navigation,
@@ -158,8 +156,6 @@
   }, [currentChainId, token.symbol, trackEvent, openBuyCryptoInPdapp]);
 
   const handleSendOnClick = useCallback(async () => {
-    // TODO: Fix in https://github.com/MetaMask/metamask-extension/issues/31878
-    // eslint-disable-next-line @typescript-eslint/no-floating-promises
     trackEvent(
       {
         event: MetaMetricsEventName.NavSendButtonClicked,
@@ -233,8 +229,6 @@
   const handleSwapOnClick = useCallback(async () => {
     ///: BEGIN:ONLY_INCLUDE_IF(solana-swaps)
     if (multichainChainId === MultichainNetworks.SOLANA) {
-      // TODO: Fix in https://github.com/MetaMask/metamask-extension/issues/31878
-      // eslint-disable-next-line @typescript-eslint/no-floating-promises
       handleBridgeOnClick(true);
       return;
     }
@@ -242,12 +236,6 @@
 
     await setCorrectChain();
 
-<<<<<<< HEAD
-    ///: BEGIN:ONLY_INCLUDE_IF(build-main,build-beta,build-flask)
-    // TODO: Fix in https://github.com/MetaMask/metamask-extension/issues/31878
-    // eslint-disable-next-line @typescript-eslint/no-floating-promises
-=======
->>>>>>> cf358434
     trackEvent({
       event: MetaMetricsEventName.NavSwapButtonClicked,
       category: MetaMetricsEventCategory.Swaps,
