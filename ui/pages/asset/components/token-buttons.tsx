--- conflicted
+++ resolved
@@ -195,11 +195,7 @@
     );
 
     ///: BEGIN:ONLY_INCLUDE_IF(multichain)
-<<<<<<< HEAD
-    if (!isEvmAccountType(account.type) && !process.env.SEND_REDESIGN_ENABLED) {
-=======
     if (!isEvmAccountType(account.type) && !isSendRedesignEnabled) {
->>>>>>> fd295214
       await handleSendNonEvm();
       // Early return, not to let the non-EVM flow slip into the native send flow.
       return;
@@ -214,22 +210,10 @@
           details: token,
         }),
       );
-<<<<<<< HEAD
-      if (process.env.SEND_REDESIGN_ENABLED) {
-        const queryParams = new URLSearchParams();
-        queryParams.append('asset', token.address);
-        history.push(
-          `${SEND_ROUTE}/amount-recipient?${queryParams.toString()}`,
-        );
-      } else {
-        history.push(SEND_ROUTE);
-      }
-=======
       navigateToSendRoute(history, isSendRedesignEnabled, {
         address: token.address,
         chainId: token.chainId,
       });
->>>>>>> fd295214
 
       // TODO: Fix in https://github.com/MetaMask/metamask-extension/issues/31973
       // eslint-disable-next-line @typescript-eslint/no-explicit-any
