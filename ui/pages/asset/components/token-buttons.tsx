--- conflicted
+++ resolved
@@ -195,12 +195,6 @@
           details: token,
         }),
       );
-<<<<<<< HEAD
-      const queryParams = new URLSearchParams();
-      queryParams.append('chainId', token.chainId);
-      queryParams.append('address', token.address);
-      history.push(`${SEND_ROUTE}/amount?${queryParams.toString()}`);
-=======
       if (process.env.SEND_REDESIGN_ENABLED) {
         const queryParams = new URLSearchParams();
         queryParams.append('chainId', token.chainId);
@@ -209,7 +203,6 @@
       } else {
         history.push(SEND_ROUTE);
       }
->>>>>>> 32e856bb
 
       // TODO: Fix in https://github.com/MetaMask/metamask-extension/issues/31973
       // eslint-disable-next-line @typescript-eslint/no-explicit-any
