import React, { useCallback, useContext, useEffect } from 'react';
import { useDispatch, useSelector } from 'react-redux';
import { useHistory } from 'react-router-dom';
///: BEGIN:ONLY_INCLUDE_IF(multichain)
import { isEvmAccountType } from '@metamask/keyring-api';
import { CaipAssetType } from '@metamask/utils';
///: END:ONLY_INCLUDE_IF
import { isEqual } from 'lodash';
import { I18nContext } from '../../../contexts/i18n';
import {
  SEND_ROUTE,
  PREPARE_SWAP_ROUTE,
} from '../../../helpers/constants/routes';
import { startNewDraftTransaction } from '../../../ducks/send';
import { isHardwareKeyring } from '../../../helpers/utils/hardware';
import { setSwapsFromToken } from '../../../ducks/swaps/swaps';
import useRamps from '../../../hooks/ramps/useRamps/useRamps';
import {
  getIsSwapsChain,
  getIsBridgeChain,
  getCurrentKeyring,
  getNetworkConfigurationIdByChainId,
  getSelectedInternalAccount,
  getSelectedMultichainNetworkConfiguration,
} from '../../../selectors';
import useBridging from '../../../hooks/bridge/useBridging';

import { INVALID_ASSET_TYPE } from '../../../helpers/constants/error-keys';
import { showModal, setActiveNetworkWithError } from '../../../store/actions';
import { MetaMetricsContext } from '../../../contexts/metametrics';
import {
  MetaMetricsEventCategory,
  MetaMetricsEventName,
  MetaMetricsSwapsEventSource,
} from '../../../../shared/constants/metametrics';
import { AssetType } from '../../../../shared/constants/transaction';
import {
  Display,
  IconColor,
  JustifyContent,
} from '../../../helpers/constants/design-system';
import IconButton from '../../../components/ui/icon-button/icon-button';
import {
  Box,
  Icon,
  IconName,
  IconSize,
} from '../../../components/component-library';
import { getIsNativeTokenBuyable } from '../../../ducks/ramps';
import { useMultichainSelector } from '../../../hooks/useMultichainSelector';
import {
  getMultichainIsEvm,
  getMultichainIsTestnet,
} from '../../../selectors/multichain';

///: BEGIN:ONLY_INCLUDE_IF(multichain)
import { useHandleSendNonEvm } from '../../../components/app/wallet-overview/hooks/useHandleSendNonEvm';
///: END:ONLY_INCLUDE_IF

///: BEGIN:ONLY_INCLUDE_IF(solana-swaps)
import { MultichainNetworks } from '../../../../shared/constants/multichain/networks';
///: END:ONLY_INCLUDE_IF

import { getCurrentChainId } from '../../../../shared/modules/selectors/networks';
import { Asset } from '../types/asset';
import { getIsUnifiedUIEnabled } from '../../../ducks/bridge/selectors';

const TokenButtons = ({
  token,
}: {
  token: Asset & { type: AssetType.token };
}) => {
  const dispatch = useDispatch();
  const t = useContext(I18nContext);
  const trackEvent = useContext(MetaMetricsContext);
  const history = useHistory();
  const keyring = useSelector(getCurrentKeyring);
  // @ts-expect-error keyring type is wrong maybe?
  const usingHardwareWallet = isHardwareKeyring(keyring.type);
  const isEvm = useMultichainSelector(getMultichainIsEvm);

  const account = useSelector(getSelectedInternalAccount, isEqual);

  const { chainId: multichainChainId } = useSelector(
    getSelectedMultichainNetworkConfiguration,
  );

  const currentChainId = useSelector(getCurrentChainId);
  const networks = useSelector(getNetworkConfigurationIdByChainId) as Record<
    string,
    string
  >;
  const isSwapsChain = useSelector((state) =>
    getIsSwapsChain(state, isEvm ? currentChainId : multichainChainId),
  );

  const isBridgeChain = useSelector((state) =>
    getIsBridgeChain(state, isEvm ? currentChainId : multichainChainId),
  );
  const isBuyableChain = useSelector(getIsNativeTokenBuyable);
  const { openBuyCryptoInPdapp } = useRamps();
  const { openBridgeExperience } = useBridging();

  ///: BEGIN:ONLY_INCLUDE_IF(multichain)
  const handleSendNonEvm = useHandleSendNonEvm(token.address as CaipAssetType);
  ///: END:ONLY_INCLUDE_IF

  const isUnifiedUIEnabled = useSelector((state) =>
    getIsUnifiedUIEnabled(state, isEvm ? currentChainId : multichainChainId),
  );

  useEffect(() => {
    if (token.isERC721) {
      dispatch(
        showModal({
          name: 'CONVERT_TOKEN_TO_NFT',
          tokenAddress: token.address,
        }),
      );
    }
  }, [token.isERC721, token.address, dispatch]);

  const setCorrectChain = useCallback(async () => {
    // If we aren't presently on the chain of the asset, change to it
    if (
      currentChainId !== token.chainId &&
      multichainChainId !== token.chainId
    ) {
      try {
        const networkConfigurationId = networks[token.chainId];
        await dispatch(setActiveNetworkWithError(networkConfigurationId));
      } catch (err) {
        console.error(`Failed to switch chains.
        Target chainId: ${token.chainId}, Current chainId: ${currentChainId}.
        ${
          // TODO: Fix in https://github.com/MetaMask/metamask-extension/issues/31893
          // eslint-disable-next-line @typescript-eslint/restrict-template-expressions
          err
        }`);
        throw err;
      }
    }
  }, [currentChainId, multichainChainId, networks, token.chainId, dispatch]);

  const handleBuyAndSellOnClick = useCallback(() => {
    openBuyCryptoInPdapp();
    trackEvent({
      event: MetaMetricsEventName.NavBuyButtonClicked,
      category: MetaMetricsEventCategory.Navigation,
      properties: {
        location: 'Token Overview',
        text: 'Buy',
        // TODO: Fix in https://github.com/MetaMask/metamask-extension/issues/31860
        // eslint-disable-next-line @typescript-eslint/naming-convention
        chain_id: currentChainId,
        // TODO: Fix in https://github.com/MetaMask/metamask-extension/issues/31860
        // eslint-disable-next-line @typescript-eslint/naming-convention
        token_symbol: token.symbol,
      },
    });
  }, [currentChainId, token.symbol, trackEvent, openBuyCryptoInPdapp]);

  const handleSendOnClick = useCallback(async () => {
    trackEvent(
      {
        event: MetaMetricsEventName.NavSendButtonClicked,
        category: MetaMetricsEventCategory.Navigation,
        properties: {
          // TODO: Fix in https://github.com/MetaMask/metamask-extension/issues/31860
          // eslint-disable-next-line @typescript-eslint/naming-convention
          token_symbol: token.symbol,
          location: MetaMetricsSwapsEventSource.TokenView,
          text: 'Send',
          // TODO: Fix in https://github.com/MetaMask/metamask-extension/issues/31860
          // eslint-disable-next-line @typescript-eslint/naming-convention
          chain_id: token.chainId,
        },
      },
      { excludeMetaMetricsId: false },
    );

    ///: BEGIN:ONLY_INCLUDE_IF(multichain)
    if (!isEvmAccountType(account.type) && !process.env.SEND_REDESIGN_ENABLED) {
      await handleSendNonEvm();
      // Early return, not to let the non-EVM flow slip into the native send flow.
      return;
    }
    ///: END:ONLY_INCLUDE_IF

    try {
      await setCorrectChain();
      await dispatch(
        startNewDraftTransaction({
          type: AssetType.token,
          details: token,
        }),
      );
<<<<<<< HEAD
      const queryParams = new URLSearchParams();
      queryParams.append('asset', token.address);
      history.push(`${SEND_ROUTE}/amount-recipient?${queryParams.toString()}`);
=======
      if (process.env.SEND_REDESIGN_ENABLED) {
        const queryParams = new URLSearchParams();
        queryParams.append('chainId', token.chainId);
        queryParams.append('address', token.address);
        history.push(`${SEND_ROUTE}/amount?${queryParams.toString()}`);
      } else {
        history.push(SEND_ROUTE);
      }
>>>>>>> 184aa671

      // TODO: Fix in https://github.com/MetaMask/metamask-extension/issues/31973
      // eslint-disable-next-line @typescript-eslint/no-explicit-any
    } catch (err: any) {
      if (!err.message.includes(INVALID_ASSET_TYPE)) {
        throw err;
      }
    }
  }, [
    trackEvent,
    dispatch,
    history,
    token,
    setCorrectChain,
    account,
    ///: BEGIN:ONLY_INCLUDE_IF(multichain)
    handleSendNonEvm,
    ///: END:ONLY_INCLUDE_IF
  ]);

  const isTestnet = useSelector(getMultichainIsTestnet);

  const handleBridgeOnClick = useCallback(
    async (isSwap: boolean) => {
      await setCorrectChain();
      // Handle clicking from the asset details page
      openBridgeExperience(
        MetaMetricsSwapsEventSource.TokenView,
        token,
        isSwap,
      );
    },
    [token, setCorrectChain, openBridgeExperience],
  );

  const handleSwapOnClick = useCallback(async () => {
    ///: BEGIN:ONLY_INCLUDE_IF(solana-swaps)
    if (multichainChainId === MultichainNetworks.SOLANA) {
      handleBridgeOnClick(true);
      return;
    }
    ///: END:ONLY_INCLUDE_IF

    // Check if unified UI is enabled and route to bridge page for swaps
    if (isUnifiedUIEnabled) {
      handleBridgeOnClick(true); // true indicates it's a swap
      return;
    }

    await setCorrectChain();

    trackEvent({
      event: MetaMetricsEventName.NavSwapButtonClicked,
      category: MetaMetricsEventCategory.Swaps,
      properties: {
        // TODO: Fix in https://github.com/MetaMask/metamask-extension/issues/31860
        // eslint-disable-next-line @typescript-eslint/naming-convention
        token_symbol: token.symbol,
        location: MetaMetricsSwapsEventSource.TokenView,
        text: 'Swap',
        // TODO: Fix in https://github.com/MetaMask/metamask-extension/issues/31860
        // eslint-disable-next-line @typescript-eslint/naming-convention
        chain_id: currentChainId,
      },
    });
    dispatch(
      setSwapsFromToken({
        ...token,
        address: token.address?.toLowerCase(),
        iconUrl: token.image,
        balance: token?.balance?.value,
        string: token?.balance?.display,
      }),
    );
    if (usingHardwareWallet) {
      global.platform.openExtensionInBrowser?.(
        PREPARE_SWAP_ROUTE,
        undefined,
        false,
      );
    } else {
      history.push(PREPARE_SWAP_ROUTE);
    }
  }, [
    currentChainId,
    trackEvent,
    dispatch,
    history,
    token,
    usingHardwareWallet,
    setCorrectChain,
    handleBridgeOnClick,
    multichainChainId,
    isUnifiedUIEnabled,
  ]);

  return (
    <Box
      display={Display.Flex}
      gap={3}
      justifyContent={JustifyContent.spaceEvenly}
    >
      <IconButton
        className="token-overview__button"
        Icon={
          <Icon
            name={IconName.Money}
            color={IconColor.iconAlternative}
            size={IconSize.Md}
          />
        }
        label={t('buyAndSell')}
        data-testid="token-overview-buy"
        onClick={handleBuyAndSellOnClick}
        // TODO: Fix in https://github.com/MetaMask/metamask-extension/issues/31880
        // eslint-disable-next-line @typescript-eslint/prefer-nullish-coalescing
        disabled={token.isERC721 || !isBuyableChain}
      />

      <IconButton
        className="token-overview__button"
        onClick={handleSendOnClick}
        Icon={
          <Icon
            name={IconName.Send}
            color={IconColor.iconAlternative}
            size={IconSize.Md}
          />
        }
        label={t('send')}
        data-testid="eth-overview-send"
        disabled={token.isERC721}
      />

      <IconButton
        className="token-overview__button"
        Icon={
          <Icon
            name={IconName.SwapHorizontal}
            color={IconColor.iconAlternative}
            size={IconSize.Md}
          />
        }
        onClick={handleSwapOnClick}
        label={t('swap')}
        disabled={!isSwapsChain}
      />

      {!isUnifiedUIEnabled && !isTestnet && isBridgeChain && (
        <IconButton
          className="token-overview__button"
          data-testid="token-overview-bridge"
          Icon={
            <Icon
              name={IconName.Bridge}
              color={IconColor.iconAlternative}
              size={IconSize.Md}
            />
          }
          label={t('bridge')}
          onClick={() => handleBridgeOnClick(false)}
          disabled={!isBridgeChain}
        />
      )}
    </Box>
  );
};

export default TokenButtons;<|MERGE_RESOLUTION|>--- conflicted
+++ resolved
@@ -195,20 +195,15 @@
           details: token,
         }),
       );
-<<<<<<< HEAD
-      const queryParams = new URLSearchParams();
-      queryParams.append('asset', token.address);
-      history.push(`${SEND_ROUTE}/amount-recipient?${queryParams.toString()}`);
-=======
       if (process.env.SEND_REDESIGN_ENABLED) {
         const queryParams = new URLSearchParams();
-        queryParams.append('chainId', token.chainId);
-        queryParams.append('address', token.address);
-        history.push(`${SEND_ROUTE}/amount?${queryParams.toString()}`);
+        queryParams.append('asset', token.address);
+        history.push(
+          `${SEND_ROUTE}/amount-recipient?${queryParams.toString()}`,
+        );
       } else {
         history.push(SEND_ROUTE);
       }
->>>>>>> 184aa671
 
       // TODO: Fix in https://github.com/MetaMask/metamask-extension/issues/31973
       // eslint-disable-next-line @typescript-eslint/no-explicit-any
