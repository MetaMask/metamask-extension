--- conflicted
+++ resolved
@@ -296,13 +296,8 @@
           className="token-overview__button"
           Icon={
             <Icon
-<<<<<<< HEAD
               name={IconName.PlusAndMinus}
-              color={IconColor.primaryInverse}
-=======
-              name={IconName.PlusMinus}
               color={IconColor.iconDefault}
->>>>>>> 42fd53ba
               size={IconSize.Sm}
             />
           }
