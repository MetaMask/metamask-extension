--- conflicted
+++ resolved
@@ -60,14 +60,7 @@
   const dispatch = useDispatch();
   const t = useContext(I18nContext);
   const trackEvent = useContext(MetaMetricsContext);
-<<<<<<< HEAD
   const navigate = useNavigate();
-  const keyring = useSelector(getCurrentKeyring);
-  // @ts-expect-error keyring type is wrong maybe?
-  const usingHardwareWallet = isHardwareKeyring(keyring.type);
-=======
-  const history = useHistory();
->>>>>>> 1c7b7c1b
   const isExternalServicesEnabled = useSelector(getUseExternalServices);
   const isEvm = isEvmChainId(token.chainId);
   const isMultichainAccountsState2Enabled = useSelector(
@@ -223,57 +216,9 @@
 
   const handleSwapOnClick = useCallback(async () => {
     await setCorrectChain();
-<<<<<<< HEAD
-
-    trackEvent({
-      event: MetaMetricsEventName.NavSwapButtonClicked,
-      category: MetaMetricsEventCategory.Swaps,
-      properties: {
-        // TODO: Fix in https://github.com/MetaMask/metamask-extension/issues/31860
-        // eslint-disable-next-line @typescript-eslint/naming-convention
-        token_symbol: token.symbol,
-        location: MetaMetricsSwapsEventSource.TokenView,
-        text: 'Swap',
-        // TODO: Fix in https://github.com/MetaMask/metamask-extension/issues/31860
-        // eslint-disable-next-line @typescript-eslint/naming-convention
-        chain_id: currentEvmChainId,
-      },
-    });
-    dispatch(
-      setSwapsFromToken({
-        ...token,
-        address: token.address?.toLowerCase(),
-        iconUrl: token.image,
-        balance: token?.balance?.value,
-        string: token?.balance?.display,
-      }),
-    );
-    if (usingHardwareWallet) {
-      global.platform.openExtensionInBrowser?.(
-        PREPARE_SWAP_ROUTE,
-        undefined,
-        false,
-      );
-    } else {
-      navigate(PREPARE_SWAP_ROUTE);
-    }
-  }, [
-    currentEvmChainId,
-    trackEvent,
-    dispatch,
-    navigate,
-    token,
-    usingHardwareWallet,
-    setCorrectChain,
-    handleBridgeOnClick,
-    multichainChainId,
-    isUnifiedUIEnabled,
-  ]);
-=======
     // Handle clicking from the asset details page
     openBridgeExperience(MetaMetricsSwapsEventSource.TokenView, token);
   }, [token, setCorrectChain, openBridgeExperience]);
->>>>>>> 1c7b7c1b
 
   return (
     <Box
