import React, { useEffect, useRef, useState } from 'react';
import {
  Chart,
  LineElement,
  LinearScale,
  PointElement,
  Filler,
  ChartOptions,
  Decimation,
  Point,
  // @ts-expect-error suppress CommonJS vs ECMAScript error
} from 'chart.js';
// @ts-expect-error suppress CommonJS vs ECMAScript error
import { Line } from 'react-chartjs-2';
import classnames from 'classnames';
import { brandColor } from '@metamask/design-tokens';
import { CaipAssetType, Hex } from '@metamask/utils';
import { trim } from 'lodash';
import { Duration } from 'luxon';
import { useTheme } from '../../../../hooks/useTheme';
import {
  BackgroundColor,
  Display,
  JustifyContent,
  TextColor,
  TextVariant,
  BorderRadius,
  FlexDirection,
} from '../../../../helpers/constants/design-system';
import {
  Box,
  ButtonBase,
  ButtonBaseSize,
} from '../../../../components/component-library';
import { useI18nContext } from '../../../../hooks/useI18nContext';
import { useHistoricalPrices } from '../../hooks/useHistoricalPrices';
import { loadingOpacity } from '../../util';
import { useChartTimeRanges } from '../../hooks/useChartTimeRanges';
import ChartTooltip from './chart-tooltip';
import { CrosshairPlugin } from './crosshair-plugin';
import { AssetChartEmptyState } from './asset-chart-empty-state';
import { AssetChartLoading } from './asset-chart-loading';
import AssetChartPrice from './asset-chart-price';

Chart.register(
  LinearScale,
  PointElement,
  LineElement,
  Filler,
  Decimation,
  CrosshairPlugin,
);

const initialChartOptions: ChartOptions<'line'> & { fill: boolean } = {
  normalized: true,
  parsing: false,
  aspectRatio: 2.6,
  layout: { autoPadding: false, padding: 0 },
  animation: { duration: 0 },
  fill: true,
  backgroundColor: ({ chart }) => {
    const gradient = chart.ctx.createLinearGradient(0, 0, 0, chart.height);
    gradient.addColorStop(0, `${chart.options.borderColor}60`);
    gradient.addColorStop(1, `${chart.options.borderColor}00`);
    return gradient;
  },
  elements: {
    line: { borderWidth: 1.5 },
    point: { pointStyle: false },
  },
  plugins: {
    // Downsample to a maximum number of points
    decimation: {
      algorithm: 'lttb',
      samples: 150,
      threshold: 150,
      enabled: true,
    },
  },
};

/**
 * Returns a translated time range label for a given ISO 8601 duration string.
 * The passed duration is normalized and rescaled to get the cleanest, most human-friendly representation.
 *
 * Any passed duration string that is greater than 100 years will be translated to "All".
 *
 * [Normalized](https://moment.github.io/luxon/api-docs/index.html#durationnormalize).
 * It's reduced to its canonical representation in its current units, for instance:
 * - "P2YT5000D" (2 years and 5000 days) becomes "P15YT255D" (15 years and 255 days)
 * - "PT12H-45M" (12 hours and -45 minutes) becomes "P1DT11H15M" (11 hours and 15 minutes)
 *
 * [Rescaled](https://moment.github.io/luxon/api-docs/index.html#durationrescale)
 * Converts to the largest possible unit, for instance:
 * - "PT9000S" (9000 seconds) becomes "P2H30M" (2 hours and 30 minutes)
 *
 * @param translator - A function that translates a key to a string.
 * @param iso8601Duration - The ISO 8601 duration string, e.g. "P1D", "P1M", "P1Y", "P3YT45S", ...
 * @returns The translated time range label, e.g. if locale is 'en': "1D", "1M", "1Y", "3Y 45S", ...
 */
const getTranslatedTimeRangeLabel = (
  translator: (key: string) => string,
  iso8601Duration: string,
) => {
  const { years, months, weeks, days, hours, minutes, seconds, milliseconds } =
    Duration.fromISO(iso8601Duration, { locale: 'en' })
      .normalize()
      .rescale()
      .toObject();

  if (years && years > 100) {
    return `${translator('all')}`;
  }

  return trim(
    `${years ? `${years}${translator('durationSuffixYear')} ` : ''}${
      months ? `${months}${translator('durationSuffixMonth')} ` : ''
    }${weeks ? `${weeks}${translator('durationSuffixWeek')} ` : ''}${
      days ? `${days}${translator('durationSuffixDay')} ` : ''
    }${hours ? `${hours}${translator('durationSuffixHour')} ` : ''}${
      minutes ? `${minutes}${translator('durationSuffixMinute')} ` : ''
    }${seconds ? `${seconds}${translator('durationSuffixSecond')} ` : ''}${
      milliseconds
        ? `${milliseconds}${translator('durationSuffixMillisecond')}`
        : ''
    }`,
  );
};

// A chart showing historic prices for a native or token asset
const AssetChart = ({
  chainId,
  address,
  currentPrice,
  currency,
}: {
  chainId: Hex;
  address: string;
  currentPrice?: number;
  currency: string;
}) => {
  const t = useI18nContext();
  const theme = useTheme();

  const timeRanges = useChartTimeRanges(address as CaipAssetType, currency);

  const [selectedTimeRange, setSelectedTimeRange] = useState<string>(
    timeRanges[0] ?? 'P1D',
  );

  const {
    loading,
    data: {
      prices,
      metadata: { minPricePoint, maxPricePoint, xMin, xMax, yMin, yMax },
    },
  } = useHistoricalPrices({
    chainId,
    address,
    currency,
    timeRange: selectedTimeRange,
  });

  // The cases below are intentionally mutually exclusive, in order to flatten the render logic
  const shouldShowChartLoading = loading && prices.length === 0;
  const shouldShowChartEmptyState = !loading && prices.length === 0; // When the chart is not loading anymore and there are no prices, show an empty state
  const shouldShowChartMuted = loading && prices.length > 0;
  const shouldShowChart = !loading && prices.length > 0;

  const options = {
    ...initialChartOptions,
    borderColor: theme === 'dark' ? brandColor.blue400 : brandColor.blue500,
    scales: {
      x: { min: xMin, max: xMax, display: false, type: 'linear' },
      y: { min: yMin, max: yMax, display: false },
    },
  } as const;

  const chartRef = useRef<Chart<'line', Point[]>>();
  const priceRef = useRef<{
    setPrice: (_: { price?: number; date?: number }) => void;
  }>();

  // Init the price ref with the current price
  useEffect(() => {
    priceRef?.current?.setPrice({
      price: currentPrice,
      date: Date.now(),
    });
  }, [currentPrice]);

  return (
    <Box borderRadius={BorderRadius.LG}>
      <AssetChartPrice
        ref={priceRef}
        loading={loading}
        currency={currency}
        price={currentPrice}
        date={Date.now()}
        comparePrice={prices?.[0]?.y}
      />
      <Box
        data-testid="asset-price-chart"
        marginTop={4}
<<<<<<< HEAD
        backgroundColor={
          loading && !prices
            ? BackgroundColor.backgroundMuted
            : BackgroundColor.transparent
        }
=======
        borderRadius={BorderRadius.LG}
        display={Display.Flex}
        flexDirection={FlexDirection.Column}
>>>>>>> f831a471
      >
        {shouldShowChartLoading && <AssetChartLoading />}
        {shouldShowChartEmptyState && <AssetChartEmptyState />}
        {(shouldShowChart || shouldShowChartMuted) && (
          <Box style={{ opacity: shouldShowChartMuted ? loadingOpacity : 1 }}>
            <ChartTooltip
              point={maxPricePoint}
              xMin={xMin}
              xMax={xMax}
              currency={currency}
            />
            <Box
              style={{ aspectRatio: `${options.aspectRatio}` }}
              display={Display.Flex}
              flexDirection={FlexDirection.Column}
              justifyContent={
                currentPrice ? JustifyContent.flexEnd : JustifyContent.flexStart
              }
            >
              <Line
                ref={chartRef}
                data={{ datasets: [{ data: prices }] }}
                options={options}
                updateMode="none"
                // Update the price display on chart hover
                onMouseMove={(event) => {
                  const data = chartRef?.current?.data?.datasets?.[0]?.data;
                  if (data) {
                    const target = event.target as HTMLElement;
                    const index = Math.max(
                      0,
                      Math.min(
                        data.length - 1,
                        Math.round(
                          (event.nativeEvent.offsetX / target.clientWidth) *
                            data.length,
                        ),
                      ),
                    );
                    const point = data[index];
                    if (point) {
                      priceRef?.current?.setPrice({
                        price: point.y,
                        date: point.x,
                      });
                    }
                  }
                }}
                // Revert to current price when not hovering
                onMouseOut={() => {
                  priceRef?.current?.setPrice({
                    price: currentPrice,
                    date: Date.now(),
                  });
                }}
              />
            </Box>
            <ChartTooltip
              point={minPricePoint}
              xMin={xMin}
              xMax={xMax}
              currency={currency}
            />
          </Box>
        )}

        <Box
          style={prices ? undefined : { visibility: `hidden` }}
          display={Display.Flex}
          justifyContent={JustifyContent.spaceBetween}
          marginTop={2}
          marginLeft={3}
          marginRight={3}
        >
<<<<<<< HEAD
          {((buttons: [string, TimeRange][]) =>
            buttons.map(([label, range]) => (
              <ButtonBase
                key={range}
                className={classnames('time-range-button', {
                  'time-range-button__selected': range === timeRange,
                })}
                onClick={() => setTimeRange(range)}
                variant={TextVariant.bodyXsMedium}
                size={ButtonBaseSize.Sm}
                paddingLeft={2}
                paddingRight={2}
                backgroundColor={BackgroundColor.transparent}
                color={TextColor.textAlternative}
              >
                {label}
              </ButtonBase>
            )))([
            [t('oneDayAbbreviation'), '1D'],
            [t('oneWeekAbbreviation'), '7D'],
            [t('oneMonthAbbreviation'), '1M'],
            [t('threeMonthsAbbreviation'), '3M'],
            [t('oneYearAbbreviation'), '1Y'],
            [t('all'), '1000Y'],
          ])}
=======
          {timeRanges.map((timeRange) => (
            <ButtonBase
              key={timeRange}
              className={classnames('time-range-button', {
                'time-range-button__selected': timeRange === selectedTimeRange,
              })}
              onClick={() => setSelectedTimeRange(timeRange)}
              variant={TextVariant.bodySmMedium}
              size={ButtonBaseSize.Sm}
              backgroundColor={BackgroundColor.transparent}
              color={TextColor.textAlternative}
            >
              {getTranslatedTimeRangeLabel(
                t as (key: string) => string,
                timeRange,
              )}
            </ButtonBase>
          ))}
>>>>>>> f831a471
        </Box>
      </Box>
    </Box>
  );
};

export default AssetChart;<|MERGE_RESOLUTION|>--- conflicted
+++ resolved
@@ -202,17 +202,14 @@
       <Box
         data-testid="asset-price-chart"
         marginTop={4}
-<<<<<<< HEAD
         backgroundColor={
           loading && !prices
             ? BackgroundColor.backgroundMuted
             : BackgroundColor.transparent
         }
-=======
         borderRadius={BorderRadius.LG}
         display={Display.Flex}
         flexDirection={FlexDirection.Column}
->>>>>>> f831a471
       >
         {shouldShowChartLoading && <AssetChartLoading />}
         {shouldShowChartEmptyState && <AssetChartEmptyState />}
@@ -287,33 +284,6 @@
           marginLeft={3}
           marginRight={3}
         >
-<<<<<<< HEAD
-          {((buttons: [string, TimeRange][]) =>
-            buttons.map(([label, range]) => (
-              <ButtonBase
-                key={range}
-                className={classnames('time-range-button', {
-                  'time-range-button__selected': range === timeRange,
-                })}
-                onClick={() => setTimeRange(range)}
-                variant={TextVariant.bodyXsMedium}
-                size={ButtonBaseSize.Sm}
-                paddingLeft={2}
-                paddingRight={2}
-                backgroundColor={BackgroundColor.transparent}
-                color={TextColor.textAlternative}
-              >
-                {label}
-              </ButtonBase>
-            )))([
-            [t('oneDayAbbreviation'), '1D'],
-            [t('oneWeekAbbreviation'), '7D'],
-            [t('oneMonthAbbreviation'), '1M'],
-            [t('threeMonthsAbbreviation'), '3M'],
-            [t('oneYearAbbreviation'), '1Y'],
-            [t('all'), '1000Y'],
-          ])}
-=======
           {timeRanges.map((timeRange) => (
             <ButtonBase
               key={timeRange}
@@ -321,8 +291,10 @@
                 'time-range-button__selected': timeRange === selectedTimeRange,
               })}
               onClick={() => setSelectedTimeRange(timeRange)}
-              variant={TextVariant.bodySmMedium}
+              variant={TextVariant.bodyXsMedium}
               size={ButtonBaseSize.Sm}
+              paddingLeft={2}
+              paddingRight={2}
               backgroundColor={BackgroundColor.transparent}
               color={TextColor.textAlternative}
             >
@@ -332,7 +304,6 @@
               )}
             </ButtonBase>
           ))}
->>>>>>> f831a471
         </Box>
       </Box>
     </Box>
