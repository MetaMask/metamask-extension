--- conflicted
+++ resolved
@@ -43,9 +43,6 @@
 
       selectedNetworkClientId: 'networkClientId',
       networkConfigurations: {
-<<<<<<< HEAD
-        networkClientId: { chainId: CHAIN_IDS.MAINNET, ticker: 'ETH' },
-=======
         test: {
           id: 'test',
           chainId: CHAIN_IDS.MAINNET,
@@ -58,7 +55,6 @@
           chainId: CHAIN_IDS.MAINNET,
           rpcEndpoints: [{}],
         },
->>>>>>> 74f6a416
       },
 
       currencyRates: {
@@ -198,22 +194,19 @@
   });
 
   it('should disable the buy button on unsupported chains', () => {
+    const chainId = CHAIN_IDS.SEPOLIA;
     const { queryByTestId } = renderWithProvider(
       <AssetPage asset={token} optionsButton={null} />,
       configureMockStore([thunk])({
         ...mockStore,
         metamask: {
           ...mockStore.metamask,
-<<<<<<< HEAD
-          selectedNetworkClientId: NETWORK_TYPES.SEPOLIA,
-=======
           networkConfigurationsByChainId: {
             [chainId]: {
               chainId,
               rpcEndpoints: [{}],
             },
           },
->>>>>>> 74f6a416
         },
       }),
     );
@@ -227,17 +220,11 @@
       ...mockStore,
       metamask: {
         ...mockStore.metamask,
-<<<<<<< HEAD
-        selectedNetworkClientId: 'networkClientId',
-        networkConfigurations: {
-          networkClientId: { chainId: CHAIN_IDS.POLYGON },
-=======
         networkConfigurationsByChainId: {
           [CHAIN_IDS.POLYGON]: {
             chainId: CHAIN_IDS.POLYGON,
             rpcEndpoints: [{}],
           },
->>>>>>> 74f6a416
         },
       },
     };
@@ -283,22 +270,19 @@
   });
 
   it('should not show the Bridge button if chain id is not supported', async () => {
+    const chainId = CHAIN_IDS.SEPOLIA;
     const { queryByTestId } = renderWithProvider(
       <AssetPage asset={token} optionsButton={null} />,
       configureMockStore([thunk])({
         ...mockStore,
         metamask: {
           ...mockStore.metamask,
-<<<<<<< HEAD
-          selectedNetworkClientId: NETWORK_TYPES.SEPOLIA,
-=======
           networkConfigurationsByChainId: {
             [chainId]: {
               chainId,
               rpcEndpoints: [{}],
             },
           },
->>>>>>> 74f6a416
         },
       }),
     );
