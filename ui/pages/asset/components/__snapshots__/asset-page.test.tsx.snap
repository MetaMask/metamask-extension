--- conflicted
+++ resolved
@@ -23,7 +23,6 @@
       </div>
     </div>
     <div
-<<<<<<< HEAD
       class="mm-box mm-box--padding-left-4"
     >
       <p
@@ -32,7 +31,8 @@
       >
         TEST
       </p>
-=======
+    </div>
+    <div
       class="mm-box mm-box--rounded-lg"
     >
       <div
@@ -57,7 +57,7 @@
         </div>
       </div>
       <div
-        class="mm-box mm-box--margin-top-4 mm-box--display-flex mm-box--flex-direction-column mm-box--rounded-lg"
+        class="mm-box mm-box--margin-top-4 mm-box--display-flex mm-box--flex-direction-column mm-box--background-color-transparent mm-box--rounded-lg"
         data-testid="asset-price-chart"
       >
         <div
@@ -69,41 +69,40 @@
           />
         </div>
         <div
-          class="mm-box mm-box--margin-top-4 mm-box--margin-right-4 mm-box--margin-left-4 mm-box--display-flex mm-box--justify-content-space-between"
-        >
-          <button
-            class="mm-box mm-text mm-button-base mm-button-base--size-sm time-range-button time-range-button__selected mm-text--body-sm-medium mm-box--padding-0 mm-box--padding-right-4 mm-box--padding-left-4 mm-box--display-inline-flex mm-box--justify-content-center mm-box--align-items-center mm-box--color-text-alternative mm-box--background-color-transparent mm-box--rounded-pill"
+          class="mm-box mm-box--margin-top-2 mm-box--margin-right-3 mm-box--margin-left-3 mm-box--display-flex mm-box--justify-content-space-between"
+        >
+          <button
+            class="mm-box mm-text mm-button-base mm-button-base--size-sm time-range-button time-range-button__selected mm-text--body-xs-medium mm-box--padding-0 mm-box--padding-right-2 mm-box--padding-left-2 mm-box--display-inline-flex mm-box--justify-content-center mm-box--align-items-center mm-box--color-text-alternative mm-box--background-color-transparent mm-box--rounded-pill"
           >
             1D
           </button>
           <button
-            class="mm-box mm-text mm-button-base mm-button-base--size-sm time-range-button mm-text--body-sm-medium mm-box--padding-0 mm-box--padding-right-4 mm-box--padding-left-4 mm-box--display-inline-flex mm-box--justify-content-center mm-box--align-items-center mm-box--color-text-alternative mm-box--background-color-transparent mm-box--rounded-pill"
+            class="mm-box mm-text mm-button-base mm-button-base--size-sm time-range-button mm-text--body-xs-medium mm-box--padding-0 mm-box--padding-right-2 mm-box--padding-left-2 mm-box--display-inline-flex mm-box--justify-content-center mm-box--align-items-center mm-box--color-text-alternative mm-box--background-color-transparent mm-box--rounded-pill"
           >
             1W
           </button>
           <button
-            class="mm-box mm-text mm-button-base mm-button-base--size-sm time-range-button mm-text--body-sm-medium mm-box--padding-0 mm-box--padding-right-4 mm-box--padding-left-4 mm-box--display-inline-flex mm-box--justify-content-center mm-box--align-items-center mm-box--color-text-alternative mm-box--background-color-transparent mm-box--rounded-pill"
+            class="mm-box mm-text mm-button-base mm-button-base--size-sm time-range-button mm-text--body-xs-medium mm-box--padding-0 mm-box--padding-right-2 mm-box--padding-left-2 mm-box--display-inline-flex mm-box--justify-content-center mm-box--align-items-center mm-box--color-text-alternative mm-box--background-color-transparent mm-box--rounded-pill"
           >
             1M
           </button>
           <button
-            class="mm-box mm-text mm-button-base mm-button-base--size-sm time-range-button mm-text--body-sm-medium mm-box--padding-0 mm-box--padding-right-4 mm-box--padding-left-4 mm-box--display-inline-flex mm-box--justify-content-center mm-box--align-items-center mm-box--color-text-alternative mm-box--background-color-transparent mm-box--rounded-pill"
+            class="mm-box mm-text mm-button-base mm-button-base--size-sm time-range-button mm-text--body-xs-medium mm-box--padding-0 mm-box--padding-right-2 mm-box--padding-left-2 mm-box--display-inline-flex mm-box--justify-content-center mm-box--align-items-center mm-box--color-text-alternative mm-box--background-color-transparent mm-box--rounded-pill"
           >
             3M
           </button>
           <button
-            class="mm-box mm-text mm-button-base mm-button-base--size-sm time-range-button mm-text--body-sm-medium mm-box--padding-0 mm-box--padding-right-4 mm-box--padding-left-4 mm-box--display-inline-flex mm-box--justify-content-center mm-box--align-items-center mm-box--color-text-alternative mm-box--background-color-transparent mm-box--rounded-pill"
+            class="mm-box mm-text mm-button-base mm-button-base--size-sm time-range-button mm-text--body-xs-medium mm-box--padding-0 mm-box--padding-right-2 mm-box--padding-left-2 mm-box--display-inline-flex mm-box--justify-content-center mm-box--align-items-center mm-box--color-text-alternative mm-box--background-color-transparent mm-box--rounded-pill"
           >
             1Y
           </button>
           <button
-            class="mm-box mm-text mm-button-base mm-button-base--size-sm time-range-button mm-text--body-sm-medium mm-box--padding-0 mm-box--padding-right-4 mm-box--padding-left-4 mm-box--display-inline-flex mm-box--justify-content-center mm-box--align-items-center mm-box--color-text-alternative mm-box--background-color-transparent mm-box--rounded-pill"
+            class="mm-box mm-text mm-button-base mm-button-base--size-sm time-range-button mm-text--body-xs-medium mm-box--padding-0 mm-box--padding-right-2 mm-box--padding-left-2 mm-box--display-inline-flex mm-box--justify-content-center mm-box--align-items-center mm-box--color-text-alternative mm-box--background-color-transparent mm-box--rounded-pill"
           >
             All
           </button>
         </div>
       </div>
->>>>>>> f831a471
     </div>
     <div
       class="mm-box mm-box--margin-top-4"
@@ -465,7 +464,6 @@
       </div>
     </div>
     <div
-<<<<<<< HEAD
       class="mm-box mm-box--padding-left-4"
     >
       <p
@@ -474,7 +472,8 @@
       >
         TEST
       </p>
-=======
+    </div>
+    <div
       class="mm-box mm-box--rounded-lg"
     >
       <div
@@ -502,7 +501,7 @@
         </div>
       </div>
       <div
-        class="mm-box mm-box--margin-top-4 mm-box--display-flex mm-box--flex-direction-column mm-box--rounded-lg"
+        class="mm-box mm-box--margin-top-4 mm-box--display-flex mm-box--flex-direction-column mm-box--background-color-transparent mm-box--rounded-lg"
         data-testid="asset-price-chart"
       >
         <div
@@ -514,41 +513,40 @@
           />
         </div>
         <div
-          class="mm-box mm-box--margin-top-4 mm-box--margin-right-4 mm-box--margin-left-4 mm-box--display-flex mm-box--justify-content-space-between"
-        >
-          <button
-            class="mm-box mm-text mm-button-base mm-button-base--size-sm time-range-button time-range-button__selected mm-text--body-sm-medium mm-box--padding-0 mm-box--padding-right-4 mm-box--padding-left-4 mm-box--display-inline-flex mm-box--justify-content-center mm-box--align-items-center mm-box--color-text-alternative mm-box--background-color-transparent mm-box--rounded-pill"
+          class="mm-box mm-box--margin-top-2 mm-box--margin-right-3 mm-box--margin-left-3 mm-box--display-flex mm-box--justify-content-space-between"
+        >
+          <button
+            class="mm-box mm-text mm-button-base mm-button-base--size-sm time-range-button time-range-button__selected mm-text--body-xs-medium mm-box--padding-0 mm-box--padding-right-2 mm-box--padding-left-2 mm-box--display-inline-flex mm-box--justify-content-center mm-box--align-items-center mm-box--color-text-alternative mm-box--background-color-transparent mm-box--rounded-pill"
           >
             1D
           </button>
           <button
-            class="mm-box mm-text mm-button-base mm-button-base--size-sm time-range-button mm-text--body-sm-medium mm-box--padding-0 mm-box--padding-right-4 mm-box--padding-left-4 mm-box--display-inline-flex mm-box--justify-content-center mm-box--align-items-center mm-box--color-text-alternative mm-box--background-color-transparent mm-box--rounded-pill"
+            class="mm-box mm-text mm-button-base mm-button-base--size-sm time-range-button mm-text--body-xs-medium mm-box--padding-0 mm-box--padding-right-2 mm-box--padding-left-2 mm-box--display-inline-flex mm-box--justify-content-center mm-box--align-items-center mm-box--color-text-alternative mm-box--background-color-transparent mm-box--rounded-pill"
           >
             1W
           </button>
           <button
-            class="mm-box mm-text mm-button-base mm-button-base--size-sm time-range-button mm-text--body-sm-medium mm-box--padding-0 mm-box--padding-right-4 mm-box--padding-left-4 mm-box--display-inline-flex mm-box--justify-content-center mm-box--align-items-center mm-box--color-text-alternative mm-box--background-color-transparent mm-box--rounded-pill"
+            class="mm-box mm-text mm-button-base mm-button-base--size-sm time-range-button mm-text--body-xs-medium mm-box--padding-0 mm-box--padding-right-2 mm-box--padding-left-2 mm-box--display-inline-flex mm-box--justify-content-center mm-box--align-items-center mm-box--color-text-alternative mm-box--background-color-transparent mm-box--rounded-pill"
           >
             1M
           </button>
           <button
-            class="mm-box mm-text mm-button-base mm-button-base--size-sm time-range-button mm-text--body-sm-medium mm-box--padding-0 mm-box--padding-right-4 mm-box--padding-left-4 mm-box--display-inline-flex mm-box--justify-content-center mm-box--align-items-center mm-box--color-text-alternative mm-box--background-color-transparent mm-box--rounded-pill"
+            class="mm-box mm-text mm-button-base mm-button-base--size-sm time-range-button mm-text--body-xs-medium mm-box--padding-0 mm-box--padding-right-2 mm-box--padding-left-2 mm-box--display-inline-flex mm-box--justify-content-center mm-box--align-items-center mm-box--color-text-alternative mm-box--background-color-transparent mm-box--rounded-pill"
           >
             3M
           </button>
           <button
-            class="mm-box mm-text mm-button-base mm-button-base--size-sm time-range-button mm-text--body-sm-medium mm-box--padding-0 mm-box--padding-right-4 mm-box--padding-left-4 mm-box--display-inline-flex mm-box--justify-content-center mm-box--align-items-center mm-box--color-text-alternative mm-box--background-color-transparent mm-box--rounded-pill"
+            class="mm-box mm-text mm-button-base mm-button-base--size-sm time-range-button mm-text--body-xs-medium mm-box--padding-0 mm-box--padding-right-2 mm-box--padding-left-2 mm-box--display-inline-flex mm-box--justify-content-center mm-box--align-items-center mm-box--color-text-alternative mm-box--background-color-transparent mm-box--rounded-pill"
           >
             1Y
           </button>
           <button
-            class="mm-box mm-text mm-button-base mm-button-base--size-sm time-range-button mm-text--body-sm-medium mm-box--padding-0 mm-box--padding-right-4 mm-box--padding-left-4 mm-box--display-inline-flex mm-box--justify-content-center mm-box--align-items-center mm-box--color-text-alternative mm-box--background-color-transparent mm-box--rounded-pill"
+            class="mm-box mm-text mm-button-base mm-button-base--size-sm time-range-button mm-text--body-xs-medium mm-box--padding-0 mm-box--padding-right-2 mm-box--padding-left-2 mm-box--display-inline-flex mm-box--justify-content-center mm-box--align-items-center mm-box--color-text-alternative mm-box--background-color-transparent mm-box--rounded-pill"
           >
             All
           </button>
         </div>
       </div>
->>>>>>> f831a471
     </div>
     <div
       class="mm-box mm-box--margin-top-4"
@@ -968,11 +966,7 @@
         </div>
       </div>
       <div
-<<<<<<< HEAD
-        class="mm-box mm-box--margin-top-4 mm-box--background-color-transparent"
-=======
-        class="mm-box mm-box--margin-top-4 mm-box--display-flex mm-box--flex-direction-column mm-box--rounded-lg"
->>>>>>> f831a471
+        class="mm-box mm-box--margin-top-4 mm-box--display-flex mm-box--flex-direction-column mm-box--background-color-transparent mm-box--rounded-lg"
         data-testid="asset-price-chart"
       >
         <div
@@ -980,40 +974,11 @@
           data-testid="asset-chart-loading"
         >
           <div
-<<<<<<< HEAD
-            class="mm-box"
-            style="padding-right: 100%; direction: rtl;"
-          >
-            <p
-              class="mm-box mm-text mm-text--body-xs-medium mm-text--text-align-center mm-box--margin-top-1 mm-box--margin-right-4 mm-box--margin-bottom-1 mm-box--margin-left-4 mm-box--color-text-alternative"
-            >
-              $1.00
-            </p>
-          </div>
-          <div
-            class="mm-box mm-box--display-flex mm-box--flex-direction-column mm-box--justify-content-flex-end"
-          />
-          <div
-            class="mm-box"
-            style="padding-right: 100%; direction: rtl;"
-          >
-            <p
-              class="mm-box mm-text mm-text--body-xs-medium mm-text--text-align-center mm-box--margin-top-1 mm-box--margin-right-4 mm-box--margin-bottom-1 mm-box--margin-left-4 mm-box--color-text-alternative"
-            >
-              $1.00
-            </p>
-          </div>
-        </div>
-        <div
-          class="mm-box mm-box--margin-top-2 mm-box--margin-right-3 mm-box--margin-left-3 mm-box--display-flex mm-box--justify-content-space-between"
-          style=""
-=======
             class="mm-box mm-skeleton asset-chart__skeleton mm-box--background-color-icon-alternative mm-box--rounded-lg"
           />
         </div>
         <div
-          class="mm-box mm-box--margin-top-4 mm-box--margin-right-4 mm-box--margin-left-4 mm-box--display-flex mm-box--justify-content-space-between"
->>>>>>> f831a471
+          class="mm-box mm-box--margin-top-2 mm-box--margin-right-3 mm-box--margin-left-3 mm-box--display-flex mm-box--justify-content-space-between"
         >
           <button
             class="mm-box mm-text mm-button-base mm-button-base--size-sm time-range-button time-range-button__selected mm-text--body-xs-medium mm-box--padding-0 mm-box--padding-right-2 mm-box--padding-left-2 mm-box--display-inline-flex mm-box--justify-content-center mm-box--align-items-center mm-box--color-text-alternative mm-box--background-color-transparent mm-box--rounded-pill"
