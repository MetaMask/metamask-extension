// Jest Snapshot v1, https://goo.gl/fbAQLP

exports[`AssetPage should render a native asset 1`] = `
<div>
  <div
    class="mm-box asset__content mm-box--margin-top-4 mm-box--margin-right-auto mm-box--margin-left-auto"
  >
    <div
      class="mm-box mm-box--padding-top-1 mm-box--padding-right-4 mm-box--padding-bottom-3 mm-box--padding-left-2 mm-box--display-flex mm-box--flex-direction-row mm-box--justify-content-space-between"
    >
      <div
        class="mm-box mm-box--display-flex"
      >
        <button
          aria-label="Back"
          class="mm-box mm-button-icon mm-button-icon--size-sm mm-box--margin-right-1 mm-box--display-inline-flex mm-box--justify-content-center mm-box--align-items-center mm-box--color-icon-alternative mm-box--background-color-transparent mm-box--rounded-lg"
        >
          <span
            class="mm-box mm-icon mm-icon--size-sm mm-box--display-inline-block mm-box--color-inherit"
            style="mask-image: url('./images/icons/arrow-left.svg');"
          />
        </button>
      </div>
    </div>
    <div
      class="mm-box mm-box--padding-left-4"
    >
      <p
        class="mm-box mm-text mm-text--body-md-medium mm-box--color-text-alternative"
        data-testid="asset-name"
      >
        TEST
      </p>
    </div>
    <div
      class="mm-box mm-box--display-flex mm-box--flex-direction-column mm-box--rounded-lg"
    >
      <div
        class="mm-box mm-box--margin-right-4 mm-box--margin-left-4"
      >
        <h1
          class="mm-box mm-text mm-text--display-md mm-text--font-weight-medium mm-box--margin-bottom-1 mm-box--color-text-default mm-box--rounded-lg"
          data-testid="asset-hovered-price"
          style="opacity: 0.2;"
        >
          $123.00
        </h1>
        <div
          class="mm-box mm-skeleton mm-box--background-color-icon-alternative mm-box--rounded-lg"
          style="width: 33%;"
        >
          <p
            class="mm-box mm-text mm-text--body-md-medium mm-box--color-text-default"
          >
             
          </p>
        </div>
      </div>
      <div
        class="mm-box mm-box--margin-top-4 mm-box--display-flex mm-box--flex-direction-column mm-box--background-color-transparent mm-box--rounded-lg"
        data-testid="asset-price-chart"
      >
        <div
          class="mm-box asset-chart__empty-or-loading-state-container"
          data-testid="asset-chart-loading"
        >
          <div
            class="mm-box mm-skeleton asset-chart__skeleton mm-box--background-color-icon-alternative mm-box--rounded-lg"
          />
        </div>
        <div
          class="mm-box mm-box--margin-top-2 mm-box--margin-right-3 mm-box--margin-left-3 mm-box--display-flex mm-box--justify-content-space-between"
        >
          <button
            class="mm-box mm-text mm-button-base mm-button-base--size-sm time-range-button time-range-button__selected mm-text--body-xs-medium mm-box--padding-0 mm-box--padding-right-2 mm-box--padding-left-2 mm-box--display-inline-flex mm-box--justify-content-center mm-box--align-items-center mm-box--color-text-alternative mm-box--background-color-transparent mm-box--rounded-xl"
          >
            1D
          </button>
          <button
            class="mm-box mm-text mm-button-base mm-button-base--size-sm time-range-button mm-text--body-xs-medium mm-box--padding-0 mm-box--padding-right-2 mm-box--padding-left-2 mm-box--display-inline-flex mm-box--justify-content-center mm-box--align-items-center mm-box--color-text-alternative mm-box--background-color-transparent mm-box--rounded-xl"
          >
            1W
          </button>
          <button
            class="mm-box mm-text mm-button-base mm-button-base--size-sm time-range-button mm-text--body-xs-medium mm-box--padding-0 mm-box--padding-right-2 mm-box--padding-left-2 mm-box--display-inline-flex mm-box--justify-content-center mm-box--align-items-center mm-box--color-text-alternative mm-box--background-color-transparent mm-box--rounded-xl"
          >
            1M
          </button>
          <button
            class="mm-box mm-text mm-button-base mm-button-base--size-sm time-range-button mm-text--body-xs-medium mm-box--padding-0 mm-box--padding-right-2 mm-box--padding-left-2 mm-box--display-inline-flex mm-box--justify-content-center mm-box--align-items-center mm-box--color-text-alternative mm-box--background-color-transparent mm-box--rounded-xl"
          >
            3M
          </button>
          <button
            class="mm-box mm-text mm-button-base mm-button-base--size-sm time-range-button mm-text--body-xs-medium mm-box--padding-0 mm-box--padding-right-2 mm-box--padding-left-2 mm-box--display-inline-flex mm-box--justify-content-center mm-box--align-items-center mm-box--color-text-alternative mm-box--background-color-transparent mm-box--rounded-xl"
          >
            1Y
          </button>
          <button
            class="mm-box mm-text mm-button-base mm-button-base--size-sm time-range-button mm-text--body-xs-medium mm-box--padding-0 mm-box--padding-right-2 mm-box--padding-left-2 mm-box--display-inline-flex mm-box--justify-content-center mm-box--align-items-center mm-box--color-text-alternative mm-box--background-color-transparent mm-box--rounded-xl"
          >
            All
          </button>
        </div>
      </div>
    </div>
    <div
      class="mm-box mm-box--margin-top-4 mm-box--padding-right-4 mm-box--padding-left-4"
    >
      <div
        class="mm-box mm-box--display-flex mm-box--gap-3 mm-box--justify-content-space-between mm-box--width-full"
      >
        <button
          class="mm-box mm-text mm-button-base mm-button-base--size-md icon-button coin-overview__button mm-text--body-md-medium mm-box--padding-0 mm-box--padding-top-3 mm-box--padding-right-2 mm-box--padding-bottom-3 mm-box--padding-left-2 mm-box--display-inline-flex mm-box--flex-direction-column mm-box--justify-content-center mm-box--align-items-center mm-box--width-full mm-box--color-text-default mm-box--background-color-background-muted mm-box--rounded-xl"
          data-testid="coin-overview-buy"
        >
          <span
            class="mm-box mm-text icon-button__label mm-text--inherit mm-text--ellipsis mm-box--color-text-default"
          >
            <span
              class="mm-box mm-icon mm-icon--size-sm mm-box--display-inline-block mm-box--color-icon-default"
              style="mask-image: url('./images/icons/plus-and-minus.svg');"
            />
            <span
              class="mm-box mm-text mm-text--body-sm-medium mm-text--ellipsis mm-box--display-block mm-box--color-text-default"
              style="margin-top: -4px;"
            >
              Buy
            </span>
          </span>
        </button>
        <button
          class="mm-box mm-text mm-button-base mm-button-base--size-md icon-button coin-overview__button mm-text--body-md-medium mm-box--padding-0 mm-box--padding-top-3 mm-box--padding-right-2 mm-box--padding-bottom-3 mm-box--padding-left-2 mm-box--display-inline-flex mm-box--flex-direction-column mm-box--justify-content-center mm-box--align-items-center mm-box--width-full mm-box--color-text-default mm-box--background-color-background-muted mm-box--rounded-xl"
          data-testid="coin-overview-swap"
        >
          <span
            class="mm-box mm-text icon-button__label mm-text--inherit mm-text--ellipsis mm-box--color-text-default"
          >
            <span
              class="mm-box mm-icon mm-icon--size-sm mm-box--display-inline-block mm-box--color-icon-default"
              style="mask-image: url('./images/icons/swap-vertical.svg');"
            />
            <span
              class="mm-box mm-text mm-text--body-sm-medium mm-text--ellipsis mm-box--display-block mm-box--color-text-default"
              style="margin-top: -4px;"
            >
              Swap
            </span>
          </span>
        </button>
        <button
          class="mm-box mm-text mm-button-base mm-button-base--size-md icon-button coin-overview__button mm-text--body-md-medium mm-box--padding-0 mm-box--padding-top-3 mm-box--padding-right-2 mm-box--padding-bottom-3 mm-box--padding-left-2 mm-box--display-inline-flex mm-box--flex-direction-column mm-box--justify-content-center mm-box--align-items-center mm-box--width-full mm-box--color-text-default mm-box--background-color-background-muted mm-box--rounded-xl"
          data-testid="coin-overview-send"
        >
          <span
            class="mm-box mm-text icon-button__label mm-text--inherit mm-text--ellipsis mm-box--color-text-default"
          >
            <span
              class="mm-box mm-icon mm-icon--size-sm mm-box--display-inline-block mm-box--color-icon-default"
              style="mask-image: url('./images/icons/arrow-2-up-right.svg');"
            />
            <span
              class="mm-box mm-text mm-text--body-sm-medium mm-text--ellipsis mm-box--display-block mm-box--color-text-default"
              style="margin-top: -4px;"
            >
              Send
            </span>
          </span>
        </button>
        <button
          class="mm-box mm-text mm-button-base mm-button-base--size-md icon-button coin-overview__button mm-text--body-md-medium mm-box--padding-0 mm-box--padding-top-3 mm-box--padding-right-2 mm-box--padding-bottom-3 mm-box--padding-left-2 mm-box--display-inline-flex mm-box--flex-direction-column mm-box--justify-content-center mm-box--align-items-center mm-box--width-full mm-box--color-text-default mm-box--background-color-background-muted mm-box--rounded-xl"
          data-testid="coin-overview-receive"
        >
          <span
            class="mm-box mm-text icon-button__label mm-text--inherit mm-text--ellipsis mm-box--color-text-default"
          >
            <span
              class="mm-box mm-icon mm-icon--size-sm mm-box--display-inline-block mm-box--color-icon-default"
              style="mask-image: url('./images/icons/scan-barcode.svg');"
            />
            <span
              class="mm-box mm-text mm-text--body-sm-medium mm-text--ellipsis mm-box--display-block mm-box--color-text-default"
              style="margin-top: -4px;"
            >
              Receive
            </span>
          </span>
        </button>
      </div>
    </div>
    <div
      class="mm-box mm-box--padding-top-3 mm-box--display-flex mm-box--flex-direction-column"
    >
      <h4
        class="mm-box mm-text mm-text--heading-sm mm-box--padding-top-1 mm-box--padding-bottom-1 mm-box--padding-left-4 mm-box--color-text-default"
      >
        Your balance
      </h4>
      <div
        class="mm-box mm-box--display-flex mm-box--gap-4 mm-box--flex-direction-row mm-box--width-full mm-box--height-full"
      >
        <a
          class="mm-box mm-box--padding-top-2 mm-box--padding-right-4 mm-box--padding-bottom-2 mm-box--padding-left-4 mm-box--display-flex mm-box--flex-direction-row mm-box--width-full"
          data-testid="multichain-token-list-button"
          style="height: 62px; cursor: auto; background-color: transparent; transition: background-color 0.2s ease-in-out;"
        >
          <div
            class="mm-box mm-badge-wrapper mm-box--margin-right-4 mm-box--display-inline-block"
            style="align-self: center;"
          >
            <div
              class="mm-box mm-text mm-avatar-base mm-avatar-base--size-md mm-avatar-token mm-text--body-sm mm-text--text-transform-uppercase mm-box--display-flex mm-box--justify-content-center mm-box--align-items-center mm-box--color-text-default mm-box--background-color-background-section mm-box--rounded-full"
            >
              <img
                alt="static-logo"
                class="mm-avatar-token__token-image"
                src="./images/eth_logo.svg"
              />
            </div>
            <div
              class="mm-box mm-badge-wrapper__badge-container mm-badge-wrapper__badge-container--rectangular-bottom-right"
            >
              <div
                class="mm-box mm-text mm-avatar-base mm-avatar-base--size-xs mm-avatar-network mm-text--body-xs mm-text--text-transform-uppercase mm-box--display-flex mm-box--justify-content-center mm-box--align-items-center mm-box--color-text-default mm-box--background-color-background-section mm-box--rounded-md mm-box--border-color-background-default mm-box--border-width-2 box--border-style-solid"
              >
                <img
                  alt="static-logo"
                  class="mm-avatar-network__network-image"
                  src="./images/eth_logo.svg"
                />
              </div>
            </div>
          </div>
          <div
            class="mm-box mm-box--display-flex mm-box--flex-direction-column mm-box--justify-content-center mm-box--width-full"
            style="flex-grow: 1; overflow: hidden;"
          >
            <div
              class="mm-box mm-box--display-flex mm-box--flex-direction-row mm-box--justify-content-space-between"
            >
              <div
                class="flex flex-row"
              >
                <div
                  class="flex flex-row gap-2"
                >
                  <p
                    class="mm-box mm-text mm-text--body-md mm-text--font-weight-medium mm-text--ellipsis mm-box--color-text-default"
                    data-testid="multichain-token-list-item-token-name"
                  >
                    TEST
                  </p>
                </div>
                <button
                  class="mm-box mm-box--padding-inline-0 mm-box--padding-inline-start-1 mm-box--padding-inline-end-1 mm-box--gap-1 mm-box--background-color-transparent"
                  data-testid="staking-entrypoint-0x1"
                  tabindex="0"
                >
                  <span
                    class="mm-box mm-text mm-text--body-md mm-box--color-text-default"
                  >
                    •
                  </span>
                  <span
                    class="mm-box mm-text mm-text--body-md mm-text--font-weight-medium mm-box--padding-inline-start-1 mm-box--padding-inline-end-1 mm-box--color-primary-default"
                  >
                    Earn
                  </span>
                  <span
                    class="mm-box mm-icon mm-icon--size-xs mm-box--display-inline-block mm-box--color-primary-default"
                    style="mask-image: url('./images/icons/stake.svg');"
                  />
                </button>
              </div>
              <p
                class="mm-box mm-text mm-text--body-md mm-text--font-weight-medium mm-text--ellipsis mm-text--text-align-end mm-box--color-text-default"
                data-testid="multichain-token-list-item-secondary-value"
                style="white-space: nowrap; padding-inline-start: 8px;"
              >
                $0.00
              </p>
            </div>
            <div
              class="mm-box mm-box--display-flex mm-box--flex-direction-row mm-box--justify-content-space-between"
            >
              <div
                class="mm-box mm-box--display-flex mm-box--gap-1 mm-box--align-items-center"
              >
                <p
                  class="mm-box mm-text mm-text--body-sm-medium mm-text--ellipsis mm-box--color-text-alternative"
                  data-testid="token-increase-decrease-percentage-0x0000000000000000000000000000000000000000"
                />
              </div>
              <p
                class="mm-box mm-text mm-text--body-sm-medium mm-text--text-align-end mm-box--color-text-alternative"
                data-testid="multichain-token-list-item-value"
              >
                0 TEST
              </p>
            </div>
          </div>
        </a>
      </div>
      <div
        class="mm-box mm-box--margin-top-2 mm-box--margin-bottom-2 mm-box--margin-inline-4 mm-box--border-color-border-muted box--border-style-solid box--border-width-1"
        style="height: 1px; border-bottom-width: 0;"
      />
      <div
        class="mm-box mm-box--margin-top-2 mm-box--display-flex mm-box--gap-4 mm-box--flex-direction-column"
      >
        <div
          class="mm-box mm-box--padding-right-4 mm-box--padding-left-4 mm-box--display-flex mm-box--flex-direction-column"
        >
          <h4
            class="mm-box mm-text mm-text--heading-sm mm-box--padding-bottom-2 mm-box--color-text-default"
          >
            Token details
          </h4>
          <div
            class="mm-box mm-box--display-flex mm-box--gap-2 mm-box--flex-direction-column"
          >
            <div
              class="mm-box mm-box--display-flex mm-box--justify-content-space-between"
            >
              <p
                class="mm-box mm-text mm-text--body-md-medium mm-box--color-text-alternative"
              >
                Network
              </p>
              <p
                class="mm-box mm-text mm-text--body-md-medium mm-box--color-text-default"
              >
                <p
                  class="mm-box mm-text mm-text--body-md-medium mm-box--display-flex mm-box--gap-2 mm-box--align-items-center mm-box--color-text-default"
                  data-testid="asset-network"
                >
                  <div
                    class="mm-box mm-text mm-avatar-base mm-avatar-base--size-xs mm-avatar-network mm-text--body-xs mm-text--text-transform-uppercase mm-box--display-flex mm-box--justify-content-center mm-box--align-items-center mm-box--color-text-default mm-box--background-color-background-alternative mm-box--rounded-md mm-box--border-color-background-default mm-box--border-width-1 box--border-style-solid"
                  >
                    <img
                      alt="static-logo"
                      class="mm-avatar-network__network-image"
                      src="./images/eth_logo.svg"
                    />
                  </div>
                  Ethereum
                </p>
              </p>
            </div>
            <div
              class="mm-box mm-box--display-flex mm-box--justify-content-space-between"
            >
              <p
                class="mm-box mm-text mm-text--body-md-medium mm-box--color-text-alternative"
              >
                Spending caps
              </p>
              <p
                class="mm-box mm-text mm-text--body-md-medium mm-box--color-text-default"
              >
                <a
                  class="mm-box mm-text mm-button-base asset-page__spending-caps mm-text--body-md-medium mm-button-link mm-button-link--size-auto mm-text--body-md-medium mm-box--padding-0 mm-box--padding-right-0 mm-box--padding-left-0 mm-box--display-inline-flex mm-box--justify-content-center mm-box--align-items-center mm-box--color-primary-default mm-box--background-color-transparent"
                  href="https://portfolio.test/?metamaskEntry=asset_page&metametricsId=&metricsEnabled=false&marketingEnabled=false&accountAddress=cf8dace4-9439-4bd4-b3a8-88c821c8fcb3&tab=spending-caps"
                  rel="noopener noreferrer"
                  target="_blank"
                >
                  Edit in Portfolio
                </a>
              </p>
            </div>
          </div>
        </div>
        <div
          class="mm-box mm-box--margin-inline-4 mm-box--border-color-border-muted box--border-style-solid box--border-width-1"
          style="height: 1px; border-bottom-width: 0;"
        />
        <div
          class="mm-box mm-box--margin-bottom-4"
        >
          <h4
            class="mm-box mm-text mm-text--heading-sm mm-box--padding-inline-4 mm-box--color-text-default"
          >
            Your activity
          </h4>
          <div
            class="mm-box transaction-list"
          >
            <div
              class="mm-box ramps-card ramps-card-activity mm-box--margin-2 mm-box--display-flex mm-box--gap-2 mm-box--flex-direction-column mm-box--rounded-lg"
            >
              <div
                class="mm-box mm-box--display-flex mm-box--justify-content-space-between"
              >
                <h4
                  class="mm-box mm-text ramps-card__title mm-text--heading-sm mm-box--color-text-default"
                >
                  Tips for using a wallet
                </h4>
                <button
                  aria-label="Close"
                  class="mm-box mm-button-icon mm-button-icon--size-sm mm-box--display-inline-flex mm-box--justify-content-center mm-box--align-items-center mm-box--color-info-inverse mm-box--background-color-transparent mm-box--rounded-lg"
                  data-testid="ramp-card-close-btn"
                >
                  <span
                    class="mm-box mm-icon mm-icon--size-sm mm-box--display-inline-block mm-box--color-inherit"
                    style="mask-image: url('./images/icons/close.svg');"
                  />
                </button>
              </div>
              <p
                class="mm-box mm-text ramps-card__body mm-text--body-md mm-box--color-text-default"
              >
                Adding tokens unlocks more ways to use web3.
              </p>
              <button
                class="mm-box mm-text mm-button-base mm-button-base--size-md ramps-card__cta-button mm-text--body-md-medium mm-box--padding-0 mm-box--padding-right-4 mm-box--padding-left-4 mm-box--display-inline-flex mm-box--justify-content-center mm-box--align-items-center mm-box--color-text-default mm-box--background-color-background-alternative mm-box--rounded-xl"
              >
                Token marketplace
              </button>
            </div>
            <div
              class="flex flex-col gap-3 items-center justify-center bg-default max-w-48 mx-auto mt-5 mb-6"
              data-testid="activity-tab-empty-state"
            >
              <img
                alt="Activity"
                height="72"
                src="./images/empty-state-activity-light.png"
                width="72"
              />
              <p
                class="text-alternative text-s-body-md leading-s-body-md tracking-s-body-md md:text-l-body-md md:leading-l-body-md md:tracking-l-body-md font-regular font-default text-center"
              >
                Nothing to see yet. Swap your first token today.
              </p>
              <button
                class="inline-flex items-center justify-center rounded-xl px-4 font-medium min-w-20 overflow-hidden relative h-12 transition-all duration-100 ease-linear active:scale-[0.97] active:ease-[cubic-bezier(0.3,0.8,0.3,1)] bg-muted text-default hover:bg-muted-hover active:bg-muted-pressed focus-visible:ring-0 focus-visible:outline focus-visible:outline-2 focus-visible:outline-offset-2 focus-visible:outline-primary-default"
                role="button"
              >
                <span
                  class="text-inherit text-s-body-md leading-s-body-md tracking-s-body-md md:text-l-body-md md:leading-l-body-md md:tracking-l-body-md font-medium font-default"
                >
                  Swap tokens
                </span>
              </button>
            </div>
          </div>
        </div>
      </div>
    </div>
  </div>
</div>
`;

exports[`AssetPage should render an ERC20 asset without prices 1`] = `
<div>
  <div
    class="mm-box asset__content mm-box--margin-top-4 mm-box--margin-right-auto mm-box--margin-left-auto"
  >
    <div
      class="mm-box mm-box--padding-top-1 mm-box--padding-right-4 mm-box--padding-bottom-3 mm-box--padding-left-2 mm-box--display-flex mm-box--flex-direction-row mm-box--justify-content-space-between"
    >
      <div
        class="mm-box mm-box--display-flex"
      >
        <button
          aria-label="Back"
          class="mm-box mm-button-icon mm-button-icon--size-sm mm-box--margin-right-1 mm-box--display-inline-flex mm-box--justify-content-center mm-box--align-items-center mm-box--color-icon-alternative mm-box--background-color-transparent mm-box--rounded-lg"
        >
          <span
            class="mm-box mm-icon mm-icon--size-sm mm-box--display-inline-block mm-box--color-inherit"
            style="mask-image: url('./images/icons/arrow-left.svg');"
          />
        </button>
      </div>
    </div>
    <div
      class="mm-box mm-box--padding-left-4"
    >
      <p
        class="mm-box mm-text mm-text--body-md-medium mm-box--color-text-alternative"
        data-testid="asset-name"
      >
        TEST
      </p>
    </div>
    <div
      class="mm-box mm-box--display-flex mm-box--flex-direction-column mm-box--rounded-lg"
    >
      <div
        class="mm-box mm-box--margin-right-4 mm-box--margin-left-4"
      >
        <div
          class="mm-box mm-skeleton mm-box--margin-bottom-1 mm-box--background-color-icon-alternative mm-box--rounded-lg"
          style="width: 25%;"
        >
          <h1
            class="mm-box mm-text mm-text--display-md mm-box--color-text-default"
          >
             
          </h1>
        </div>
        <div
          class="mm-box mm-skeleton mm-box--background-color-icon-alternative mm-box--rounded-lg"
          style="width: 33%;"
        >
          <p
            class="mm-box mm-text mm-text--body-md-medium mm-box--color-text-default"
          >
             
          </p>
        </div>
      </div>
      <div
        class="mm-box mm-box--margin-top-4 mm-box--display-flex mm-box--flex-direction-column mm-box--background-color-transparent mm-box--rounded-lg"
        data-testid="asset-price-chart"
      >
        <div
          class="mm-box asset-chart__empty-or-loading-state-container"
          data-testid="asset-chart-loading"
        >
          <div
            class="mm-box mm-skeleton asset-chart__skeleton mm-box--background-color-icon-alternative mm-box--rounded-lg"
          />
        </div>
        <div
          class="mm-box mm-box--margin-top-2 mm-box--margin-right-3 mm-box--margin-left-3 mm-box--display-flex mm-box--justify-content-space-between"
        >
          <button
            class="mm-box mm-text mm-button-base mm-button-base--size-sm time-range-button time-range-button__selected mm-text--body-xs-medium mm-box--padding-0 mm-box--padding-right-2 mm-box--padding-left-2 mm-box--display-inline-flex mm-box--justify-content-center mm-box--align-items-center mm-box--color-text-alternative mm-box--background-color-transparent mm-box--rounded-xl"
          >
            1D
          </button>
          <button
            class="mm-box mm-text mm-button-base mm-button-base--size-sm time-range-button mm-text--body-xs-medium mm-box--padding-0 mm-box--padding-right-2 mm-box--padding-left-2 mm-box--display-inline-flex mm-box--justify-content-center mm-box--align-items-center mm-box--color-text-alternative mm-box--background-color-transparent mm-box--rounded-xl"
          >
            1W
          </button>
          <button
            class="mm-box mm-text mm-button-base mm-button-base--size-sm time-range-button mm-text--body-xs-medium mm-box--padding-0 mm-box--padding-right-2 mm-box--padding-left-2 mm-box--display-inline-flex mm-box--justify-content-center mm-box--align-items-center mm-box--color-text-alternative mm-box--background-color-transparent mm-box--rounded-xl"
          >
            1M
          </button>
          <button
            class="mm-box mm-text mm-button-base mm-button-base--size-sm time-range-button mm-text--body-xs-medium mm-box--padding-0 mm-box--padding-right-2 mm-box--padding-left-2 mm-box--display-inline-flex mm-box--justify-content-center mm-box--align-items-center mm-box--color-text-alternative mm-box--background-color-transparent mm-box--rounded-xl"
          >
            3M
          </button>
          <button
            class="mm-box mm-text mm-button-base mm-button-base--size-sm time-range-button mm-text--body-xs-medium mm-box--padding-0 mm-box--padding-right-2 mm-box--padding-left-2 mm-box--display-inline-flex mm-box--justify-content-center mm-box--align-items-center mm-box--color-text-alternative mm-box--background-color-transparent mm-box--rounded-xl"
          >
            1Y
          </button>
          <button
            class="mm-box mm-text mm-button-base mm-button-base--size-sm time-range-button mm-text--body-xs-medium mm-box--padding-0 mm-box--padding-right-2 mm-box--padding-left-2 mm-box--display-inline-flex mm-box--justify-content-center mm-box--align-items-center mm-box--color-text-alternative mm-box--background-color-transparent mm-box--rounded-xl"
          >
            All
          </button>
        </div>
      </div>
    </div>
    <div
      class="mm-box mm-box--margin-top-4 mm-box--padding-right-4 mm-box--padding-left-4"
    >
      <div
        class="mm-box mm-box--display-flex mm-box--gap-3 mm-box--justify-content-space-evenly"
      >
        <button
          class="mm-box mm-text mm-button-base mm-button-base--size-md icon-button token-overview__button mm-text--body-md-medium mm-box--padding-0 mm-box--padding-top-3 mm-box--padding-right-2 mm-box--padding-bottom-3 mm-box--padding-left-2 mm-box--display-inline-flex mm-box--flex-direction-column mm-box--justify-content-center mm-box--align-items-center mm-box--color-text-default mm-box--background-color-background-muted mm-box--rounded-xl"
          data-testid="token-overview-buy"
        >
          <span
            class="mm-box mm-text icon-button__label mm-text--inherit mm-text--ellipsis mm-box--color-text-default"
          >
            <span
              class="mm-box mm-icon mm-icon--size-md mm-box--display-inline-block mm-box--color-icon-alternative"
              style="mask-image: url('./images/icons/dollar.svg');"
            />
            <span
              class="mm-box mm-text mm-text--body-sm-medium mm-text--ellipsis mm-box--display-block mm-box--color-text-default"
              style="margin-top: -4px;"
            >
              Buy
            </span>
          </span>
        </button>
        <button
          class="mm-box mm-text mm-button-base mm-button-base--size-md icon-button token-overview__button mm-text--body-md-medium mm-box--padding-0 mm-box--padding-top-3 mm-box--padding-right-2 mm-box--padding-bottom-3 mm-box--padding-left-2 mm-box--display-inline-flex mm-box--flex-direction-column mm-box--justify-content-center mm-box--align-items-center mm-box--color-text-default mm-box--background-color-background-muted mm-box--rounded-xl"
          data-testid="eth-overview-send"
        >
          <span
            class="mm-box mm-text icon-button__label mm-text--inherit mm-text--ellipsis mm-box--color-text-default"
          >
            <span
              class="mm-box mm-icon mm-icon--size-md mm-box--display-inline-block mm-box--color-icon-alternative"
              style="mask-image: url('./images/icons/send.svg');"
            />
            <span
              class="mm-box mm-text mm-text--body-sm-medium mm-text--ellipsis mm-box--display-block mm-box--color-text-default"
              style="margin-top: -4px;"
            >
              Send
            </span>
          </span>
        </button>
        <button
          class="mm-box mm-text mm-button-base mm-button-base--size-md icon-button token-overview__button mm-text--body-md-medium mm-box--padding-0 mm-box--padding-top-3 mm-box--padding-right-2 mm-box--padding-bottom-3 mm-box--padding-left-2 mm-box--display-inline-flex mm-box--flex-direction-column mm-box--justify-content-center mm-box--align-items-center mm-box--color-text-default mm-box--background-color-background-muted mm-box--rounded-xl"
          data-testid="token-overview-swap"
        >
          <span
            class="mm-box mm-text icon-button__label mm-text--inherit mm-text--ellipsis mm-box--color-text-default"
          >
            <span
              class="mm-box mm-icon mm-icon--size-md mm-box--display-inline-block mm-box--color-icon-alternative"
              style="mask-image: url('./images/icons/swap-vertical.svg');"
            />
            <span
              class="mm-box mm-text mm-text--body-sm-medium mm-text--ellipsis mm-box--display-block mm-box--color-text-default"
              style="margin-top: -4px;"
            >
              Swap
            </span>
          </span>
        </button>
      </div>
    </div>
    <div
      class="mm-box mm-box--padding-top-3 mm-box--display-flex mm-box--flex-direction-column"
    >
      <h4
        class="mm-box mm-text mm-text--heading-sm mm-box--padding-top-1 mm-box--padding-bottom-1 mm-box--padding-left-4 mm-box--color-text-default"
      >
        Your balance
      </h4>
      <div
        class="mm-box mm-box--display-flex mm-box--gap-4 mm-box--flex-direction-row mm-box--width-full mm-box--height-full"
      >
        <a
          class="mm-box mm-box--padding-top-2 mm-box--padding-right-4 mm-box--padding-bottom-2 mm-box--padding-left-4 mm-box--display-flex mm-box--flex-direction-row mm-box--width-full"
          data-testid="multichain-token-list-button"
          style="height: 62px; cursor: auto; background-color: transparent; transition: background-color 0.2s ease-in-out;"
        >
          <div
            class="mm-box mm-badge-wrapper mm-box--margin-right-4 mm-box--display-inline-block"
            style="align-self: center;"
          >
            <div
              class="mm-box mm-text mm-avatar-base mm-avatar-base--size-md mm-avatar-token mm-text--body-sm mm-text--text-transform-uppercase mm-box--display-flex mm-box--justify-content-center mm-box--align-items-center mm-box--color-text-default mm-box--background-color-background-section mm-box--rounded-full"
            >
              T
            </div>
            <div
              class="mm-box mm-badge-wrapper__badge-container mm-badge-wrapper__badge-container--rectangular-bottom-right"
            >
              <div
                class="mm-box mm-text mm-avatar-base mm-avatar-base--size-xs mm-avatar-network mm-text--body-xs mm-text--text-transform-uppercase mm-box--display-flex mm-box--justify-content-center mm-box--align-items-center mm-box--color-text-default mm-box--background-color-background-section mm-box--rounded-md mm-box--border-color-background-default mm-box--border-width-2 box--border-style-solid"
              >
                <img
                  alt="static-logo"
                  class="mm-avatar-network__network-image"
                  src="./images/eth_logo.svg"
                />
              </div>
            </div>
          </div>
          <div
            class="mm-box mm-box--display-flex mm-box--flex-direction-column mm-box--justify-content-center mm-box--width-full"
            style="flex-grow: 1; overflow: hidden;"
          >
            <div
              class="mm-box mm-box--display-flex mm-box--flex-direction-row mm-box--justify-content-space-between"
            >
              <div
                class="flex flex-row"
              >
                <div
                  class="flex flex-row gap-2"
                >
                  <p
                    class="mm-box mm-text mm-text--body-md mm-text--font-weight-medium mm-text--ellipsis mm-box--color-text-default"
                    data-testid="multichain-token-list-item-token-name"
                  >
                    TEST
                  </p>
                </div>
              </div>
              <p
                class="mm-box mm-text mm-text--body-md mm-text--font-weight-medium mm-text--text-align-end mm-box--color-text-default"
                data-testid="multichain-token-list-item-secondary-value"
                style="white-space: nowrap; padding-inline-start: 8px;"
              >
                $0.00
              </p>
            </div>
            <div
              class="mm-box mm-box--display-flex mm-box--flex-direction-row mm-box--justify-content-space-between"
            >
              <div
                class="mm-box mm-box--display-flex mm-box--gap-1 mm-box--align-items-center"
              >
                <p
                  class="mm-box mm-text mm-text--body-sm-medium mm-text--ellipsis mm-box--color-text-alternative"
                  data-testid="token-increase-decrease-percentage-0x309375769E79382beFDEc5bdab51063AeBDC4936"
                />
              </div>
              <p
                class="mm-box mm-text mm-text--body-sm-medium mm-text--text-align-end mm-box--color-text-alternative"
                data-testid="multichain-token-list-item-value"
              >
                0 TEST
              </p>
            </div>
          </div>
        </a>
      </div>
      <div
        class="mm-box mm-box--margin-top-2 mm-box--margin-bottom-2 mm-box--margin-inline-4 mm-box--border-color-border-muted box--border-style-solid box--border-width-1"
        style="height: 1px; border-bottom-width: 0;"
      />
      <div
        class="mm-box mm-box--margin-top-2 mm-box--display-flex mm-box--gap-4 mm-box--flex-direction-column"
      >
        <div
          class="mm-box mm-box--padding-right-4 mm-box--padding-left-4 mm-box--display-flex mm-box--flex-direction-column"
        >
          <h4
            class="mm-box mm-text mm-text--heading-sm mm-box--padding-bottom-2 mm-box--color-text-default"
          >
            Token details
          </h4>
          <div
            class="mm-box mm-box--display-flex mm-box--gap-2 mm-box--flex-direction-column"
          >
            <div
              class="mm-box mm-box--display-flex mm-box--justify-content-space-between"
            >
              <p
                class="mm-box mm-text mm-text--body-md-medium mm-box--color-text-alternative"
              >
                Network
              </p>
              <p
                class="mm-box mm-text mm-text--body-md-medium mm-box--color-text-default"
              >
                <p
                  class="mm-box mm-text mm-text--body-md-medium mm-box--display-flex mm-box--gap-2 mm-box--align-items-center mm-box--color-text-default"
                  data-testid="asset-network"
                >
                  <div
                    class="mm-box mm-text mm-avatar-base mm-avatar-base--size-xs mm-avatar-network mm-text--body-xs mm-text--text-transform-uppercase mm-box--display-flex mm-box--justify-content-center mm-box--align-items-center mm-box--color-text-default mm-box--background-color-background-alternative mm-box--rounded-md mm-box--border-color-background-default mm-box--border-width-1 box--border-style-solid"
                  >
                    <img
                      alt="static-logo"
                      class="mm-avatar-network__network-image"
                      src="./images/eth_logo.svg"
                    />
                  </div>
                  Ethereum
                </p>
              </p>
            </div>
            <div
              class="mm-box"
            >
              <div
                class="mm-box mm-box--display-flex mm-box--justify-content-space-between"
              >
                <p
                  class="mm-box mm-text mm-text--body-md-medium mm-box--color-text-alternative"
                >
                  Contract address
                </p>
                <p
                  class="mm-box mm-text mm-text--body-md-medium mm-box--color-text-default"
                >
                  <div>
                    <div
                      aria-describedby="static-tooltip-id"
                      class=""
                      data-original-title="Copy to clipboard"
                      data-tooltipped=""
                      style="display: inline;"
                      tabindex="0"
                    >
                      <button
                        class="mm-box mm-text mm-button-base mm-button-base--size-sm multichain-address-copy-button mm-text--body-sm mm-box--padding-0 mm-box--padding-right-4 mm-box--padding-left-4 mm-box--display-inline-flex mm-box--justify-content-center mm-box--align-items-center mm-box--color-primary-default mm-box--background-color-primary-muted mm-box--rounded-pill"
                        data-testid="address-copy-button-text"
                      >
                        <span
                          class="mm-box mm-text mm-text--inherit mm-box--color-primary-default"
                        >
                          <div
                            class="mm-box mm-box--display-flex"
                          >
                            0x30937...C4936
                          </div>
                        </span>
                        <span
                          class="mm-box mm-icon mm-icon--size-sm mm-box--margin-inline-start-1 mm-box--display-inline-block mm-box--color-inherit"
                          style="mask-image: url('./images/icons/copy.svg');"
                        />
                      </button>
                    </div>
                  </div>
                </p>
              </div>
              <div
                class="mm-box mm-box--display-flex mm-box--gap-2 mm-box--flex-direction-column"
              >
                <div
                  class="mm-box mm-box--display-flex mm-box--justify-content-space-between"
                >
                  <p
                    class="mm-box mm-text mm-text--body-md-medium mm-box--color-text-alternative"
                  >
                    Token decimal
                  </p>
                  <p
                    class="mm-box mm-text mm-text--body-md-medium mm-box--color-text-default"
                  >
                    <p
                      class="mm-box mm-text mm-text--body-md-medium mm-box--color-text-default"
                    >
                      18
                    </p>
                  </p>
                </div>
              </div>
            </div>
            <div
              class="mm-box mm-box--display-flex mm-box--justify-content-space-between"
            >
              <p
                class="mm-box mm-text mm-text--body-md-medium mm-box--color-text-alternative"
              >
                Spending caps
              </p>
              <p
                class="mm-box mm-text mm-text--body-md-medium mm-box--color-text-default"
              >
                <a
                  class="mm-box mm-text mm-button-base asset-page__spending-caps mm-text--body-md-medium mm-button-link mm-button-link--size-auto mm-text--body-md-medium mm-box--padding-0 mm-box--padding-right-0 mm-box--padding-left-0 mm-box--display-inline-flex mm-box--justify-content-center mm-box--align-items-center mm-box--color-primary-default mm-box--background-color-transparent"
                  href="https://portfolio.test/?metamaskEntry=asset_page&metametricsId=&metricsEnabled=false&marketingEnabled=false&accountAddress=cf8dace4-9439-4bd4-b3a8-88c821c8fcb3&tab=spending-caps"
                  rel="noopener noreferrer"
                  target="_blank"
                >
                  Edit in Portfolio
                </a>
              </p>
            </div>
          </div>
        </div>
        <div
          class="mm-box mm-box--margin-inline-4 mm-box--border-color-border-muted box--border-style-solid box--border-width-1"
          style="height: 1px; border-bottom-width: 0;"
        />
        <div
          class="mm-box mm-box--margin-bottom-4"
        >
          <h4
            class="mm-box mm-text mm-text--heading-sm mm-box--padding-inline-4 mm-box--color-text-default"
          >
            Your activity
          </h4>
          <div
            class="mm-box transaction-list"
          >
            <div
              class="mm-box ramps-card ramps-card-activity mm-box--margin-2 mm-box--display-flex mm-box--gap-2 mm-box--flex-direction-column mm-box--rounded-lg"
            >
              <div
                class="mm-box mm-box--display-flex mm-box--justify-content-space-between"
              >
                <h4
                  class="mm-box mm-text ramps-card__title mm-text--heading-sm mm-box--color-text-default"
                >
                  Tips for using a wallet
                </h4>
                <button
                  aria-label="Close"
                  class="mm-box mm-button-icon mm-button-icon--size-sm mm-box--display-inline-flex mm-box--justify-content-center mm-box--align-items-center mm-box--color-info-inverse mm-box--background-color-transparent mm-box--rounded-lg"
                  data-testid="ramp-card-close-btn"
                >
                  <span
                    class="mm-box mm-icon mm-icon--size-sm mm-box--display-inline-block mm-box--color-inherit"
                    style="mask-image: url('./images/icons/close.svg');"
                  />
                </button>
              </div>
              <p
                class="mm-box mm-text ramps-card__body mm-text--body-md mm-box--color-text-default"
              >
                Adding tokens unlocks more ways to use web3.
              </p>
              <button
                class="mm-box mm-text mm-button-base mm-button-base--size-md ramps-card__cta-button mm-text--body-md-medium mm-box--padding-0 mm-box--padding-right-4 mm-box--padding-left-4 mm-box--display-inline-flex mm-box--justify-content-center mm-box--align-items-center mm-box--color-text-default mm-box--background-color-background-alternative mm-box--rounded-xl"
              >
                Token marketplace
              </button>
            </div>
            <div
              class="flex flex-col gap-3 items-center justify-center bg-default max-w-48 mx-auto mt-5 mb-6"
              data-testid="activity-tab-empty-state"
            >
              <img
                alt="Activity"
                height="72"
                src="./images/empty-state-activity-light.png"
                width="72"
              />
              <p
                class="text-alternative text-s-body-md leading-s-body-md tracking-s-body-md md:text-l-body-md md:leading-l-body-md md:tracking-l-body-md font-regular font-default text-center"
              >
                Nothing to see yet. Swap your first token today.
              </p>
              <button
                class="inline-flex items-center justify-center rounded-xl px-4 font-medium min-w-20 overflow-hidden relative h-12 transition-all duration-100 ease-linear active:scale-[0.97] active:ease-[cubic-bezier(0.3,0.8,0.3,1)] bg-muted text-default hover:bg-muted-hover active:bg-muted-pressed focus-visible:ring-0 focus-visible:outline focus-visible:outline-2 focus-visible:outline-offset-2 focus-visible:outline-primary-default"
                role="button"
              >
                <span
                  class="text-inherit text-s-body-md leading-s-body-md tracking-s-body-md md:text-l-body-md md:leading-l-body-md md:tracking-l-body-md font-medium font-default"
                >
                  Swap tokens
                </span>
              </button>
            </div>
          </div>
        </div>
      </div>
    </div>
  </div>
</div>
`;

exports[`AssetPage should render an ERC20 token with prices 1`] = `
<div>
  <div
    class="mm-box asset__content mm-box--margin-top-4 mm-box--margin-right-auto mm-box--margin-left-auto"
  >
    <div
      class="mm-box mm-box--padding-top-1 mm-box--padding-right-4 mm-box--padding-bottom-3 mm-box--padding-left-2 mm-box--display-flex mm-box--flex-direction-row mm-box--justify-content-space-between"
    >
      <div
        class="mm-box mm-box--display-flex"
      >
        <button
          aria-label="Back"
          class="mm-box mm-button-icon mm-button-icon--size-sm mm-box--margin-right-1 mm-box--display-inline-flex mm-box--justify-content-center mm-box--align-items-center mm-box--color-icon-alternative mm-box--background-color-transparent mm-box--rounded-lg"
        >
          <span
            class="mm-box mm-icon mm-icon--size-sm mm-box--display-inline-block mm-box--color-inherit"
            style="mask-image: url('./images/icons/arrow-left.svg');"
          />
        </button>
      </div>
    </div>
    <div
      class="mm-box mm-box--padding-left-4"
    >
      <p
        class="mm-box mm-text mm-text--body-md-medium mm-box--color-text-alternative"
        data-testid="asset-name"
      >
        TEST
      </p>
    </div>
    <div
      class="mm-box mm-box--display-flex mm-box--flex-direction-column mm-box--rounded-lg"
    >
      <div
        class="mm-box mm-box--margin-right-4 mm-box--margin-left-4"
      >
        <h1
          class="mm-box mm-text mm-text--display-md mm-text--font-weight-medium mm-box--margin-bottom-1 mm-box--color-text-default mm-box--rounded-lg"
          data-testid="asset-hovered-price"
          style="opacity: 0.2;"
        >
          $15,129.00
        </h1>
        <div
          class="mm-box mm-skeleton mm-box--background-color-icon-alternative mm-box--rounded-lg"
          style="width: 33%;"
        >
          <p
            class="mm-box mm-text mm-text--body-md-medium mm-box--color-text-default"
          >
             
          </p>
        </div>
      </div>
      <div
        class="mm-box mm-box--margin-top-4 mm-box--display-flex mm-box--flex-direction-column mm-box--background-color-transparent mm-box--rounded-lg"
        data-testid="asset-price-chart"
      >
        <div
          class="mm-box asset-chart__empty-or-loading-state-container"
          data-testid="asset-chart-loading"
        >
          <div
            class="mm-box mm-skeleton asset-chart__skeleton mm-box--background-color-icon-alternative mm-box--rounded-lg"
          />
        </div>
        <div
          class="mm-box mm-box--margin-top-2 mm-box--margin-right-3 mm-box--margin-left-3 mm-box--display-flex mm-box--justify-content-space-between"
        >
          <button
            class="mm-box mm-text mm-button-base mm-button-base--size-sm time-range-button time-range-button__selected mm-text--body-xs-medium mm-box--padding-0 mm-box--padding-right-2 mm-box--padding-left-2 mm-box--display-inline-flex mm-box--justify-content-center mm-box--align-items-center mm-box--color-text-alternative mm-box--background-color-transparent mm-box--rounded-xl"
          >
            1D
          </button>
          <button
            class="mm-box mm-text mm-button-base mm-button-base--size-sm time-range-button mm-text--body-xs-medium mm-box--padding-0 mm-box--padding-right-2 mm-box--padding-left-2 mm-box--display-inline-flex mm-box--justify-content-center mm-box--align-items-center mm-box--color-text-alternative mm-box--background-color-transparent mm-box--rounded-xl"
          >
            1W
          </button>
          <button
            class="mm-box mm-text mm-button-base mm-button-base--size-sm time-range-button mm-text--body-xs-medium mm-box--padding-0 mm-box--padding-right-2 mm-box--padding-left-2 mm-box--display-inline-flex mm-box--justify-content-center mm-box--align-items-center mm-box--color-text-alternative mm-box--background-color-transparent mm-box--rounded-xl"
          >
            1M
          </button>
          <button
            class="mm-box mm-text mm-button-base mm-button-base--size-sm time-range-button mm-text--body-xs-medium mm-box--padding-0 mm-box--padding-right-2 mm-box--padding-left-2 mm-box--display-inline-flex mm-box--justify-content-center mm-box--align-items-center mm-box--color-text-alternative mm-box--background-color-transparent mm-box--rounded-xl"
          >
            3M
          </button>
          <button
            class="mm-box mm-text mm-button-base mm-button-base--size-sm time-range-button mm-text--body-xs-medium mm-box--padding-0 mm-box--padding-right-2 mm-box--padding-left-2 mm-box--display-inline-flex mm-box--justify-content-center mm-box--align-items-center mm-box--color-text-alternative mm-box--background-color-transparent mm-box--rounded-xl"
          >
            1Y
          </button>
          <button
            class="mm-box mm-text mm-button-base mm-button-base--size-sm time-range-button mm-text--body-xs-medium mm-box--padding-0 mm-box--padding-right-2 mm-box--padding-left-2 mm-box--display-inline-flex mm-box--justify-content-center mm-box--align-items-center mm-box--color-text-alternative mm-box--background-color-transparent mm-box--rounded-xl"
          >
            All
          </button>
        </div>
      </div>
    </div>
    <div
      class="mm-box mm-box--margin-top-4 mm-box--padding-right-4 mm-box--padding-left-4"
    >
      <div
        class="mm-box mm-box--display-flex mm-box--gap-3 mm-box--justify-content-space-evenly"
      >
        <button
          class="mm-box mm-text mm-button-base mm-button-base--size-md icon-button token-overview__button mm-text--body-md-medium mm-box--padding-0 mm-box--padding-top-3 mm-box--padding-right-2 mm-box--padding-bottom-3 mm-box--padding-left-2 mm-box--display-inline-flex mm-box--flex-direction-column mm-box--justify-content-center mm-box--align-items-center mm-box--color-text-default mm-box--background-color-background-muted mm-box--rounded-xl"
          data-testid="token-overview-buy"
        >
          <span
            class="mm-box mm-text icon-button__label mm-text--inherit mm-text--ellipsis mm-box--color-text-default"
          >
            <span
              class="mm-box mm-icon mm-icon--size-md mm-box--display-inline-block mm-box--color-icon-alternative"
              style="mask-image: url('./images/icons/dollar.svg');"
            />
            <span
              class="mm-box mm-text mm-text--body-sm-medium mm-text--ellipsis mm-box--display-block mm-box--color-text-default"
              style="margin-top: -4px;"
            >
              Buy
            </span>
          </span>
        </button>
        <button
          class="mm-box mm-text mm-button-base mm-button-base--size-md icon-button token-overview__button mm-text--body-md-medium mm-box--padding-0 mm-box--padding-top-3 mm-box--padding-right-2 mm-box--padding-bottom-3 mm-box--padding-left-2 mm-box--display-inline-flex mm-box--flex-direction-column mm-box--justify-content-center mm-box--align-items-center mm-box--color-text-default mm-box--background-color-background-muted mm-box--rounded-xl"
          data-testid="eth-overview-send"
        >
          <span
            class="mm-box mm-text icon-button__label mm-text--inherit mm-text--ellipsis mm-box--color-text-default"
          >
            <span
              class="mm-box mm-icon mm-icon--size-md mm-box--display-inline-block mm-box--color-icon-alternative"
              style="mask-image: url('./images/icons/send.svg');"
            />
            <span
              class="mm-box mm-text mm-text--body-sm-medium mm-text--ellipsis mm-box--display-block mm-box--color-text-default"
              style="margin-top: -4px;"
            >
              Send
            </span>
          </span>
        </button>
        <button
          class="mm-box mm-text mm-button-base mm-button-base--size-md icon-button token-overview__button mm-text--body-md-medium mm-box--padding-0 mm-box--padding-top-3 mm-box--padding-right-2 mm-box--padding-bottom-3 mm-box--padding-left-2 mm-box--display-inline-flex mm-box--flex-direction-column mm-box--justify-content-center mm-box--align-items-center mm-box--color-text-default mm-box--background-color-background-muted mm-box--rounded-xl"
          data-testid="token-overview-swap"
        >
          <span
            class="mm-box mm-text icon-button__label mm-text--inherit mm-text--ellipsis mm-box--color-text-default"
          >
            <span
              class="mm-box mm-icon mm-icon--size-md mm-box--display-inline-block mm-box--color-icon-alternative"
              style="mask-image: url('./images/icons/swap-vertical.svg');"
            />
            <span
              class="mm-box mm-text mm-text--body-sm-medium mm-text--ellipsis mm-box--display-block mm-box--color-text-default"
              style="margin-top: -4px;"
            >
              Swap
            </span>
          </span>
        </button>
      </div>
    </div>
    <div
      class="mm-box mm-box--padding-top-3 mm-box--display-flex mm-box--flex-direction-column"
    >
      <h4
        class="mm-box mm-text mm-text--heading-sm mm-box--padding-top-1 mm-box--padding-bottom-1 mm-box--padding-left-4 mm-box--color-text-default"
      >
        Your balance
      </h4>
      <div
        class="mm-box mm-box--display-flex mm-box--gap-4 mm-box--flex-direction-row mm-box--width-full mm-box--height-full"
      >
        <a
          class="mm-box mm-box--padding-top-2 mm-box--padding-right-4 mm-box--padding-bottom-2 mm-box--padding-left-4 mm-box--display-flex mm-box--flex-direction-row mm-box--width-full"
          data-testid="multichain-token-list-button"
          style="height: 62px; cursor: auto; background-color: transparent; transition: background-color 0.2s ease-in-out;"
        >
          <div
            class="mm-box mm-badge-wrapper mm-box--margin-right-4 mm-box--display-inline-block"
            style="align-self: center;"
          >
            <div
              class="mm-box mm-text mm-avatar-base mm-avatar-base--size-md mm-avatar-token mm-text--body-sm mm-text--text-transform-uppercase mm-box--display-flex mm-box--justify-content-center mm-box--align-items-center mm-box--color-text-default mm-box--background-color-background-section mm-box--rounded-full"
            >
              T
            </div>
            <div
              class="mm-box mm-badge-wrapper__badge-container mm-badge-wrapper__badge-container--rectangular-bottom-right"
            >
              <div
                class="mm-box mm-text mm-avatar-base mm-avatar-base--size-xs mm-avatar-network mm-text--body-xs mm-text--text-transform-uppercase mm-box--display-flex mm-box--justify-content-center mm-box--align-items-center mm-box--color-text-default mm-box--background-color-background-section mm-box--rounded-md mm-box--border-color-background-default mm-box--border-width-2 box--border-style-solid"
              >
                <img
                  alt="static-logo"
                  class="mm-avatar-network__network-image"
                  src="./images/eth_logo.svg"
                />
              </div>
            </div>
          </div>
          <div
            class="mm-box mm-box--display-flex mm-box--flex-direction-column mm-box--justify-content-center mm-box--width-full"
            style="flex-grow: 1; overflow: hidden;"
          >
            <div
              class="mm-box mm-box--display-flex mm-box--flex-direction-row mm-box--justify-content-space-between"
            >
              <div
                class="flex flex-row"
              >
                <div
                  class="flex flex-row gap-2"
                >
                  <p
                    class="mm-box mm-text mm-text--body-md mm-text--font-weight-medium mm-text--ellipsis mm-box--color-text-default"
                    data-testid="multichain-token-list-item-token-name"
                  >
                    TEST
                  </p>
                </div>
              </div>
              <p
                class="mm-box mm-text mm-text--body-md mm-text--font-weight-medium mm-text--text-align-end mm-box--color-text-default"
                data-testid="multichain-token-list-item-secondary-value"
                style="white-space: nowrap; padding-inline-start: 8px;"
              >
                $0.00
              </p>
            </div>
            <div
              class="mm-box mm-box--display-flex mm-box--flex-direction-row mm-box--justify-content-space-between"
            >
              <div
                class="mm-box mm-box--display-flex mm-box--gap-1 mm-box--align-items-center"
              >
                <p
                  class="mm-box mm-text mm-text--body-sm-medium mm-text--ellipsis mm-box--color-text-alternative"
                  data-testid="token-increase-decrease-percentage-0xe4246B1Ac0Ba6839d9efA41a8A30AE3007185f55"
                />
              </div>
              <p
                class="mm-box mm-text mm-text--body-sm-medium mm-text--text-align-end mm-box--color-text-alternative"
                data-testid="multichain-token-list-item-value"
              >
                0 TEST
              </p>
            </div>
          </div>
        </a>
      </div>
      <div
        class="mm-box mm-box--margin-top-2 mm-box--margin-bottom-2 mm-box--margin-inline-4 mm-box--border-color-border-muted box--border-style-solid box--border-width-1"
        style="height: 1px; border-bottom-width: 0;"
      />
      <div
        class="mm-box mm-box--margin-top-2 mm-box--display-flex mm-box--gap-4 mm-box--flex-direction-column"
      >
        <div
          class="mm-box mm-box--padding-right-4 mm-box--padding-left-4 mm-box--display-flex mm-box--flex-direction-column"
        >
          <h4
            class="mm-box mm-text mm-text--heading-sm mm-box--padding-bottom-2 mm-box--color-text-default"
          >
            Token details
          </h4>
          <div
            class="mm-box mm-box--display-flex mm-box--gap-2 mm-box--flex-direction-column"
          >
            <div
              class="mm-box mm-box--display-flex mm-box--justify-content-space-between"
            >
              <p
                class="mm-box mm-text mm-text--body-md-medium mm-box--color-text-alternative"
              >
                Network
              </p>
              <p
                class="mm-box mm-text mm-text--body-md-medium mm-box--color-text-default"
              >
                <p
                  class="mm-box mm-text mm-text--body-md-medium mm-box--display-flex mm-box--gap-2 mm-box--align-items-center mm-box--color-text-default"
                  data-testid="asset-network"
                >
                  <div
                    class="mm-box mm-text mm-avatar-base mm-avatar-base--size-xs mm-avatar-network mm-text--body-xs mm-text--text-transform-uppercase mm-box--display-flex mm-box--justify-content-center mm-box--align-items-center mm-box--color-text-default mm-box--background-color-background-alternative mm-box--rounded-md mm-box--border-color-background-default mm-box--border-width-1 box--border-style-solid"
                  >
                    <img
                      alt="static-logo"
                      class="mm-avatar-network__network-image"
                      src="./images/eth_logo.svg"
                    />
                  </div>
                  Ethereum
                </p>
              </p>
            </div>
            <div
              class="mm-box"
            >
              <div
                class="mm-box mm-box--display-flex mm-box--justify-content-space-between"
              >
                <p
                  class="mm-box mm-text mm-text--body-md-medium mm-box--color-text-alternative"
                >
                  Contract address
                </p>
                <p
                  class="mm-box mm-text mm-text--body-md-medium mm-box--color-text-default"
                >
                  <div>
                    <div
                      aria-describedby="static-tooltip-id"
                      class=""
                      data-original-title="Copy to clipboard"
                      data-tooltipped=""
                      style="display: inline;"
                      tabindex="0"
                    >
                      <button
                        class="mm-box mm-text mm-button-base mm-button-base--size-sm multichain-address-copy-button mm-text--body-sm mm-box--padding-0 mm-box--padding-right-4 mm-box--padding-left-4 mm-box--display-inline-flex mm-box--justify-content-center mm-box--align-items-center mm-box--color-primary-default mm-box--background-color-primary-muted mm-box--rounded-pill"
                        data-testid="address-copy-button-text"
                      >
                        <span
                          class="mm-box mm-text mm-text--inherit mm-box--color-primary-default"
                        >
                          <div
                            class="mm-box mm-box--display-flex"
                          >
                            0xe4246...85f55
                          </div>
                        </span>
                        <span
                          class="mm-box mm-icon mm-icon--size-sm mm-box--margin-inline-start-1 mm-box--display-inline-block mm-box--color-inherit"
                          style="mask-image: url('./images/icons/copy.svg');"
                        />
                      </button>
                    </div>
                  </div>
                </p>
              </div>
              <div
                class="mm-box mm-box--display-flex mm-box--gap-2 mm-box--flex-direction-column"
              >
                <div
                  class="mm-box mm-box--display-flex mm-box--justify-content-space-between"
                >
                  <p
                    class="mm-box mm-text mm-text--body-md-medium mm-box--color-text-alternative"
                  >
                    Token decimal
                  </p>
                  <p
                    class="mm-box mm-text mm-text--body-md-medium mm-box--color-text-default"
                  >
                    <p
                      class="mm-box mm-text mm-text--body-md-medium mm-box--color-text-default"
                    >
                      18
                    </p>
                  </p>
                </div>
              </div>
            </div>
            <div
              class="mm-box mm-box--display-flex mm-box--justify-content-space-between"
            >
              <p
                class="mm-box mm-text mm-text--body-md-medium mm-box--color-text-alternative"
              >
                Spending caps
              </p>
              <p
                class="mm-box mm-text mm-text--body-md-medium mm-box--color-text-default"
              >
                <a
                  class="mm-box mm-text mm-button-base asset-page__spending-caps mm-text--body-md-medium mm-button-link mm-button-link--size-auto mm-text--body-md-medium mm-box--padding-0 mm-box--padding-right-0 mm-box--padding-left-0 mm-box--display-inline-flex mm-box--justify-content-center mm-box--align-items-center mm-box--color-primary-default mm-box--background-color-transparent"
                  href="https://portfolio.test/?metamaskEntry=asset_page&metametricsId=&metricsEnabled=false&marketingEnabled=false&accountAddress=cf8dace4-9439-4bd4-b3a8-88c821c8fcb3&tab=spending-caps"
                  rel="noopener noreferrer"
                  target="_blank"
                >
                  Edit in Portfolio
                </a>
              </p>
            </div>
          </div>
        </div>
        <div
          class="mm-box"
        >
          <div
            class="mm-box mm-box--margin-bottom-2 mm-box--margin-inline-4 mm-box--border-color-border-muted box--border-style-solid box--border-width-1"
            style="height: 1px; border-bottom-width: 0;"
          />
          <h4
            class="mm-box mm-text mm-text--heading-sm mm-box--padding-top-2 mm-box--padding-bottom-2 mm-box--padding-inline-4 mm-box--color-text-default"
          >
            Market details
          </h4>
          <div
            class="mm-box mm-box--padding-inline-4 mm-box--display-flex mm-box--gap-2 mm-box--flex-direction-column"
          >
            <div
              class="mm-box mm-box--display-flex mm-box--justify-content-space-between"
            >
              <p
                class="mm-box mm-text mm-text--body-md-medium mm-box--color-text-alternative"
              >
                Market cap
              </p>
              <p
                class="mm-box mm-text mm-text--body-md-medium mm-box--color-text-default"
                data-testid="asset-market-cap"
              >
                $56.09K
              </p>
            </div>
          </div>
        </div>
        <div
          class="mm-box mm-box--margin-inline-4 mm-box--border-color-border-muted box--border-style-solid box--border-width-1"
          style="height: 1px; border-bottom-width: 0;"
        />
        <div
          class="mm-box mm-box--margin-bottom-4"
        >
          <h4
            class="mm-box mm-text mm-text--heading-sm mm-box--padding-inline-4 mm-box--color-text-default"
          >
            Your activity
          </h4>
          <div
            class="mm-box transaction-list"
          >
            <div
              class="mm-box ramps-card ramps-card-activity mm-box--margin-2 mm-box--display-flex mm-box--gap-2 mm-box--flex-direction-column mm-box--rounded-lg"
            >
              <div
                class="mm-box mm-box--display-flex mm-box--justify-content-space-between"
<<<<<<< HEAD
              >
                <h4
                  class="mm-box mm-text ramps-card__title mm-text--heading-sm mm-box--color-text-default"
                >
                  Tips for using a wallet
                </h4>
                <button
                  aria-label="Close"
                  class="mm-box mm-button-icon mm-button-icon--size-sm mm-box--display-inline-flex mm-box--justify-content-center mm-box--align-items-center mm-box--color-info-inverse mm-box--background-color-transparent mm-box--rounded-lg"
                  data-testid="ramp-card-close-btn"
                >
                  <span
                    class="mm-box mm-icon mm-icon--size-sm mm-box--display-inline-block mm-box--color-inherit"
                    style="mask-image: url('./images/icons/close.svg');"
                  />
                </button>
              </div>
              <p
                class="mm-box mm-text ramps-card__body mm-text--body-md mm-box--color-text-default"
              >
=======
              >
                <h4
                  class="mm-box mm-text ramps-card__title mm-text--heading-sm mm-box--color-text-default"
                >
                  Tips for using a wallet
                </h4>
                <button
                  aria-label="Close"
                  class="mm-box mm-button-icon mm-button-icon--size-sm mm-box--display-inline-flex mm-box--justify-content-center mm-box--align-items-center mm-box--color-info-inverse mm-box--background-color-transparent mm-box--rounded-lg"
                  data-testid="ramp-card-close-btn"
                >
                  <span
                    class="mm-box mm-icon mm-icon--size-sm mm-box--display-inline-block mm-box--color-inherit"
                    style="mask-image: url('./images/icons/close.svg');"
                  />
                </button>
              </div>
              <p
                class="mm-box mm-text ramps-card__body mm-text--body-md mm-box--color-text-default"
              >
>>>>>>> 1371d2d0
                Adding tokens unlocks more ways to use web3.
              </p>
              <button
                class="mm-box mm-text mm-button-base mm-button-base--size-md ramps-card__cta-button mm-text--body-md-medium mm-box--padding-0 mm-box--padding-right-4 mm-box--padding-left-4 mm-box--display-inline-flex mm-box--justify-content-center mm-box--align-items-center mm-box--color-text-default mm-box--background-color-background-alternative mm-box--rounded-xl"
              >
                Token marketplace
              </button>
            </div>
            <div
              class="flex flex-col gap-3 items-center justify-center bg-default max-w-48 mx-auto mt-5 mb-6"
              data-testid="activity-tab-empty-state"
            >
              <img
                alt="Activity"
                height="72"
                src="./images/empty-state-activity-light.png"
                width="72"
              />
              <p
                class="text-alternative text-s-body-md leading-s-body-md tracking-s-body-md md:text-l-body-md md:leading-l-body-md md:tracking-l-body-md font-regular font-default text-center"
              >
                Nothing to see yet. Swap your first token today.
              </p>
              <button
                class="inline-flex items-center justify-center rounded-xl px-4 font-medium min-w-20 overflow-hidden relative h-12 transition-all duration-100 ease-linear active:scale-[0.97] active:ease-[cubic-bezier(0.3,0.8,0.3,1)] bg-muted text-default hover:bg-muted-hover active:bg-muted-pressed focus-visible:ring-0 focus-visible:outline focus-visible:outline-2 focus-visible:outline-offset-2 focus-visible:outline-primary-default"
                role="button"
              >
                <span
                  class="text-inherit text-s-body-md leading-s-body-md tracking-s-body-md md:text-l-body-md md:leading-l-body-md md:tracking-l-body-md font-medium font-default"
                >
                  Swap tokens
                </span>
              </button>
            </div>
          </div>
        </div>
      </div>
    </div>
  </div>
</div>
`;<|MERGE_RESOLUTION|>--- conflicted
+++ resolved
@@ -1379,7 +1379,6 @@
             >
               <div
                 class="mm-box mm-box--display-flex mm-box--justify-content-space-between"
-<<<<<<< HEAD
               >
                 <h4
                   class="mm-box mm-text ramps-card__title mm-text--heading-sm mm-box--color-text-default"
@@ -1400,28 +1399,6 @@
               <p
                 class="mm-box mm-text ramps-card__body mm-text--body-md mm-box--color-text-default"
               >
-=======
-              >
-                <h4
-                  class="mm-box mm-text ramps-card__title mm-text--heading-sm mm-box--color-text-default"
-                >
-                  Tips for using a wallet
-                </h4>
-                <button
-                  aria-label="Close"
-                  class="mm-box mm-button-icon mm-button-icon--size-sm mm-box--display-inline-flex mm-box--justify-content-center mm-box--align-items-center mm-box--color-info-inverse mm-box--background-color-transparent mm-box--rounded-lg"
-                  data-testid="ramp-card-close-btn"
-                >
-                  <span
-                    class="mm-box mm-icon mm-icon--size-sm mm-box--display-inline-block mm-box--color-inherit"
-                    style="mask-image: url('./images/icons/close.svg');"
-                  />
-                </button>
-              </div>
-              <p
-                class="mm-box mm-text ramps-card__body mm-text--body-md mm-box--color-text-default"
-              >
->>>>>>> 1371d2d0
                 Adding tokens unlocks more ways to use web3.
               </p>
               <button
