// Jest Snapshot v1, https://goo.gl/fbAQLP

exports[`AssetPage should render a native asset 1`] = `
<div>
  <div
    class="mm-box asset__content mm-box--margin-top-4 mm-box--margin-right-auto mm-box--margin-left-auto"
  >
    <div
      class="mm-box mm-box--padding-top-1 mm-box--padding-right-4 mm-box--padding-bottom-3 mm-box--padding-left-2 mm-box--display-flex mm-box--flex-direction-row mm-box--justify-content-space-between"
    >
      <div
        class="mm-box mm-box--display-flex"
      >
        <button
          aria-label="Back"
          class="mm-box mm-button-icon mm-button-icon--size-sm mm-box--margin-right-1 mm-box--display-inline-flex mm-box--justify-content-center mm-box--align-items-center mm-box--color-icon-alternative mm-box--background-color-transparent mm-box--rounded-lg"
        >
          <span
            class="mm-box mm-icon mm-icon--size-sm mm-box--display-inline-block mm-box--color-inherit"
            style="mask-image: url('./images/icons/arrow-left.svg');"
          />
        </button>
      </div>
    </div>
    <div
      class="mm-box mm-box--padding-left-4"
    >
      <p
        class="mm-box mm-text mm-text--body-md-medium mm-box--color-text-alternative"
        data-testid="asset-name"
      >
        TEST
      </p>
    </div>
    <div
      class="mm-box mm-box--rounded-lg"
    >
      <div
        class="mm-box mm-box--margin-right-4 mm-box--margin-left-4"
      >
        <h1
          class="mm-box mm-text mm-text--display-md mm-text--font-weight-medium mm-box--margin-bottom-1 mm-box--color-text-default mm-box--rounded-lg"
          data-testid="asset-hovered-price"
          style="opacity: 0.2;"
        >
          $123.00
        </h1>
        <div
          class="mm-box mm-skeleton mm-box--background-color-icon-alternative mm-box--rounded-lg"
          style="width: 33%;"
        >
          <p
            class="mm-box mm-text mm-text--body-md-medium mm-box--color-text-default"
          >
             
          </p>
        </div>
      </div>
      <div
        class="mm-box mm-box--margin-top-4 mm-box--display-flex mm-box--flex-direction-column mm-box--background-color-transparent mm-box--rounded-lg"
        data-testid="asset-price-chart"
      >
        <div
          class="mm-box asset-chart__skeleton-container"
          data-testid="asset-chart-loading"
        >
          <div
            class="mm-box mm-skeleton asset-chart__skeleton mm-box--background-color-icon-alternative mm-box--rounded-lg"
          />
        </div>
        <div
          class="mm-box mm-box--margin-top-2 mm-box--margin-right-3 mm-box--margin-left-3 mm-box--display-flex mm-box--justify-content-space-between"
        >
          <button
            class="mm-box mm-text mm-button-base mm-button-base--size-sm time-range-button time-range-button__selected mm-text--body-xs-medium mm-box--padding-0 mm-box--padding-right-2 mm-box--padding-left-2 mm-box--display-inline-flex mm-box--justify-content-center mm-box--align-items-center mm-box--color-text-alternative mm-box--background-color-transparent mm-box--rounded-xl"
          >
            1D
          </button>
          <button
            class="mm-box mm-text mm-button-base mm-button-base--size-sm time-range-button mm-text--body-xs-medium mm-box--padding-0 mm-box--padding-right-2 mm-box--padding-left-2 mm-box--display-inline-flex mm-box--justify-content-center mm-box--align-items-center mm-box--color-text-alternative mm-box--background-color-transparent mm-box--rounded-xl"
          >
            1W
          </button>
          <button
            class="mm-box mm-text mm-button-base mm-button-base--size-sm time-range-button mm-text--body-xs-medium mm-box--padding-0 mm-box--padding-right-2 mm-box--padding-left-2 mm-box--display-inline-flex mm-box--justify-content-center mm-box--align-items-center mm-box--color-text-alternative mm-box--background-color-transparent mm-box--rounded-xl"
          >
            1M
          </button>
          <button
            class="mm-box mm-text mm-button-base mm-button-base--size-sm time-range-button mm-text--body-xs-medium mm-box--padding-0 mm-box--padding-right-2 mm-box--padding-left-2 mm-box--display-inline-flex mm-box--justify-content-center mm-box--align-items-center mm-box--color-text-alternative mm-box--background-color-transparent mm-box--rounded-xl"
          >
            3M
          </button>
          <button
            class="mm-box mm-text mm-button-base mm-button-base--size-sm time-range-button mm-text--body-xs-medium mm-box--padding-0 mm-box--padding-right-2 mm-box--padding-left-2 mm-box--display-inline-flex mm-box--justify-content-center mm-box--align-items-center mm-box--color-text-alternative mm-box--background-color-transparent mm-box--rounded-xl"
          >
            1Y
          </button>
          <button
            class="mm-box mm-text mm-button-base mm-button-base--size-sm time-range-button mm-text--body-xs-medium mm-box--padding-0 mm-box--padding-right-2 mm-box--padding-left-2 mm-box--display-inline-flex mm-box--justify-content-center mm-box--align-items-center mm-box--color-text-alternative mm-box--background-color-transparent mm-box--rounded-xl"
          >
            All
          </button>
        </div>
      </div>
    </div>
    <div
      class="mm-box mm-box--rounded-lg"
    >
      <div
        class="mm-box mm-box--margin-right-4 mm-box--margin-left-4"
      >
        <h1
          class="mm-box mm-text mm-text--display-md mm-text--font-weight-medium mm-box--margin-bottom-1 mm-box--color-text-default mm-box--rounded-lg"
          data-testid="asset-hovered-price"
          style="opacity: 0.2;"
        >
          $123.00
        </h1>
        <div
          class="mm-box mm-skeleton mm-box--background-color-icon-alternative mm-box--rounded-lg"
          style="width: 33%;"
        >
          <p
            class="mm-box mm-text mm-text--body-md-medium mm-box--color-text-default"
          >
             
          </p>
        </div>
      </div>
      <div
        class="mm-box mm-box--margin-top-4 mm-box--display-flex mm-box--flex-direction-column mm-box--rounded-lg"
        data-testid="asset-price-chart"
      >
        <div
          class="mm-box asset-chart__skeleton-container"
          data-testid="asset-chart-loading"
        >
          <div
            class="mm-box mm-skeleton asset-chart__skeleton mm-box--background-color-icon-alternative mm-box--rounded-lg"
          />
        </div>
        <div
          class="mm-box mm-box--margin-top-4 mm-box--margin-right-4 mm-box--margin-left-4 mm-box--display-flex mm-box--justify-content-space-between"
        >
          <button
            class="mm-box mm-text mm-button-base mm-button-base--size-sm time-range-button time-range-button__selected mm-text--body-sm-medium mm-box--padding-0 mm-box--padding-right-4 mm-box--padding-left-4 mm-box--display-inline-flex mm-box--justify-content-center mm-box--align-items-center mm-box--color-text-alternative mm-box--background-color-transparent mm-box--rounded-pill"
          >
            1D
          </button>
          <button
            class="mm-box mm-text mm-button-base mm-button-base--size-sm time-range-button mm-text--body-sm-medium mm-box--padding-0 mm-box--padding-right-4 mm-box--padding-left-4 mm-box--display-inline-flex mm-box--justify-content-center mm-box--align-items-center mm-box--color-text-alternative mm-box--background-color-transparent mm-box--rounded-pill"
          >
            1W
          </button>
          <button
            class="mm-box mm-text mm-button-base mm-button-base--size-sm time-range-button mm-text--body-sm-medium mm-box--padding-0 mm-box--padding-right-4 mm-box--padding-left-4 mm-box--display-inline-flex mm-box--justify-content-center mm-box--align-items-center mm-box--color-text-alternative mm-box--background-color-transparent mm-box--rounded-pill"
          >
            1M
          </button>
          <button
            class="mm-box mm-text mm-button-base mm-button-base--size-sm time-range-button mm-text--body-sm-medium mm-box--padding-0 mm-box--padding-right-4 mm-box--padding-left-4 mm-box--display-inline-flex mm-box--justify-content-center mm-box--align-items-center mm-box--color-text-alternative mm-box--background-color-transparent mm-box--rounded-pill"
          >
            3M
          </button>
          <button
            class="mm-box mm-text mm-button-base mm-button-base--size-sm time-range-button mm-text--body-sm-medium mm-box--padding-0 mm-box--padding-right-4 mm-box--padding-left-4 mm-box--display-inline-flex mm-box--justify-content-center mm-box--align-items-center mm-box--color-text-alternative mm-box--background-color-transparent mm-box--rounded-pill"
          >
            1Y
          </button>
          <button
            class="mm-box mm-text mm-button-base mm-button-base--size-sm time-range-button mm-text--body-sm-medium mm-box--padding-0 mm-box--padding-right-4 mm-box--padding-left-4 mm-box--display-inline-flex mm-box--justify-content-center mm-box--align-items-center mm-box--color-text-alternative mm-box--background-color-transparent mm-box--rounded-pill"
          >
            All
          </button>
        </div>
      </div>
    </div>
    <div
      class="mm-box mm-box--margin-top-4"
    >
      <div
        class="mm-box mm-box--display-flex mm-box--justify-content-space-evenly mm-box--width-full"
      >
        <button
          class="icon-button coin-overview__button"
          data-testid="coin-overview-buy"
        >
          <div
            class="icon-button__circle"
          >
            <span
              class="mm-box mm-icon mm-icon--size-sm mm-box--display-inline-block mm-box--color-icon-default"
              style="mask-image: url('./images/icons/plus-and-minus.svg');"
            />
          </div>
          <p
            class="mm-box mm-text icon-button__label mm-text--body-sm-medium mm-text--ellipsis mm-box--color-text-default"
          >
            Buy/Sell
          </p>
        </button>
        <button
          class="icon-button coin-overview__button icon-button--disabled"
          data-testid="token-overview-button-swap"
          disabled=""
        >
          <div
            class="icon-button__circle"
          >
            <span
              class="mm-box mm-icon mm-icon--size-sm mm-box--display-inline-block mm-box--color-icon-default"
              style="mask-image: url('./images/icons/swap-horizontal.svg');"
            />
          </div>
          <p
            class="mm-box mm-text icon-button__label mm-text--body-sm-medium mm-text--ellipsis mm-box--color-text-default"
          >
            Swap
          </p>
        </button>
        <button
          class="icon-button coin-overview__button"
          data-testid="coin-overview-bridge"
        >
          <div
            class="icon-button__circle"
          >
            <span
              class="mm-box mm-icon mm-icon--size-sm mm-box--display-inline-block mm-box--color-icon-default"
              style="mask-image: url('./images/icons/bridge.svg');"
            />
          </div>
          <p
            class="mm-box mm-text icon-button__label mm-text--body-sm-medium mm-text--ellipsis mm-box--color-text-default"
          >
            Bridge
          </p>
        </button>
        <button
          class="icon-button coin-overview__button"
          data-testid="coin-overview-send"
        >
          <div
            class="icon-button__circle"
          >
            <span
              class="mm-box mm-icon mm-icon--size-sm mm-box--display-inline-block mm-box--color-icon-default"
              style="mask-image: url('./images/icons/arrow-2-up-right.svg');"
            />
          </div>
          <p
            class="mm-box mm-text icon-button__label mm-text--body-sm-medium mm-text--ellipsis mm-box--color-text-default"
          >
            Send
          </p>
        </button>
        <button
          class="icon-button coin-overview__button"
          data-testid="coin-overview-receive"
        >
          <div
            class="icon-button__circle"
          >
            <span
              class="mm-box mm-icon mm-icon--size-sm mm-box--display-inline-block mm-box--color-icon-default"
              style="mask-image: url('./images/icons/scan-barcode.svg');"
            />
          </div>
          <p
            class="mm-box mm-text icon-button__label mm-text--body-sm-medium mm-text--ellipsis mm-box--color-text-default"
          >
            Receive
          </p>
        </button>
      </div>
    </div>
    <div
      class="mm-box mm-box--padding-top-3 mm-box--display-flex mm-box--flex-direction-column"
    >
      <h4
        class="mm-box mm-text mm-text--heading-sm mm-box--padding-top-1 mm-box--padding-bottom-1 mm-box--padding-left-4 mm-box--color-text-default"
      >
        Your balance
      </h4>
      <div
        class="mm-box mm-box--display-flex mm-box--gap-4 mm-box--flex-direction-row mm-box--width-full mm-box--height-full"
      >
        <a
          class="mm-box mm-box--padding-top-2 mm-box--padding-right-4 mm-box--padding-bottom-2 mm-box--padding-left-4 mm-box--display-flex mm-box--flex-direction-row mm-box--width-full"
          data-testid="multichain-token-list-button"
          style="height: 62px; cursor: auto; background-color: transparent; transition: background-color 0.2s ease-in-out;"
        >
          <div
            class="mm-box mm-badge-wrapper mm-box--margin-right-4 mm-box--display-inline-block"
            style="align-self: center;"
          >
            <div
              class="mm-box mm-text mm-avatar-base mm-avatar-base--size-md mm-avatar-token mm-text--body-sm mm-text--text-transform-uppercase mm-box--display-flex mm-box--justify-content-center mm-box--align-items-center mm-box--color-text-default mm-box--background-color-background-muted mm-box--rounded-full"
            >
              <img
                alt="static-logo"
                class="mm-avatar-token__token-image"
                src="./images/eth_logo.svg"
              />
            </div>
            <div
              class="mm-box mm-badge-wrapper__badge-container mm-badge-wrapper__badge-container--rectangular-bottom-right"
            >
              <div
                class="mm-box mm-text mm-avatar-base mm-avatar-base--size-xs mm-avatar-network mm-text--body-xs mm-text--text-transform-uppercase mm-box--display-flex mm-box--justify-content-center mm-box--align-items-center mm-box--color-text-default mm-box--background-color-background-muted mm-box--rounded-md mm-box--border-color-background-default mm-box--border-width-2 box--border-style-solid"
              >
                <img
                  alt="static-logo"
                  class="mm-avatar-network__network-image"
                  src="./images/eth_logo.svg"
                />
              </div>
            </div>
          </div>
          <div
            class="mm-box mm-box--display-flex mm-box--flex-direction-column mm-box--justify-content-center mm-box--width-full"
            style="flex-grow: 1; overflow: hidden;"
          >
            <div
              class="mm-box mm-box--display-flex mm-box--flex-direction-row mm-box--justify-content-space-between"
            >
              <p
                class="mm-box mm-text mm-text--body-md mm-text--font-weight-medium mm-text--ellipsis mm-box--color-text-default"
                data-testid="multichain-token-list-item-token-name"
              >
                TEST
                <button
                  class="mm-box mm-box--padding-inline-0 mm-box--padding-inline-start-1 mm-box--padding-inline-end-1 mm-box--gap-1 mm-box--background-color-transparent"
                  data-testid="staking-entrypoint-0x1"
                  tabindex="0"
                >
                  <span
                    class="mm-box mm-text mm-text--body-md mm-box--color-text-default"
                  >
                    •
                  </span>
                  <span
                    class="mm-box mm-text mm-text--body-md mm-text--font-weight-medium mm-box--padding-inline-start-1 mm-box--padding-inline-end-1 mm-box--color-primary-default"
                  >
                    Earn
                  </span>
                  <span
                    class="mm-box mm-icon mm-icon--size-xs mm-box--display-inline-block mm-box--color-primary-default"
                    style="mask-image: url('./images/icons/stake.svg');"
                  />
                </button>
              </p>
              <p
                class="mm-box mm-text mm-text--body-md mm-text--font-weight-medium mm-text--ellipsis mm-text--text-align-end mm-box--color-text-default"
                data-testid="multichain-token-list-item-secondary-value"
                style="white-space: nowrap; padding-inline-start: 8px;"
              >
                $0.00
              </p>
            </div>
            <div
              class="mm-box mm-box--display-flex mm-box--flex-direction-row mm-box--justify-content-space-between"
            >
              <div
                class="mm-box mm-box--display-flex"
              >
                <p
                  class="mm-box mm-text mm-text--body-sm-medium mm-text--ellipsis mm-box--color-text-default"
                  data-testid="token-increase-decrease-percentage-0x0000000000000000000000000000000000000000"
                />
              </div>
              <p
                class="mm-box mm-text mm-text--body-sm-medium mm-text--text-align-end mm-box--color-text-alternative"
                data-testid="multichain-token-list-item-value"
              >
                0
                 
                TEST
              </p>
            </div>
          </div>
        </a>
      </div>
      <div
        class="mm-box mm-box--margin-top-2 mm-box--margin-bottom-2 mm-box--margin-inline-4 mm-box--border-color-border-muted box--border-style-solid box--border-width-1"
        style="height: 1px; border-bottom-width: 0;"
      />
      <div
        class="mm-box mm-box--margin-top-2 mm-box--display-flex mm-box--gap-4 mm-box--flex-direction-column"
      >
        <div
          class="mm-box mm-box--padding-right-4 mm-box--padding-left-4 mm-box--display-flex mm-box--flex-direction-column"
        >
          <h4
            class="mm-box mm-text mm-text--heading-sm mm-box--padding-bottom-2 mm-box--color-text-default"
          >
            Token details
          </h4>
          <div
            class="mm-box mm-box--display-flex mm-box--gap-2 mm-box--flex-direction-column"
          >
            <div
              class="mm-box mm-box--display-flex mm-box--justify-content-space-between"
            >
              <p
                class="mm-box mm-text mm-text--body-md-medium mm-box--color-text-alternative"
              >
                Network
              </p>
              <p
                class="mm-box mm-text mm-text--body-md-medium mm-box--color-text-default"
              >
                <p
                  class="mm-box mm-text mm-text--body-md-medium mm-box--display-flex mm-box--gap-2 mm-box--align-items-center mm-box--color-text-default"
                  data-testid="asset-network"
                >
                  <div
                    class="mm-box mm-text mm-avatar-base mm-avatar-base--size-xs mm-avatar-network mm-text--body-xs mm-text--text-transform-uppercase mm-box--display-flex mm-box--justify-content-center mm-box--align-items-center mm-box--color-text-default mm-box--background-color-background-alternative mm-box--rounded-md mm-box--border-color-background-default mm-box--border-width-1 box--border-style-solid"
                  >
                    <img
                      alt="static-logo"
                      class="mm-avatar-network__network-image"
                      src="./images/eth_logo.svg"
                    />
                  </div>
                  Ethereum Mainnet
                </p>
              </p>
            </div>
            <div
              class="mm-box mm-box--display-flex mm-box--justify-content-space-between"
            >
              <p
                class="mm-box mm-text mm-text--body-md-medium mm-box--color-text-alternative"
              >
                Spending caps
              </p>
              <p
                class="mm-box mm-text mm-text--body-md-medium mm-box--color-text-default"
              >
                <a
                  class="mm-box mm-text mm-button-base asset-page__spending-caps mm-text--body-md-medium mm-button-link mm-button-link--size-auto mm-text--body-md-medium mm-box--padding-0 mm-box--padding-right-0 mm-box--padding-left-0 mm-box--display-inline-flex mm-box--justify-content-center mm-box--align-items-center mm-box--color-primary-default mm-box--background-color-transparent"
                  href="https://portfolio.test/?metamaskEntry=asset_page&metametricsId=&metricsEnabled=false&marketingEnabled=false&accountAddress=cf8dace4-9439-4bd4-b3a8-88c821c8fcb3&tab=spending-caps"
                  rel="noopener noreferrer"
                  target="_blank"
                >
                  Edit in Portfolio
                </a>
              </p>
            </div>
          </div>
        </div>
        <div
          class="mm-box mm-box--margin-inline-4 mm-box--border-color-border-muted box--border-style-solid box--border-width-1"
          style="height: 1px; border-bottom-width: 0;"
        />
        <div
          class="mm-box mm-box--margin-bottom-4"
        >
          <h4
            class="mm-box mm-text mm-text--heading-sm mm-box--padding-inline-4 mm-box--color-text-default"
          >
            Your activity
          </h4>
          <div
            class="mm-box ramps-card ramps-card-activity mm-box--margin-2 mm-box--display-flex mm-box--gap-2 mm-box--flex-direction-column mm-box--rounded-lg"
          >
            <div
              class="mm-box mm-box--display-flex mm-box--justify-content-space-between"
            >
              <h4
                class="mm-box mm-text ramps-card__title mm-text--heading-sm mm-box--color-text-default"
              >
                Tips for using a wallet
              </h4>
              <button
                aria-label="Close"
                class="mm-box mm-button-icon mm-button-icon--size-sm mm-box--display-inline-flex mm-box--justify-content-center mm-box--align-items-center mm-box--color-info-inverse mm-box--background-color-transparent mm-box--rounded-lg"
                data-testid="ramp-card-close-btn"
              >
                <span
                  class="mm-box mm-icon mm-icon--size-sm mm-box--display-inline-block mm-box--color-inherit"
                  style="mask-image: url('./images/icons/close.svg');"
                />
              </button>
            </div>
            <p
              class="mm-box mm-text ramps-card__body mm-text--body-md mm-box--color-text-default"
            >
              Adding tokens unlocks more ways to use web3.
            </p>
            <button
              class="mm-box mm-text mm-button-base mm-button-base--size-md ramps-card__cta-button mm-text--body-md-medium mm-box--padding-0 mm-box--padding-right-4 mm-box--padding-left-4 mm-box--display-inline-flex mm-box--justify-content-center mm-box--align-items-center mm-box--color-text-default mm-box--background-color-background-alternative mm-box--rounded-xl"
            >
              Token marketplace
            </button>
          </div>
          <div
            class="mm-box transaction-list"
          >
            <div
              class="mm-box transaction-list__transactions"
            >
              <div
                class="mm-box transaction-list__completed-transactions"
              />
            </div>
          </div>
        </div>
      </div>
    </div>
  </div>
</div>
`;

exports[`AssetPage should render an ERC20 asset without prices 1`] = `
<div>
  <div
    class="mm-box asset__content mm-box--margin-top-4 mm-box--margin-right-auto mm-box--margin-left-auto"
  >
    <div
      class="mm-box mm-box--padding-top-1 mm-box--padding-right-4 mm-box--padding-bottom-3 mm-box--padding-left-2 mm-box--display-flex mm-box--flex-direction-row mm-box--justify-content-space-between"
    >
      <div
        class="mm-box mm-box--display-flex"
      >
        <button
          aria-label="Back"
          class="mm-box mm-button-icon mm-button-icon--size-sm mm-box--margin-right-1 mm-box--display-inline-flex mm-box--justify-content-center mm-box--align-items-center mm-box--color-icon-alternative mm-box--background-color-transparent mm-box--rounded-lg"
        >
          <span
            class="mm-box mm-icon mm-icon--size-sm mm-box--display-inline-block mm-box--color-inherit"
            style="mask-image: url('./images/icons/arrow-left.svg');"
          />
        </button>
      </div>
    </div>
    <div
      class="mm-box mm-box--padding-left-4"
    >
      <p
        class="mm-box mm-text mm-text--body-md-medium mm-box--color-text-alternative"
        data-testid="asset-name"
      >
        TEST
      </p>
    </div>
    <div
      class="mm-box mm-box--rounded-lg"
    >
      <div
        class="mm-box mm-box--margin-right-4 mm-box--margin-left-4"
      >
        <div
          class="mm-box mm-skeleton mm-box--margin-bottom-1 mm-box--background-color-icon-alternative mm-box--rounded-lg"
          style="width: 25%;"
        >
          <h1
            class="mm-box mm-text mm-text--display-md mm-box--color-text-default"
          >
             
          </h1>
        </div>
        <div
          class="mm-box mm-skeleton mm-box--background-color-icon-alternative mm-box--rounded-lg"
          style="width: 33%;"
        >
          <p
            class="mm-box mm-text mm-text--body-md-medium mm-box--color-text-default"
          >
             
          </p>
        </div>
      </div>
      <div
        class="mm-box mm-box--margin-top-4 mm-box--display-flex mm-box--flex-direction-column mm-box--background-color-transparent mm-box--rounded-lg"
        data-testid="asset-price-chart"
      >
        <div
          class="mm-box asset-chart__skeleton-container"
          data-testid="asset-chart-loading"
        >
          <div
            class="mm-box mm-skeleton asset-chart__skeleton mm-box--background-color-icon-alternative mm-box--rounded-lg"
          />
        </div>
        <div
          class="mm-box mm-box--margin-top-2 mm-box--margin-right-3 mm-box--margin-left-3 mm-box--display-flex mm-box--justify-content-space-between"
        >
          <button
            class="mm-box mm-text mm-button-base mm-button-base--size-sm time-range-button time-range-button__selected mm-text--body-xs-medium mm-box--padding-0 mm-box--padding-right-2 mm-box--padding-left-2 mm-box--display-inline-flex mm-box--justify-content-center mm-box--align-items-center mm-box--color-text-alternative mm-box--background-color-transparent mm-box--rounded-xl"
          >
            1D
          </button>
          <button
            class="mm-box mm-text mm-button-base mm-button-base--size-sm time-range-button mm-text--body-xs-medium mm-box--padding-0 mm-box--padding-right-2 mm-box--padding-left-2 mm-box--display-inline-flex mm-box--justify-content-center mm-box--align-items-center mm-box--color-text-alternative mm-box--background-color-transparent mm-box--rounded-xl"
          >
            1W
          </button>
          <button
            class="mm-box mm-text mm-button-base mm-button-base--size-sm time-range-button mm-text--body-xs-medium mm-box--padding-0 mm-box--padding-right-2 mm-box--padding-left-2 mm-box--display-inline-flex mm-box--justify-content-center mm-box--align-items-center mm-box--color-text-alternative mm-box--background-color-transparent mm-box--rounded-xl"
          >
            1M
          </button>
          <button
            class="mm-box mm-text mm-button-base mm-button-base--size-sm time-range-button mm-text--body-xs-medium mm-box--padding-0 mm-box--padding-right-2 mm-box--padding-left-2 mm-box--display-inline-flex mm-box--justify-content-center mm-box--align-items-center mm-box--color-text-alternative mm-box--background-color-transparent mm-box--rounded-xl"
          >
            3M
          </button>
          <button
            class="mm-box mm-text mm-button-base mm-button-base--size-sm time-range-button mm-text--body-xs-medium mm-box--padding-0 mm-box--padding-right-2 mm-box--padding-left-2 mm-box--display-inline-flex mm-box--justify-content-center mm-box--align-items-center mm-box--color-text-alternative mm-box--background-color-transparent mm-box--rounded-xl"
          >
            1Y
          </button>
          <button
            class="mm-box mm-text mm-button-base mm-button-base--size-sm time-range-button mm-text--body-xs-medium mm-box--padding-0 mm-box--padding-right-2 mm-box--padding-left-2 mm-box--display-inline-flex mm-box--justify-content-center mm-box--align-items-center mm-box--color-text-alternative mm-box--background-color-transparent mm-box--rounded-xl"
          >
            All
          </button>
        </div>
      </div>
    </div>
    <div
      class="mm-box mm-box--rounded-lg"
    >
      <div
        class="mm-box mm-box--margin-right-4 mm-box--margin-left-4"
      >
        <div
          class="mm-box mm-skeleton mm-box--margin-bottom-1 mm-box--background-color-icon-alternative mm-box--rounded-lg"
          style="width: 25%;"
        >
          <h1
            class="mm-box mm-text mm-text--display-md mm-box--color-text-default"
          >
             
          </h1>
        </div>
        <div
          class="mm-box mm-skeleton mm-box--background-color-icon-alternative mm-box--rounded-lg"
          style="width: 33%;"
        >
          <p
            class="mm-box mm-text mm-text--body-md-medium mm-box--color-text-default"
          >
             
          </p>
        </div>
      </div>
      <div
        class="mm-box mm-box--margin-top-4 mm-box--display-flex mm-box--flex-direction-column mm-box--rounded-lg"
        data-testid="asset-price-chart"
      >
        <div
          class="mm-box asset-chart__skeleton-container"
          data-testid="asset-chart-loading"
        >
          <div
            class="mm-box mm-skeleton asset-chart__skeleton mm-box--background-color-icon-alternative mm-box--rounded-lg"
          />
        </div>
        <div
          class="mm-box mm-box--margin-top-4 mm-box--margin-right-4 mm-box--margin-left-4 mm-box--display-flex mm-box--justify-content-space-between"
        >
          <button
            class="mm-box mm-text mm-button-base mm-button-base--size-sm time-range-button time-range-button__selected mm-text--body-sm-medium mm-box--padding-0 mm-box--padding-right-4 mm-box--padding-left-4 mm-box--display-inline-flex mm-box--justify-content-center mm-box--align-items-center mm-box--color-text-alternative mm-box--background-color-transparent mm-box--rounded-pill"
          >
            1D
          </button>
          <button
            class="mm-box mm-text mm-button-base mm-button-base--size-sm time-range-button mm-text--body-sm-medium mm-box--padding-0 mm-box--padding-right-4 mm-box--padding-left-4 mm-box--display-inline-flex mm-box--justify-content-center mm-box--align-items-center mm-box--color-text-alternative mm-box--background-color-transparent mm-box--rounded-pill"
          >
            1W
          </button>
          <button
            class="mm-box mm-text mm-button-base mm-button-base--size-sm time-range-button mm-text--body-sm-medium mm-box--padding-0 mm-box--padding-right-4 mm-box--padding-left-4 mm-box--display-inline-flex mm-box--justify-content-center mm-box--align-items-center mm-box--color-text-alternative mm-box--background-color-transparent mm-box--rounded-pill"
          >
            1M
          </button>
          <button
            class="mm-box mm-text mm-button-base mm-button-base--size-sm time-range-button mm-text--body-sm-medium mm-box--padding-0 mm-box--padding-right-4 mm-box--padding-left-4 mm-box--display-inline-flex mm-box--justify-content-center mm-box--align-items-center mm-box--color-text-alternative mm-box--background-color-transparent mm-box--rounded-pill"
          >
            3M
          </button>
          <button
            class="mm-box mm-text mm-button-base mm-button-base--size-sm time-range-button mm-text--body-sm-medium mm-box--padding-0 mm-box--padding-right-4 mm-box--padding-left-4 mm-box--display-inline-flex mm-box--justify-content-center mm-box--align-items-center mm-box--color-text-alternative mm-box--background-color-transparent mm-box--rounded-pill"
          >
            1Y
          </button>
          <button
            class="mm-box mm-text mm-button-base mm-button-base--size-sm time-range-button mm-text--body-sm-medium mm-box--padding-0 mm-box--padding-right-4 mm-box--padding-left-4 mm-box--display-inline-flex mm-box--justify-content-center mm-box--align-items-center mm-box--color-text-alternative mm-box--background-color-transparent mm-box--rounded-pill"
          >
            All
          </button>
        </div>
      </div>
    </div>
    <div
      class="mm-box mm-box--margin-top-4"
    >
      <div
        class="mm-box mm-box--display-flex mm-box--justify-content-space-evenly"
      >
        <button
          class="icon-button token-overview__button"
          data-testid="token-overview-buy"
        >
          <div
            class="icon-button__circle"
          >
            <span
              class="mm-box mm-icon mm-icon--size-sm mm-box--display-inline-block mm-box--color-icon-default"
              style="mask-image: url('./images/icons/plus-and-minus.svg');"
            />
          </div>
          <p
            class="mm-box mm-text icon-button__label mm-text--body-sm-medium mm-text--ellipsis mm-box--color-text-default"
          >
            Buy/Sell
          </p>
        </button>
        <button
          class="icon-button token-overview__button"
          data-testid="eth-overview-send"
        >
          <div
            class="icon-button__circle"
          >
            <span
              class="mm-box mm-icon mm-icon--size-sm mm-box--display-inline-block mm-box--color-icon-default"
              style="mask-image: url('./images/icons/arrow-2-up-right.svg');"
            />
          </div>
          <p
            class="mm-box mm-text icon-button__label mm-text--body-sm-medium mm-text--ellipsis mm-box--color-text-default"
          >
            Send
          </p>
        </button>
        <button
          class="icon-button token-overview__button"
        >
          <div
            class="icon-button__circle"
          >
            <span
              class="mm-box mm-icon mm-icon--size-sm mm-box--display-inline-block mm-box--color-icon-default"
              style="mask-image: url('./images/icons/swap-horizontal.svg');"
            />
          </div>
          <p
            class="mm-box mm-text icon-button__label mm-text--body-sm-medium mm-text--ellipsis mm-box--color-text-default"
          >
            Swap
          </p>
        </button>
        <button
          class="icon-button token-overview__button"
          data-testid="token-overview-bridge"
        >
          <div
            class="icon-button__circle"
          >
            <span
              class="mm-box mm-icon mm-icon--size-sm mm-box--display-inline-block mm-box--color-icon-default"
              style="mask-image: url('./images/icons/bridge.svg');"
            />
          </div>
          <p
            class="mm-box mm-text icon-button__label mm-text--body-sm-medium mm-text--ellipsis mm-box--color-text-default"
          >
            Bridge
          </p>
        </button>
      </div>
    </div>
    <div
      class="mm-box mm-box--padding-top-3 mm-box--display-flex mm-box--flex-direction-column"
    >
      <h4
        class="mm-box mm-text mm-text--heading-sm mm-box--padding-top-1 mm-box--padding-bottom-1 mm-box--padding-left-4 mm-box--color-text-default"
      >
        Your balance
      </h4>
      <div
        class="mm-box mm-box--display-flex mm-box--gap-4 mm-box--flex-direction-row mm-box--width-full mm-box--height-full"
      >
        <a
          class="mm-box mm-box--padding-top-2 mm-box--padding-right-4 mm-box--padding-bottom-2 mm-box--padding-left-4 mm-box--display-flex mm-box--flex-direction-row mm-box--width-full"
          data-testid="multichain-token-list-button"
          style="height: 62px; cursor: auto; background-color: transparent; transition: background-color 0.2s ease-in-out;"
        >
          <div
            class="mm-box mm-badge-wrapper mm-box--margin-right-4 mm-box--display-inline-block"
            style="align-self: center;"
          >
            <div
              class="mm-box mm-text mm-avatar-base mm-avatar-base--size-md mm-avatar-token mm-text--body-sm mm-text--text-transform-uppercase mm-box--display-flex mm-box--justify-content-center mm-box--align-items-center mm-box--color-text-default mm-box--background-color-background-muted mm-box--rounded-full"
            >
              T
            </div>
            <div
              class="mm-box mm-badge-wrapper__badge-container mm-badge-wrapper__badge-container--rectangular-bottom-right"
            >
              <div
                class="mm-box mm-text mm-avatar-base mm-avatar-base--size-xs mm-avatar-network mm-text--body-xs mm-text--text-transform-uppercase mm-box--display-flex mm-box--justify-content-center mm-box--align-items-center mm-box--color-text-default mm-box--background-color-background-muted mm-box--rounded-md mm-box--border-color-background-default mm-box--border-width-2 box--border-style-solid"
              >
                <img
                  alt="static-logo"
                  class="mm-avatar-network__network-image"
                  src="./images/eth_logo.svg"
                />
              </div>
            </div>
          </div>
          <div
            class="mm-box mm-box--display-flex mm-box--flex-direction-column mm-box--justify-content-center mm-box--width-full"
            style="flex-grow: 1; overflow: hidden;"
          >
            <div
              class="mm-box mm-box--display-flex mm-box--flex-direction-row mm-box--justify-content-space-between"
            >
              <p
                class="mm-box mm-text mm-text--body-md mm-text--font-weight-medium mm-text--ellipsis mm-box--color-text-default"
                data-testid="multichain-token-list-item-token-name"
              >
                TEST
              </p>
              <p
                class="mm-box mm-text mm-text--body-md mm-text--font-weight-medium mm-text--text-align-end mm-box--color-text-default"
                data-testid="multichain-token-list-item-secondary-value"
                style="white-space: nowrap; padding-inline-start: 8px;"
              >
                $0.00
              </p>
            </div>
            <div
              class="mm-box mm-box--display-flex mm-box--flex-direction-row mm-box--justify-content-space-between"
            >
              <div
                class="mm-box mm-box--display-flex"
              >
                <p
                  class="mm-box mm-text mm-text--body-sm-medium mm-text--ellipsis mm-box--color-text-default"
                  data-testid="token-increase-decrease-percentage-0x309375769E79382beFDEc5bdab51063AeBDC4936"
                />
              </div>
              <p
                class="mm-box mm-text mm-text--body-sm-medium mm-text--text-align-end mm-box--color-text-alternative"
                data-testid="multichain-token-list-item-value"
              >
                0
                 
                TEST
              </p>
            </div>
          </div>
        </a>
      </div>
      <div
        class="mm-box mm-box--margin-top-2 mm-box--margin-bottom-2 mm-box--margin-inline-4 mm-box--border-color-border-muted box--border-style-solid box--border-width-1"
        style="height: 1px; border-bottom-width: 0;"
      />
      <div
        class="mm-box mm-box--margin-top-2 mm-box--display-flex mm-box--gap-4 mm-box--flex-direction-column"
      >
        <div
          class="mm-box mm-box--padding-right-4 mm-box--padding-left-4 mm-box--display-flex mm-box--flex-direction-column"
        >
          <h4
            class="mm-box mm-text mm-text--heading-sm mm-box--padding-bottom-2 mm-box--color-text-default"
          >
            Token details
          </h4>
          <div
            class="mm-box mm-box--display-flex mm-box--gap-2 mm-box--flex-direction-column"
          >
            <div
              class="mm-box mm-box--display-flex mm-box--justify-content-space-between"
            >
              <p
                class="mm-box mm-text mm-text--body-md-medium mm-box--color-text-alternative"
              >
                Network
              </p>
              <p
                class="mm-box mm-text mm-text--body-md-medium mm-box--color-text-default"
              >
                <p
                  class="mm-box mm-text mm-text--body-md-medium mm-box--display-flex mm-box--gap-2 mm-box--align-items-center mm-box--color-text-default"
                  data-testid="asset-network"
                >
                  <div
                    class="mm-box mm-text mm-avatar-base mm-avatar-base--size-xs mm-avatar-network mm-text--body-xs mm-text--text-transform-uppercase mm-box--display-flex mm-box--justify-content-center mm-box--align-items-center mm-box--color-text-default mm-box--background-color-background-alternative mm-box--rounded-md mm-box--border-color-background-default mm-box--border-width-1 box--border-style-solid"
                  >
                    <img
                      alt="static-logo"
                      class="mm-avatar-network__network-image"
                      src="./images/eth_logo.svg"
                    />
                  </div>
                  Ethereum Mainnet
                </p>
              </p>
            </div>
            <div
              class="mm-box"
            >
              <div
                class="mm-box mm-box--display-flex mm-box--justify-content-space-between"
              >
                <p
                  class="mm-box mm-text mm-text--body-md-medium mm-box--color-text-alternative"
                >
                  Contract address
                </p>
                <p
                  class="mm-box mm-text mm-text--body-md-medium mm-box--color-text-default"
                >
                  <div>
                    <div
                      aria-describedby="static-tooltip-id"
                      class=""
                      data-original-title="Copy to clipboard"
                      data-tooltipped=""
                      style="display: inline;"
                      tabindex="0"
                    >
                      <button
                        class="mm-box mm-text mm-button-base mm-button-base--size-sm multichain-address-copy-button mm-text--body-sm mm-box--padding-0 mm-box--padding-right-4 mm-box--padding-left-4 mm-box--display-inline-flex mm-box--justify-content-center mm-box--align-items-center mm-box--color-primary-default mm-box--background-color-primary-muted mm-box--rounded-pill"
                        data-testid="address-copy-button-text"
                      >
                        <span
                          class="mm-box mm-text mm-text--inherit mm-box--color-primary-default"
                        >
                          <div
                            class="mm-box mm-box--display-flex"
                          >
                            0x30937...C4936
                          </div>
                        </span>
                        <span
                          class="mm-box mm-icon mm-icon--size-sm mm-box--margin-inline-start-1 mm-box--display-inline-block mm-box--color-inherit"
                          style="mask-image: url('./images/icons/copy.svg');"
                        />
                      </button>
                    </div>
                  </div>
                </p>
              </div>
              <div
                class="mm-box mm-box--display-flex mm-box--gap-2 mm-box--flex-direction-column"
              >
                <div
                  class="mm-box mm-box--display-flex mm-box--justify-content-space-between"
                >
                  <p
                    class="mm-box mm-text mm-text--body-md-medium mm-box--color-text-alternative"
                  >
                    Token decimal
                  </p>
                  <p
                    class="mm-box mm-text mm-text--body-md-medium mm-box--color-text-default"
                  >
                    <p
                      class="mm-box mm-text mm-text--body-md-medium mm-box--color-text-default"
                    >
                      18
                    </p>
                  </p>
                </div>
              </div>
            </div>
            <div
              class="mm-box mm-box--display-flex mm-box--justify-content-space-between"
            >
              <p
                class="mm-box mm-text mm-text--body-md-medium mm-box--color-text-alternative"
              >
                Spending caps
              </p>
              <p
                class="mm-box mm-text mm-text--body-md-medium mm-box--color-text-default"
              >
                <a
                  class="mm-box mm-text mm-button-base asset-page__spending-caps mm-text--body-md-medium mm-button-link mm-button-link--size-auto mm-text--body-md-medium mm-box--padding-0 mm-box--padding-right-0 mm-box--padding-left-0 mm-box--display-inline-flex mm-box--justify-content-center mm-box--align-items-center mm-box--color-primary-default mm-box--background-color-transparent"
                  href="https://portfolio.test/?metamaskEntry=asset_page&metametricsId=&metricsEnabled=false&marketingEnabled=false&accountAddress=cf8dace4-9439-4bd4-b3a8-88c821c8fcb3&tab=spending-caps"
                  rel="noopener noreferrer"
                  target="_blank"
                >
                  Edit in Portfolio
                </a>
              </p>
            </div>
          </div>
        </div>
        <div
          class="mm-box mm-box--margin-inline-4 mm-box--border-color-border-muted box--border-style-solid box--border-width-1"
          style="height: 1px; border-bottom-width: 0;"
        />
        <div
          class="mm-box mm-box--margin-bottom-4"
        >
          <h4
            class="mm-box mm-text mm-text--heading-sm mm-box--padding-inline-4 mm-box--color-text-default"
          >
            Your activity
          </h4>
          <div
            class="mm-box ramps-card ramps-card-activity mm-box--margin-2 mm-box--display-flex mm-box--gap-2 mm-box--flex-direction-column mm-box--rounded-lg"
          >
            <div
              class="mm-box mm-box--display-flex mm-box--justify-content-space-between"
            >
              <h4
                class="mm-box mm-text ramps-card__title mm-text--heading-sm mm-box--color-text-default"
              >
                Tips for using a wallet
              </h4>
              <button
                aria-label="Close"
                class="mm-box mm-button-icon mm-button-icon--size-sm mm-box--display-inline-flex mm-box--justify-content-center mm-box--align-items-center mm-box--color-info-inverse mm-box--background-color-transparent mm-box--rounded-lg"
                data-testid="ramp-card-close-btn"
              >
                <span
                  class="mm-box mm-icon mm-icon--size-sm mm-box--display-inline-block mm-box--color-inherit"
                  style="mask-image: url('./images/icons/close.svg');"
                />
              </button>
            </div>
            <p
              class="mm-box mm-text ramps-card__body mm-text--body-md mm-box--color-text-default"
            >
              Adding tokens unlocks more ways to use web3.
            </p>
            <button
              class="mm-box mm-text mm-button-base mm-button-base--size-md ramps-card__cta-button mm-text--body-md-medium mm-box--padding-0 mm-box--padding-right-4 mm-box--padding-left-4 mm-box--display-inline-flex mm-box--justify-content-center mm-box--align-items-center mm-box--color-text-default mm-box--background-color-background-alternative mm-box--rounded-xl"
            >
              Token marketplace
            </button>
          </div>
          <div
            class="mm-box transaction-list"
          >
            <div
              class="mm-box transaction-list__transactions"
            >
              <div
                class="mm-box transaction-list__completed-transactions"
              />
            </div>
          </div>
        </div>
      </div>
    </div>
  </div>
</div>
`;

exports[`AssetPage should render an ERC20 token with prices 1`] = `
<div>
  <div
    class="mm-box asset__content mm-box--margin-top-4 mm-box--margin-right-auto mm-box--margin-left-auto"
  >
    <div
      class="mm-box mm-box--padding-top-1 mm-box--padding-right-4 mm-box--padding-bottom-3 mm-box--padding-left-2 mm-box--display-flex mm-box--flex-direction-row mm-box--justify-content-space-between"
    >
      <div
        class="mm-box mm-box--display-flex"
      >
        <button
          aria-label="Back"
          class="mm-box mm-button-icon mm-button-icon--size-sm mm-box--margin-right-1 mm-box--display-inline-flex mm-box--justify-content-center mm-box--align-items-center mm-box--color-icon-alternative mm-box--background-color-transparent mm-box--rounded-lg"
        >
          <span
            class="mm-box mm-icon mm-icon--size-sm mm-box--display-inline-block mm-box--color-inherit"
            style="mask-image: url('./images/icons/arrow-left.svg');"
          />
        </button>
      </div>
    </div>
    <div
      class="mm-box mm-box--padding-left-4"
    >
      <p
        class="mm-box mm-text mm-text--body-md-medium mm-box--color-text-alternative"
        data-testid="asset-name"
      >
        TEST
      </p>
    </div>
    <div
      class="mm-box mm-box--rounded-lg"
    >
      <div
        class="mm-box mm-box--margin-right-4 mm-box--margin-left-4"
      >
        <h1
          class="mm-box mm-text mm-text--display-md mm-text--font-weight-medium mm-box--margin-bottom-1 mm-box--color-text-default mm-box--rounded-lg"
          data-testid="asset-hovered-price"
          style="opacity: 0.2;"
        >
          $15,129.00
        </h1>
        <div
          class="mm-box mm-skeleton mm-box--background-color-icon-alternative mm-box--rounded-lg"
          style="width: 33%;"
        >
          <p
            class="mm-box mm-text mm-text--body-md-medium mm-box--color-text-default"
          >
             
          </p>
        </div>
      </div>
      <div
<<<<<<< HEAD
        class="mm-box mm-box--margin-top-4 mm-box--display-flex mm-box--flex-direction-column mm-box--rounded-lg"
=======
        class="mm-box mm-box--margin-top-4 mm-box--display-flex mm-box--flex-direction-column mm-box--background-color-transparent mm-box--rounded-lg"
>>>>>>> 626e8e3c
        data-testid="asset-price-chart"
      >
        <div
          class="mm-box asset-chart__skeleton-container"
          data-testid="asset-chart-loading"
        >
          <div
            class="mm-box mm-skeleton asset-chart__skeleton mm-box--background-color-icon-alternative mm-box--rounded-lg"
          />
        </div>
        <div
<<<<<<< HEAD
          class="mm-box mm-box--margin-top-4 mm-box--margin-right-4 mm-box--margin-left-4 mm-box--display-flex mm-box--justify-content-space-between"
=======
          class="mm-box mm-box--margin-top-2 mm-box--margin-right-3 mm-box--margin-left-3 mm-box--display-flex mm-box--justify-content-space-between"
>>>>>>> 626e8e3c
        >
          <button
            class="mm-box mm-text mm-button-base mm-button-base--size-sm time-range-button time-range-button__selected mm-text--body-xs-medium mm-box--padding-0 mm-box--padding-right-2 mm-box--padding-left-2 mm-box--display-inline-flex mm-box--justify-content-center mm-box--align-items-center mm-box--color-text-alternative mm-box--background-color-transparent mm-box--rounded-xl"
          >
            1D
          </button>
          <button
            class="mm-box mm-text mm-button-base mm-button-base--size-sm time-range-button mm-text--body-xs-medium mm-box--padding-0 mm-box--padding-right-2 mm-box--padding-left-2 mm-box--display-inline-flex mm-box--justify-content-center mm-box--align-items-center mm-box--color-text-alternative mm-box--background-color-transparent mm-box--rounded-xl"
          >
            1W
          </button>
          <button
            class="mm-box mm-text mm-button-base mm-button-base--size-sm time-range-button mm-text--body-xs-medium mm-box--padding-0 mm-box--padding-right-2 mm-box--padding-left-2 mm-box--display-inline-flex mm-box--justify-content-center mm-box--align-items-center mm-box--color-text-alternative mm-box--background-color-transparent mm-box--rounded-xl"
          >
            1M
          </button>
          <button
            class="mm-box mm-text mm-button-base mm-button-base--size-sm time-range-button mm-text--body-xs-medium mm-box--padding-0 mm-box--padding-right-2 mm-box--padding-left-2 mm-box--display-inline-flex mm-box--justify-content-center mm-box--align-items-center mm-box--color-text-alternative mm-box--background-color-transparent mm-box--rounded-xl"
          >
            3M
          </button>
          <button
            class="mm-box mm-text mm-button-base mm-button-base--size-sm time-range-button mm-text--body-xs-medium mm-box--padding-0 mm-box--padding-right-2 mm-box--padding-left-2 mm-box--display-inline-flex mm-box--justify-content-center mm-box--align-items-center mm-box--color-text-alternative mm-box--background-color-transparent mm-box--rounded-xl"
          >
            1Y
          </button>
          <button
            class="mm-box mm-text mm-button-base mm-button-base--size-sm time-range-button mm-text--body-xs-medium mm-box--padding-0 mm-box--padding-right-2 mm-box--padding-left-2 mm-box--display-inline-flex mm-box--justify-content-center mm-box--align-items-center mm-box--color-text-alternative mm-box--background-color-transparent mm-box--rounded-xl"
          >
            All
          </button>
        </div>
      </div>
    </div>
    <div
      class="mm-box mm-box--margin-top-4"
    >
      <div
        class="mm-box mm-box--display-flex mm-box--justify-content-space-evenly"
      >
        <button
          class="icon-button token-overview__button"
          data-testid="token-overview-buy"
        >
          <div
            class="icon-button__circle"
          >
            <span
              class="mm-box mm-icon mm-icon--size-sm mm-box--display-inline-block mm-box--color-icon-default"
              style="mask-image: url('./images/icons/plus-and-minus.svg');"
            />
          </div>
          <p
            class="mm-box mm-text icon-button__label mm-text--body-sm-medium mm-text--ellipsis mm-box--color-text-default"
          >
            Buy/Sell
          </p>
        </button>
        <button
          class="icon-button token-overview__button"
          data-testid="eth-overview-send"
        >
          <div
            class="icon-button__circle"
          >
            <span
              class="mm-box mm-icon mm-icon--size-sm mm-box--display-inline-block mm-box--color-icon-default"
              style="mask-image: url('./images/icons/arrow-2-up-right.svg');"
            />
          </div>
          <p
            class="mm-box mm-text icon-button__label mm-text--body-sm-medium mm-text--ellipsis mm-box--color-text-default"
          >
            Send
          </p>
        </button>
        <button
          class="icon-button token-overview__button"
        >
          <div
            class="icon-button__circle"
          >
            <span
              class="mm-box mm-icon mm-icon--size-sm mm-box--display-inline-block mm-box--color-icon-default"
              style="mask-image: url('./images/icons/swap-horizontal.svg');"
            />
          </div>
          <p
            class="mm-box mm-text icon-button__label mm-text--body-sm-medium mm-text--ellipsis mm-box--color-text-default"
          >
            Swap
          </p>
        </button>
        <button
          class="icon-button token-overview__button"
          data-testid="token-overview-bridge"
        >
          <div
            class="icon-button__circle"
          >
            <span
              class="mm-box mm-icon mm-icon--size-sm mm-box--display-inline-block mm-box--color-icon-default"
              style="mask-image: url('./images/icons/bridge.svg');"
            />
          </div>
          <p
            class="mm-box mm-text icon-button__label mm-text--body-sm-medium mm-text--ellipsis mm-box--color-text-default"
          >
            Bridge
          </p>
        </button>
      </div>
    </div>
    <div
      class="mm-box mm-box--padding-top-3 mm-box--display-flex mm-box--flex-direction-column"
    >
      <h4
        class="mm-box mm-text mm-text--heading-sm mm-box--padding-top-1 mm-box--padding-bottom-1 mm-box--padding-left-4 mm-box--color-text-default"
      >
        Your balance
      </h4>
      <div
        class="mm-box mm-box--display-flex mm-box--gap-4 mm-box--flex-direction-row mm-box--width-full mm-box--height-full"
      >
        <a
          class="mm-box mm-box--padding-top-2 mm-box--padding-right-4 mm-box--padding-bottom-2 mm-box--padding-left-4 mm-box--display-flex mm-box--flex-direction-row mm-box--width-full"
          data-testid="multichain-token-list-button"
          style="height: 62px; cursor: auto; background-color: transparent; transition: background-color 0.2s ease-in-out;"
        >
          <div
            class="mm-box mm-badge-wrapper mm-box--margin-right-4 mm-box--display-inline-block"
            style="align-self: center;"
          >
            <div
              class="mm-box mm-text mm-avatar-base mm-avatar-base--size-md mm-avatar-token mm-text--body-sm mm-text--text-transform-uppercase mm-box--display-flex mm-box--justify-content-center mm-box--align-items-center mm-box--color-text-default mm-box--background-color-background-muted mm-box--rounded-full"
            >
              T
            </div>
            <div
              class="mm-box mm-badge-wrapper__badge-container mm-badge-wrapper__badge-container--rectangular-bottom-right"
            >
              <div
                class="mm-box mm-text mm-avatar-base mm-avatar-base--size-xs mm-avatar-network mm-text--body-xs mm-text--text-transform-uppercase mm-box--display-flex mm-box--justify-content-center mm-box--align-items-center mm-box--color-text-default mm-box--background-color-background-muted mm-box--rounded-md mm-box--border-color-background-default mm-box--border-width-2 box--border-style-solid"
              >
                <img
                  alt="static-logo"
                  class="mm-avatar-network__network-image"
                  src="./images/eth_logo.svg"
                />
              </div>
            </div>
          </div>
          <div
            class="mm-box mm-box--display-flex mm-box--flex-direction-column mm-box--justify-content-center mm-box--width-full"
            style="flex-grow: 1; overflow: hidden;"
          >
            <div
              class="mm-box mm-box--display-flex mm-box--flex-direction-row mm-box--justify-content-space-between"
            >
              <p
                class="mm-box mm-text mm-text--body-md mm-text--font-weight-medium mm-text--ellipsis mm-box--color-text-default"
                data-testid="multichain-token-list-item-token-name"
              >
                TEST
              </p>
              <p
                class="mm-box mm-text mm-text--body-md mm-text--font-weight-medium mm-text--text-align-end mm-box--color-text-default"
                data-testid="multichain-token-list-item-secondary-value"
                style="white-space: nowrap; padding-inline-start: 8px;"
              >
                $0.00
              </p>
            </div>
            <div
              class="mm-box mm-box--display-flex mm-box--flex-direction-row mm-box--justify-content-space-between"
            >
              <div
                class="mm-box mm-box--display-flex"
              >
                <p
                  class="mm-box mm-text mm-text--body-sm-medium mm-text--ellipsis mm-box--color-text-default"
                  data-testid="token-increase-decrease-percentage-0xe4246B1Ac0Ba6839d9efA41a8A30AE3007185f55"
                />
              </div>
              <p
                class="mm-box mm-text mm-text--body-sm-medium mm-text--text-align-end mm-box--color-text-alternative"
                data-testid="multichain-token-list-item-value"
              >
                0
                 
                TEST
              </p>
            </div>
          </div>
        </a>
      </div>
      <div
        class="mm-box mm-box--margin-top-2 mm-box--margin-bottom-2 mm-box--margin-inline-4 mm-box--border-color-border-muted box--border-style-solid box--border-width-1"
        style="height: 1px; border-bottom-width: 0;"
      />
      <div
        class="mm-box mm-box--margin-top-2 mm-box--display-flex mm-box--gap-4 mm-box--flex-direction-column"
      >
        <div
          class="mm-box mm-box--padding-right-4 mm-box--padding-left-4 mm-box--display-flex mm-box--flex-direction-column"
        >
          <h4
            class="mm-box mm-text mm-text--heading-sm mm-box--padding-bottom-2 mm-box--color-text-default"
          >
            Token details
          </h4>
          <div
            class="mm-box mm-box--display-flex mm-box--gap-2 mm-box--flex-direction-column"
          >
            <div
              class="mm-box mm-box--display-flex mm-box--justify-content-space-between"
            >
              <p
                class="mm-box mm-text mm-text--body-md-medium mm-box--color-text-alternative"
              >
                Network
              </p>
              <p
                class="mm-box mm-text mm-text--body-md-medium mm-box--color-text-default"
              >
                <p
                  class="mm-box mm-text mm-text--body-md-medium mm-box--display-flex mm-box--gap-2 mm-box--align-items-center mm-box--color-text-default"
                  data-testid="asset-network"
                >
                  <div
                    class="mm-box mm-text mm-avatar-base mm-avatar-base--size-xs mm-avatar-network mm-text--body-xs mm-text--text-transform-uppercase mm-box--display-flex mm-box--justify-content-center mm-box--align-items-center mm-box--color-text-default mm-box--background-color-background-alternative mm-box--rounded-md mm-box--border-color-background-default mm-box--border-width-1 box--border-style-solid"
                  >
                    <img
                      alt="static-logo"
                      class="mm-avatar-network__network-image"
                      src="./images/eth_logo.svg"
                    />
                  </div>
                  Ethereum Mainnet
                </p>
              </p>
            </div>
            <div
              class="mm-box"
            >
              <div
                class="mm-box mm-box--display-flex mm-box--justify-content-space-between"
              >
                <p
                  class="mm-box mm-text mm-text--body-md-medium mm-box--color-text-alternative"
                >
                  Contract address
                </p>
                <p
                  class="mm-box mm-text mm-text--body-md-medium mm-box--color-text-default"
                >
                  <div>
                    <div
                      aria-describedby="static-tooltip-id"
                      class=""
                      data-original-title="Copy to clipboard"
                      data-tooltipped=""
                      style="display: inline;"
                      tabindex="0"
                    >
                      <button
                        class="mm-box mm-text mm-button-base mm-button-base--size-sm multichain-address-copy-button mm-text--body-sm mm-box--padding-0 mm-box--padding-right-4 mm-box--padding-left-4 mm-box--display-inline-flex mm-box--justify-content-center mm-box--align-items-center mm-box--color-primary-default mm-box--background-color-primary-muted mm-box--rounded-pill"
                        data-testid="address-copy-button-text"
                      >
                        <span
                          class="mm-box mm-text mm-text--inherit mm-box--color-primary-default"
                        >
                          <div
                            class="mm-box mm-box--display-flex"
                          >
                            0xe4246...85f55
                          </div>
                        </span>
                        <span
                          class="mm-box mm-icon mm-icon--size-sm mm-box--margin-inline-start-1 mm-box--display-inline-block mm-box--color-inherit"
                          style="mask-image: url('./images/icons/copy.svg');"
                        />
                      </button>
                    </div>
                  </div>
                </p>
              </div>
              <div
                class="mm-box mm-box--display-flex mm-box--gap-2 mm-box--flex-direction-column"
              >
                <div
                  class="mm-box mm-box--display-flex mm-box--justify-content-space-between"
                >
                  <p
                    class="mm-box mm-text mm-text--body-md-medium mm-box--color-text-alternative"
                  >
                    Token decimal
                  </p>
                  <p
                    class="mm-box mm-text mm-text--body-md-medium mm-box--color-text-default"
                  >
                    <p
                      class="mm-box mm-text mm-text--body-md-medium mm-box--color-text-default"
                    >
                      18
                    </p>
                  </p>
                </div>
              </div>
            </div>
            <div
              class="mm-box mm-box--display-flex mm-box--justify-content-space-between"
            >
              <p
                class="mm-box mm-text mm-text--body-md-medium mm-box--color-text-alternative"
              >
                Spending caps
              </p>
              <p
                class="mm-box mm-text mm-text--body-md-medium mm-box--color-text-default"
              >
                <a
                  class="mm-box mm-text mm-button-base asset-page__spending-caps mm-text--body-md-medium mm-button-link mm-button-link--size-auto mm-text--body-md-medium mm-box--padding-0 mm-box--padding-right-0 mm-box--padding-left-0 mm-box--display-inline-flex mm-box--justify-content-center mm-box--align-items-center mm-box--color-primary-default mm-box--background-color-transparent"
                  href="https://portfolio.test/?metamaskEntry=asset_page&metametricsId=&metricsEnabled=false&marketingEnabled=false&accountAddress=cf8dace4-9439-4bd4-b3a8-88c821c8fcb3&tab=spending-caps"
                  rel="noopener noreferrer"
                  target="_blank"
                >
                  Edit in Portfolio
                </a>
              </p>
            </div>
          </div>
        </div>
        <div
          class="mm-box"
        >
          <div
            class="mm-box mm-box--margin-bottom-2 mm-box--margin-inline-4 mm-box--border-color-border-muted box--border-style-solid box--border-width-1"
            style="height: 1px; border-bottom-width: 0;"
          />
          <h4
            class="mm-box mm-text mm-text--heading-sm mm-box--padding-top-2 mm-box--padding-bottom-2 mm-box--padding-inline-4 mm-box--color-text-default"
          >
            Market details
          </h4>
          <div
            class="mm-box mm-box--padding-inline-4 mm-box--display-flex mm-box--gap-2 mm-box--flex-direction-column"
          >
            <div
              class="mm-box mm-box--display-flex mm-box--justify-content-space-between"
            >
              <p
                class="mm-box mm-text mm-text--body-md-medium mm-box--color-text-alternative"
              >
                Market cap
              </p>
              <p
                class="mm-box mm-text mm-text--body-md-medium mm-box--color-text-default"
                data-testid="asset-market-cap"
              >
                56088.00
              </p>
            </div>
          </div>
        </div>
        <div
          class="mm-box mm-box--margin-inline-4 mm-box--border-color-border-muted box--border-style-solid box--border-width-1"
          style="height: 1px; border-bottom-width: 0;"
        />
        <div
          class="mm-box mm-box--margin-bottom-4"
        >
          <h4
            class="mm-box mm-text mm-text--heading-sm mm-box--padding-inline-4 mm-box--color-text-default"
          >
            Your activity
          </h4>
          <div
            class="mm-box ramps-card ramps-card-activity mm-box--margin-2 mm-box--display-flex mm-box--gap-2 mm-box--flex-direction-column mm-box--rounded-lg"
          >
            <div
              class="mm-box mm-box--display-flex mm-box--justify-content-space-between"
            >
              <h4
                class="mm-box mm-text ramps-card__title mm-text--heading-sm mm-box--color-text-default"
              >
                Tips for using a wallet
              </h4>
              <button
                aria-label="Close"
                class="mm-box mm-button-icon mm-button-icon--size-sm mm-box--display-inline-flex mm-box--justify-content-center mm-box--align-items-center mm-box--color-info-inverse mm-box--background-color-transparent mm-box--rounded-lg"
                data-testid="ramp-card-close-btn"
              >
                <span
                  class="mm-box mm-icon mm-icon--size-sm mm-box--display-inline-block mm-box--color-inherit"
                  style="mask-image: url('./images/icons/close.svg');"
                />
              </button>
            </div>
            <p
              class="mm-box mm-text ramps-card__body mm-text--body-md mm-box--color-text-default"
            >
              Adding tokens unlocks more ways to use web3.
            </p>
            <button
              class="mm-box mm-text mm-button-base mm-button-base--size-md ramps-card__cta-button mm-text--body-md-medium mm-box--padding-0 mm-box--padding-right-4 mm-box--padding-left-4 mm-box--display-inline-flex mm-box--justify-content-center mm-box--align-items-center mm-box--color-text-default mm-box--background-color-background-alternative mm-box--rounded-xl"
            >
              Token marketplace
            </button>
          </div>
          <div
            class="mm-box transaction-list"
          >
            <div
              class="mm-box transaction-list__transactions"
            >
              <div
                class="mm-box transaction-list__completed-transactions"
              />
            </div>
          </div>
        </div>
      </div>
    </div>
  </div>
</div>
`;<|MERGE_RESOLUTION|>--- conflicted
+++ resolved
@@ -98,78 +98,6 @@
           </button>
           <button
             class="mm-box mm-text mm-button-base mm-button-base--size-sm time-range-button mm-text--body-xs-medium mm-box--padding-0 mm-box--padding-right-2 mm-box--padding-left-2 mm-box--display-inline-flex mm-box--justify-content-center mm-box--align-items-center mm-box--color-text-alternative mm-box--background-color-transparent mm-box--rounded-xl"
-          >
-            All
-          </button>
-        </div>
-      </div>
-    </div>
-    <div
-      class="mm-box mm-box--rounded-lg"
-    >
-      <div
-        class="mm-box mm-box--margin-right-4 mm-box--margin-left-4"
-      >
-        <h1
-          class="mm-box mm-text mm-text--display-md mm-text--font-weight-medium mm-box--margin-bottom-1 mm-box--color-text-default mm-box--rounded-lg"
-          data-testid="asset-hovered-price"
-          style="opacity: 0.2;"
-        >
-          $123.00
-        </h1>
-        <div
-          class="mm-box mm-skeleton mm-box--background-color-icon-alternative mm-box--rounded-lg"
-          style="width: 33%;"
-        >
-          <p
-            class="mm-box mm-text mm-text--body-md-medium mm-box--color-text-default"
-          >
-             
-          </p>
-        </div>
-      </div>
-      <div
-        class="mm-box mm-box--margin-top-4 mm-box--display-flex mm-box--flex-direction-column mm-box--rounded-lg"
-        data-testid="asset-price-chart"
-      >
-        <div
-          class="mm-box asset-chart__skeleton-container"
-          data-testid="asset-chart-loading"
-        >
-          <div
-            class="mm-box mm-skeleton asset-chart__skeleton mm-box--background-color-icon-alternative mm-box--rounded-lg"
-          />
-        </div>
-        <div
-          class="mm-box mm-box--margin-top-4 mm-box--margin-right-4 mm-box--margin-left-4 mm-box--display-flex mm-box--justify-content-space-between"
-        >
-          <button
-            class="mm-box mm-text mm-button-base mm-button-base--size-sm time-range-button time-range-button__selected mm-text--body-sm-medium mm-box--padding-0 mm-box--padding-right-4 mm-box--padding-left-4 mm-box--display-inline-flex mm-box--justify-content-center mm-box--align-items-center mm-box--color-text-alternative mm-box--background-color-transparent mm-box--rounded-pill"
-          >
-            1D
-          </button>
-          <button
-            class="mm-box mm-text mm-button-base mm-button-base--size-sm time-range-button mm-text--body-sm-medium mm-box--padding-0 mm-box--padding-right-4 mm-box--padding-left-4 mm-box--display-inline-flex mm-box--justify-content-center mm-box--align-items-center mm-box--color-text-alternative mm-box--background-color-transparent mm-box--rounded-pill"
-          >
-            1W
-          </button>
-          <button
-            class="mm-box mm-text mm-button-base mm-button-base--size-sm time-range-button mm-text--body-sm-medium mm-box--padding-0 mm-box--padding-right-4 mm-box--padding-left-4 mm-box--display-inline-flex mm-box--justify-content-center mm-box--align-items-center mm-box--color-text-alternative mm-box--background-color-transparent mm-box--rounded-pill"
-          >
-            1M
-          </button>
-          <button
-            class="mm-box mm-text mm-button-base mm-button-base--size-sm time-range-button mm-text--body-sm-medium mm-box--padding-0 mm-box--padding-right-4 mm-box--padding-left-4 mm-box--display-inline-flex mm-box--justify-content-center mm-box--align-items-center mm-box--color-text-alternative mm-box--background-color-transparent mm-box--rounded-pill"
-          >
-            3M
-          </button>
-          <button
-            class="mm-box mm-text mm-button-base mm-button-base--size-sm time-range-button mm-text--body-sm-medium mm-box--padding-0 mm-box--padding-right-4 mm-box--padding-left-4 mm-box--display-inline-flex mm-box--justify-content-center mm-box--align-items-center mm-box--color-text-alternative mm-box--background-color-transparent mm-box--rounded-pill"
-          >
-            1Y
-          </button>
-          <button
-            class="mm-box mm-text mm-button-base mm-button-base--size-sm time-range-button mm-text--body-sm-medium mm-box--padding-0 mm-box--padding-right-4 mm-box--padding-left-4 mm-box--display-inline-flex mm-box--justify-content-center mm-box--align-items-center mm-box--color-text-alternative mm-box--background-color-transparent mm-box--rounded-pill"
           >
             All
           </button>
@@ -615,81 +543,6 @@
           </button>
           <button
             class="mm-box mm-text mm-button-base mm-button-base--size-sm time-range-button mm-text--body-xs-medium mm-box--padding-0 mm-box--padding-right-2 mm-box--padding-left-2 mm-box--display-inline-flex mm-box--justify-content-center mm-box--align-items-center mm-box--color-text-alternative mm-box--background-color-transparent mm-box--rounded-xl"
-          >
-            All
-          </button>
-        </div>
-      </div>
-    </div>
-    <div
-      class="mm-box mm-box--rounded-lg"
-    >
-      <div
-        class="mm-box mm-box--margin-right-4 mm-box--margin-left-4"
-      >
-        <div
-          class="mm-box mm-skeleton mm-box--margin-bottom-1 mm-box--background-color-icon-alternative mm-box--rounded-lg"
-          style="width: 25%;"
-        >
-          <h1
-            class="mm-box mm-text mm-text--display-md mm-box--color-text-default"
-          >
-             
-          </h1>
-        </div>
-        <div
-          class="mm-box mm-skeleton mm-box--background-color-icon-alternative mm-box--rounded-lg"
-          style="width: 33%;"
-        >
-          <p
-            class="mm-box mm-text mm-text--body-md-medium mm-box--color-text-default"
-          >
-             
-          </p>
-        </div>
-      </div>
-      <div
-        class="mm-box mm-box--margin-top-4 mm-box--display-flex mm-box--flex-direction-column mm-box--rounded-lg"
-        data-testid="asset-price-chart"
-      >
-        <div
-          class="mm-box asset-chart__skeleton-container"
-          data-testid="asset-chart-loading"
-        >
-          <div
-            class="mm-box mm-skeleton asset-chart__skeleton mm-box--background-color-icon-alternative mm-box--rounded-lg"
-          />
-        </div>
-        <div
-          class="mm-box mm-box--margin-top-4 mm-box--margin-right-4 mm-box--margin-left-4 mm-box--display-flex mm-box--justify-content-space-between"
-        >
-          <button
-            class="mm-box mm-text mm-button-base mm-button-base--size-sm time-range-button time-range-button__selected mm-text--body-sm-medium mm-box--padding-0 mm-box--padding-right-4 mm-box--padding-left-4 mm-box--display-inline-flex mm-box--justify-content-center mm-box--align-items-center mm-box--color-text-alternative mm-box--background-color-transparent mm-box--rounded-pill"
-          >
-            1D
-          </button>
-          <button
-            class="mm-box mm-text mm-button-base mm-button-base--size-sm time-range-button mm-text--body-sm-medium mm-box--padding-0 mm-box--padding-right-4 mm-box--padding-left-4 mm-box--display-inline-flex mm-box--justify-content-center mm-box--align-items-center mm-box--color-text-alternative mm-box--background-color-transparent mm-box--rounded-pill"
-          >
-            1W
-          </button>
-          <button
-            class="mm-box mm-text mm-button-base mm-button-base--size-sm time-range-button mm-text--body-sm-medium mm-box--padding-0 mm-box--padding-right-4 mm-box--padding-left-4 mm-box--display-inline-flex mm-box--justify-content-center mm-box--align-items-center mm-box--color-text-alternative mm-box--background-color-transparent mm-box--rounded-pill"
-          >
-            1M
-          </button>
-          <button
-            class="mm-box mm-text mm-button-base mm-button-base--size-sm time-range-button mm-text--body-sm-medium mm-box--padding-0 mm-box--padding-right-4 mm-box--padding-left-4 mm-box--display-inline-flex mm-box--justify-content-center mm-box--align-items-center mm-box--color-text-alternative mm-box--background-color-transparent mm-box--rounded-pill"
-          >
-            3M
-          </button>
-          <button
-            class="mm-box mm-text mm-button-base mm-button-base--size-sm time-range-button mm-text--body-sm-medium mm-box--padding-0 mm-box--padding-right-4 mm-box--padding-left-4 mm-box--display-inline-flex mm-box--justify-content-center mm-box--align-items-center mm-box--color-text-alternative mm-box--background-color-transparent mm-box--rounded-pill"
-          >
-            1Y
-          </button>
-          <button
-            class="mm-box mm-text mm-button-base mm-button-base--size-sm time-range-button mm-text--body-sm-medium mm-box--padding-0 mm-box--padding-right-4 mm-box--padding-left-4 mm-box--display-inline-flex mm-box--justify-content-center mm-box--align-items-center mm-box--color-text-alternative mm-box--background-color-transparent mm-box--rounded-pill"
           >
             All
           </button>
@@ -1115,11 +968,7 @@
         </div>
       </div>
       <div
-<<<<<<< HEAD
-        class="mm-box mm-box--margin-top-4 mm-box--display-flex mm-box--flex-direction-column mm-box--rounded-lg"
-=======
         class="mm-box mm-box--margin-top-4 mm-box--display-flex mm-box--flex-direction-column mm-box--background-color-transparent mm-box--rounded-lg"
->>>>>>> 626e8e3c
         data-testid="asset-price-chart"
       >
         <div
@@ -1131,11 +980,7 @@
           />
         </div>
         <div
-<<<<<<< HEAD
-          class="mm-box mm-box--margin-top-4 mm-box--margin-right-4 mm-box--margin-left-4 mm-box--display-flex mm-box--justify-content-space-between"
-=======
           class="mm-box mm-box--margin-top-2 mm-box--margin-right-3 mm-box--margin-left-3 mm-box--display-flex mm-box--justify-content-space-between"
->>>>>>> 626e8e3c
         >
           <button
             class="mm-box mm-text mm-button-base mm-button-base--size-sm time-range-button time-range-button__selected mm-text--body-xs-medium mm-box--padding-0 mm-box--padding-right-2 mm-box--padding-left-2 mm-box--display-inline-flex mm-box--justify-content-center mm-box--align-items-center mm-box--color-text-alternative mm-box--background-color-transparent mm-box--rounded-xl"
