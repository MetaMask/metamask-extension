import React, { ReactNode } from 'react';
import { useHistory } from 'react-router-dom';

import { useSelector } from 'react-redux';
import { EthMethod } from '@metamask/keyring-api';
import { isEqual } from 'lodash';
import { Hex } from '@metamask/utils';
import { zeroAddress } from 'ethereumjs-util';
import {
  getCurrentCurrency,
  getIsBridgeChain,
  getIsSwapsChain,
  getSelectedInternalAccount,
  getSwapsDefaultToken,
  getMarketData,
  getCurrencyRates,
  getSelectedAccountTokenBalancesAcrossChains,
  getSelectedAccountNativeTokenCachedBalanceByChainId,
} from '../../../selectors';
import {
  Display,
  FlexDirection,
  IconColor,
  JustifyContent,
  TextColor,
  TextVariant,
} from '../../../helpers/constants/design-system';
import {
  Box,
  ButtonIcon,
  ButtonIconSize,
  IconName,
  Text,
} from '../../../components/component-library';
import { formatCurrency } from '../../../helpers/utils/confirm-tx.util';
import { useI18nContext } from '../../../hooks/useI18nContext';
import { AddressCopyButton } from '../../../components/multichain';
import { AssetType } from '../../../../shared/constants/transaction';
import TokenCell from '../../../components/app/assets/token-cell';
import TransactionList from '../../../components/app/transaction-list';
import { getPricePrecision, localizeLargeNumber } from '../util';
import { DEFAULT_ROUTE } from '../../../helpers/constants/routes';
import { getConversionRate } from '../../../ducks/metamask/metamask';
import { toChecksumHexAddress } from '../../../../shared/modules/hexstring-utils';
import CoinButtons from '../../../components/app/wallet-overview/coin-buttons';
import { getIsNativeTokenBuyable } from '../../../ducks/ramps';
import { calculateTokenBalance } from '../../../components/app/assets/util/calculateTokenBalance';
import { AddressBalanceMapping } from '../../../components/app/assets/token-list/token-list';
import AssetChart from './chart/asset-chart';
import TokenButtons from './token-buttons';

/** Information about a native or token asset */
export type Asset = (
  | {
      type: AssetType.native;
      /** Whether the symbol has been verified to match the chain */
      isOriginalNativeSymbol: boolean;
      decimals: number;
    }
  | {
      type: AssetType.token;
      /** The token's contract address */
      address: string;
      /** The number of decimal places to move left when displaying balances */
      decimals: number;
      /** An array of token list sources the asset appears in, e.g. [1inch,Sushiswap]  */
      aggregators?: [];
    }
) & {
  /** The hexadecimal chain id */
  chainId: Hex;
  /** The asset's symbol, e.g. 'ETH' */
  symbol: string;
  /** The asset's name, e.g. 'Ethereum' */
  name?: string;
  /** A URL to the asset's image */
  image: string;
  /** True if the asset implements ERC721 */
  isERC721?: boolean;
  balance?: { value: string; display: string; fiat: string };
};

// A page representing a native or token asset
const AssetPage = ({
  asset,
  optionsButton,
}: {
  asset: Asset;
  optionsButton: React.ReactNode;
}) => {
  const t = useI18nContext();
  const history = useHistory();
  const currency = useSelector(getCurrentCurrency);
  const conversionRate = useSelector(getConversionRate);
  const isBridgeChain = useSelector(getIsBridgeChain);
  const isBuyableChain = useSelector(getIsNativeTokenBuyable);
  const defaultSwapsToken = useSelector(getSwapsDefaultToken, isEqual);
  const account = useSelector(getSelectedInternalAccount, isEqual);
  const isSwapsChain = useSelector(getIsSwapsChain);
  const isSigningEnabled =
    account.methods.includes(EthMethod.SignTransaction) ||
    account.methods.includes(EthMethod.SignUserOperation);

  const selectedAccountTokenBalancesAcrossChains: AddressBalanceMapping =
    useSelector(
      getSelectedAccountTokenBalancesAcrossChains,
    ) as AddressBalanceMapping;

  const marketData = useSelector(getMarketData);
  const currencyRates = useSelector(getCurrencyRates);

  const nativeBalances: Record<Hex, Hex> = useSelector(
    getSelectedAccountNativeTokenCachedBalanceByChainId,
  ) as Record<Hex, Hex>;

  const { chainId, type, symbol, name, image, decimals } = asset;

  const address =
    type === AssetType.token
      ? toChecksumHexAddress(asset.address)
      : zeroAddress();

  const balance = calculateTokenBalance({
    isNative: type === AssetType.native,
    chainId,
    address: address as Hex,
    decimals,
    nativeBalances,
    selectedAccountTokenBalancesAcrossChains,
  });

  // Market and conversion rate data
  const baseCurrency = marketData[chainId]?.[address]?.currency;
  const tokenMarketPrice = marketData[chainId]?.[address]?.price || 0;
  const tokenExchangeRate =
    type === AssetType.native
      ? currencyRates[symbol]?.conversionRate
      : currencyRates[baseCurrency]?.conversionRate || 0;

  // Calculate fiat amount
  const tokenFiatAmount =
    tokenMarketPrice * tokenExchangeRate * parseFloat(String(balance));

  const currentPrice =
    tokenExchangeRate !== undefined && tokenMarketPrice !== undefined
      ? tokenExchangeRate * tokenMarketPrice
      : undefined;

  const tokenMarketDetails = marketData[chainId]?.[address];
  const shouldDisplayMarketData =
    conversionRate > 0 &&
    tokenMarketDetails &&
    (tokenMarketDetails.marketCap > 0 ||
      tokenMarketDetails.totalVolume > 0 ||
      tokenMarketDetails.circulatingSupply > 0 ||
      tokenMarketDetails.allTimeHigh > 0 ||
      tokenMarketDetails.allTimeLow > 0);

  return (
    <Box
      marginLeft="auto"
      marginRight="auto"
      marginTop={4}
      className="asset__content"
    >
      <Box
        display={Display.Flex}
        flexDirection={FlexDirection.Row}
        justifyContent={JustifyContent.spaceBetween}
        paddingLeft={2}
        paddingRight={4}
        paddingBottom={1}
      >
        <Box display={Display.Flex}>
          <ButtonIcon
            color={IconColor.iconAlternative}
            marginRight={1}
            size={ButtonIconSize.Sm}
            ariaLabel={t('back')}
            iconName={IconName.ArrowLeft}
            onClick={() => history.push(DEFAULT_ROUTE)}
          />
          <Text data-testid="asset-name" color={TextColor.textAlternative}>
            {name && symbol && name !== symbol
              ? `${name} (${symbol})`
              : name ?? symbol}
          </Text>
        </Box>
        {optionsButton}
      </Box>
      <AssetChart
        chainId={chainId}
        address={address}
        currentPrice={currentPrice}
        currency={currency}
      />
      <Box marginTop={4}>
        {type === AssetType.native ? (
          <CoinButtons
            {...{
              account,
              trackingLocation: 'asset-page',
              isBuyableChain,
              isSigningEnabled,
              isSwapsChain,
              isBridgeChain,
              chainId,
              defaultSwapsToken,
            }}
          />
        ) : (
          <TokenButtons token={asset} />
        )}
      </Box>
      <Box
        display={Display.Flex}
        flexDirection={FlexDirection.Column}
        paddingTop={5}
      >
        <Text variant={TextVariant.headingMd} paddingBottom={2} paddingLeft={4}>
          {t('yourBalance')}
        </Text>
<<<<<<< HEAD
        <TokenCell
          key={`${symbol}-${address}`}
          address={address}
          chainId={chainId}
          symbol={symbol}
          image={image}
          tokenFiatAmount={tokenFiatAmount}
          string={balance?.toString()}
        />
=======
        {type === AssetType.native ? (
          <TokenListItem
            chainId={asset.chainId}
            title={symbol}
            tokenSymbol={symbol}
            primary={`${balance.display} ${symbol}`}
            secondary={balance.fiat}
            tokenImage={image}
            isOriginalTokenSymbol={asset.isOriginalNativeSymbol}
            isNativeCurrency={true}
          />
        ) : (
          <TokenCell
            chainId={asset.chainId}
            address={address}
            image={image}
            symbol={symbol}
            string={balance.display}
          />
        )}
>>>>>>> 25c27ea2
        <Box
          marginTop={2}
          display={Display.Flex}
          flexDirection={FlexDirection.Column}
          gap={7}
        >
          {type === AssetType.token && (
            <Box
              display={Display.Flex}
              flexDirection={FlexDirection.Column}
              paddingLeft={4}
              paddingRight={4}
            >
              <Text variant={TextVariant.headingMd} paddingBottom={4}>
                {t('tokenDetails')}
              </Text>
              {renderRow(
                t('contractAddress'),
                <AddressCopyButton address={address} shorten />,
              )}
              <Box
                display={Display.Flex}
                flexDirection={FlexDirection.Column}
                gap={2}
              >
                {asset.decimals !== undefined &&
                  renderRow(t('tokenDecimal'), <Text>{asset.decimals}</Text>)}
                {asset.aggregators && asset.aggregators?.length > 0 && (
                  <Box>
                    <Text
                      color={TextColor.textAlternative}
                      variant={TextVariant.bodyMdMedium}
                    >
                      {t('tokenList')}
                    </Text>
                    <Text>{asset.aggregators?.join(', ')}</Text>
                  </Box>
                )}
              </Box>
            </Box>
          )}
          {shouldDisplayMarketData && (
            <Box paddingLeft={4} paddingRight={4}>
              <Text variant={TextVariant.headingMd} paddingBottom={4}>
                {t('marketDetails')}
              </Text>
              <Box
                display={Display.Flex}
                flexDirection={FlexDirection.Column}
                gap={2}
              >
                {tokenMarketDetails.marketCap > 0 &&
                  renderRow(
                    t('marketCap'),
                    <Text data-testid="asset-market-cap">
                      {localizeLargeNumber(
                        t,
                        tokenExchangeRate * tokenMarketDetails.marketCap,
                      )}
                    </Text>,
                  )}
                {tokenMarketDetails.totalVolume > 0 &&
                  renderRow(
                    t('totalVolume'),
                    <Text>
                      {localizeLargeNumber(
                        t,
                        tokenExchangeRate * tokenMarketDetails.totalVolume,
                      )}
                    </Text>,
                  )}
                {tokenMarketDetails.circulatingSupply > 0 &&
                  renderRow(
                    t('circulatingSupply'),
                    <Text>
                      {localizeLargeNumber(
                        t,
                        tokenMarketDetails.circulatingSupply,
                      )}
                    </Text>,
                  )}
                {tokenMarketDetails.allTimeHigh > 0 &&
                  renderRow(
                    t('allTimeHigh'),
                    <Text>
                      {formatCurrency(
                        `${tokenExchangeRate * tokenMarketDetails.allTimeHigh}`,
                        currency,
                        getPricePrecision(
                          tokenExchangeRate * tokenMarketDetails.allTimeHigh,
                        ),
                      )}
                    </Text>,
                  )}
                {tokenMarketDetails.allTimeLow > 0 &&
                  renderRow(
                    t('allTimeLow'),
                    <Text>
                      {formatCurrency(
                        `${tokenExchangeRate * tokenMarketDetails.allTimeLow}`,
                        currency,
                        getPricePrecision(
                          tokenExchangeRate * tokenMarketDetails.allTimeLow,
                        ),
                      )}
                    </Text>,
                  )}
              </Box>
            </Box>
          )}
          <Box marginBottom={8}>
            <Text
              paddingLeft={4}
              paddingRight={4}
              variant={TextVariant.headingMd}
            >
              {t('yourActivity')}
            </Text>
            {type === AssetType.native ? (
              <TransactionList hideTokenTransactions />
            ) : (
              <TransactionList tokenAddress={address} />
            )}
          </Box>
        </Box>
      </Box>
    </Box>
  );
};

function renderRow(leftColumn: string, rightColumn: ReactNode) {
  return (
    <Box display={Display.Flex} justifyContent={JustifyContent.spaceBetween}>
      <Text
        color={TextColor.textAlternative}
        variant={TextVariant.bodyMdMedium}
      >
        {leftColumn}
      </Text>
      {rightColumn}
    </Box>
  );
}

export default AssetPage;<|MERGE_RESOLUTION|>--- conflicted
+++ resolved
@@ -1,6 +1,5 @@
 import React, { ReactNode } from 'react';
 import { useHistory } from 'react-router-dom';
-
 import { useSelector } from 'react-redux';
 import { EthMethod } from '@metamask/keyring-api';
 import { isEqual } from 'lodash';
@@ -220,7 +219,6 @@
         <Text variant={TextVariant.headingMd} paddingBottom={2} paddingLeft={4}>
           {t('yourBalance')}
         </Text>
-<<<<<<< HEAD
         <TokenCell
           key={`${symbol}-${address}`}
           address={address}
@@ -230,28 +228,6 @@
           tokenFiatAmount={tokenFiatAmount}
           string={balance?.toString()}
         />
-=======
-        {type === AssetType.native ? (
-          <TokenListItem
-            chainId={asset.chainId}
-            title={symbol}
-            tokenSymbol={symbol}
-            primary={`${balance.display} ${symbol}`}
-            secondary={balance.fiat}
-            tokenImage={image}
-            isOriginalTokenSymbol={asset.isOriginalNativeSymbol}
-            isNativeCurrency={true}
-          />
-        ) : (
-          <TokenCell
-            chainId={asset.chainId}
-            address={address}
-            image={image}
-            symbol={symbol}
-            string={balance.display}
-          />
-        )}
->>>>>>> 25c27ea2
         <Box
           marginTop={2}
           display={Display.Flex}
