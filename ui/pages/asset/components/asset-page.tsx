--- conflicted
+++ resolved
@@ -4,10 +4,7 @@
 import { EthMethod } from '@metamask/keyring-api';
 import { isEqual } from 'lodash';
 import { Hex } from '@metamask/utils';
-<<<<<<< HEAD
-=======
 import { zeroAddress } from 'ethereumjs-util';
->>>>>>> 08cc2054
 import {
   getCurrentCurrency,
   getDataCollectionForMarketing,
