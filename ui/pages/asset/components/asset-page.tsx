import React, { ReactNode, useMemo } from 'react';
import { useHistory } from 'react-router-dom';

import { useSelector } from 'react-redux';
import { EthMethod } from '@metamask/keyring-api';
import { isEqual } from 'lodash';
import {
  getCurrentCurrency,
  getDataCollectionForMarketing,
  getIsBridgeChain,
  getIsSwapsChain,
<<<<<<< HEAD
  getMetaMetricsId,
  getParticipateInMetaMetrics,
=======
  getPreferences,
>>>>>>> 264a4320
  getSelectedInternalAccount,
  getSwapsDefaultToken,
  getTokensMarketData,
} from '../../../selectors';
import {
  Display,
  FlexDirection,
  IconColor,
  JustifyContent,
  TextColor,
  TextVariant,
} from '../../../helpers/constants/design-system';
import {
  Box,
  ButtonIcon,
  ButtonIconSize,
  IconName,
  Text,
} from '../../../components/component-library';
import { formatCurrency } from '../../../helpers/utils/confirm-tx.util';
import { useI18nContext } from '../../../hooks/useI18nContext';
import {
  AddressCopyButton,
  TokenListItem,
} from '../../../components/multichain';
import { AssetType } from '../../../../shared/constants/transaction';
import TokenCell from '../../../components/app/assets/token-cell';
import TransactionList from '../../../components/app/transaction-list';
import { getPricePrecision, localizeLargeNumber } from '../util';
import { DEFAULT_ROUTE } from '../../../helpers/constants/routes';
import { getConversionRate } from '../../../ducks/metamask/metamask';
import { toChecksumHexAddress } from '../../../../shared/modules/hexstring-utils';
import CoinButtons from '../../../components/app/wallet-overview/coin-buttons';
import { getIsNativeTokenBuyable } from '../../../ducks/ramps';
import { getPortfolioUrl } from '../../../helpers/utils/portfolio';
import AssetChart from './chart/asset-chart';
import TokenButtons from './token-buttons';

/** Information about a native or token asset */
export type Asset = (
  | {
      type: AssetType.native;
      /** Whether the symbol has been verified to match the chain */
      isOriginalNativeSymbol: boolean;
    }
  | {
      type: AssetType.token;
      /** The token's contract address */
      address: string;
      /** The number of decimal places to move left when displaying balances */
      decimals: number;
      /** An array of token list sources the asset appears in, e.g. [1inch,Sushiswap]  */
      aggregators?: [];
    }
) & {
  /** The hexadecimal chain id */
  chainId: `0x${string}`;
  /** The asset's symbol, e.g. 'ETH' */
  symbol: string;
  /** The asset's name, e.g. 'Ethereum' */
  name?: string;
  /** A URL to the asset's image */
  image: string;
  balance: {
    /**
     * A decimal representation of the balance before applying
     * decimals e.g. '12300000000000000' for 0.0123 ETH
     */
    value: string;
    /**
     * A displayable representation of the balance after applying
     * decimals e.g. '0.0123' for 12300000000000000 WEI
     */
    display: string;
    /** The balance's localized value in fiat e.g. '$12.34' or '56,78 €' */
    fiat?: string;
  };
  /** True if the asset implements ERC721 */
  isERC721?: boolean;
};

// A page representing a native or token asset
const AssetPage = ({
  asset,
  optionsButton,
}: {
  asset: Asset;
  optionsButton: React.ReactNode;
}) => {
  const t = useI18nContext();
  const history = useHistory();
  const currency = useSelector(getCurrentCurrency);
  const conversionRate = useSelector(getConversionRate);
  const allMarketData = useSelector(getTokensMarketData);
  const isBridgeChain = useSelector(getIsBridgeChain);
  const { privacyMode } = useSelector(getPreferences);
  const isBuyableChain = useSelector(getIsNativeTokenBuyable);
  const defaultSwapsToken = useSelector(getSwapsDefaultToken, isEqual);
  const account = useSelector(getSelectedInternalAccount, isEqual);
  const isSwapsChain = useSelector(getIsSwapsChain);
  const isSigningEnabled =
    account.methods.includes(EthMethod.SignTransaction) ||
    account.methods.includes(EthMethod.SignUserOperation);

  const isMetaMetricsEnabled = useSelector(getParticipateInMetaMetrics);
  const isMarketingEnabled = useSelector(getDataCollectionForMarketing);
  const metaMetricsId = useSelector(getMetaMetricsId);

  const { chainId, type, symbol, name, image, balance } = asset;

  const address =
    type === AssetType.token
      ? toChecksumHexAddress(asset.address)
      : '0x0000000000000000000000000000000000000000';

  const marketData = allMarketData?.[address];

  const currentPrice =
    conversionRate !== undefined && marketData?.price !== undefined
      ? conversionRate * marketData.price
      : undefined;

  const portfolioSpendingCapsUrl = useMemo(
    () =>
      getPortfolioUrl(
        '',
        'asset_page',
        metaMetricsId,
        isMetaMetricsEnabled,
        isMarketingEnabled,
        account.address,
        'spending-caps',
      ),
    [account.address, isMarketingEnabled, isMetaMetricsEnabled, metaMetricsId],
  );

  return (
    <Box
      marginLeft="auto"
      marginRight="auto"
      marginTop={4}
      className="asset__content"
    >
      <Box
        display={Display.Flex}
        flexDirection={FlexDirection.Row}
        justifyContent={JustifyContent.spaceBetween}
        paddingLeft={2}
        paddingRight={4}
        paddingBottom={1}
      >
        <Box display={Display.Flex}>
          <ButtonIcon
            color={IconColor.iconAlternative}
            marginRight={1}
            size={ButtonIconSize.Sm}
            ariaLabel={t('back')}
            iconName={IconName.ArrowLeft}
            onClick={() => history.push(DEFAULT_ROUTE)}
          />
          <Text data-testid="asset-name" color={TextColor.textAlternative}>
            {name && symbol && name !== symbol
              ? `${name} (${symbol})`
              : name ?? symbol}
          </Text>
        </Box>
        {optionsButton}
      </Box>
      <AssetChart
        chainId={chainId}
        address={address}
        currentPrice={currentPrice}
        currency={currency}
      />
      <Box marginTop={4}>
        {type === AssetType.native ? (
          <CoinButtons
            {...{
              trackingLocation: 'asset-page',
              isBuyableChain,
              isSigningEnabled,
              isSwapsChain,
              isBridgeChain,
              chainId,
              defaultSwapsToken,
            }}
          />
        ) : (
          <TokenButtons token={asset} />
        )}
      </Box>
      <Box
        display={Display.Flex}
        flexDirection={FlexDirection.Column}
        paddingTop={5}
      >
        <Text variant={TextVariant.headingMd} paddingBottom={2} paddingLeft={4}>
          {t('yourBalance')}
        </Text>
        {type === AssetType.native ? (
          <TokenListItem
            title={symbol}
            tokenSymbol={symbol}
            primary={`${balance.display} ${symbol}`}
            secondary={balance.fiat}
            tokenImage={image}
            isOriginalTokenSymbol={asset.isOriginalNativeSymbol}
            isNativeCurrency={true}
            privacyMode={privacyMode}
          />
        ) : (
          <TokenCell
            address={address}
            image={image}
            symbol={symbol}
            string={balance.display}
          />
        )}
        <Box
          marginTop={2}
          display={Display.Flex}
          flexDirection={FlexDirection.Column}
          gap={7}
        >
          {[AssetType.token, AssetType.native].includes(type) && (
            <Box
              display={Display.Flex}
              flexDirection={FlexDirection.Column}
              paddingLeft={4}
              paddingRight={4}
            >
              <Text variant={TextVariant.headingMd} paddingBottom={4}>
                {t('tokenDetails')}
              </Text>
              <Box
                display={Display.Flex}
                flexDirection={FlexDirection.Column}
                gap={2}
              >
                {type === AssetType.token && (
                  <Box>
                    {renderRow(
                      t('contractAddress'),
                      <AddressCopyButton address={address} shorten />,
                    )}
                    <Box
                      display={Display.Flex}
                      flexDirection={FlexDirection.Column}
                      gap={2}
                    >
                      {asset.decimals !== undefined &&
                        renderRow(
                          t('tokenDecimal'),
                          <Text>{asset.decimals}</Text>,
                        )}
                      {asset.aggregators && asset.aggregators?.length > 0 && (
                        <Box>
                          <Text
                            color={TextColor.textAlternative}
                            variant={TextVariant.bodyMdMedium}
                          >
                            {t('tokenList')}
                          </Text>
                          <Text>{asset.aggregators?.join(', ')}</Text>
                        </Box>
                      )}
                    </Box>
                  </Box>
                )}
                {renderRow(
                  t('spendingCaps'),
                  <a
                    className="asset-page__spending-caps mm-text--body-md-medium"
                    href={portfolioSpendingCapsUrl}
                    target="_blank"
                    rel="noopener noreferrer"
                  >
                    {t('editInPortfolio')}
                  </a>,
                )}
              </Box>
            </Box>
          )}
          {conversionRate > 0 &&
            (marketData?.marketCap > 0 ||
              marketData?.totalVolume > 0 ||
              marketData?.circulatingSupply > 0 ||
              marketData?.allTimeHigh > 0 ||
              marketData?.allTimeLow > 0) && (
              <Box paddingLeft={4} paddingRight={4}>
                <Text variant={TextVariant.headingMd} paddingBottom={4}>
                  {t('marketDetails')}
                </Text>
                <Box
                  display={Display.Flex}
                  flexDirection={FlexDirection.Column}
                  gap={2}
                >
                  {marketData?.marketCap > 0 &&
                    renderRow(
                      t('marketCap'),
                      <Text data-testid="asset-market-cap">
                        {localizeLargeNumber(
                          t,
                          conversionRate * marketData.marketCap,
                        )}
                      </Text>,
                    )}
                  {marketData?.totalVolume > 0 &&
                    renderRow(
                      t('totalVolume'),
                      <Text>
                        {localizeLargeNumber(
                          t,
                          conversionRate * marketData.totalVolume,
                        )}
                      </Text>,
                    )}
                  {marketData?.circulatingSupply > 0 &&
                    renderRow(
                      t('circulatingSupply'),
                      <Text>
                        {localizeLargeNumber(t, marketData.circulatingSupply)}
                      </Text>,
                    )}
                  {marketData?.allTimeHigh > 0 &&
                    renderRow(
                      t('allTimeHigh'),
                      <Text>
                        {formatCurrency(
                          `${conversionRate * marketData.allTimeHigh}`,
                          currency,
                          getPricePrecision(
                            conversionRate * marketData.allTimeHigh,
                          ),
                        )}
                      </Text>,
                    )}
                  {marketData?.allTimeLow > 0 &&
                    renderRow(
                      t('allTimeLow'),
                      <Text>
                        {formatCurrency(
                          `${conversionRate * marketData.allTimeLow}`,
                          currency,
                          getPricePrecision(
                            conversionRate * marketData.allTimeLow,
                          ),
                        )}
                      </Text>,
                    )}
                </Box>
              </Box>
            )}
          <Box marginBottom={8}>
            <Text
              paddingLeft={4}
              paddingRight={4}
              variant={TextVariant.headingMd}
            >
              {t('yourActivity')}
            </Text>
            {type === AssetType.native ? (
              <TransactionList hideTokenTransactions />
            ) : (
              <TransactionList tokenAddress={address} />
            )}
          </Box>
        </Box>
      </Box>
    </Box>
  );
};

function renderRow(leftColumn: string, rightColumn: ReactNode) {
  return (
    <Box display={Display.Flex} justifyContent={JustifyContent.spaceBetween}>
      <Text
        color={TextColor.textAlternative}
        variant={TextVariant.bodyMdMedium}
      >
        {leftColumn}
      </Text>
      {rightColumn}
    </Box>
  );
}

export default AssetPage;<|MERGE_RESOLUTION|>--- conflicted
+++ resolved
@@ -9,12 +9,9 @@
   getDataCollectionForMarketing,
   getIsBridgeChain,
   getIsSwapsChain,
-<<<<<<< HEAD
   getMetaMetricsId,
   getParticipateInMetaMetrics,
-=======
   getPreferences,
->>>>>>> 264a4320
   getSelectedInternalAccount,
   getSwapsDefaultToken,
   getTokensMarketData,
