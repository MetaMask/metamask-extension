import { getNativeTokenAddress } from '@metamask/assets-controllers';
import { EthMethod, SolMethod } from '@metamask/keyring-api';
import { CaipAssetType, Hex, parseCaipAssetType } from '@metamask/utils';
import { isEqual } from 'lodash';
import React, { ReactNode, useEffect, useMemo } from 'react';
import { useSelector } from 'react-redux';
import { useHistory } from 'react-router-dom';
import { AssetType } from '../../../../shared/constants/transaction';
import { hexToDecimal } from '../../../../shared/modules/conversion.utils';
import { toChecksumHexAddress } from '../../../../shared/modules/hexstring-utils';
import useMultiChainAssets from '../../../components/app/assets/hooks/useMultichainAssets';
import TokenCell from '../../../components/app/assets/token-cell';
import { calculateTokenBalance } from '../../../components/app/assets/util/calculateTokenBalance';
import TransactionList from '../../../components/app/transaction-list';
import CoinButtons from '../../../components/app/wallet-overview/coin-buttons';
import {
  AvatarNetwork,
  AvatarNetworkSize,
  Box,
  ButtonIcon,
  ButtonIconSize,
  ButtonLink,
  IconName,
  Text,
} from '../../../components/component-library';
import { AddressCopyButton } from '../../../components/multichain';
import { getCurrentCurrency } from '../../../ducks/metamask/metamask';
import { getIsNativeTokenBuyable } from '../../../ducks/ramps';
import {
  AlignItems,
  Display,
  FlexDirection,
  IconColor,
  JustifyContent,
  TextColor,
  TextVariant,
} from '../../../helpers/constants/design-system';
import { DEFAULT_ROUTE } from '../../../helpers/constants/routes';
import { formatCurrency } from '../../../helpers/utils/confirm-tx.util';
import { getPortfolioUrl } from '../../../helpers/utils/portfolio';
import { useI18nContext } from '../../../hooks/useI18nContext';
import { useMultichainSelector } from '../../../hooks/useMultichainSelector';
import { useTokenBalances } from '../../../hooks/useTokenBalances';
import {
  getCurrencyRates,
  getDataCollectionForMarketing,
  getIsBridgeChain,
  getIsSwapsChain,
  getMarketData,
  getMetaMetricsId,
  getParticipateInMetaMetrics,
  getSelectedAccount,
  getSelectedAccountNativeTokenCachedBalanceByChainId,
  getSelectedInternalAccount,
  getShowFiatInTestnets,
  getSwapsDefaultToken,
} from '../../../selectors';
import {
  getImageForChainId,
  getMultichainConversionRate,
  getMultichainIsEvm,
  getMultichainIsTestnet,
  getMultichainNetworkConfigurationsByChainId,
  getMultichainShouldShowFiat,
} from '../../../selectors/multichain';
import { getPricePrecision, localizeLargeNumber } from '../util';
import { TokenWithFiatAmount } from '../../../components/app/assets/types';
import { endTrace, TraceName } from '../../../../shared/lib/trace';
import AssetChart from './chart/asset-chart';
import TokenButtons from './token-buttons';

/** Information about a native or token asset */
export type Asset = (
  | {
      type: AssetType.native;
      /** Whether the symbol has been verified to match the chain */
      isOriginalNativeSymbol: boolean;
      decimals: number;
    }
  | {
      type: AssetType.token;
      /** The token's contract address */
      address: string;
      /** The number of decimal places to move left when displaying balances */
      decimals: number;
      /** An array of token list sources the asset appears in, e.g. [1inch,Sushiswap]  */
      aggregators?: string[];
    }
) & {
  /** The hexadecimal chain id */
  chainId: Hex;
  /** The asset's symbol, e.g. 'ETH' */
  symbol: string;
  /** The asset's name, e.g. 'Ethereum' */
  name?: string;
  /** A URL to the asset's image */
  image: string;
  /** True if the asset implements ERC721 */
  isERC721?: boolean;
  balance?: { value: string; display: string; fiat: string };
};

// A page representing a native or token asset
const AssetPage = ({
  asset,
  optionsButton,
}: {
  asset: Asset;
  optionsButton: React.ReactNode;
}) => {
  const t = useI18nContext();
  const history = useHistory();
  const selectedAccount = useSelector(getSelectedAccount);
  const currency = useSelector(getCurrentCurrency);
  const conversionRate = useMultichainSelector(getMultichainConversionRate);
  const isBuyableChain = useSelector(getIsNativeTokenBuyable);
  const isEvm = useMultichainSelector(getMultichainIsEvm);

  useEffect(() => {
    endTrace({ name: TraceName.AssetDetails });
  }, []);

  const { chainId, type, symbol, name, image, decimals } = asset;

  const isNative = type === AssetType.native;

  // These need to be specific to the asset and not the current chain
  const defaultSwapsToken = useSelector(
    (state) => getSwapsDefaultToken(state, chainId),
    isEqual,
  );
  const isSwapsChain = useSelector((state) => getIsSwapsChain(state, chainId));
  const isBridgeChain = useSelector((state) =>
    getIsBridgeChain(state, chainId),
  );

  const account = useSelector(getSelectedInternalAccount, isEqual);
  const isSigningEnabled =
    account.methods.includes(EthMethod.SignTransaction) ||
    account.methods.includes(EthMethod.SignUserOperation) ||
    account.methods.includes(SolMethod.SignTransaction);

  const marketData = useSelector(getMarketData);
  const currencyRates = useSelector(getCurrencyRates);

  const isTestnet = useMultichainSelector(getMultichainIsTestnet);
  const shouldShowFiat = useMultichainSelector(getMultichainShouldShowFiat);
  const isMainnet = !isTestnet;
  // Check if show conversion is enabled
  const showFiatInTestnets = useSelector(getShowFiatInTestnets);
  const showFiat =
    shouldShowFiat && (isMainnet || (isTestnet && showFiatInTestnets));

  const nativeBalances: Record<Hex, Hex> = useSelector(
    getSelectedAccountNativeTokenCachedBalanceByChainId,
  ) as Record<Hex, Hex>;

  const { tokenBalances } = useTokenBalances({ chainIds: [chainId] });

  const selectedAccountTokenBalancesAcrossChains =
    tokenBalances[selectedAccount.address];

  const multiChainAssets = useMultiChainAssets();
  const mutichainTokenWithFiatAmount = multiChainAssets
    .filter((item) => item.chainId === chainId && item.address !== undefined)
    .find((item) => {
      switch (type) {
        case AssetType.native:
          return item.isNative;
        case AssetType.token:
          return item.address === asset.address;
        default:
          return false;
      }
    });

  const isMetaMetricsEnabled = useSelector(getParticipateInMetaMetrics);
  const isMarketingEnabled = useSelector(getDataCollectionForMarketing);
  const metaMetricsId = useSelector(getMetaMetricsId);

  const address = (() => {
    if (type === AssetType.token) {
      return isEvm ? toChecksumHexAddress(asset.address) : asset.address;
    }
    return getNativeTokenAddress(chainId);
  })();

  const shouldShowContractAddress = type === AssetType.token;
  const contractAddress = (() => {
    if (shouldShowContractAddress) {
      return isEvm
        ? toChecksumHexAddress(asset.address)
        : parseCaipAssetType(address as CaipAssetType).assetReference;
    }
    return '';
  })();

  const tokenHexBalance =
    selectedAccountTokenBalancesAcrossChains?.[chainId]?.[address as Hex];

  const balance = calculateTokenBalance({
    isNative,
    chainId,
    address: address as Hex,
    decimals,
    nativeBalances,
    selectedAccountTokenBalancesAcrossChains,
  });

  // Market and conversion rate data
  const baseCurrency = marketData[chainId]?.[address]?.currency;
  const tokenMarketPrice = marketData[chainId]?.[address]?.price || undefined;
  const tokenExchangeRate =
    type === AssetType.native
      ? currencyRates[symbol]?.conversionRate
      : currencyRates[baseCurrency]?.conversionRate || 0;

  // Calculate fiat amount
  const tokenFiatAmount =
    tokenMarketPrice * tokenExchangeRate * parseFloat(String(balance));

  const currentPrice =
    tokenExchangeRate !== undefined && tokenMarketPrice !== undefined
      ? tokenExchangeRate * tokenMarketPrice
      : undefined;

  const tokenMarketDetails = marketData[chainId]?.[address];
  const shouldDisplayMarketData =
    conversionRate > 0 &&
    tokenMarketDetails &&
    (tokenMarketDetails.marketCap > 0 ||
      tokenMarketDetails.totalVolume > 0 ||
      tokenMarketDetails.circulatingSupply > 0 ||
      tokenMarketDetails.allTimeHigh > 0 ||
      tokenMarketDetails.allTimeLow > 0);

  // this is needed in order to assign the correct balances to TokenButtons before navigating to send/swap screens

  asset.balance = {
    value: hexToDecimal(tokenHexBalance),
    display: String(balance),
    fiat: String(tokenFiatAmount),
  };

  const shouldShowSpendingCaps = isEvm;
  const portfolioSpendingCapsUrl = useMemo(
    () =>
      getPortfolioUrl(
        '',
        'asset_page',
        metaMetricsId,
        isMetaMetricsEnabled,
        isMarketingEnabled,
        account.address,
        'spending-caps',
      ),
    [account.address, isMarketingEnabled, isMetaMetricsEnabled, metaMetricsId],
  );

  const networkConfigurationsByChainId = useSelector(
    getMultichainNetworkConfigurationsByChainId,
  );
  const networkName = networkConfigurationsByChainId[chainId]?.name;
  const tokenChainImage = getImageForChainId(chainId);

  const tokenWithFiatAmount = isEvm
    ? {
        address: address as Hex,
        chainId,
        symbol,
        image,
        title: name ?? symbol,
        tokenFiatAmount: showFiat && tokenMarketPrice ? tokenFiatAmount : null,
        string: balance ? balance.toString() : '',
        decimals: asset.decimals,
        aggregators:
          type === AssetType.token && asset.aggregators
            ? asset.aggregators
            : [],
        isNative: type === AssetType.native,
        primary: balance ? balance.toString() : '',
        secondary: balance ? Number(balance) : 0,
      }
    : (mutichainTokenWithFiatAmount as TokenWithFiatAmount);

  if (!tokenWithFiatAmount) {
    throw new Error('Token with fiat amount not found');
  }

  return (
    <Box
      marginLeft="auto"
      marginRight="auto"
      marginTop={4}
      className="asset__content"
    >
      <Box
        display={Display.Flex}
        flexDirection={FlexDirection.Row}
        justifyContent={JustifyContent.spaceBetween}
        paddingLeft={2}
        paddingRight={4}
        paddingBottom={1}
      >
        <Box display={Display.Flex}>
          <ButtonIcon
            color={IconColor.iconAlternative}
            marginRight={1}
            size={ButtonIconSize.Sm}
            ariaLabel={t('back')}
            iconName={IconName.ArrowLeft}
            onClick={() => history.push(DEFAULT_ROUTE)}
          />
          <Text data-testid="asset-name" color={TextColor.textAlternative}>
            {name && symbol && name !== symbol
              ? `${name} (${symbol})`
              : name ?? symbol}
          </Text>
        </Box>
        {optionsButton}
      </Box>
      <AssetChart
        chainId={chainId}
        address={address}
        currentPrice={currentPrice}
        currency={currency}
      />
      <Box marginTop={4} paddingLeft={4} paddingRight={4}>
        {type === AssetType.native ? (
          <CoinButtons
            {...{
              account,
              trackingLocation: 'asset-page',
              isBuyableChain,
              isSigningEnabled,
              isSwapsChain,
              isBridgeChain,
              chainId,
              defaultSwapsToken,
            }}
          />
        ) : (
          <TokenButtons token={asset} />
        )}
      </Box>
      <Box
        display={Display.Flex}
        flexDirection={FlexDirection.Column}
        paddingTop={5}
      >
        <Text variant={TextVariant.headingMd} paddingBottom={2} paddingLeft={4}>
          {t('yourBalance')}
        </Text>
        {[AssetType.token, AssetType.native].includes(type) && (
          <TokenCell
            key={`${symbol}-${address}`}
            token={tokenWithFiatAmount}
            disableHover={true}
          />
        )}
        <Box
          marginTop={2}
          display={Display.Flex}
          flexDirection={FlexDirection.Column}
          gap={7}
        >
          {[AssetType.token, AssetType.native].includes(type) && (
            <Box
              display={Display.Flex}
              flexDirection={FlexDirection.Column}
              paddingLeft={4}
              paddingRight={4}
            >
              <Text variant={TextVariant.headingMd} paddingBottom={4}>
                {t('tokenDetails')}
              </Text>
              <Box
                display={Display.Flex}
                flexDirection={FlexDirection.Column}
                gap={2}
              >
                {renderRow(
                  t('network'),
                  <Text
                    display={Display.Flex}
                    alignItems={AlignItems.center}
                    gap={1}
                    data-testid="asset-network"
                  >
                    <AvatarNetwork
                      src={tokenChainImage}
                      name={networkName}
                      size={AvatarNetworkSize.Sm}
                    />
                    {networkName}
                  </Text>,
                )}
                {shouldShowContractAddress && (
                  <Box>
                    {renderRow(
                      t('contractAddress'),
                      <AddressCopyButton address={contractAddress} shorten />,
                    )}
                    <Box
                      display={Display.Flex}
                      flexDirection={FlexDirection.Column}
                      gap={2}
                    >
                      {asset.decimals !== undefined &&
                        renderRow(
                          t('tokenDecimal'),
                          <Text>{asset.decimals}</Text>,
                        )}
                      {asset.aggregators && asset.aggregators.length > 0 && (
                        <Box>
                          <Text
                            color={TextColor.textAlternative}
                            variant={TextVariant.bodyMdMedium}
                          >
                            {t('tokenList')}
                          </Text>
                          <Text>
                            {asset.aggregators
                              .map((agg) =>
                                agg.replace(/^metamask$/iu, 'MetaMask'),
                              )
                              .join(', ')}
                          </Text>
                        </Box>
                      )}
                    </Box>
                  </Box>
                )}
                {shouldShowSpendingCaps &&
                  renderRow(
                    t('spendingCaps'),
                    <ButtonLink
                      className="asset-page__spending-caps mm-text--body-md-medium"
                      href={portfolioSpendingCapsUrl}
                      target="_blank"
                      rel="noopener noreferrer"
                    >
                      {t('editInPortfolio')}
                    </ButtonLink>,
                  )}
              </Box>
            </Box>
          )}
          {shouldDisplayMarketData && (
            <Box paddingLeft={4} paddingRight={4}>
              <Text variant={TextVariant.headingMd} paddingBottom={4}>
                {t('marketDetails')}
              </Text>
              <Box
                display={Display.Flex}
                flexDirection={FlexDirection.Column}
                gap={2}
              >
                {tokenMarketDetails.marketCap > 0 &&
                  renderRow(
                    t('marketCap'),
                    <Text data-testid="asset-market-cap">
                      {localizeLargeNumber(
                        t,
                        tokenExchangeRate * tokenMarketDetails.marketCap,
                      )}
                    </Text>,
                  )}
                {tokenMarketDetails.totalVolume > 0 &&
                  renderRow(
                    t('totalVolume'),
                    <Text>
                      {localizeLargeNumber(
                        t,
                        tokenExchangeRate * tokenMarketDetails.totalVolume,
                      )}
                    </Text>,
                  )}
                {tokenMarketDetails.circulatingSupply > 0 &&
                  renderRow(
                    t('circulatingSupply'),
                    <Text>
                      {localizeLargeNumber(
                        t,
                        tokenMarketDetails.circulatingSupply,
                      )}
                    </Text>,
                  )}
                {tokenMarketDetails.allTimeHigh > 0 &&
                  renderRow(
                    t('allTimeHigh'),
                    <Text>
                      {formatCurrency(
                        `${tokenExchangeRate * tokenMarketDetails.allTimeHigh}`,
                        currency,
                        getPricePrecision(
                          tokenExchangeRate * tokenMarketDetails.allTimeHigh,
                        ),
                      )}
                    </Text>,
                  )}
                {tokenMarketDetails.allTimeLow > 0 &&
                  renderRow(
                    t('allTimeLow'),
                    <Text>
                      {formatCurrency(
                        `${tokenExchangeRate * tokenMarketDetails.allTimeLow}`,
                        currency,
                        getPricePrecision(
                          tokenExchangeRate * tokenMarketDetails.allTimeLow,
                        ),
                      )}
                    </Text>,
                  )}
              </Box>
            </Box>
          )}
          <Box marginBottom={8}>
            <Text
              paddingLeft={4}
              paddingRight={4}
              variant={TextVariant.headingMd}
            >
              {t('yourActivity')}
            </Text>
            {type === AssetType.native ? (
<<<<<<< HEAD
              <TransactionList hideNetworkFilter />
=======
              <TransactionList
                tokenAddress={address}
                hideNetworkFilter
                overrideFilterForCurrentChain={true}
              />
>>>>>>> c9f5c5a9
            ) : (
              <TransactionList tokenAddress={address} hideNetworkFilter />
            )}
          </Box>
        </Box>
      </Box>
    </Box>
  );
};

function renderRow(leftColumn: string, rightColumn: ReactNode) {
  return (
    <Box display={Display.Flex} justifyContent={JustifyContent.spaceBetween}>
      <Text
        color={TextColor.textAlternative}
        variant={TextVariant.bodyMdMedium}
      >
        {leftColumn}
      </Text>
      {rightColumn}
    </Box>
  );
}

export default AssetPage;<|MERGE_RESOLUTION|>--- conflicted
+++ resolved
@@ -34,19 +34,17 @@
   JustifyContent,
   TextColor,
   TextVariant,
+  BorderColor,
 } from '../../../helpers/constants/design-system';
 import { DEFAULT_ROUTE } from '../../../helpers/constants/routes';
-import { formatCurrency } from '../../../helpers/utils/confirm-tx.util';
 import { getPortfolioUrl } from '../../../helpers/utils/portfolio';
 import { useI18nContext } from '../../../hooks/useI18nContext';
 import { useMultichainSelector } from '../../../hooks/useMultichainSelector';
 import { useTokenBalances } from '../../../hooks/useTokenBalances';
 import {
-  getCurrencyRates,
   getDataCollectionForMarketing,
   getIsBridgeChain,
   getIsSwapsChain,
-  getMarketData,
   getMetaMetricsId,
   getParticipateInMetaMetrics,
   getSelectedAccount,
@@ -57,48 +55,19 @@
 } from '../../../selectors';
 import {
   getImageForChainId,
-  getMultichainConversionRate,
   getMultichainIsEvm,
   getMultichainIsTestnet,
   getMultichainNetworkConfigurationsByChainId,
   getMultichainShouldShowFiat,
 } from '../../../selectors/multichain';
-import { getPricePrecision, localizeLargeNumber } from '../util';
 import { TokenWithFiatAmount } from '../../../components/app/assets/types';
 import { endTrace, TraceName } from '../../../../shared/lib/trace';
+import { Asset } from '../types/asset';
+import { useCurrentPrice } from '../hooks/useCurrentPrice';
+import { getMultichainNativeAssetType } from '../../../selectors/assets';
 import AssetChart from './chart/asset-chart';
 import TokenButtons from './token-buttons';
-
-/** Information about a native or token asset */
-export type Asset = (
-  | {
-      type: AssetType.native;
-      /** Whether the symbol has been verified to match the chain */
-      isOriginalNativeSymbol: boolean;
-      decimals: number;
-    }
-  | {
-      type: AssetType.token;
-      /** The token's contract address */
-      address: string;
-      /** The number of decimal places to move left when displaying balances */
-      decimals: number;
-      /** An array of token list sources the asset appears in, e.g. [1inch,Sushiswap]  */
-      aggregators?: string[];
-    }
-) & {
-  /** The hexadecimal chain id */
-  chainId: Hex;
-  /** The asset's symbol, e.g. 'ETH' */
-  symbol: string;
-  /** The asset's name, e.g. 'Ethereum' */
-  name?: string;
-  /** A URL to the asset's image */
-  image: string;
-  /** True if the asset implements ERC721 */
-  isERC721?: boolean;
-  balance?: { value: string; display: string; fiat: string };
-};
+import { AssetMarketDetails } from './asset-market-details';
 
 // A page representing a native or token asset
 const AssetPage = ({
@@ -112,9 +81,9 @@
   const history = useHistory();
   const selectedAccount = useSelector(getSelectedAccount);
   const currency = useSelector(getCurrentCurrency);
-  const conversionRate = useMultichainSelector(getMultichainConversionRate);
   const isBuyableChain = useSelector(getIsNativeTokenBuyable);
   const isEvm = useMultichainSelector(getMultichainIsEvm);
+  const nativeAssetType = useSelector(getMultichainNativeAssetType);
 
   useEffect(() => {
     endTrace({ name: TraceName.AssetDetails });
@@ -139,9 +108,6 @@
     account.methods.includes(EthMethod.SignTransaction) ||
     account.methods.includes(EthMethod.SignUserOperation) ||
     account.methods.includes(SolMethod.SignTransaction);
-
-  const marketData = useSelector(getMarketData);
-  const currencyRates = useSelector(getCurrencyRates);
 
   const isTestnet = useMultichainSelector(getMultichainIsTestnet);
   const shouldShowFiat = useMultichainSelector(getMultichainShouldShowFiat);
@@ -172,18 +138,38 @@
         default:
           return false;
       }
-    });
+    }) ?? {
+    // TODO: remve the fallback case where the mutichainTokenWithFiatAmount is undefined
+    // Root cause: There is a race condition where when switching from a non-EVM network
+    // to an EVM network, the mutichainTokenWithFiatAmount is undefined
+    // This is a workaround to avoid the error
+    // Look into the isEvm selector
+    // We might be switching network before account.
+    address: '',
+    chainId: '',
+    symbol: '',
+    title: '',
+    image: '',
+    tokenFiatAmount: 0,
+    string: '',
+    decimals: 0,
+    aggregators: [],
+    isNative: false,
+    primary: '',
+    secondary: 0,
+  };
 
   const isMetaMetricsEnabled = useSelector(getParticipateInMetaMetrics);
   const isMarketingEnabled = useSelector(getDataCollectionForMarketing);
   const metaMetricsId = useSelector(getMetaMetricsId);
 
-  const address = (() => {
-    if (type === AssetType.token) {
-      return isEvm ? toChecksumHexAddress(asset.address) : asset.address;
-    }
-    return getNativeTokenAddress(chainId);
-  })();
+  const address =
+    (() => {
+      if (type === AssetType.token) {
+        return isEvm ? toChecksumHexAddress(asset.address) : asset.address;
+      }
+      return isEvm ? getNativeTokenAddress(chainId) : nativeAssetType;
+    })() ?? '';
 
   const shouldShowContractAddress = type === AssetType.token;
   const contractAddress = (() => {
@@ -207,35 +193,13 @@
     selectedAccountTokenBalancesAcrossChains,
   });
 
-  // Market and conversion rate data
-  const baseCurrency = marketData[chainId]?.[address]?.currency;
-  const tokenMarketPrice = marketData[chainId]?.[address]?.price || undefined;
-  const tokenExchangeRate =
-    type === AssetType.native
-      ? currencyRates[symbol]?.conversionRate
-      : currencyRates[baseCurrency]?.conversionRate || 0;
-
-  // Calculate fiat amount
-  const tokenFiatAmount =
-    tokenMarketPrice * tokenExchangeRate * parseFloat(String(balance));
-
-  const currentPrice =
-    tokenExchangeRate !== undefined && tokenMarketPrice !== undefined
-      ? tokenExchangeRate * tokenMarketPrice
-      : undefined;
-
-  const tokenMarketDetails = marketData[chainId]?.[address];
-  const shouldDisplayMarketData =
-    conversionRate > 0 &&
-    tokenMarketDetails &&
-    (tokenMarketDetails.marketCap > 0 ||
-      tokenMarketDetails.totalVolume > 0 ||
-      tokenMarketDetails.circulatingSupply > 0 ||
-      tokenMarketDetails.allTimeHigh > 0 ||
-      tokenMarketDetails.allTimeLow > 0);
+  const { currentPrice } = useCurrentPrice(asset);
+
+  const tokenFiatAmount = currentPrice
+    ? currentPrice * parseFloat(String(balance))
+    : 0;
 
   // this is needed in order to assign the correct balances to TokenButtons before navigating to send/swap screens
-
   asset.balance = {
     value: hexToDecimal(tokenHexBalance),
     display: String(balance),
@@ -270,7 +234,7 @@
         symbol,
         image,
         title: name ?? symbol,
-        tokenFiatAmount: showFiat && tokenMarketPrice ? tokenFiatAmount : null,
+        tokenFiatAmount: showFiat ? tokenFiatAmount : null,
         string: balance ? balance.toString() : '',
         decimals: asset.decimals,
         aggregators:
@@ -283,10 +247,6 @@
       }
     : (mutichainTokenWithFiatAmount as TokenWithFiatAmount);
 
-  if (!tokenWithFiatAmount) {
-    throw new Error('Token with fiat amount not found');
-  }
-
   return (
     <Box
       marginLeft="auto"
@@ -298,9 +258,10 @@
         display={Display.Flex}
         flexDirection={FlexDirection.Row}
         justifyContent={JustifyContent.spaceBetween}
+        paddingTop={1}
+        paddingBottom={3}
         paddingLeft={2}
         paddingRight={4}
-        paddingBottom={1}
       >
         <Box display={Display.Flex}>
           <ButtonIcon
@@ -311,13 +272,19 @@
             iconName={IconName.ArrowLeft}
             onClick={() => history.push(DEFAULT_ROUTE)}
           />
-          <Text data-testid="asset-name" color={TextColor.textAlternative}>
-            {name && symbol && name !== symbol
-              ? `${name} (${symbol})`
-              : name ?? symbol}
-          </Text>
         </Box>
         {optionsButton}
+      </Box>
+      <Box paddingLeft={4}>
+        <Text
+          data-testid="asset-name"
+          variant={TextVariant.bodyMdMedium}
+          color={TextColor.textAlternative}
+        >
+          {name && symbol && name !== symbol
+            ? `${name} (${symbol})`
+            : name ?? symbol}
+        </Text>
       </Box>
       <AssetChart
         chainId={chainId}
@@ -346,9 +313,14 @@
       <Box
         display={Display.Flex}
         flexDirection={FlexDirection.Column}
-        paddingTop={5}
+        paddingTop={3}
       >
-        <Text variant={TextVariant.headingMd} paddingBottom={2} paddingLeft={4}>
+        <Text
+          variant={TextVariant.headingSm}
+          paddingBottom={1}
+          paddingTop={1}
+          paddingLeft={4}
+        >
           {t('yourBalance')}
         </Text>
         {[AssetType.token, AssetType.native].includes(type) && (
@@ -360,9 +332,16 @@
         )}
         <Box
           marginTop={2}
+          marginBottom={2}
+          borderColor={BorderColor.borderMuted}
+          marginInline={4}
+          style={{ height: '1px', borderBottomWidth: 0 }}
+        ></Box>
+        <Box
+          marginTop={2}
           display={Display.Flex}
           flexDirection={FlexDirection.Column}
-          gap={7}
+          gap={4}
         >
           {[AssetType.token, AssetType.native].includes(type) && (
             <Box
@@ -371,7 +350,7 @@
               paddingLeft={4}
               paddingRight={4}
             >
-              <Text variant={TextVariant.headingMd} paddingBottom={4}>
+              <Text variant={TextVariant.headingSm} paddingBottom={2}>
                 {t('tokenDetails')}
               </Text>
               <Box
@@ -382,15 +361,16 @@
                 {renderRow(
                   t('network'),
                   <Text
+                    variant={TextVariant.bodyMdMedium}
                     display={Display.Flex}
                     alignItems={AlignItems.center}
-                    gap={1}
+                    gap={2}
                     data-testid="asset-network"
                   >
                     <AvatarNetwork
                       src={tokenChainImage}
                       name={networkName}
-                      size={AvatarNetworkSize.Sm}
+                      size={AvatarNetworkSize.Xs}
                     />
                     {networkName}
                   </Text>,
@@ -409,17 +389,19 @@
                       {asset.decimals !== undefined &&
                         renderRow(
                           t('tokenDecimal'),
-                          <Text>{asset.decimals}</Text>,
+                          <Text variant={TextVariant.bodyMdMedium}>
+                            {asset.decimals}
+                          </Text>,
                         )}
                       {asset.aggregators && asset.aggregators.length > 0 && (
                         <Box>
                           <Text
+                            variant={TextVariant.bodyMdMedium}
                             color={TextColor.textAlternative}
-                            variant={TextVariant.bodyMdMedium}
                           >
                             {t('tokenList')}
                           </Text>
-                          <Text>
+                          <Text variant={TextVariant.bodyMdMedium}>
                             {asset.aggregators
                               .map((agg) =>
                                 agg.replace(/^metamask$/iu, 'MetaMask'),
@@ -446,93 +428,22 @@
               </Box>
             </Box>
           )}
-          {shouldDisplayMarketData && (
-            <Box paddingLeft={4} paddingRight={4}>
-              <Text variant={TextVariant.headingMd} paddingBottom={4}>
-                {t('marketDetails')}
-              </Text>
-              <Box
-                display={Display.Flex}
-                flexDirection={FlexDirection.Column}
-                gap={2}
-              >
-                {tokenMarketDetails.marketCap > 0 &&
-                  renderRow(
-                    t('marketCap'),
-                    <Text data-testid="asset-market-cap">
-                      {localizeLargeNumber(
-                        t,
-                        tokenExchangeRate * tokenMarketDetails.marketCap,
-                      )}
-                    </Text>,
-                  )}
-                {tokenMarketDetails.totalVolume > 0 &&
-                  renderRow(
-                    t('totalVolume'),
-                    <Text>
-                      {localizeLargeNumber(
-                        t,
-                        tokenExchangeRate * tokenMarketDetails.totalVolume,
-                      )}
-                    </Text>,
-                  )}
-                {tokenMarketDetails.circulatingSupply > 0 &&
-                  renderRow(
-                    t('circulatingSupply'),
-                    <Text>
-                      {localizeLargeNumber(
-                        t,
-                        tokenMarketDetails.circulatingSupply,
-                      )}
-                    </Text>,
-                  )}
-                {tokenMarketDetails.allTimeHigh > 0 &&
-                  renderRow(
-                    t('allTimeHigh'),
-                    <Text>
-                      {formatCurrency(
-                        `${tokenExchangeRate * tokenMarketDetails.allTimeHigh}`,
-                        currency,
-                        getPricePrecision(
-                          tokenExchangeRate * tokenMarketDetails.allTimeHigh,
-                        ),
-                      )}
-                    </Text>,
-                  )}
-                {tokenMarketDetails.allTimeLow > 0 &&
-                  renderRow(
-                    t('allTimeLow'),
-                    <Text>
-                      {formatCurrency(
-                        `${tokenExchangeRate * tokenMarketDetails.allTimeLow}`,
-                        currency,
-                        getPricePrecision(
-                          tokenExchangeRate * tokenMarketDetails.allTimeLow,
-                        ),
-                      )}
-                    </Text>,
-                  )}
-              </Box>
-            </Box>
-          )}
-          <Box marginBottom={8}>
-            <Text
-              paddingLeft={4}
-              paddingRight={4}
-              variant={TextVariant.headingMd}
-            >
+          <AssetMarketDetails asset={asset} address={address} />
+          <Box
+            borderColor={BorderColor.borderMuted}
+            marginInline={4}
+            style={{ height: '1px', borderBottomWidth: 0 }}
+          ></Box>
+          <Box marginBottom={4}>
+            <Text paddingInline={4} variant={TextVariant.headingSm}>
               {t('yourActivity')}
             </Text>
             {type === AssetType.native ? (
-<<<<<<< HEAD
-              <TransactionList hideNetworkFilter />
-=======
               <TransactionList
                 tokenAddress={address}
                 hideNetworkFilter
                 overrideFilterForCurrentChain={true}
               />
->>>>>>> c9f5c5a9
             ) : (
               <TransactionList tokenAddress={address} hideNetworkFilter />
             )}
@@ -552,7 +463,7 @@
       >
         {leftColumn}
       </Text>
-      {rightColumn}
+      <Text variant={TextVariant.bodyMdMedium}>{rightColumn}</Text>
     </Box>
   );
 }
