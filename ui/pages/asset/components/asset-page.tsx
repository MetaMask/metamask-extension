import { getNativeTokenAddress } from '@metamask/assets-controllers';
import { EthMethod, SolMethod } from '@metamask/keyring-api';
import { CaipAssetType, Hex, parseCaipAssetType } from '@metamask/utils';
import { isEqual } from 'lodash';
import React, { ReactNode, useMemo } from 'react';
import { useSelector } from 'react-redux';
import { useHistory } from 'react-router-dom';
import { AssetType } from '../../../../shared/constants/transaction';
import { hexToDecimal } from '../../../../shared/modules/conversion.utils';
import { toChecksumHexAddress } from '../../../../shared/modules/hexstring-utils';
import useMultiChainAssets from '../../../components/app/assets/hooks/useMultichainAssets';
import TokenCell from '../../../components/app/assets/token-cell';
import { calculateTokenBalance } from '../../../components/app/assets/util/calculateTokenBalance';
import TransactionList from '../../../components/app/transaction-list';
import CoinButtons from '../../../components/app/wallet-overview/coin-buttons';
import {
  AvatarNetwork,
  AvatarNetworkSize,
  Box,
  ButtonIcon,
  ButtonIconSize,
  ButtonLink,
  IconName,
  Text,
} from '../../../components/component-library';
import { AddressCopyButton } from '../../../components/multichain';
import { getCurrentCurrency } from '../../../ducks/metamask/metamask';
import { getIsNativeTokenBuyable } from '../../../ducks/ramps';
import {
  AlignItems,
  Display,
  FlexDirection,
  IconColor,
  JustifyContent,
  TextColor,
  TextVariant,
} from '../../../helpers/constants/design-system';
import { DEFAULT_ROUTE } from '../../../helpers/constants/routes';
import { formatCurrency } from '../../../helpers/utils/confirm-tx.util';
import { getPortfolioUrl } from '../../../helpers/utils/portfolio';
import { useI18nContext } from '../../../hooks/useI18nContext';
import { useMultichainSelector } from '../../../hooks/useMultichainSelector';
import { useTokenBalances } from '../../../hooks/useTokenBalances';
import {
  getCurrencyRates,
  getDataCollectionForMarketing,
  getIsBridgeChain,
  getIsSwapsChain,
  getMarketData,
  getMetaMetricsId,
  getParticipateInMetaMetrics,
  getSelectedAccount,
  getSelectedAccountNativeTokenCachedBalanceByChainId,
  getSelectedInternalAccount,
  getShowFiatInTestnets,
  getSwapsDefaultToken,
} from '../../../selectors';
import {
  getImageForChainId,
  getMultichainConversionRate,
  getMultichainIsEvm,
  getMultichainIsTestnet,
  getMultichainNetworkConfigurationsByChainId,
  getMultichainShouldShowFiat,
} from '../../../selectors/multichain';
import { getPricePrecision, localizeLargeNumber } from '../util';
import { TokenWithFiatAmount } from '../../../components/app/assets/types';
import AssetChart from './chart/asset-chart';
import TokenButtons from './token-buttons';

/** Information about a native or token asset */
export type Asset = (
  | {
      type: AssetType.native;
      /** Whether the symbol has been verified to match the chain */
      isOriginalNativeSymbol: boolean;
      decimals: number;
    }
  | {
      type: AssetType.token;
      /** The token's contract address */
      address: string;
      /** The number of decimal places to move left when displaying balances */
      decimals: number;
      /** An array of token list sources the asset appears in, e.g. [1inch,Sushiswap]  */
      aggregators?: string[];
    }
) & {
  /** The hexadecimal chain id */
  chainId: Hex;
  /** The asset's symbol, e.g. 'ETH' */
  symbol: string;
  /** The asset's name, e.g. 'Ethereum' */
  name?: string;
  /** A URL to the asset's image */
  image: string;
  /** True if the asset implements ERC721 */
  isERC721?: boolean;
  balance?: { value: string; display: string; fiat: string };
};

// A page representing a native or token asset
const AssetPage = ({
  asset,
  optionsButton,
}: {
  asset: Asset;
  optionsButton: React.ReactNode;
}) => {
  const t = useI18nContext();
  const history = useHistory();
  const selectedAccount = useSelector(getSelectedAccount);
  const currency = useSelector(getCurrentCurrency);
  const conversionRate = useMultichainSelector(getMultichainConversionRate);
  const isBuyableChain = useSelector(getIsNativeTokenBuyable);
  const isEvm = useMultichainSelector(getMultichainIsEvm);

  const { chainId, type, symbol, name, image, decimals } = asset;

  const isNative = type === AssetType.native;

  // These need to be specific to the asset and not the current chain
  const defaultSwapsToken = useSelector(
    (state) => getSwapsDefaultToken(state, chainId),
    isEqual,
  );
  const isSwapsChain = useSelector((state) => getIsSwapsChain(state, chainId));
  const isBridgeChain = useSelector((state) =>
    getIsBridgeChain(state, chainId),
  );

  const account = useSelector(getSelectedInternalAccount, isEqual);
  const isSigningEnabled =
    account.methods.includes(EthMethod.SignTransaction) ||
    account.methods.includes(EthMethod.SignUserOperation) ||
    account.methods.includes(SolMethod.SignTransaction);

  const marketData = useSelector(getMarketData);
  const currencyRates = useSelector(getCurrencyRates);

  const isTestnet = useMultichainSelector(getMultichainIsTestnet);
  const shouldShowFiat = useMultichainSelector(getMultichainShouldShowFiat);
  const isMainnet = !isTestnet;
  // Check if show conversion is enabled
  const showFiatInTestnets = useSelector(getShowFiatInTestnets);
  const showFiat =
    shouldShowFiat && (isMainnet || (isTestnet && showFiatInTestnets));

  const nativeBalances: Record<Hex, Hex> = useSelector(
    getSelectedAccountNativeTokenCachedBalanceByChainId,
  ) as Record<Hex, Hex>;

  const { tokenBalances } = useTokenBalances({ chainIds: [chainId] });

  const selectedAccountTokenBalancesAcrossChains =
    tokenBalances[selectedAccount.address];

  const multiChainAssets = useMultiChainAssets();
  const mutichainTokenWithFiatAmount = multiChainAssets
    .filter((item) => item.chainId === chainId)
    .filter((item) => item.address !== undefined)
    .find((item) => {
      switch (type) {
        case AssetType.native:
          return item.isNative;
        case AssetType.token:
          return item.address === asset.address;
        default:
          return false;
      }
    });

  const isMetaMetricsEnabled = useSelector(getParticipateInMetaMetrics);
  const isMarketingEnabled = useSelector(getDataCollectionForMarketing);
  const metaMetricsId = useSelector(getMetaMetricsId);

  const address = (() => {
    if (type === AssetType.token) {
      return isEvm ? toChecksumHexAddress(asset.address) : asset.address;
    }
    return getNativeTokenAddress(chainId);
  })();

  const shouldShowContractAddress = type === AssetType.token;
  const contractAddress = (() => {
    if (shouldShowContractAddress) {
      return isEvm
        ? toChecksumHexAddress(asset.address)
        : parseCaipAssetType(address as CaipAssetType).assetReference;
    }
    return '';
  })();

  const tokenHexBalance =
    selectedAccountTokenBalancesAcrossChains?.[chainId]?.[address as Hex];

  const balance = calculateTokenBalance({
    isNative,
    chainId,
    address: address as Hex,
    decimals,
    nativeBalances,
    selectedAccountTokenBalancesAcrossChains,
  });

  // Market and conversion rate data
  const baseCurrency = marketData[chainId]?.[address]?.currency;
  const tokenMarketPrice = marketData[chainId]?.[address]?.price || undefined;
  const tokenExchangeRate =
    type === AssetType.native
      ? currencyRates[symbol]?.conversionRate
      : currencyRates[baseCurrency]?.conversionRate || 0;

  // Calculate fiat amount
  const tokenFiatAmount =
    tokenMarketPrice * tokenExchangeRate * parseFloat(String(balance));

  const currentPrice =
    tokenExchangeRate !== undefined && tokenMarketPrice !== undefined
      ? tokenExchangeRate * tokenMarketPrice
      : undefined;

  const tokenMarketDetails = marketData[chainId]?.[address];
  const shouldDisplayMarketData =
    conversionRate > 0 &&
    tokenMarketDetails &&
    (tokenMarketDetails.marketCap > 0 ||
      tokenMarketDetails.totalVolume > 0 ||
      tokenMarketDetails.circulatingSupply > 0 ||
      tokenMarketDetails.allTimeHigh > 0 ||
      tokenMarketDetails.allTimeLow > 0);

  // this is needed in order to assign the correct balances to TokenButtons before navigating to send/swap screens

  asset.balance = {
    value: hexToDecimal(tokenHexBalance),
    display: String(balance),
    fiat: String(tokenFiatAmount),
  };

  const shouldShowSpendingCaps = isEvm;
  const portfolioSpendingCapsUrl = useMemo(
    () =>
      getPortfolioUrl(
        '',
        'asset_page',
        metaMetricsId,
        isMetaMetricsEnabled,
        isMarketingEnabled,
        account.address,
        'spending-caps',
      ),
    [account.address, isMarketingEnabled, isMetaMetricsEnabled, metaMetricsId],
  );

  const networkConfigurationsByChainId = useSelector(
    getMultichainNetworkConfigurationsByChainId,
  );
  const networkName = networkConfigurationsByChainId[chainId]?.name;
  const tokenChainImage = getImageForChainId(chainId);

  const tokenWithFiatAmount = isEvm
    ? {
        address: address as Hex,
        chainId,
        symbol,
        image,
        title: name ?? symbol,
        tokenFiatAmount: showFiat && tokenMarketPrice ? tokenFiatAmount : null,
        string: balance ? balance.toString() : '',
        decimals: asset.decimals,
        aggregators:
          type === AssetType.token && asset.aggregators
            ? asset.aggregators
            : [],
        isNative: type === AssetType.native,
        primary: balance ? balance.toString() : '',
        secondary: balance ? Number(balance) : 0,
      }
    : (mutichainTokenWithFiatAmount as TokenWithFiatAmount);

  if (!tokenWithFiatAmount) {
    throw new Error('Token with fiat amount not found');
  }

  return (
    <Box
      marginLeft="auto"
      marginRight="auto"
      marginTop={4}
      className="asset__content"
    >
      <Box
        display={Display.Flex}
        flexDirection={FlexDirection.Row}
        justifyContent={JustifyContent.spaceBetween}
        paddingLeft={2}
        paddingRight={4}
        paddingBottom={1}
      >
        <Box display={Display.Flex}>
          <ButtonIcon
            color={IconColor.iconAlternative}
            marginRight={1}
            size={ButtonIconSize.Sm}
            ariaLabel={t('back')}
            iconName={IconName.ArrowLeft}
            onClick={() => history.push(DEFAULT_ROUTE)}
          />
          <Text data-testid="asset-name" color={TextColor.textAlternative}>
            {name && symbol && name !== symbol
              ? `${name} (${symbol})`
              : name ?? symbol}
          </Text>
        </Box>
        {optionsButton}
      </Box>
      <AssetChart
        chainId={chainId}
        address={address}
        currentPrice={currentPrice}
        currency={currency}
      />
      <Box marginTop={4}>
        {type === AssetType.native ? (
          <CoinButtons
            {...{
              account,
              trackingLocation: 'asset-page',
              isBuyableChain,
              isSigningEnabled,
              isSwapsChain,
              isBridgeChain,
              chainId,
              defaultSwapsToken,
            }}
          />
        ) : (
          <TokenButtons token={asset} />
        )}
      </Box>
      <Box
        display={Display.Flex}
        flexDirection={FlexDirection.Column}
        paddingTop={5}
      >
        <Text variant={TextVariant.headingMd} paddingBottom={2} paddingLeft={4}>
          {t('yourBalance')}
        </Text>
        {[AssetType.token, AssetType.native].includes(type) && (
<<<<<<< HEAD
          <TokenCell
            key={`${symbol}-${address}`}
            token={{
              address: address as Hex,
              chainId,
              symbol,
              image,
              title: name ?? symbol,
              tokenFiatAmount:
                showFiat && tokenMarketPrice ? tokenFiatAmount : null,
              string: balance ? balance.toString() : '',
              decimals: asset.decimals,
              aggregators:
                type === AssetType.token && asset.aggregators
                  ? asset.aggregators
                  : [],
              isNative: type === AssetType.native,
              primary: balance ? balance.toString() : '',
              secondary: balance ? Number(balance) : 0,
            }}
            disableHover={true}
          />
=======
          <TokenCell key={`${symbol}-${address}`} token={tokenWithFiatAmount} />
>>>>>>> f14b5839
        )}
        <Box
          marginTop={2}
          display={Display.Flex}
          flexDirection={FlexDirection.Column}
          gap={7}
        >
          {[AssetType.token, AssetType.native].includes(type) && (
            <Box
              display={Display.Flex}
              flexDirection={FlexDirection.Column}
              paddingLeft={4}
              paddingRight={4}
            >
              <Text variant={TextVariant.headingMd} paddingBottom={4}>
                {t('tokenDetails')}
              </Text>
              <Box
                display={Display.Flex}
                flexDirection={FlexDirection.Column}
                gap={2}
              >
                {renderRow(
                  t('network'),
                  <Text
                    display={Display.Flex}
                    alignItems={AlignItems.center}
                    gap={1}
                    data-testid="asset-network"
                  >
                    <AvatarNetwork
                      src={tokenChainImage}
                      name={networkName}
                      size={AvatarNetworkSize.Sm}
                    />
                    {networkName}
                  </Text>,
                )}
                {shouldShowContractAddress && (
                  <Box>
                    {renderRow(
                      t('contractAddress'),
                      <AddressCopyButton address={contractAddress} shorten />,
                    )}
                    <Box
                      display={Display.Flex}
                      flexDirection={FlexDirection.Column}
                      gap={2}
                    >
                      {asset.decimals !== undefined &&
                        renderRow(
                          t('tokenDecimal'),
                          <Text>{asset.decimals}</Text>,
                        )}
                      {asset.aggregators && asset.aggregators.length > 0 && (
                        <Box>
                          <Text
                            color={TextColor.textAlternative}
                            variant={TextVariant.bodyMdMedium}
                          >
                            {t('tokenList')}
                          </Text>
                          <Text>
                            {asset.aggregators
                              .map((agg) =>
                                agg.replace(/^metamask$/iu, 'MetaMask'),
                              )
                              .join(', ')}
                          </Text>
                        </Box>
                      )}
                    </Box>
                  </Box>
                )}
                {shouldShowSpendingCaps &&
                  renderRow(
                    t('spendingCaps'),
                    <ButtonLink
                      className="asset-page__spending-caps mm-text--body-md-medium"
                      href={portfolioSpendingCapsUrl}
                      target="_blank"
                      rel="noopener noreferrer"
                    >
                      {t('editInPortfolio')}
                    </ButtonLink>,
                  )}
              </Box>
            </Box>
          )}
          {shouldDisplayMarketData && (
            <Box paddingLeft={4} paddingRight={4}>
              <Text variant={TextVariant.headingMd} paddingBottom={4}>
                {t('marketDetails')}
              </Text>
              <Box
                display={Display.Flex}
                flexDirection={FlexDirection.Column}
                gap={2}
              >
                {tokenMarketDetails.marketCap > 0 &&
                  renderRow(
                    t('marketCap'),
                    <Text data-testid="asset-market-cap">
                      {localizeLargeNumber(
                        t,
                        tokenExchangeRate * tokenMarketDetails.marketCap,
                      )}
                    </Text>,
                  )}
                {tokenMarketDetails.totalVolume > 0 &&
                  renderRow(
                    t('totalVolume'),
                    <Text>
                      {localizeLargeNumber(
                        t,
                        tokenExchangeRate * tokenMarketDetails.totalVolume,
                      )}
                    </Text>,
                  )}
                {tokenMarketDetails.circulatingSupply > 0 &&
                  renderRow(
                    t('circulatingSupply'),
                    <Text>
                      {localizeLargeNumber(
                        t,
                        tokenMarketDetails.circulatingSupply,
                      )}
                    </Text>,
                  )}
                {tokenMarketDetails.allTimeHigh > 0 &&
                  renderRow(
                    t('allTimeHigh'),
                    <Text>
                      {formatCurrency(
                        `${tokenExchangeRate * tokenMarketDetails.allTimeHigh}`,
                        currency,
                        getPricePrecision(
                          tokenExchangeRate * tokenMarketDetails.allTimeHigh,
                        ),
                      )}
                    </Text>,
                  )}
                {tokenMarketDetails.allTimeLow > 0 &&
                  renderRow(
                    t('allTimeLow'),
                    <Text>
                      {formatCurrency(
                        `${tokenExchangeRate * tokenMarketDetails.allTimeLow}`,
                        currency,
                        getPricePrecision(
                          tokenExchangeRate * tokenMarketDetails.allTimeLow,
                        ),
                      )}
                    </Text>,
                  )}
              </Box>
            </Box>
          )}
          <Box marginBottom={8}>
            <Text
              paddingLeft={4}
              paddingRight={4}
              variant={TextVariant.headingMd}
            >
              {t('yourActivity')}
            </Text>
            {type === AssetType.native ? (
              <TransactionList hideNetworkFilter />
            ) : (
              <TransactionList tokenAddress={address} hideNetworkFilter />
            )}
          </Box>
        </Box>
      </Box>
    </Box>
  );
};

function renderRow(leftColumn: string, rightColumn: ReactNode) {
  return (
    <Box display={Display.Flex} justifyContent={JustifyContent.spaceBetween}>
      <Text
        color={TextColor.textAlternative}
        variant={TextVariant.bodyMdMedium}
      >
        {leftColumn}
      </Text>
      {rightColumn}
    </Box>
  );
}

export default AssetPage;<|MERGE_RESOLUTION|>--- conflicted
+++ resolved
@@ -348,32 +348,11 @@
           {t('yourBalance')}
         </Text>
         {[AssetType.token, AssetType.native].includes(type) && (
-<<<<<<< HEAD
           <TokenCell
             key={`${symbol}-${address}`}
-            token={{
-              address: address as Hex,
-              chainId,
-              symbol,
-              image,
-              title: name ?? symbol,
-              tokenFiatAmount:
-                showFiat && tokenMarketPrice ? tokenFiatAmount : null,
-              string: balance ? balance.toString() : '',
-              decimals: asset.decimals,
-              aggregators:
-                type === AssetType.token && asset.aggregators
-                  ? asset.aggregators
-                  : [],
-              isNative: type === AssetType.native,
-              primary: balance ? balance.toString() : '',
-              secondary: balance ? Number(balance) : 0,
-            }}
+            token={tokenWithFiatAmount}
             disableHover={true}
           />
-=======
-          <TokenCell key={`${symbol}-${address}`} token={tokenWithFiatAmount} />
->>>>>>> f14b5839
         )}
         <Box
           marginTop={2}
