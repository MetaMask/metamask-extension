--- conflicted
+++ resolved
@@ -10,13 +10,9 @@
 } from '@metamask/utils';
 import React, { ReactNode, useEffect, useMemo } from 'react';
 import { useSelector } from 'react-redux';
-<<<<<<< HEAD
 import { useNavigate } from 'react-router-dom-v5-compat';
 import { formatChainIdToCaip } from '@metamask/bridge-controller';
 import { InternalAccount } from '@metamask/keyring-internal-api';
-=======
-import { useHistory } from 'react-router-dom';
->>>>>>> e7d28263
 import { AssetType } from '../../../../shared/constants/transaction';
 import { isEvmChainId } from '../../../../shared/lib/asset-utils';
 import { endTrace, TraceName } from '../../../../shared/lib/trace';
@@ -402,7 +398,7 @@
           borderColor={BorderColor.borderMuted}
           marginInline={4}
           style={{ height: '1px', borderBottomWidth: 0 }}
-        ></Box>
+        />
         <Box
           marginTop={2}
           display={Display.Flex}
