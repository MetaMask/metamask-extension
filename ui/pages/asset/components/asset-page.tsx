--- conflicted
+++ resolved
@@ -47,12 +47,9 @@
 import { toChecksumHexAddress } from '../../../../shared/modules/hexstring-utils';
 import CoinButtons from '../../../components/app/wallet-overview/coin-buttons';
 import { getIsNativeTokenBuyable } from '../../../ducks/ramps';
-<<<<<<< HEAD
 import { calculateTokenBalance } from '../../../components/app/assets/util/calculateTokenBalance';
 import { useTokenBalances } from '../../../hooks/useTokenBalances';
-=======
 import { getPortfolioUrl } from '../../../helpers/utils/portfolio';
->>>>>>> 02d52b49
 import AssetChart from './chart/asset-chart';
 import TokenButtons from './token-buttons';
 
@@ -109,7 +106,6 @@
     account.methods.includes(EthMethod.SignTransaction) ||
     account.methods.includes(EthMethod.SignUserOperation);
 
-<<<<<<< HEAD
   const marketData = useSelector(getMarketData);
   const currencyRates = useSelector(getCurrencyRates);
 
@@ -122,13 +118,9 @@
     tokenBalances[selectedAccount.address];
 
   const { chainId, type, symbol, name, image, decimals } = asset;
-=======
   const isMetaMetricsEnabled = useSelector(getParticipateInMetaMetrics);
   const isMarketingEnabled = useSelector(getDataCollectionForMarketing);
   const metaMetricsId = useSelector(getMetaMetricsId);
-
-  const { chainId, type, symbol, name, image, balance } = asset;
->>>>>>> 02d52b49
 
   const address =
     type === AssetType.token
@@ -161,7 +153,6 @@
       ? tokenExchangeRate * tokenMarketPrice
       : undefined;
 
-<<<<<<< HEAD
   const tokenMarketDetails = marketData[chainId]?.[address];
   const shouldDisplayMarketData =
     conversionRate > 0 &&
@@ -179,7 +170,6 @@
     display: String(balance),
     fiat: String(tokenFiatAmount),
   };
-=======
   const portfolioSpendingCapsUrl = useMemo(
     () =>
       getPortfolioUrl(
@@ -193,7 +183,6 @@
       ),
     [account.address, isMarketingEnabled, isMetaMetricsEnabled, metaMetricsId],
   );
->>>>>>> 02d52b49
 
   return (
     <Box
