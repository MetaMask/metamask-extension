import React, { ReactNode, useMemo } from 'react';
import { useHistory } from 'react-router-dom';

import { useSelector } from 'react-redux';
import { EthMethod } from '@metamask/keyring-api';
import { isEqual } from 'lodash';
import {
  getCurrentCurrency,
  getDataCollectionForMarketing,
  getIsBridgeChain,
  getIsSwapsChain,
<<<<<<< HEAD
  getMetaMetricsId,
  getParticipateInMetaMetrics,
  getPreferences,
=======
>>>>>>> 1614632a
  getSelectedInternalAccount,
  getSwapsDefaultToken,
  getTokensMarketData,
} from '../../../selectors';
import {
  Display,
  FlexDirection,
  IconColor,
  JustifyContent,
  TextColor,
  TextVariant,
} from '../../../helpers/constants/design-system';
import {
  Box,
  ButtonIcon,
  ButtonIconSize,
  IconName,
  Text,
} from '../../../components/component-library';
import { formatCurrency } from '../../../helpers/utils/confirm-tx.util';
import { useI18nContext } from '../../../hooks/useI18nContext';
import {
  AddressCopyButton,
  TokenListItem,
} from '../../../components/multichain';
import { AssetType } from '../../../../shared/constants/transaction';
import TokenCell from '../../../components/app/assets/token-cell';
import TransactionList from '../../../components/app/transaction-list';
import { getPricePrecision, localizeLargeNumber } from '../util';
import { DEFAULT_ROUTE } from '../../../helpers/constants/routes';
import { getConversionRate } from '../../../ducks/metamask/metamask';
import { toChecksumHexAddress } from '../../../../shared/modules/hexstring-utils';
import CoinButtons from '../../../components/app/wallet-overview/coin-buttons';
import { getIsNativeTokenBuyable } from '../../../ducks/ramps';
import { getPortfolioUrl } from '../../../helpers/utils/portfolio';
import AssetChart from './chart/asset-chart';
import TokenButtons from './token-buttons';

/** Information about a native or token asset */
export type Asset = (
  | {
      type: AssetType.native;
      /** Whether the symbol has been verified to match the chain */
      isOriginalNativeSymbol: boolean;
    }
  | {
      type: AssetType.token;
      /** The token's contract address */
      address: string;
      /** The number of decimal places to move left when displaying balances */
      decimals: number;
      /** An array of token list sources the asset appears in, e.g. [1inch,Sushiswap]  */
      aggregators?: [];
    }
) & {
  /** The hexadecimal chain id */
  chainId: `0x${string}`;
  /** The asset's symbol, e.g. 'ETH' */
  symbol: string;
  /** The asset's name, e.g. 'Ethereum' */
  name?: string;
  /** A URL to the asset's image */
  image: string;
  balance: {
    /**
     * A decimal representation of the balance before applying
     * decimals e.g. '12300000000000000' for 0.0123 ETH
     */
    value: string;
    /**
     * A displayable representation of the balance after applying
     * decimals e.g. '0.0123' for 12300000000000000 WEI
     */
    display: string;
    /** The balance's localized value in fiat e.g. '$12.34' or '56,78 €' */
    fiat?: string;
  };
  /** True if the asset implements ERC721 */
  isERC721?: boolean;
};

// A page representing a native or token asset
const AssetPage = ({
  asset,
  optionsButton,
}: {
  asset: Asset;
  optionsButton: React.ReactNode;
}) => {
  const t = useI18nContext();
  const history = useHistory();
  const currency = useSelector(getCurrentCurrency);
  const conversionRate = useSelector(getConversionRate);
  const allMarketData = useSelector(getTokensMarketData);
  const isBridgeChain = useSelector(getIsBridgeChain);
  const isBuyableChain = useSelector(getIsNativeTokenBuyable);
  const defaultSwapsToken = useSelector(getSwapsDefaultToken, isEqual);
  const account = useSelector(getSelectedInternalAccount, isEqual);
  const isSwapsChain = useSelector(getIsSwapsChain);
  const isSigningEnabled =
    account.methods.includes(EthMethod.SignTransaction) ||
    account.methods.includes(EthMethod.SignUserOperation);

  const isMetaMetricsEnabled = useSelector(getParticipateInMetaMetrics);
  const isMarketingEnabled = useSelector(getDataCollectionForMarketing);
  const metaMetricsId = useSelector(getMetaMetricsId);

  const { chainId, type, symbol, name, image, balance } = asset;

  const address =
    type === AssetType.token
      ? toChecksumHexAddress(asset.address)
      : '0x0000000000000000000000000000000000000000';

  const marketData = allMarketData?.[address];

  const currentPrice =
    conversionRate !== undefined && marketData?.price !== undefined
      ? conversionRate * marketData.price
      : undefined;

  const portfolioSpendingCapsUrl = useMemo(
    () =>
      getPortfolioUrl(
        '',
        'asset_page',
        metaMetricsId,
        isMetaMetricsEnabled,
        isMarketingEnabled,
        account.address,
        'spending-caps',
      ),
    [account.address, isMarketingEnabled, isMetaMetricsEnabled, metaMetricsId],
  );

  return (
    <Box
      marginLeft="auto"
      marginRight="auto"
      marginTop={4}
      className="asset__content"
    >
      <Box
        display={Display.Flex}
        flexDirection={FlexDirection.Row}
        justifyContent={JustifyContent.spaceBetween}
        paddingLeft={2}
        paddingRight={4}
        paddingBottom={1}
      >
        <Box display={Display.Flex}>
          <ButtonIcon
            color={IconColor.iconAlternative}
            marginRight={1}
            size={ButtonIconSize.Sm}
            ariaLabel={t('back')}
            iconName={IconName.ArrowLeft}
            onClick={() => history.push(DEFAULT_ROUTE)}
          />
          <Text data-testid="asset-name" color={TextColor.textAlternative}>
            {name && symbol && name !== symbol
              ? `${name} (${symbol})`
              : name ?? symbol}
          </Text>
        </Box>
        {optionsButton}
      </Box>
      <AssetChart
        chainId={chainId}
        address={address}
        currentPrice={currentPrice}
        currency={currency}
      />
      <Box marginTop={4}>
        {type === AssetType.native ? (
          <CoinButtons
            {...{
              trackingLocation: 'asset-page',
              isBuyableChain,
              isSigningEnabled,
              isSwapsChain,
              isBridgeChain,
              chainId,
              defaultSwapsToken,
            }}
          />
        ) : (
          <TokenButtons token={asset} />
        )}
      </Box>
      <Box
        display={Display.Flex}
        flexDirection={FlexDirection.Column}
        paddingTop={5}
      >
        <Text variant={TextVariant.headingMd} paddingBottom={2} paddingLeft={4}>
          {t('yourBalance')}
        </Text>
        {type === AssetType.native ? (
          <TokenListItem
            title={symbol}
            tokenSymbol={symbol}
            primary={`${balance.display} ${symbol}`}
            secondary={balance.fiat}
            tokenImage={image}
            isOriginalTokenSymbol={asset.isOriginalNativeSymbol}
            isNativeCurrency={true}
          />
        ) : (
          <TokenCell
            address={address}
            image={image}
            symbol={symbol}
            string={balance.display}
          />
        )}
        <Box
          marginTop={2}
          display={Display.Flex}
          flexDirection={FlexDirection.Column}
          gap={7}
        >
          {[AssetType.token, AssetType.native].includes(type) && (
            <Box
              display={Display.Flex}
              flexDirection={FlexDirection.Column}
              paddingLeft={4}
              paddingRight={4}
            >
              <Text variant={TextVariant.headingMd} paddingBottom={4}>
                {t('tokenDetails')}
              </Text>
              <Box
                display={Display.Flex}
                flexDirection={FlexDirection.Column}
                gap={2}
              >
                {type === AssetType.token && (
                  <Box>
                    {renderRow(
                      t('contractAddress'),
                      <AddressCopyButton address={address} shorten />,
                    )}
                    <Box
                      display={Display.Flex}
                      flexDirection={FlexDirection.Column}
                      gap={2}
                    >
                      {asset.decimals !== undefined &&
                        renderRow(
                          t('tokenDecimal'),
                          <Text>{asset.decimals}</Text>,
                        )}
                      {asset.aggregators && asset.aggregators?.length > 0 && (
                        <Box>
                          <Text
                            color={TextColor.textAlternative}
                            variant={TextVariant.bodyMdMedium}
                          >
                            {t('tokenList')}
                          </Text>
                          <Text>{asset.aggregators?.join(', ')}</Text>
                        </Box>
                      )}
                    </Box>
                  </Box>
                )}
                {renderRow(
                  t('spendingCaps'),
                  <a
                    className="asset-page__spending-caps mm-text--body-md-medium"
                    href={portfolioSpendingCapsUrl}
                    target="_blank"
                    rel="noopener noreferrer"
                  >
                    {t('editInPortfolio')}
                  </a>,
                )}
              </Box>
            </Box>
          )}
          {conversionRate > 0 &&
            (marketData?.marketCap > 0 ||
              marketData?.totalVolume > 0 ||
              marketData?.circulatingSupply > 0 ||
              marketData?.allTimeHigh > 0 ||
              marketData?.allTimeLow > 0) && (
              <Box paddingLeft={4} paddingRight={4}>
                <Text variant={TextVariant.headingMd} paddingBottom={4}>
                  {t('marketDetails')}
                </Text>
                <Box
                  display={Display.Flex}
                  flexDirection={FlexDirection.Column}
                  gap={2}
                >
                  {marketData?.marketCap > 0 &&
                    renderRow(
                      t('marketCap'),
                      <Text data-testid="asset-market-cap">
                        {localizeLargeNumber(
                          t,
                          conversionRate * marketData.marketCap,
                        )}
                      </Text>,
                    )}
                  {marketData?.totalVolume > 0 &&
                    renderRow(
                      t('totalVolume'),
                      <Text>
                        {localizeLargeNumber(
                          t,
                          conversionRate * marketData.totalVolume,
                        )}
                      </Text>,
                    )}
                  {marketData?.circulatingSupply > 0 &&
                    renderRow(
                      t('circulatingSupply'),
                      <Text>
                        {localizeLargeNumber(t, marketData.circulatingSupply)}
                      </Text>,
                    )}
                  {marketData?.allTimeHigh > 0 &&
                    renderRow(
                      t('allTimeHigh'),
                      <Text>
                        {formatCurrency(
                          `${conversionRate * marketData.allTimeHigh}`,
                          currency,
                          getPricePrecision(
                            conversionRate * marketData.allTimeHigh,
                          ),
                        )}
                      </Text>,
                    )}
                  {marketData?.allTimeLow > 0 &&
                    renderRow(
                      t('allTimeLow'),
                      <Text>
                        {formatCurrency(
                          `${conversionRate * marketData.allTimeLow}`,
                          currency,
                          getPricePrecision(
                            conversionRate * marketData.allTimeLow,
                          ),
                        )}
                      </Text>,
                    )}
                </Box>
              </Box>
            )}
          <Box marginBottom={8}>
            <Text
              paddingLeft={4}
              paddingRight={4}
              variant={TextVariant.headingMd}
            >
              {t('yourActivity')}
            </Text>
            {type === AssetType.native ? (
              <TransactionList hideTokenTransactions />
            ) : (
              <TransactionList tokenAddress={address} />
            )}
          </Box>
        </Box>
      </Box>
    </Box>
  );
};

function renderRow(leftColumn: string, rightColumn: ReactNode) {
  return (
    <Box display={Display.Flex} justifyContent={JustifyContent.spaceBetween}>
      <Text
        color={TextColor.textAlternative}
        variant={TextVariant.bodyMdMedium}
      >
        {leftColumn}
      </Text>
      {rightColumn}
    </Box>
  );
}

export default AssetPage;<|MERGE_RESOLUTION|>--- conflicted
+++ resolved
@@ -9,12 +9,8 @@
   getDataCollectionForMarketing,
   getIsBridgeChain,
   getIsSwapsChain,
-<<<<<<< HEAD
   getMetaMetricsId,
   getParticipateInMetaMetrics,
-  getPreferences,
-=======
->>>>>>> 1614632a
   getSelectedInternalAccount,
   getSwapsDefaultToken,
   getTokensMarketData,
