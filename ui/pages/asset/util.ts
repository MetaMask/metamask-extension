import { SUPPORTED_CHAIN_IDS, Token } from '@metamask/assets-controllers';

/** Formats a datetime in a short human readable format like 'Feb 8, 12:11 PM' */
export const getShortDateFormatter = () =>
  Intl.DateTimeFormat(navigator.language, {
    month: 'short',
    day: 'numeric',
    hour: 'numeric',
    minute: 'numeric',
  });

/** Formats a datetime in a short human readable format like 'Feb 8, 2030' */
export const getShortDateFormatterV2 = () =>
  Intl.DateTimeFormat(navigator.language, {
    year: 'numeric',
    month: 'short',
    day: 'numeric',
  });

/**
 * Formats a potentially large number to the nearest unit.
 * e.g. 1T for trillions, 2.3B for billions, 4.56M for millions, 7,890 for thousands, etc.
 *
 * @param t - An I18nContext translator.
 * @param number - The number to format.
 * @returns A localized string of the formatted number + unit.
 */
// eslint-disable-next-line
export const localizeLargeNumber = (t: any, number: number) => {
  if (number >= 1000000000000) {
    return `${(number / 1000000000000).toFixed(2)}${t('trillionAbbreviation')}`;
  } else if (number >= 1000000000) {
    return `${(number / 1000000000).toFixed(2)}${t('billionAbbreviation')}`;
  } else if (number >= 1000000) {
    return `${(number / 1000000).toFixed(2)}${t('millionAbbreviation')}`;
  }
  return number.toFixed(2);
};

/**
 * Returns the number of decimals the fiat price should be formatted to.
 * This tells `currency-formatter` to render prices < 1 cent like $0.00001234
 *
 * @param price - The fiat price to determine formatting precision.
 */
export const getPricePrecision = (price: number) => {
  if (price === 0) {
    return 1;
  }
  let precision = 2;
  for (let p = Math.abs(price); p < 1; precision++) {
    p *= 10;
  }
  return precision;
};

/**
 * Returns true if the price api supports the chain id.
 *
 * @param chainId - The hexadecimal chain id.
 */
export const chainSupportsPricing = (chainId: `0x${string}`) =>
  (SUPPORTED_CHAIN_IDS as readonly string[]).includes(chainId);

/** The opacity components should set during transition */
export const loadingOpacity = 0.2;

<<<<<<< HEAD
// TODO: Add unit tests
=======
>>>>>>> 25c27ea2
export const findAssetByAddress = (
  data: Record<string, Token[]>,
  address?: string,
  chainId?: string,
): Token | undefined | null => {
  if (!chainId) {
    console.error('Chain ID is required.');
    return null;
  }

  const tokens = data[chainId];

  if (!tokens) {
    console.warn(`No tokens found for chainId: ${chainId}`);
    return null;
  }

  if (!address) {
<<<<<<< HEAD
    return tokens.find((token) => !token.address);
=======
    console.warn(`No token found for address: ${address}`);
    return null;
>>>>>>> 25c27ea2
  }

  return tokens.find(
    (token) =>
      token.address && token.address.toLowerCase() === address.toLowerCase(),
  );
};<|MERGE_RESOLUTION|>--- conflicted
+++ resolved
@@ -65,10 +65,6 @@
 /** The opacity components should set during transition */
 export const loadingOpacity = 0.2;
 
-<<<<<<< HEAD
-// TODO: Add unit tests
-=======
->>>>>>> 25c27ea2
 export const findAssetByAddress = (
   data: Record<string, Token[]>,
   address?: string,
@@ -87,12 +83,8 @@
   }
 
   if (!address) {
-<<<<<<< HEAD
-    return tokens.find((token) => !token.address);
-=======
     console.warn(`No token found for address: ${address}`);
     return null;
->>>>>>> 25c27ea2
   }
 
   return tokens.find(
