--- conflicted
+++ resolved
@@ -1,9 +1,5 @@
-<<<<<<< HEAD
-import { SUPPORTED_CHAIN_IDS } from '@metamask/assets-controllers';
+import { SUPPORTED_CHAIN_IDS, Token } from '@metamask/assets-controllers';
 import { Hex } from '@metamask/utils';
-=======
-import { SUPPORTED_CHAIN_IDS, Token } from '@metamask/assets-controllers';
->>>>>>> 91acd9cf
 
 /** Formats a datetime in a short human readable format like 'Feb 8, 12:11 PM' */
 export const getShortDateFormatter = () =>
