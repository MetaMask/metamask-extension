--- conflicted
+++ resolved
@@ -1,19 +1,16 @@
 .asset {
   &__container {
-<<<<<<< HEAD
-    background-color: var(--color-background-default);
-=======
     background-color: var(--white);
->>>>>>> b345b5ab
   }
 
   &__overview {
-    box-shadow: var(--shadow-size-xs) var(--color-shadow-default);
+    box-shadow: 0 3px 4px rgba(135, 134, 134, 0.16);
   }
 }
 
 .asset-navigation {
   display: flex;
+  justify-content: space-between;
   align-items: center;
   padding: 16px;
   height: 64px;
@@ -22,12 +19,13 @@
 .asset-breadcrumb {
   @include H6;
 
-<<<<<<< HEAD
-  color: var(--color-text-default);
-=======
   color: var(--asset-breadcrumb-text);
->>>>>>> b345b5ab
   background-color: inherit;
+
+  &__chevron {
+    font-size: $font-size-paragraph;
+    padding: 0 10px 0 2px;
+  }
 
   &__asset {
     font-weight: bold;
@@ -36,12 +34,13 @@
 
 .asset-options {
   &__button {
-<<<<<<< HEAD
-=======
     font-size: $font-size-paragraph;
     color: var(--asset-breadcrumb-text);
     background-color: inherit;
->>>>>>> b345b5ab
     padding: 2px 0 2px 8px;
   }
+
+  &__icon {
+    font-weight: 900;
+  }
 }