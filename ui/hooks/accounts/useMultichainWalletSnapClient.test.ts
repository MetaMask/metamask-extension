--- conflicted
+++ resolved
@@ -9,13 +9,6 @@
 } from '@metamask/keyring-api';
 import { renderHook } from '@testing-library/react-hooks';
 import { MultichainNetworks } from '../../../shared/constants/multichain/networks';
-<<<<<<< HEAD
-import { BITCOIN_WALLET_SNAP_ID } from '../../../shared/lib/accounts/bitcoin-wallet-snap';
-import { SOLANA_WALLET_SNAP_ID } from '../../../shared/lib/accounts/solana-wallet-snap';
-import { createSnapAccount } from '../../store/actions';
-import {
-  MultichainWalletSnapOptions,
-=======
 import {
   BITCOIN_WALLET_SNAP_ID,
   SOLANA_WALLET_SNAP_ID,
@@ -23,7 +16,6 @@
 } from '../../../shared/lib/accounts';
 import { createSnapAccount } from '../../store/actions';
 import {
->>>>>>> 82db9a9c
   useMultichainWalletSnapClient,
   WalletClientType,
 } from './useMultichainWalletSnapClient';
@@ -69,11 +61,7 @@
   ];
 
   testCases.forEach(({ clientType, network, snapId, mockAccount }) => {
-<<<<<<< HEAD
-    const options: MultichainWalletSnapOptions = {
-=======
     const options: CreateAccountSnapOptions = {
->>>>>>> 82db9a9c
       scope: network,
       entropySource: 'test-entropy-source',
     };
