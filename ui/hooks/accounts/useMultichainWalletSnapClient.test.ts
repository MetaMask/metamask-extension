import { renderHook } from '@testing-library/react-hooks';
import {
  BtcAccountType,
  BtcMethod,
  BtcScope,
  SolAccountType,
  SolMethod,
  SolScope,
} from '@metamask/keyring-api';
import { SnapKeyringInternalOptions } from '@metamask/eth-snap-keyring';
import { MultichainNetworks } from '../../../shared/constants/multichain/networks';
<<<<<<< HEAD
import { BITCOIN_WALLET_SNAP_ID } from '../../../shared/lib/accounts/bitcoin-wallet-snap';
import { SOLANA_WALLET_SNAP_ID } from '../../../shared/lib/accounts/solana-wallet-snap';
import {
  createSnapAccount,
  multichainUpdateBalance,
  multichainUpdateTransactions,
} from '../../store/actions';
import {
=======
import {
  BITCOIN_WALLET_SNAP_ID,
  SOLANA_WALLET_SNAP_ID,
  type CreateAccountSnapOptions,
} from '../../../shared/lib/accounts';
import { createSnapAccount } from '../../store/actions';
import {
>>>>>>> c9f5c5a9
  useMultichainWalletSnapClient,
  WalletClientType,
} from './useMultichainWalletSnapClient';

jest.mock('../../store/actions', () => ({
  createSnapAccount: jest.fn(),
  multichainUpdateBalance: jest.fn(),
  multichainUpdateTransactions: jest.fn(),
}));

const mockCreateSnapAccount = createSnapAccount as jest.Mock;
const mockMultichainUpdateBalance = multichainUpdateBalance as jest.Mock;
const mockMultichainUpdateTransactions =
  multichainUpdateTransactions as jest.Mock;

describe('useMultichainWalletSnapClient', () => {
  beforeEach(() => {
    jest.clearAllMocks();
  });

  const testCases = [
    {
      clientType: WalletClientType.Bitcoin,
      network: MultichainNetworks.BITCOIN,
      snapId: BITCOIN_WALLET_SNAP_ID,
      mockAccount: {
        address: 'tb1q2hjrlnf8kmtt5dj6e49gqzy6jnpe0sj7ty50cl',
        id: '11a33c6b-0d46-43f4-a401-01587d575fd0',
        options: {},
        methods: [BtcMethod.SendBitcoin],
        scopes: [BtcScope.Testnet],
        type: BtcAccountType.P2wpkh,
      },
    },
    {
      clientType: WalletClientType.Solana,
      network: MultichainNetworks.SOLANA,
      snapId: SOLANA_WALLET_SNAP_ID,
      mockAccount: {
        address: '4mip4tgbhxf8dpqvtb3zhzzapwfvznanhssqzgjyp7ha',
        id: '22b44d7c-1e57-4b5b-8502-02698e686fd1',
        options: {},
        methods: [SolMethod.SendAndConfirmTransaction],
        scopes: [SolScope.Mainnet, SolScope.Testnet, SolScope.Devnet],
        type: SolAccountType.DataAccount,
      },
    },
  ];

  testCases.forEach(({ clientType, network, snapId, mockAccount }) => {
<<<<<<< HEAD
    const options = {
=======
    const options: CreateAccountSnapOptions = {
>>>>>>> c9f5c5a9
      scope: network,
      entropySource: 'test-entropy-source',
    };

    it(`creates a ${clientType} account`, async () => {
      const { result } = renderHook(() =>
        useMultichainWalletSnapClient(clientType),
      );
      const multichainWalletSnapClient = result.current;

      mockCreateSnapAccount.mockResolvedValue(mockAccount);

      await multichainWalletSnapClient.createAccount(options);
      expect(mockCreateSnapAccount).toHaveBeenCalledWith(
        snapId,
        options,
        undefined, // No internal options.
      );
    });

    it(`creates a ${clientType} account with custom internal options`, async () => {
      const { result } = renderHook(() =>
        useMultichainWalletSnapClient(clientType),
      );
      const multichainWalletSnapClient = result.current;

      mockCreateSnapAccount.mockResolvedValue(mockAccount);

      const internalOptions: SnapKeyringInternalOptions = {
        displayConfirmation: false,
        displayAccountNameSuggestion: false,
        setSelectedAccount: false,
      };
      await multichainWalletSnapClient.createAccount(options, internalOptions);
      expect(mockCreateSnapAccount).toHaveBeenCalledWith(
        snapId,
        options,
        internalOptions,
      );
    });

    it(`force fetches the balance after creating a ${clientType} account`, async () => {
      const { result } = renderHook(() =>
        useMultichainWalletSnapClient(clientType),
      );
      const multichainWalletSnapClient = result.current;

      mockCreateSnapAccount.mockResolvedValue(mockAccount);

      await multichainWalletSnapClient.createAccount({ scope: network });
      expect(mockMultichainUpdateBalance).toHaveBeenCalledWith(mockAccount.id);
    });

    it(`force fetches the transactions after creating a ${clientType} account`, async () => {
      const { result } = renderHook(() =>
        useMultichainWalletSnapClient(clientType),
      );
      const multichainWalletSnapClient = result.current;

      mockCreateSnapAccount.mockResolvedValue(mockAccount);

      await multichainWalletSnapClient.createAccount({ scope: network });
      expect(mockMultichainUpdateTransactions).toHaveBeenCalledWith(
        mockAccount.id,
      );
    });
  });
});<|MERGE_RESOLUTION|>--- conflicted
+++ resolved
@@ -1,4 +1,4 @@
-import { renderHook } from '@testing-library/react-hooks';
+import { SnapKeyringInternalOptions } from '@metamask/eth-snap-keyring';
 import {
   BtcAccountType,
   BtcMethod,
@@ -7,18 +7,8 @@
   SolMethod,
   SolScope,
 } from '@metamask/keyring-api';
-import { SnapKeyringInternalOptions } from '@metamask/eth-snap-keyring';
+import { renderHook } from '@testing-library/react-hooks';
 import { MultichainNetworks } from '../../../shared/constants/multichain/networks';
-<<<<<<< HEAD
-import { BITCOIN_WALLET_SNAP_ID } from '../../../shared/lib/accounts/bitcoin-wallet-snap';
-import { SOLANA_WALLET_SNAP_ID } from '../../../shared/lib/accounts/solana-wallet-snap';
-import {
-  createSnapAccount,
-  multichainUpdateBalance,
-  multichainUpdateTransactions,
-} from '../../store/actions';
-import {
-=======
 import {
   BITCOIN_WALLET_SNAP_ID,
   SOLANA_WALLET_SNAP_ID,
@@ -26,21 +16,15 @@
 } from '../../../shared/lib/accounts';
 import { createSnapAccount } from '../../store/actions';
 import {
->>>>>>> c9f5c5a9
   useMultichainWalletSnapClient,
   WalletClientType,
 } from './useMultichainWalletSnapClient';
 
 jest.mock('../../store/actions', () => ({
   createSnapAccount: jest.fn(),
-  multichainUpdateBalance: jest.fn(),
-  multichainUpdateTransactions: jest.fn(),
 }));
 
 const mockCreateSnapAccount = createSnapAccount as jest.Mock;
-const mockMultichainUpdateBalance = multichainUpdateBalance as jest.Mock;
-const mockMultichainUpdateTransactions =
-  multichainUpdateTransactions as jest.Mock;
 
 describe('useMultichainWalletSnapClient', () => {
   beforeEach(() => {
@@ -77,14 +61,13 @@
   ];
 
   testCases.forEach(({ clientType, network, snapId, mockAccount }) => {
-<<<<<<< HEAD
-    const options = {
-=======
     const options: CreateAccountSnapOptions = {
->>>>>>> c9f5c5a9
       scope: network,
       entropySource: 'test-entropy-source',
     };
+    if (clientType === WalletClientType.Bitcoin) {
+      options.synchronize = true;
+    }
 
     it(`creates a ${clientType} account`, async () => {
       const { result } = renderHook(() =>
@@ -122,31 +105,5 @@
         internalOptions,
       );
     });
-
-    it(`force fetches the balance after creating a ${clientType} account`, async () => {
-      const { result } = renderHook(() =>
-        useMultichainWalletSnapClient(clientType),
-      );
-      const multichainWalletSnapClient = result.current;
-
-      mockCreateSnapAccount.mockResolvedValue(mockAccount);
-
-      await multichainWalletSnapClient.createAccount({ scope: network });
-      expect(mockMultichainUpdateBalance).toHaveBeenCalledWith(mockAccount.id);
-    });
-
-    it(`force fetches the transactions after creating a ${clientType} account`, async () => {
-      const { result } = renderHook(() =>
-        useMultichainWalletSnapClient(clientType),
-      );
-      const multichainWalletSnapClient = result.current;
-
-      mockCreateSnapAccount.mockResolvedValue(mockAccount);
-
-      await multichainWalletSnapClient.createAccount({ scope: network });
-      expect(mockMultichainUpdateTransactions).toHaveBeenCalledWith(
-        mockAccount.id,
-      );
-    });
   });
 });