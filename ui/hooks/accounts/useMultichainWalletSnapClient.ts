--- conflicted
+++ resolved
@@ -4,19 +4,13 @@
 import { SnapId } from '@metamask/snaps-sdk';
 import { useMemo } from 'react';
 import { SnapKeyringInternalOptions } from '@metamask/eth-snap-keyring';
-<<<<<<< HEAD
-import { createSnapAccount, handleSnapRequest } from '../../store/actions';
-=======
 import { KeyringAccount } from '@metamask/keyring-api';
 import { KeyringTypes } from '@metamask/keyring-controller';
 import {
   createSnapAccount,
   getNextAvailableAccountName,
   handleSnapRequest,
-  multichainUpdateBalance,
-  multichainUpdateTransactions,
 } from '../../store/actions';
->>>>>>> cd962434
 import {
   BITCOIN_WALLET_SNAP_ID,
   BITCOIN_WALLET_NAME,
@@ -105,24 +99,11 @@
     options: WalletSnapOptions,
     internalOptions?: SnapKeyringInternalOptions,
   ): Promise<KeyringAccount> {
-    // This will trigger the Snap account creation flow (+ account renaming)
-    await createSnapAccount(
+    return await createSnapAccount(
       this.#snapId,
       { ...options, synchronize: true },
       internalOptions,
     );
-<<<<<<< HEAD
-=======
-
-    // NOTE: The account's balance is going to be tracked automatically on when the new account
-    // will be added to the Snap bridge keyring (see `MultichainBalancesController:#handleOnAccountAdded`).
-    // However, the balance won't be fetched right away. To workaround this, we trigger the
-    // fetch explicitly here (since we are already in a `async` call) and wait for it to be updated!
-    await multichainUpdateBalance(account.id);
-    // TODO: Remove this and the above line once Snap account creation flow is async
-    await multichainUpdateTransactions(account.id);
-
-    return account;
   }
 
   async getNextAvailableAccountName(
@@ -133,7 +114,6 @@
       this.#snapId,
       options,
     );
->>>>>>> cd962434
   }
 }
 
