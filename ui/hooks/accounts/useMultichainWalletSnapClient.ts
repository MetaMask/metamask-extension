--- conflicted
+++ resolved
@@ -1,44 +1,35 @@
+import { SnapKeyringInternalOptions } from '@metamask/eth-snap-keyring';
+import { KeyringAccount } from '@metamask/keyring-api';
+import { KeyringTypes } from '@metamask/keyring-controller';
 import { Sender } from '@metamask/keyring-snap-client';
+import { SnapId } from '@metamask/snaps-sdk';
 import { HandlerType } from '@metamask/snaps-utils';
-import { CaipChainId, Json, JsonRpcRequest } from '@metamask/utils';
-import { SnapId } from '@metamask/snaps-sdk';
+import { Json, JsonRpcRequest } from '@metamask/utils';
 import { useMemo } from 'react';
-import { SnapKeyringInternalOptions } from '@metamask/eth-snap-keyring';
 import {
-<<<<<<< HEAD
-  createSnapAccount,
-  handleSnapRequest,
-  multichainUpdateBalance,
-  multichainUpdateTransactions,
-} from '../../store/actions';
-=======
   getNextAvailableSnapAccountName,
   SnapAccountNameOptions,
   WalletSnapClient,
   CreateAccountSnapOptions,
 } from '../../../shared/lib/accounts';
->>>>>>> c9f5c5a9
 import {
+  BITCOIN_WALLET_NAME,
   BITCOIN_WALLET_SNAP_ID,
-  BITCOIN_WALLET_NAME,
 } from '../../../shared/lib/accounts/bitcoin-wallet-snap';
 import {
+  SOLANA_WALLET_NAME,
   SOLANA_WALLET_SNAP_ID,
-  SOLANA_WALLET_NAME,
 } from '../../../shared/lib/accounts/solana-wallet-snap';
+import {
+  createSnapAccount,
+  getNextAvailableAccountName,
+  handleSnapRequest,
+} from '../../store/actions';
 
 export enum WalletClientType {
   Bitcoin = 'bitcoin-wallet-snap',
   Solana = 'solana-wallet-snap',
 }
-
-export type MultichainWalletSnapOptions = {
-  scope: CaipChainId;
-  ///: BEGIN:ONLY_INCLUDE_IF(solana)
-  entropySource?: string;
-  accountNameSuggestion?: string;
-  ///: END:ONLY_INCLUDE_IF
-};
 
 const WALLET_SNAP_MAP: Record<WalletClientType, { id: SnapId; name: string }> =
   {
@@ -80,11 +71,7 @@
   return client;
 }
 
-<<<<<<< HEAD
-export class MultichainWalletSnapClient {
-=======
 export class MultichainWalletSnapClient implements WalletSnapClient {
->>>>>>> c9f5c5a9
   readonly #snapId: SnapId;
 
   readonly #snapName: string;
@@ -107,27 +94,32 @@
   }
 
   async createAccount(
-<<<<<<< HEAD
-    options: MultichainWalletSnapOptions,
-=======
     options: CreateAccountSnapOptions,
->>>>>>> c9f5c5a9
     internalOptions?: SnapKeyringInternalOptions,
-  ) {
+  ): Promise<KeyringAccount> {
+    const snapOptions =
+      this.#snapId === BITCOIN_WALLET_SNAP_ID
+        ? { ...options, synchronize: true }
+        : options;
+
     // This will trigger the Snap account creation flow (+ account renaming)
     const account = await createSnapAccount(
       this.#snapId,
-      options,
+      snapOptions,
       internalOptions,
     );
 
-    // NOTE: The account's balance is going to be tracked automatically on when the new account
-    // will be added to the Snap bridge keyring (see `MultichainBalancesController:#handleOnAccountAdded`).
-    // However, the balance won't be fetched right away. To workaround this, we trigger the
-    // fetch explicitly here (since we are already in a `async` call) and wait for it to be updated!
-    await multichainUpdateBalance(account.id);
-    // TODO: Remove this and the above line once Snap account creation flow is async
-    await multichainUpdateTransactions(account.id);
+    return account;
+  }
+
+  async getNextAvailableAccountName(
+    options?: SnapAccountNameOptions,
+  ): Promise<string> {
+    return getNextAvailableSnapAccountName(
+      async () => getNextAvailableAccountName(KeyringTypes.snap),
+      this.#snapId,
+      options,
+    );
   }
 }
 
