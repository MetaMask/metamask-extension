--- conflicted
+++ resolved
@@ -73,16 +73,8 @@
  * @typedef {object} TransactionDisplayData
  * @property {string} primaryCurrency - the currency string to display in the primary position
  * @property {string} recipientAddress - the Ethereum address of the recipient
-<<<<<<< HEAD
- * @property {string} senderAddress - the Ethereum address of the sender
- * @property {string} status - the status of the transaction
  * @property {string} title - the primary title of the tx that will be displayed in the activity list
  * @property {string} [secondaryCurrency] - the currency string to display in the secondary position
- * @property {string} displayedStatusKey - the key representing the displayed status of the transaction
-=======
- * @property {string} title - the primary title of the tx that will be displayed in the activity list
- * @property {string} [secondaryCurrency] - the currency string to display in the secondary position
->>>>>>> c50e35ad
  * @property {boolean} isPending - indicates if the transaction is pending
  */
 
@@ -437,10 +429,6 @@
 
   return {
     title,
-<<<<<<< HEAD
-    category,
-=======
->>>>>>> c50e35ad
     primaryCurrency:
       type === TransactionType.swap && isPending ? '' : primaryCurrency,
     recipientAddress,
@@ -453,9 +441,5 @@
         ? undefined
         : secondaryCurrency,
     isPending,
-<<<<<<< HEAD
-    detailsTitle,
-=======
->>>>>>> c50e35ad
   };
 }