import { useDispatch, useSelector } from 'react-redux';
import { useEffect, useRef, useState } from 'react';
import {
  TransactionStatus,
  TransactionType,
} from '@metamask/transaction-controller';
import BigNumber from 'bignumber.js';
import {
  getAllDetectedTokens,
  getAllTokens,
  getKnownMethodData,
  getSelectedAddress,
  selectERC20TokensByChain,
} from '../selectors/selectors';
import {
  getStatusKey,
  getTransactionTypeTitle,
} from '../helpers/utils/transactions.util';
import { camelCaseToCapitalize } from '../helpers/utils/common.util';
import { PRIMARY, SECONDARY } from '../helpers/constants/common';
import {
  getAssetDetails,
  getTokenAddressParam,
  getTokenIdParam,
} from '../helpers/utils/token-util';
import {
  formatDateWithYearContext,
  shortenAddress,
  stripHttpSchemes,
} from '../helpers/utils/util';

import {
  PENDING_STATUS_HASH,
  TOKEN_CATEGORY_HASH,
} from '../helpers/constants/transactions';
import { getNfts } from '../ducks/metamask/metamask';
import { TransactionGroupCategory } from '../../shared/constants/transaction';
import { captureSingleException } from '../store/actions';
import { isEqualCaseInsensitive } from '../../shared/modules/string-utils';
import { getTokenValueParam } from '../../shared/lib/metamask-controller-utils';
import { selectBridgeHistoryForAccount } from '../ducks/bridge-status/selectors';
import { useBridgeTokenDisplayData } from '../pages/bridge/hooks/useBridgeTokenDisplayData';
import { formatAmount } from '../pages/confirmations/components/simulation-details/formatAmount';
import { getIntlLocale } from '../ducks/locale/locale';
import { NETWORK_TO_SHORT_NETWORK_NAME_MAP } from '../../shared/constants/bridge';
import { calcTokenAmount } from '../../shared/lib/transactions-controller-utils';
import { useI18nContext } from './useI18nContext';
import { useTokenFiatAmount } from './useTokenFiatAmount';
import { useUserPreferencedCurrency } from './useUserPreferencedCurrency';
import { useCurrencyDisplay } from './useCurrencyDisplay';
import { useTokenDisplayValue } from './useTokenDisplayValue';
import { useTokenData } from './useTokenData';
import { useSwappedTokenValue } from './useSwappedTokenValue';
import { useCurrentAsset } from './useCurrentAsset';
import useBridgeChainInfo from './bridge/useBridgeChainInfo';
import { useRemoteModeTransaction } from './useRemoteModeTransaction';

/**
 *  There are seven types of transaction entries that are currently differentiated in the design:
 *  1. Signature request
 *  2. Send (sendEth sendTokens)
 *  3. Deposit
 *  4. Site interaction
 *  5. Approval
 *  6. Swap
 *  7. Swap Approval
 */
const signatureTypes = [
  null,
  undefined,
  TransactionType.sign,
  TransactionType.personalSign,
  TransactionType.signTypedData,
  TransactionType.ethDecrypt,
  TransactionType.ethGetEncryptionPublicKey,
];

/**
 * @typedef {(import('../../selectors/transactions').TransactionGroup} TransactionGroup
 */

/**
 * @typedef {object} TransactionDisplayData
 * @property {string} category - the transaction category that will be used for rendering the icon in the activity list
 * @property {string} primaryCurrency - the currency string to display in the primary position
 * @property {string} recipientAddress - the Ethereum address of the recipient
 * @property {string} senderAddress - the Ethereum address of the sender
 * @property {string} status - the status of the transaction
 * @property {string} subtitle - the supporting text describing the transaction
 * @property {boolean} subtitleContainsOrigin - true if the subtitle includes the origin of the tx
 * @property {string} title - the primary title of the tx that will be displayed in the activity list
 * @property {string} [secondaryCurrency] - the currency string to display in the secondary position
 * @property {string} date - the formatted date of the transaction
 * @property {string} displayedStatusKey - the key representing the displayed status of the transaction
 * @property {boolean} isPending - indicates if the transaction is pending
 * @property {boolean} isSubmitted - indicates if the transaction has been submitted
 */

/**
 * Get computed values used for displaying transaction data to a user
 *
 * The goal of this method is to perform all of the necessary computation and
 * state access required to take a transactionGroup and derive from it a shape
 * of data that can power all views related to a transaction. Presently the main
 * case is for shared logic between transaction-list-item and transaction-detail-view
 *
 * @param {TransactionGroup} transactionGroup - group of transactions of the same nonce
 * @returns {TransactionDisplayData}
 */
export function useTransactionDisplayData(transactionGroup) {
  // To determine which primary currency to display for swaps transactions we need to be aware
  // of which asset, if any, we are viewing at present
  const dispatch = useDispatch();
  const locale = useSelector(getIntlLocale);
  const currentAsset = useCurrentAsset();
  const knownTokens = useSelector(getAllTokens);
  const selectedAddress = useSelector(getSelectedAddress);
  const knownNfts = useSelector(getNfts);
  const allDetectedTokens = useSelector(getAllDetectedTokens);
  const tokenListAllChains = useSelector(selectERC20TokensByChain);

  const t = useI18nContext();

  // Bridge data
  const srcTxMetaId = transactionGroup.initialTransaction.id;
  const bridgeHistory = useSelector(selectBridgeHistoryForAccount);
  const bridgeHistoryItem = srcTxMetaId
    ? bridgeHistory[srcTxMetaId]
    : undefined;
  const { destNetwork } = useBridgeChainInfo({
    bridgeHistoryItem,
    srcTxMeta: transactionGroup.initialTransaction,
  });

  const destChainName = NETWORK_TO_SHORT_NETWORK_NAME_MAP[destNetwork?.chainId];

  const { initialTransaction, primaryTransaction } = transactionGroup;
  // initialTransaction contains the data we need to derive the primary purpose of this transaction group
<<<<<<< HEAD
  const { type, txParamsOriginal } = initialTransaction;
  const { from, to } = initialTransaction.txParams || {};
=======
  const { transferInformation, type, txParamsOriginal } = initialTransaction;
  const { from, to } = initialTransaction.txParams || {};

  const isUnifiedSwapTx =
    [TransactionType.swap, TransactionType.bridge].includes(type) &&
    Boolean(bridgeHistoryItem);
>>>>>>> 7f4e6d9b

  // for smart contract interactions, methodData can be used to derive the name of the action being taken
  const methodData =
    useSelector((state) =>
      getKnownMethodData(state, initialTransaction?.txParams?.data),
    ) || {};

  const displayedStatusKey = getStatusKey(primaryTransaction);
  const isPending = displayedStatusKey in PENDING_STATUS_HASH;
  const isSubmitted = displayedStatusKey === TransactionStatus.submitted;
  const mounted = useRef(true);

  const primaryValue = primaryTransaction.txParams?.value;
  const date = formatDateWithYearContext(initialTransaction.time);

  const { isRemoteModeActivity } = useRemoteModeTransaction({
    transaction: initialTransaction,
  });

  let prefix = '-';
  let subtitle;
  let subtitleContainsOrigin = false;
  let recipientAddress = to;
  let senderAddress = from;
  let transactionData = initialTransaction?.txParams?.data;
  let remoteSignerAddress = null;

  if (isRemoteModeActivity) {
    recipientAddress = txParamsOriginal?.to;
    senderAddress = txParamsOriginal?.from;
    remoteSignerAddress = initialTransaction?.txParams?.from;
    transactionData = txParamsOriginal?.data;
  }

  // This value is used to determine whether we should look inside txParams.data
  // to pull out and render token related information
  const isTokenCategory = TOKEN_CATEGORY_HASH[type];
  // these values are always instantiated because they are either
  // used by or returned from hooks. Hooks must be called at the top level,
  // so as an additional safeguard against inappropriately associating token
  // transfers, we pass an additional argument to these hooks that will be
  // false for non-token transactions. This additional argument forces the
  // hook to return null
  let token = null;
  const [currentAssetDetails, setCurrentAssetDetails] = useState(null);

  if (isTokenCategory) {
    token =
      knownTokens?.[transactionGroup?.initialTransaction?.chainId]?.[
        selectedAddress
      ]?.find(({ address }) =>
        isEqualCaseInsensitive(address, recipientAddress),
      ) ||
      allDetectedTokens?.[transactionGroup?.initialTransaction?.chainId]?.[
        selectedAddress
      ]?.find(({ address }) =>
        isEqualCaseInsensitive(address, recipientAddress),
      ) ||
      tokenListAllChains?.[transactionGroup?.initialTransaction?.chainId]
        ?.data?.[recipientAddress.toLowerCase()];
  }
  useEffect(() => {
    return () => {
      mounted.current = false;
    };
  }, []);
  useEffect(() => {
    async function getAndSetAssetDetails() {
      if (isTokenCategory && !token) {
        const assetDetails = await getAssetDetails(
          recipientAddress,
          senderAddress,
          transactionData,
          knownNfts,
        );
        if (mounted.current === true) {
          setCurrentAssetDetails(assetDetails);
        }
      }
    }
    getAndSetAssetDetails();
  }, [
    isTokenCategory,
    token,
    recipientAddress,
    senderAddress,
    knownNfts,
    mounted,
    transactionData,
  ]);

  if (currentAssetDetails) {
    token = {
      address: currentAssetDetails.toAddress,
      symbol: currentAssetDetails.symbol,
      decimals: currentAssetDetails.decimals,
    };
  }

  const tokenData = useTokenData(transactionData, isTokenCategory);

  // Sometimes the tokenId value is parsed as "_value" param. Not seeing this often any more, but still occasionally:
  // i.e. call approve() on BAYC contract - https://etherscan.io/token/0xbc4ca0eda7647a8ab7c2061c2e118a18a936f13d#writeContract, and tokenId shows up as _value,
  // not sure why since it doesn't match the ERC721 ABI spec we use to parse these transactions - https://github.com/MetaMask/metamask-eth-abis/blob/d0474308a288f9252597b7c93a3a8deaad19e1b2/src/abis/abiERC721.ts#L62.
  const transactionDataTokenId =
    getTokenIdParam(tokenData) ?? getTokenValueParam(tokenData);

  const nft =
    isTokenCategory &&
    knownNfts.find(
      ({ address, tokenId }) =>
        isEqualCaseInsensitive(address, recipientAddress) &&
        tokenId === transactionDataTokenId,
    );

<<<<<<< HEAD
  const tokenDisplayValue = useTokenDisplayValue(
=======
  let tokenDisplayValue = useTokenDisplayValue(
>>>>>>> 7f4e6d9b
    transactionData,
    token,
    isTokenCategory,
  );

  if (transferInformation?.decimals) {
    tokenDisplayValue = calcTokenAmount(
      transferInformation.amount,
      transferInformation.decimals,
    ).toString(10);
  }

  const tokenFiatAmount = useTokenFiatAmount(
    token?.address,
    tokenDisplayValue,
    token?.symbol,
  );

  const origin = stripHttpSchemes(
    initialTransaction.origin || initialTransaction.msgParams?.origin || '',
  );

  // used to append to the primary display value. initialized to either token.symbol or undefined
  // but can later be modified if dealing with a swap
  let primarySuffix = isTokenCategory ? token?.symbol : undefined;
  // used to display the primary value of tx. initialized to either tokenDisplayValue or undefined
  // but can later be modified if dealing with a swap
  let primaryDisplayValue = isTokenCategory ? tokenDisplayValue : undefined;
  // used to display fiat amount of tx. initialized to either tokenFiatAmount or undefined
  // but can later be modified if dealing with a swap
  let secondaryDisplayValue = isTokenCategory ? tokenFiatAmount : undefined;

  let category;
  let title;

  const {
    swapTokenValue,
    isNegative,
    swapTokenFiatAmount,
    isViewingReceivedTokenFromSwap,
  } = useSwappedTokenValue(transactionGroup, currentAsset);

  const bridgeTokenDisplayData = useBridgeTokenDisplayData(transactionGroup);

  if (signatureTypes.includes(type)) {
    category = TransactionGroupCategory.signatureRequest;
    title = t('signatureRequest');
    subtitle = origin;
    subtitleContainsOrigin = true;
  } else if (type === TransactionType.swap) {
    category = TransactionGroupCategory.swap;
    title = t('swapTokenToToken', [
      bridgeTokenDisplayData.sourceTokenSymbol ??
        initialTransaction.sourceTokenSymbol,
      bridgeTokenDisplayData.destinationTokenSymbol ??
        initialTransaction.destinationTokenSymbol,
    ]);
    subtitle = origin;
    subtitleContainsOrigin = true;
    const symbolFromTx =
      bridgeTokenDisplayData.sourceTokenSymbol ??
      initialTransaction.sourceTokenSymbol;
    primarySuffix = isViewingReceivedTokenFromSwap
      ? currentAsset.symbol
      : symbolFromTx;
    const value =
      bridgeTokenDisplayData.sourceTokenAmountSent ?? swapTokenValue;
    primaryDisplayValue = value
      ? formatAmount(locale, new BigNumber(value))
      : undefined;
    secondaryDisplayValue =
      bridgeTokenDisplayData.displayCurrencyAmount ?? swapTokenFiatAmount;
    if (isNegative) {
      prefix = '';
    } else if (isViewingReceivedTokenFromSwap) {
      prefix = '+';
    } else {
      prefix = '-';
    }
  } else if (type === TransactionType.swapAndSend) {
    const isSenderTokenRecipient =
      initialTransaction.swapAndSendRecipient === senderAddress;

    recipientAddress = initialTransaction.swapAndSendRecipient;

    category = TransactionGroupCategory.swapAndSend;
    title = t('sentTokenAsToken', [
      initialTransaction.sourceTokenSymbol,
      initialTransaction.destinationTokenSymbol,
    ]);
    subtitle = origin;
    subtitleContainsOrigin = true;
    primarySuffix =
      isViewingReceivedTokenFromSwap && isSenderTokenRecipient
        ? currentAsset.symbol
        : initialTransaction.sourceTokenSymbol;
    primaryDisplayValue = swapTokenValue;
    secondaryDisplayValue = swapTokenFiatAmount;

    if (isNegative) {
      prefix = '';
    } else if (isViewingReceivedTokenFromSwap && isSenderTokenRecipient) {
      prefix = '+';
    } else {
      prefix = '-';
    }
  } else if (type === TransactionType.swapApproval) {
    category = TransactionGroupCategory.approval;
    title = t('swapApproval', [
      bridgeTokenDisplayData.sourceTokenSymbol ??
        primaryTransaction.sourceTokenSymbol,
    ]);
    subtitle = origin;
    subtitleContainsOrigin = true;
    primarySuffix =
      bridgeTokenDisplayData.sourceTokenSymbol ??
      primaryTransaction.sourceTokenSymbol;
  } else if (type === TransactionType.tokenMethodApprove) {
    category = TransactionGroupCategory.approval;
    prefix = '';
    title = t('approveSpendingCap', [
      token?.symbol || t('token').toLowerCase(),
    ]);
    subtitle = origin;
    subtitleContainsOrigin = true;
  } else if (type === TransactionType.tokenMethodSetApprovalForAll) {
    const isRevoke = !tokenData?.args?.[1];

    category = TransactionGroupCategory.approval;
    prefix = '';
    title = isRevoke
      ? t('revokePermissionTitle', [token?.symbol || nft?.name || t('token')])
      : t('setApprovalForAllTitle', [token?.symbol || t('token')]);
    subtitle = origin;
    subtitleContainsOrigin = true;
  } else if (type === TransactionType.tokenMethodIncreaseAllowance) {
    category = TransactionGroupCategory.approval;
    prefix = '';
    title = t('approveIncreaseAllowance', [token?.symbol || t('token')]);
    subtitle = origin;
    subtitleContainsOrigin = true;
  } else if (
    type === TransactionType.contractInteraction ||
    type === TransactionType.batch ||
    type === TransactionType.revokeDelegation
  ) {
    category = TransactionGroupCategory.interaction;
    const transactionTypeTitle = getTransactionTypeTitle(t, type);
    title =
      (methodData?.name && camelCaseToCapitalize(methodData.name)) ||
      transactionTypeTitle;
    subtitle = origin;
    subtitleContainsOrigin = true;
  } else if (type === TransactionType.deployContract) {
    // @todo Should perhaps be a separate group?
    category = TransactionGroupCategory.interaction;
    title = getTransactionTypeTitle(t, type);
    subtitle = origin;
    subtitleContainsOrigin = true;
  } else if (type === TransactionType.incoming) {
    category = TransactionGroupCategory.receive;
    title = t('received');
    prefix = '';
    subtitle = t('fromAddress', [shortenAddress(senderAddress)]);
  } else if (
    type === TransactionType.tokenMethodTransferFrom ||
    type === TransactionType.tokenMethodTransfer
  ) {
    category = TransactionGroupCategory.send;
    title = t('sentSpecifiedTokens', [
      token?.symbol || nft?.name || t('token'),
    ]);
    recipientAddress = getTokenAddressParam(tokenData);
    subtitle = t('toAddress', [shortenAddress(recipientAddress)]);
  } else if (type === TransactionType.tokenMethodSafeTransferFrom) {
    category = TransactionGroupCategory.send;
    title = t('safeTransferFrom');
    recipientAddress = getTokenAddressParam(tokenData);
    subtitle = t('toAddress', [shortenAddress(recipientAddress)]);
  } else if (type === TransactionType.simpleSend) {
    category = TransactionGroupCategory.send;
    title = t('sent');
    subtitle = t('toAddress', [shortenAddress(recipientAddress)]);
  } else if (type === TransactionType.bridgeApproval) {
    title = t('bridgeApproval');
    category = TransactionGroupCategory.approval;
    title = t('bridgeApproval', [bridgeTokenDisplayData.sourceTokenSymbol]);
    subtitle = origin;
    subtitleContainsOrigin = true;
    primarySuffix = bridgeTokenDisplayData.sourceTokenSymbol;
  } else if (type === TransactionType.bridge) {
    title = destChainName ? t('bridgedToChain', [destChainName]) : t('bridged');
    category = bridgeTokenDisplayData.category;
    primarySuffix = bridgeTokenDisplayData.sourceTokenSymbol;
    primaryDisplayValue = formatAmount(
      locale,
      new BigNumber(bridgeTokenDisplayData.sourceTokenAmountSent ?? 0),
    );
    secondaryDisplayValue = bridgeTokenDisplayData.displayCurrencyAmount;
  } else {
    dispatch(
      captureSingleException(
        `useTransactionDisplayData does not recognize transaction type. Type received is: ${type}`,
      ),
    );
  }

  const detailsTitle = isRemoteModeActivity ? `Remote ${title}` : title;

  const primaryCurrencyPreferences = useUserPreferencedCurrency(
    PRIMARY,
    {},
    transactionGroup?.initialTransaction?.chainId,
  );
  const secondaryCurrencyPreferences = useUserPreferencedCurrency(SECONDARY);

  const [primaryCurrency] = useCurrencyDisplay(
    primaryValue,
    {
      prefix,
      displayValue: primaryDisplayValue,
      suffix: primarySuffix,
      ...primaryCurrencyPreferences,
    },
    transactionGroup?.initialTransaction?.chainId,
  );

  const [secondaryCurrency] = useCurrencyDisplay(
    primaryValue,
    {
      prefix,
      displayValue: isUnifiedSwapTx
        ? bridgeTokenDisplayData.displayCurrencyAmount
        : secondaryDisplayValue,
      hideLabel: isTokenCategory || Boolean(swapTokenValue),
      ...secondaryCurrencyPreferences,
    },
    transactionGroup?.initialTransaction?.chainId,
  );

  if (!recipientAddress && transferInformation) {
    recipientAddress = to;
  }

  return {
    title,
    category,
    date,
    subtitle,
    subtitleContainsOrigin,
    primaryCurrency:
      type === TransactionType.swap && isPending ? '' : primaryCurrency,
    senderAddress,
    recipientAddress,
    secondaryCurrency:
      (isTokenCategory && !tokenFiatAmount) ||
      (!isUnifiedSwapTx &&
        [TransactionType.swap, TransactionType.swapAndSend].includes(type) &&
        !swapTokenFiatAmount) ||
      (isUnifiedSwapTx && !secondaryCurrency)
        ? undefined
        : secondaryCurrency,
    displayedStatusKey,
    isPending,
    isSubmitted,
    detailsTitle,
    remoteSignerAddress,
  };
}<|MERGE_RESOLUTION|>--- conflicted
+++ resolved
@@ -136,17 +136,12 @@
 
   const { initialTransaction, primaryTransaction } = transactionGroup;
   // initialTransaction contains the data we need to derive the primary purpose of this transaction group
-<<<<<<< HEAD
-  const { type, txParamsOriginal } = initialTransaction;
-  const { from, to } = initialTransaction.txParams || {};
-=======
   const { transferInformation, type, txParamsOriginal } = initialTransaction;
   const { from, to } = initialTransaction.txParams || {};
 
   const isUnifiedSwapTx =
     [TransactionType.swap, TransactionType.bridge].includes(type) &&
     Boolean(bridgeHistoryItem);
->>>>>>> 7f4e6d9b
 
   // for smart contract interactions, methodData can be used to derive the name of the action being taken
   const methodData =
@@ -262,11 +257,7 @@
         tokenId === transactionDataTokenId,
     );
 
-<<<<<<< HEAD
-  const tokenDisplayValue = useTokenDisplayValue(
-=======
   let tokenDisplayValue = useTokenDisplayValue(
->>>>>>> 7f4e6d9b
     transactionData,
     token,
     isTokenCategory,
