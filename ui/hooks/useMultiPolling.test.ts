import { renderHookWithProvider } from '../../test/lib/render-helpers';
import useMultiPolling from './useMultiPolling';

describe('useMultiPolling', () => {
  it('Should start/stop polling when inputs are added/removed, and stop on dismount', async () => {
    const promises: Promise<string>[] = [];
    const mockStartPolling = jest.fn().mockImplementation((input) => {
      const promise = Promise.resolve(`${input}_token`);
      promises.push(promise);
      return promise;
    });

    const mockStopPollingByPollingToken = jest.fn();
    const inputs = ['foo', 'bar'];
    const initialProps = {
      startPolling: mockStartPolling,
      stopPollingByPollingToken: mockStopPollingByPollingToken,
      input: inputs,
    };

<<<<<<< HEAD
    const { unmount, rerender } = renderHook(
      ({ startPolling, stopPollingByPollingToken, input }) =>
        useMultiPolling({
          startPolling,
          stopPollingByPollingToken,
          input,
        }),
      {
        initialProps,
=======
    const { unmount, rerender } = renderHookWithProvider(
      () =>
        useMultiPolling({
          startPolling: mockStartPolling,
          stopPollingByPollingToken: mockStopPollingByPollingToken,
          input: inputs,
        }),
      {
        metamask: {
          completedOnboarding: true,
        },
>>>>>>> cc03511a
      },
    );

    // All inputs should start polling
    await Promise.all(promises);
    for (const input of inputs) {
      expect(mockStartPolling).toHaveBeenCalledWith(input);
    }

    // Remove one input, and add another
<<<<<<< HEAD
    rerender({ ...initialProps, input: ['baz', ...inputs.slice(1)] });
=======
    inputs[0] = 'baz';
    // eslint-disable-next-line @typescript-eslint/no-explicit-any
    rerender({ input: inputs } as any);
    expect(mockStopPollingByPollingToken).toHaveBeenCalledWith('foo_token');
>>>>>>> cc03511a
    expect(mockStartPolling).toHaveBeenCalledWith('baz');
    expect(mockStopPollingByPollingToken).toHaveBeenCalledWith('foo_token');

    // All inputs should stop polling on dismount
    await Promise.all(promises);
    unmount();
    for (const input of inputs) {
      expect(mockStopPollingByPollingToken).toHaveBeenCalledWith(
        `${input}_token`,
      );
    }
  });
});<|MERGE_RESOLUTION|>--- conflicted
+++ resolved
@@ -12,23 +12,7 @@
 
     const mockStopPollingByPollingToken = jest.fn();
     const inputs = ['foo', 'bar'];
-    const initialProps = {
-      startPolling: mockStartPolling,
-      stopPollingByPollingToken: mockStopPollingByPollingToken,
-      input: inputs,
-    };
 
-<<<<<<< HEAD
-    const { unmount, rerender } = renderHook(
-      ({ startPolling, stopPollingByPollingToken, input }) =>
-        useMultiPolling({
-          startPolling,
-          stopPollingByPollingToken,
-          input,
-        }),
-      {
-        initialProps,
-=======
     const { unmount, rerender } = renderHookWithProvider(
       () =>
         useMultiPolling({
@@ -40,7 +24,6 @@
         metamask: {
           completedOnboarding: true,
         },
->>>>>>> cc03511a
       },
     );
 
@@ -51,16 +34,11 @@
     }
 
     // Remove one input, and add another
-<<<<<<< HEAD
-    rerender({ ...initialProps, input: ['baz', ...inputs.slice(1)] });
-=======
     inputs[0] = 'baz';
     // eslint-disable-next-line @typescript-eslint/no-explicit-any
     rerender({ input: inputs } as any);
     expect(mockStopPollingByPollingToken).toHaveBeenCalledWith('foo_token');
->>>>>>> cc03511a
     expect(mockStartPolling).toHaveBeenCalledWith('baz');
-    expect(mockStopPollingByPollingToken).toHaveBeenCalledWith('foo_token');
 
     // All inputs should stop polling on dismount
     await Promise.all(promises);
