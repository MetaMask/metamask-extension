import React from 'react';
import { renderHook } from '@testing-library/react-hooks';
import { Provider } from 'react-redux';
import { BtcAccountType, InternalAccount } from '@metamask/keyring-api';
import mockState from '../../test/data/mock-state.json';
import configureStore from '../store/store';
import { createMockInternalAccount } from '../../test/jest/mocks';
import { CHAIN_IDS } from '../../shared/constants/network';
import { mockNetworkState } from '../../test/stub/networks';
import { useMultichainAccountTotalFiatBalance } from './useMultichainAccountTotalFiatBalance';

const mockTokenBalances = [
  {
    address: '0xA0b86991c6218b36c1d19D4a2e9Eb0cE3606eB48',
    balance: '48573',
    decimals: 6,
    string: 0.04857,
    symbol: 'USDC',
    tokenFiatAmount: '0.05',
  },
  {
    address: '0x0bc529c00C6401aEF6D220BE8C6Ea1667F6Ad93e',
    symbol: 'YFI',
    balance: '1409247882142934',
    decimals: 18,
    string: 0.00141,
<<<<<<< HEAD
=======
    balanceError: null,
>>>>>>> 0e2c013b
    tokenFiatAmount: '7.52',
  },
];

const mockAccount = createMockInternalAccount({
  name: 'Account 1',
  address: '0x0836f5ed6b62baf60706fe3adc0ff0fd1df833da',
});
const mockNonEvmAccount = {
  ...mockAccount,
  id: 'b7893c59-e376-4cc0-93ad-05ddaab574a6',
  address: 'bc1qn3stuu6g37rpxk3jfxr4h4zmj68g0lwxx5eker',
  type: BtcAccountType.P2wpkh,
};

const renderUseMultichainAccountTotalFiatBalance = (
  account: InternalAccount,
) => {
  const state = {
    ...mockState,
    metamask: {
      ...mockState.metamask,
      completedOnboarding: true,
      allTokens: {
        [CHAIN_IDS.MAINNET]: {
          [mockAccount.address]: [
            {
              address: '0xA0b86991c6218b36c1d19D4a2e9Eb0cE3606eB48',
              aggregators: [],
              decimals: 6,
              symbol: 'USDC',
            },
            {
              address: '0x0bc529c00C6401aEF6D220BE8C6Ea1667F6Ad93e',
              aggregators: [],
              decimals: 18,
              symbol: 'YFI',
            },
          ],
        },
      },
      internalAccounts: {
        accounts: {
          [mockAccount.id]: mockAccount,
          [mockNonEvmAccount.id]: mockNonEvmAccount,
        },
        selectedAccount: mockAccount.id,
      },
      balances: {
        [mockNonEvmAccount.id]: {
          'bip122:000000000019d6689c085ae165831e93/slip44:0': {
            amount: '1.00000000',
            unit: 'BTC',
          },
        },
      },
      rates: {
        btc: {
          conversionDate: 0,
          conversionRate: '100000',
        },
      },
      currentCurrency: 'usd',
      currencyRates: {
        ETH: {
          conversionRate: 1612.92,
        },
      },
      marketData: {
        [CHAIN_IDS.MAINNET]: {
          '0xA0b86991c6218b36c1d19D4a2e9Eb0cE3606eB48': { price: 0.0006189 },
          '0x0bc529c00C6401aEF6D220BE8C6Ea1667F6Ad93e': { price: 3.304588 },
        },
      },
      accountsByChainId: {
        [CHAIN_IDS.MAINNET]: {
          '0x0836f5ed6b62baf60706fe3adc0ff0fd1df833da': {
            balance: '0x041173b2c0e57d',
          },
          '0xd8ad671f1fcc94bcf0ebc6ec4790da35e8d5e1e1': {
            balance: '0x048010d1739513',
          },
        },
      },
      tokenBalances: {
        [mockAccount.address]: {
          [CHAIN_IDS.MAINNET]: {
            '0xA0b86991c6218b36c1d19D4a2e9Eb0cE3606eB48': '0xbdbd',
            '0x0bc529c00C6401aEF6D220BE8C6Ea1667F6Ad93e': '0x501b4176a64d6',
          },
        },
      },
      ...mockNetworkState({ chainId: CHAIN_IDS.MAINNET }),

<<<<<<< HEAD
      detectedTokens: {
        [CHAIN_IDS.MAINNET]: {
=======
      allTokens: {
        '0x1': {
>>>>>>> 0e2c013b
          '0x0836f5ed6b62baf60706fe3adc0ff0fd1df833da': [
            {
              address: '0xA0b86991c6218b36c1d19D4a2e9Eb0cE3606eB48',
              decimals: 6,
              symbol: 'USDC',
            },
            {
              address: '0x0bc529c00C6401aEF6D220BE8C6Ea1667F6Ad93e',
              aggregators: [],
              decimals: 18,
              name: 'yearn.finance',
              symbol: 'YFI',
            },
          ],
        },
      },
      tokenBalances: {
        [mockAccount.address]: {
          [CHAIN_IDS.MAINNET]: {
            '0xA0b86991c6218b36c1d19D4a2e9Eb0cE3606eB48': '0xBDBD',
            '0x0bc529c00C6401aEF6D220BE8C6Ea1667F6Ad93e': '0x501B4176A64D6',
          },
        },
      },
    },
  };

  const wrapper = ({ children }: { children: React.ReactNode }) => (
    <Provider store={configureStore(state)}>{children}</Provider>
  );

  return renderHook(() => useMultichainAccountTotalFiatBalance(account), {
    wrapper,
  });
};

describe('useMultichainAccountTotalFiatBalance', () => {
  it('return uses useAccountTotalFiatBalance if the an EVM account is passed', () => {
    const { result } = renderUseMultichainAccountTotalFiatBalance(mockAccount);

    expect(result.current).toStrictEqual({
      formattedFiat: '$9.41',
      loading: false,
      mergedRates: {
        '0x0bc529c00C6401aEF6D220BE8C6Ea1667F6Ad93e': 3.304588,
        '0xA0b86991c6218b36c1d19D4a2e9Eb0cE3606eB48': 0.0006189,
      },
      totalWeiBalance: '14ba1e6a08a9ed',
      tokensWithBalances: mockTokenBalances,
      totalFiatBalance: '9.41',
      orderedTokenList: [
        {
          fiatBalance: '1.85',
          iconUrl: './images/eth_logo.svg',
          symbol: 'ETH',
        },
        {
          address: '0x0bc529c00c6401aef6d220be8c6ea1667f6ad93e',
          aggregators: [
            'airswapLight',
            'bancor',
            'cmc',
            'coinGecko',
            'kleros',
            'oneInch',
            'paraswap',
            'pmm',
            'totle',
            'zapper',
            'zerion',
            'zeroEx',
          ],
          balance: '1409247882142934',
          balanceError: undefined,
          decimals: 18,
          fiatBalance: '0.05',
          iconUrl:
            'https://raw.githubusercontent.com/trustwallet/assets/master/blockchains/ethereum/assets/0x0bc529c00C6401aEF6D220BE8C6Ea1667F6Ad93e/logo.png',
          name: 'yearn.finance',
          occurrences: 12,
          string: '0.001409247882142934',
          symbol: 'YFI',
        },
      ],
    });
  });

  it('returns the total fiat balance for a non-EVM account', () => {
    const { result } =
      renderUseMultichainAccountTotalFiatBalance(mockNonEvmAccount);

    expect(result.current).toStrictEqual({
      formattedFiat: '$100,000.00',
      loading: false,
      orderedTokenList: [
        {
          fiatBalance: '100000',
          iconUrl: './images/bitcoin-logo.svg',
          symbol: 'BTC',
        },
      ],
      tokensWithBalances: [],
      totalFiatBalance: '100000',
      totalBalance: '1.00000000',
    });
  });
});<|MERGE_RESOLUTION|>--- conflicted
+++ resolved
@@ -13,6 +13,7 @@
   {
     address: '0xA0b86991c6218b36c1d19D4a2e9Eb0cE3606eB48',
     balance: '48573',
+    balanceError: null,
     decimals: 6,
     string: 0.04857,
     symbol: 'USDC',
@@ -22,12 +23,9 @@
     address: '0x0bc529c00C6401aEF6D220BE8C6Ea1667F6Ad93e',
     symbol: 'YFI',
     balance: '1409247882142934',
+    balanceError: null,
     decimals: 18,
     string: 0.00141,
-<<<<<<< HEAD
-=======
-    balanceError: null,
->>>>>>> 0e2c013b
     tokenFiatAmount: '7.52',
   },
 ];
@@ -121,14 +119,8 @@
         },
       },
       ...mockNetworkState({ chainId: CHAIN_IDS.MAINNET }),
-
-<<<<<<< HEAD
       detectedTokens: {
         [CHAIN_IDS.MAINNET]: {
-=======
-      allTokens: {
-        '0x1': {
->>>>>>> 0e2c013b
           '0x0836f5ed6b62baf60706fe3adc0ff0fd1df833da': [
             {
               address: '0xA0b86991c6218b36c1d19D4a2e9Eb0cE3606eB48',
@@ -143,14 +135,6 @@
               symbol: 'YFI',
             },
           ],
-        },
-      },
-      tokenBalances: {
-        [mockAccount.address]: {
-          [CHAIN_IDS.MAINNET]: {
-            '0xA0b86991c6218b36c1d19D4a2e9Eb0cE3606eB48': '0xBDBD',
-            '0x0bc529c00C6401aEF6D220BE8C6Ea1667F6Ad93e': '0x501B4176A64D6',
-          },
         },
       },
     },
@@ -202,7 +186,7 @@
             'zeroEx',
           ],
           balance: '1409247882142934',
-          balanceError: undefined,
+          balanceError: null,
           decimals: 18,
           fiatBalance: '0.05',
           iconUrl:
