import { cleanup, renderHook } from '@testing-library/react-hooks';
import { useSelector } from 'react-redux';
import { GasEstimateTypes } from '../../shared/constants/gas';
import createRandomId from '../../shared/modules/random-id';
import {
  getGasEstimateType,
  getGasFeeEstimates,
<<<<<<< HEAD
  getIsGasEstimatesLoading,
=======
>>>>>>> 558c6f79
} from '../ducks/metamask/metamask';
import { checkNetworkAndAccountSupports1559 } from '../selectors';
import {
  disconnectGasFeeEstimatePoller,
  getGasFeeEstimatesAndStartPolling,
} from '../store/actions';

import { useGasFeeEstimates } from './useGasFeeEstimates';

jest.mock('../store/actions', () => ({
  disconnectGasFeeEstimatePoller: jest.fn(),
  getGasFeeEstimatesAndStartPolling: jest.fn(),
  addPollingTokenToAppState: jest.fn(),
  removePollingTokenFromAppState: jest.fn(),
}));

jest.mock('react-redux', () => {
  const actual = jest.requireActual('react-redux');

  return {
    ...actual,
    useSelector: jest.fn(),
  };
});

const DEFAULT_OPTS = {
  checkNetworkAndAccountSupports1559: false,
<<<<<<< HEAD
  gasEstimateType: GasEstimateTypes.legacy,
=======
  gasEstimateType: GAS_ESTIMATE_TYPES.LEGACY,
>>>>>>> 558c6f79
  gasFeeEstimates: {
    low: '10',
    medium: '20',
    high: '30',
  },
  isGasEstimatesLoading: true,
};

<<<<<<< HEAD
const generateUseSelectorRouter =
  (opts = DEFAULT_OPTS) =>
  (selector) => {
    if (selector === checkNetworkAndAccountSupports1559) {
      return (
        opts.checkNetworkAndAccountSupports1559 ??
        DEFAULT_OPTS.checkNetworkAndAccountSupports1559
      );
    }
    if (selector === getGasEstimateType) {
      return opts.gasEstimateType ?? DEFAULT_OPTS.gasEstimateType;
    }
    if (selector === getGasFeeEstimates) {
      return opts.gasFeeEstimates ?? DEFAULT_OPTS.gasFeeEstimates;
    }
    if (selector === getIsGasEstimatesLoading) {
      return opts.isGasEstimatesLoading ?? DEFAULT_OPTS.isGasEstimatesLoading;
    }
    return undefined;
  };
=======
const generateUseSelectorRouter = (opts = DEFAULT_OPTS) => (selector) => {
  if (selector === checkNetworkAndAccountSupports1559) {
    return (
      opts.checkNetworkAndAccountSupports1559 ??
      DEFAULT_OPTS.checkNetworkAndAccountSupports1559
    );
  }
  if (selector === getGasEstimateType) {
    return opts.gasEstimateType ?? DEFAULT_OPTS.gasEstimateType;
  }
  if (selector === getGasFeeEstimates) {
    return opts.gasFeeEstimates ?? DEFAULT_OPTS.gasFeeEstimates;
  }
  return undefined;
};
>>>>>>> 558c6f79

describe('useGasFeeEstimates', () => {
  let tokens = [];
  beforeEach(() => {
    jest.clearAllMocks();
    tokens = [];
    getGasFeeEstimatesAndStartPolling.mockImplementation(() => {
      const token = createRandomId();
      tokens.push(token);
      return Promise.resolve(token);
    });
    disconnectGasFeeEstimatePoller.mockImplementation((token) => {
      tokens = tokens.filter((tkn) => tkn !== token);
    });
  });

  it('registers with the controller', () => {
    useSelector.mockImplementation(generateUseSelectorRouter());
    renderHook(() => useGasFeeEstimates());
    expect(tokens).toHaveLength(1);
  });

  it('clears token with the controller on unmount', async () => {
    useSelector.mockImplementation(generateUseSelectorRouter());
    renderHook(() => useGasFeeEstimates());
    expect(tokens).toHaveLength(1);
    const expectedToken = tokens[0];
    await cleanup();
    expect(getGasFeeEstimatesAndStartPolling).toHaveBeenCalledTimes(1);
    expect(disconnectGasFeeEstimatePoller).toHaveBeenCalledWith(expectedToken);
    expect(tokens).toHaveLength(0);
  });

  it('works with LEGACY gas prices', () => {
    useSelector.mockImplementation(
      generateUseSelectorRouter({
        isGasEstimatesLoading: false,
      }),
    );
    const {
      result: { current },
    } = renderHook(() => useGasFeeEstimates());
    expect(current).toMatchObject({
      gasFeeEstimates: DEFAULT_OPTS.gasFeeEstimates,
      gasEstimateType: GasEstimateTypes.legacy,
      isGasEstimatesLoading: false,
    });
  });

  it('works with ETH_GASPRICE gas prices', () => {
    const gasFeeEstimates = { gasPrice: '10' };
    useSelector.mockImplementation(
      generateUseSelectorRouter({
        gasEstimateType: GasEstimateTypes.ethGasPrice,
        gasFeeEstimates,
        isGasEstimatesLoading: false,
      }),
    );

    const {
      result: { current },
    } = renderHook(() => useGasFeeEstimates());
    expect(current).toMatchObject({
      gasFeeEstimates,
      gasEstimateType: GasEstimateTypes.ethGasPrice,
      isGasEstimatesLoading: false,
    });
  });

  it('works with FEE_MARKET gas prices', () => {
    const gasFeeEstimates = {
      low: {
        minWaitTimeEstimate: 180000,
        maxWaitTimeEstimate: 300000,
        suggestedMaxPriorityFeePerGas: '3',
        suggestedMaxFeePerGas: '53',
      },
      medium: {
        minWaitTimeEstimate: 15000,
        maxWaitTimeEstimate: 60000,
        suggestedMaxPriorityFeePerGas: '7',
        suggestedMaxFeePerGas: '70',
      },
      high: {
        minWaitTimeEstimate: 0,
        maxWaitTimeEstimate: 15000,
        suggestedMaxPriorityFeePerGas: '10',
        suggestedMaxFeePerGas: '100',
      },
      estimatedBaseFee: '50',
    };
    useSelector.mockImplementation(
      generateUseSelectorRouter({
        checkNetworkAndAccountSupports1559: true,
<<<<<<< HEAD
        gasEstimateType: GasEstimateTypes.feeMarket,
=======
        gasEstimateType: GAS_ESTIMATE_TYPES.FEE_MARKET,
>>>>>>> 558c6f79
        gasFeeEstimates,
        isGasEstimatesLoading: false,
      }),
    );

    const {
      result: { current },
    } = renderHook(() => useGasFeeEstimates());
    expect(current).toMatchObject({
      gasFeeEstimates,
      gasEstimateType: GasEstimateTypes.feeMarket,
      isGasEstimatesLoading: false,
    });
  });

  it('indicates that gas estimates are loading when gasEstimateType is NONE', () => {
    useSelector.mockImplementation(
      generateUseSelectorRouter({
        gasEstimateType: GasEstimateTypes.none,
        gasFeeEstimates: {},
      }),
    );

    const {
      result: { current },
    } = renderHook(() => useGasFeeEstimates());
    expect(current).toMatchObject({
      gasFeeEstimates: {},
      gasEstimateType: GasEstimateTypes.none,
      isGasEstimatesLoading: true,
    });
  });

  it('indicates that gas estimates are loading when gasEstimateType is not FEE_MARKET or ETH_GASPRICE, but network supports EIP-1559', () => {
    useSelector.mockImplementation(
      generateUseSelectorRouter({
        checkNetworkAndAccountSupports1559: true,
<<<<<<< HEAD
        gasEstimateType: GasEstimateTypes.legacy,
=======
        gasEstimateType: GAS_ESTIMATE_TYPES.LEGACY,
>>>>>>> 558c6f79
        gasFeeEstimates: {
          gasPrice: '10',
        },
      }),
    );

    const {
      result: { current },
    } = renderHook(() => useGasFeeEstimates());
    expect(current).toMatchObject({
      gasFeeEstimates: { gasPrice: '10' },
      gasEstimateType: GasEstimateTypes.legacy,
      isGasEstimatesLoading: true,
    });
  });

  it('indicates that gas estimates are loading when gasEstimateType is FEE_MARKET but network does not support EIP-1559', () => {
    const gasFeeEstimates = {
      low: {
        minWaitTimeEstimate: 180000,
        maxWaitTimeEstimate: 300000,
        suggestedMaxPriorityFeePerGas: '3',
        suggestedMaxFeePerGas: '53',
      },
      medium: {
        minWaitTimeEstimate: 15000,
        maxWaitTimeEstimate: 60000,
        suggestedMaxPriorityFeePerGas: '7',
        suggestedMaxFeePerGas: '70',
      },
      high: {
        minWaitTimeEstimate: 0,
        maxWaitTimeEstimate: 15000,
        suggestedMaxPriorityFeePerGas: '10',
        suggestedMaxFeePerGas: '100',
      },
      estimatedBaseFee: '50',
    };
    useSelector.mockImplementation(
      generateUseSelectorRouter({
        checkNetworkAndAccountSupports1559: false,
<<<<<<< HEAD
        gasEstimateType: GasEstimateTypes.feeMarket,
=======
        gasEstimateType: GAS_ESTIMATE_TYPES.FEE_MARKET,
>>>>>>> 558c6f79
        gasFeeEstimates,
      }),
    );

    const {
      result: { current },
    } = renderHook(() => useGasFeeEstimates());
    expect(current).toMatchObject({
      gasFeeEstimates,
      gasEstimateType: GasEstimateTypes.feeMarket,
      isGasEstimatesLoading: true,
    });
  });
});<|MERGE_RESOLUTION|>--- conflicted
+++ resolved
@@ -1,28 +1,21 @@
 import { cleanup, renderHook } from '@testing-library/react-hooks';
 import { useSelector } from 'react-redux';
-import { GasEstimateTypes } from '../../shared/constants/gas';
+import { GAS_ESTIMATE_TYPES } from '../../shared/constants/gas';
 import createRandomId from '../../shared/modules/random-id';
 import {
   getGasEstimateType,
   getGasFeeEstimates,
-<<<<<<< HEAD
-  getIsGasEstimatesLoading,
-=======
->>>>>>> 558c6f79
 } from '../ducks/metamask/metamask';
 import { checkNetworkAndAccountSupports1559 } from '../selectors';
 import {
   disconnectGasFeeEstimatePoller,
   getGasFeeEstimatesAndStartPolling,
 } from '../store/actions';
-
 import { useGasFeeEstimates } from './useGasFeeEstimates';
 
 jest.mock('../store/actions', () => ({
   disconnectGasFeeEstimatePoller: jest.fn(),
   getGasFeeEstimatesAndStartPolling: jest.fn(),
-  addPollingTokenToAppState: jest.fn(),
-  removePollingTokenFromAppState: jest.fn(),
 }));
 
 jest.mock('react-redux', () => {
@@ -36,41 +29,14 @@
 
 const DEFAULT_OPTS = {
   checkNetworkAndAccountSupports1559: false,
-<<<<<<< HEAD
-  gasEstimateType: GasEstimateTypes.legacy,
-=======
   gasEstimateType: GAS_ESTIMATE_TYPES.LEGACY,
->>>>>>> 558c6f79
   gasFeeEstimates: {
     low: '10',
     medium: '20',
     high: '30',
   },
-  isGasEstimatesLoading: true,
 };
 
-<<<<<<< HEAD
-const generateUseSelectorRouter =
-  (opts = DEFAULT_OPTS) =>
-  (selector) => {
-    if (selector === checkNetworkAndAccountSupports1559) {
-      return (
-        opts.checkNetworkAndAccountSupports1559 ??
-        DEFAULT_OPTS.checkNetworkAndAccountSupports1559
-      );
-    }
-    if (selector === getGasEstimateType) {
-      return opts.gasEstimateType ?? DEFAULT_OPTS.gasEstimateType;
-    }
-    if (selector === getGasFeeEstimates) {
-      return opts.gasFeeEstimates ?? DEFAULT_OPTS.gasFeeEstimates;
-    }
-    if (selector === getIsGasEstimatesLoading) {
-      return opts.isGasEstimatesLoading ?? DEFAULT_OPTS.isGasEstimatesLoading;
-    }
-    return undefined;
-  };
-=======
 const generateUseSelectorRouter = (opts = DEFAULT_OPTS) => (selector) => {
   if (selector === checkNetworkAndAccountSupports1559) {
     return (
@@ -86,7 +52,6 @@
   }
   return undefined;
 };
->>>>>>> 558c6f79
 
 describe('useGasFeeEstimates', () => {
   let tokens = [];
@@ -101,16 +66,15 @@
     disconnectGasFeeEstimatePoller.mockImplementation((token) => {
       tokens = tokens.filter((tkn) => tkn !== token);
     });
+    useSelector.mockImplementation(generateUseSelectorRouter());
   });
 
   it('registers with the controller', () => {
-    useSelector.mockImplementation(generateUseSelectorRouter());
     renderHook(() => useGasFeeEstimates());
     expect(tokens).toHaveLength(1);
   });
 
   it('clears token with the controller on unmount', async () => {
-    useSelector.mockImplementation(generateUseSelectorRouter());
     renderHook(() => useGasFeeEstimates());
     expect(tokens).toHaveLength(1);
     const expectedToken = tokens[0];
@@ -121,17 +85,13 @@
   });
 
   it('works with LEGACY gas prices', () => {
-    useSelector.mockImplementation(
-      generateUseSelectorRouter({
-        isGasEstimatesLoading: false,
-      }),
-    );
     const {
       result: { current },
     } = renderHook(() => useGasFeeEstimates());
     expect(current).toMatchObject({
       gasFeeEstimates: DEFAULT_OPTS.gasFeeEstimates,
-      gasEstimateType: GasEstimateTypes.legacy,
+      gasEstimateType: GAS_ESTIMATE_TYPES.LEGACY,
+      estimatedGasFeeTimeBounds: undefined,
       isGasEstimatesLoading: false,
     });
   });
@@ -140,9 +100,8 @@
     const gasFeeEstimates = { gasPrice: '10' };
     useSelector.mockImplementation(
       generateUseSelectorRouter({
-        gasEstimateType: GasEstimateTypes.ethGasPrice,
+        gasEstimateType: GAS_ESTIMATE_TYPES.ETH_GASPRICE,
         gasFeeEstimates,
-        isGasEstimatesLoading: false,
       }),
     );
 
@@ -151,7 +110,8 @@
     } = renderHook(() => useGasFeeEstimates());
     expect(current).toMatchObject({
       gasFeeEstimates,
-      gasEstimateType: GasEstimateTypes.ethGasPrice,
+      gasEstimateType: GAS_ESTIMATE_TYPES.ETH_GASPRICE,
+      estimatedGasFeeTimeBounds: undefined,
       isGasEstimatesLoading: false,
     });
   });
@@ -181,13 +141,8 @@
     useSelector.mockImplementation(
       generateUseSelectorRouter({
         checkNetworkAndAccountSupports1559: true,
-<<<<<<< HEAD
-        gasEstimateType: GasEstimateTypes.feeMarket,
-=======
         gasEstimateType: GAS_ESTIMATE_TYPES.FEE_MARKET,
->>>>>>> 558c6f79
         gasFeeEstimates,
-        isGasEstimatesLoading: false,
       }),
     );
 
@@ -196,7 +151,8 @@
     } = renderHook(() => useGasFeeEstimates());
     expect(current).toMatchObject({
       gasFeeEstimates,
-      gasEstimateType: GasEstimateTypes.feeMarket,
+      gasEstimateType: GAS_ESTIMATE_TYPES.FEE_MARKET,
+      estimatedGasFeeTimeBounds: undefined,
       isGasEstimatesLoading: false,
     });
   });
@@ -204,7 +160,7 @@
   it('indicates that gas estimates are loading when gasEstimateType is NONE', () => {
     useSelector.mockImplementation(
       generateUseSelectorRouter({
-        gasEstimateType: GasEstimateTypes.none,
+        gasEstimateType: GAS_ESTIMATE_TYPES.NONE,
         gasFeeEstimates: {},
       }),
     );
@@ -214,7 +170,8 @@
     } = renderHook(() => useGasFeeEstimates());
     expect(current).toMatchObject({
       gasFeeEstimates: {},
-      gasEstimateType: GasEstimateTypes.none,
+      gasEstimateType: GAS_ESTIMATE_TYPES.NONE,
+      estimatedGasFeeTimeBounds: undefined,
       isGasEstimatesLoading: true,
     });
   });
@@ -223,11 +180,7 @@
     useSelector.mockImplementation(
       generateUseSelectorRouter({
         checkNetworkAndAccountSupports1559: true,
-<<<<<<< HEAD
-        gasEstimateType: GasEstimateTypes.legacy,
-=======
         gasEstimateType: GAS_ESTIMATE_TYPES.LEGACY,
->>>>>>> 558c6f79
         gasFeeEstimates: {
           gasPrice: '10',
         },
@@ -239,7 +192,8 @@
     } = renderHook(() => useGasFeeEstimates());
     expect(current).toMatchObject({
       gasFeeEstimates: { gasPrice: '10' },
-      gasEstimateType: GasEstimateTypes.legacy,
+      gasEstimateType: GAS_ESTIMATE_TYPES.LEGACY,
+      estimatedGasFeeTimeBounds: undefined,
       isGasEstimatesLoading: true,
     });
   });
@@ -269,11 +223,7 @@
     useSelector.mockImplementation(
       generateUseSelectorRouter({
         checkNetworkAndAccountSupports1559: false,
-<<<<<<< HEAD
-        gasEstimateType: GasEstimateTypes.feeMarket,
-=======
         gasEstimateType: GAS_ESTIMATE_TYPES.FEE_MARKET,
->>>>>>> 558c6f79
         gasFeeEstimates,
       }),
     );
@@ -283,7 +233,8 @@
     } = renderHook(() => useGasFeeEstimates());
     expect(current).toMatchObject({
       gasFeeEstimates,
-      gasEstimateType: GasEstimateTypes.feeMarket,
+      gasEstimateType: GAS_ESTIMATE_TYPES.FEE_MARKET,
+      estimatedGasFeeTimeBounds: undefined,
       isGasEstimatesLoading: true,
     });
   });
