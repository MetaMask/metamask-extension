--- conflicted
+++ resolved
@@ -8,11 +8,9 @@
   RecurringInterval,
   Subscription,
   BalanceCategory,
-<<<<<<< HEAD
+  SubscriptionEligibility,
   SubscriptionStatus,
-=======
-  SubscriptionEligibility,
->>>>>>> 22a4f8c3
+  ModalType,
 } from '@metamask/subscription-controller';
 import log from 'loglevel';
 import { useNavigate } from 'react-router-dom-v5-compat';
@@ -44,13 +42,13 @@
 import { decimalToHex } from '../../../shared/modules/conversion.utils';
 import { CONFIRM_TRANSACTION_ROUTE } from '../../helpers/constants/routes';
 import { getInternalAccountBySelectedAccountGroupAndCaip } from '../../selectors/multichain-accounts/account-tree';
-import { selectNetworkConfigurationByChainId } from '../../selectors';
+import {
+  getModalTypeForShieldEntryModal,
+  selectNetworkConfigurationByChainId,
+} from '../../selectors';
 import { useSubscriptionMetrics } from '../shield/metrics/useSubscriptionMetrics';
 import { CaptureShieldSubscriptionRequestParams } from '../shield/metrics/types';
-import {
-  EntryModalSourceEnum,
-  ShieldEntryModalTypeEnum,
-} from '../../../shared/constants/subscriptions';
+import { EntryModalSourceEnum } from '../../../shared/constants/subscriptions';
 import { DefaultSubscriptionPaymentOptions } from '../../../shared/types';
 import { getLatestSubscriptionStatus } from '../../../shared/modules/shield';
 import {
@@ -330,11 +328,8 @@
   const { execute: executeSubscriptionCryptoApprovalTransaction } =
     useSubscriptionCryptoApprovalTransaction(selectedToken);
   const { subscriptions, lastSubscription } = useUserSubscriptions();
-  const {
-    captureShieldSubscriptionRequestStartedEvent,
-    captureShieldSubscriptionRequestCompletedEvent,
-    captureShieldSubscriptionRequestFailedEvent,
-  } = useSubscriptionMetrics();
+  const { captureShieldSubscriptionRequestEvent } = useSubscriptionMetrics();
+  const modalType: ModalType = useSelector(getModalTypeForShieldEntryModal);
 
   const latestSubscriptionStatus =
     getLatestSubscriptionStatus(subscriptions, lastSubscription) || 'none';
@@ -351,27 +346,30 @@
         }),
       );
 
-      const subscriptionRequestTrackingParams: CaptureShieldSubscriptionRequestParams =
-        {
-          subscriptionState: latestSubscriptionStatus,
-          defaultPaymentType: defaultOptions.defaultPaymentType,
-          defaultPaymentCurrency: defaultOptions.defaultPaymentCurrency,
-          defaultBillingInterval: defaultOptions.defaultBillingInterval,
-          defaultPaymentChain: defaultOptions.defaultPaymentChain,
-          paymentType: selectedPaymentMethod,
-          paymentCurrency: 'USD',
-          isTrialSubscription: !isTrialed,
-          billingInterval: selectedPlan,
-          source: EntryModalSourceEnum.Settings,
-          type: ShieldEntryModalTypeEnum.TypeA,
-        };
+      const subscriptionRequestTrackingParams: Omit<
+        CaptureShieldSubscriptionRequestParams,
+        'requestStatus'
+      > = {
+        subscriptionState: latestSubscriptionStatus,
+        defaultPaymentType: defaultOptions.defaultPaymentType,
+        defaultPaymentCurrency: defaultOptions.defaultPaymentCurrency,
+        defaultBillingInterval: defaultOptions.defaultBillingInterval,
+        defaultPaymentChain: defaultOptions.defaultPaymentChain,
+        paymentType: selectedPaymentMethod,
+        paymentCurrency: 'USD',
+        isTrialSubscription: !isTrialed,
+        billingInterval: selectedPlan,
+        source: EntryModalSourceEnum.Settings,
+        type: modalType,
+      };
 
       if (selectedPaymentMethod === PAYMENT_TYPES.byCard) {
         try {
           // capture the event when the Shield subscription request is started
-          captureShieldSubscriptionRequestStartedEvent({
+          captureShieldSubscriptionRequestEvent({
             ...subscriptionRequestTrackingParams,
             paymentCurrency: 'USD',
+            requestStatus: 'started',
           });
           await dispatch(
             startSubscriptionWithCard({
@@ -381,18 +379,20 @@
             }),
           );
           // capture the event when the Shield subscription request is completed
-          captureShieldSubscriptionRequestCompletedEvent({
+          captureShieldSubscriptionRequestEvent({
             ...subscriptionRequestTrackingParams,
             paymentCurrency: 'USD',
+            requestStatus: 'completed',
           });
         } catch (error) {
           const errorMessage =
             error instanceof Error ? error.message : 'Unknown error';
           // capture the event when the Shield subscription request fails
-          captureShieldSubscriptionRequestFailedEvent({
+          captureShieldSubscriptionRequestEvent({
             ...subscriptionRequestTrackingParams,
             paymentCurrency: 'USD',
             errorMessage,
+            requestStatus: 'failed',
           });
           throw error;
         }
