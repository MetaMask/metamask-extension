--- conflicted
+++ resolved
@@ -33,19 +33,11 @@
     useSelector(getUserSubscriptions);
 
   const result = useAsyncResult(async () => {
-<<<<<<< HEAD
-    if (!isSignedIn || !isUnlocked) {
-      return undefined;
-    }
-    return await dispatch(getSubscriptions());
-  }, [dispatch, isSignedIn, isUnlocked]);
-=======
     if (!isSignedIn || !refetch || !isUnlocked) {
       return undefined;
     }
     return await dispatch(getSubscriptions());
   }, [refetch, dispatch, isSignedIn, isUnlocked]);
->>>>>>> f8980637
 
   return {
     customerId,
