import { useDispatch, useSelector } from 'react-redux';
import { useCallback, useMemo } from 'react';
import {
  PAYMENT_TYPES,
  PaymentType,
  PRODUCT_TYPES,
  ProductType,
  RecurringInterval,
  Subscription,
  BalanceCategory,
  SubscriptionEligibility,
  SubscriptionStatus,
  ModalType,
} from '@metamask/subscription-controller';
import log from 'loglevel';
import { useNavigate } from 'react-router-dom-v5-compat';
import {
  TransactionParams,
  TransactionType,
} from '@metamask/transaction-controller';
import { Hex } from '@metamask/utils';
import { getUserSubscriptions } from '../../selectors/subscription';
import {
  addTransaction,
  cancelSubscription,
  estimateGas,
  getSubscriptionBillingPortalUrl,
  getSubscriptions,
  getSubscriptionsEligibilities,
  setDefaultSubscriptionPaymentOptions,
  setLastUsedSubscriptionPaymentDetails,
  startSubscriptionWithCard,
  unCancelSubscription,
  updateSubscriptionCardPaymentMethod,
} from '../../store/actions';
import { useAsyncCallback, useAsyncResult } from '../useAsync';
import { MetaMaskReduxDispatch } from '../../store/store';
import { selectIsSignedIn } from '../../selectors/identity/authentication';
import { getIsUnlocked } from '../../ducks/metamask/metamask';
import {
  getIsShieldSubscriptionActive,
  getSubscriptionDurationInDays,
  getSubscriptionPaymentData,
} from '../../../shared/lib/shield';
import { generateERC20ApprovalData } from '../../pages/confirmations/send-legacy/send.utils';
import { decimalToHex } from '../../../shared/modules/conversion.utils';
import { CONFIRM_TRANSACTION_ROUTE } from '../../helpers/constants/routes';
import { getInternalAccountBySelectedAccountGroupAndCaip } from '../../selectors/multichain-accounts/account-tree';
import {
  getModalTypeForShieldEntryModal,
  selectNetworkConfigurationByChainId,
} from '../../selectors';
import { useSubscriptionMetrics } from '../shield/metrics/useSubscriptionMetrics';
import { CaptureShieldSubscriptionRequestParams } from '../shield/metrics/types';
import { EntryModalSourceEnum } from '../../../shared/constants/subscriptions';
import { DefaultSubscriptionPaymentOptions } from '../../../shared/types';
import { getLatestSubscriptionStatus } from '../../../shared/modules/shield';
import {
  TokenWithApprovalAmount,
  useSubscriptionPricing,
} from './useSubscriptionPricing';

/**
 * get user subscriptions information
 *
 * @param options - The options for the hook.
 * @param options.refetch - whether to refetch the subscriptions
 * @returns user subscriptions information
 */
export const useUserSubscriptions = (
  { refetch }: { refetch?: boolean } = { refetch: false },
) => {
  const dispatch = useDispatch<MetaMaskReduxDispatch>();
  const isSignedIn = useSelector(selectIsSignedIn);
  const isUnlocked = useSelector(getIsUnlocked);
  const userSubscriptions = useSelector(getUserSubscriptions);

  const result = useAsyncResult(async () => {
    if (!isSignedIn || !refetch || !isUnlocked) {
      return undefined;
    }
    return await dispatch(getSubscriptions());
  }, [refetch, dispatch, isSignedIn, isUnlocked]);

  return {
    ...userSubscriptions,
    loading: result.pending,
    error: result.error,
  };
};

/**
 * get user subscription by product from list of subscriptions
 *
 * @param product - The product to get the subscription for.
 * @param subscriptions - The subscriptions to get the subscription from.
 * @returns The subscription for the product.
 */
export const useUserSubscriptionByProduct = (
  product: ProductType,
  subscriptions?: Subscription[],
): Subscription | undefined => {
  return useMemo(
    () =>
      subscriptions?.find((subscription) =>
        subscription.products.some((p) => p.name === product),
      ),
    [subscriptions, product],
  );
};

/**
 * get user last subscription by product
 *
 * @param product - The product to get the subscription for.
 * @param lastSubscription - The last subscription to get the subscription from.
 * @returns The subscription for the product.
 */
export const useUserLastSubscriptionByProduct = (
  product: ProductType,
  lastSubscription?: Subscription,
): Subscription | undefined => {
  return useMemo(
    () =>
      lastSubscription?.products.some((p) => p.name === product)
        ? lastSubscription
        : undefined,
    [lastSubscription, product],
  );
};

export const useCancelSubscription = (subscription?: Subscription) => {
  const dispatch = useDispatch<MetaMaskReduxDispatch>();
  const { captureShieldMembershipCancelledEvent } = useSubscriptionMetrics();

  const latestSubscriptionDuration = useMemo(() => {
    return subscription ? getSubscriptionDurationInDays(subscription) : 0;
  }, [subscription]);

  const trackMembershipCancelledEvent = useCallback(
    (cancellationStatus: 'succeeded' | 'failed', errorMessage?: string) => {
      if (!subscription) {
        return;
      }

      const { cryptoPaymentChain, cryptoPaymentCurrency } =
        getSubscriptionPaymentData(subscription);

      // capture the event when the Shield membership is cancelled
      captureShieldMembershipCancelledEvent({
        subscriptionStatus: subscription.status,
        paymentType: subscription.paymentMethod.type,
        billingInterval: subscription.interval,
        cryptoPaymentChain,
        cryptoPaymentCurrency,
        cancellationStatus,
        errorMessage,
        latestSubscriptionDuration,
      });
    },
    [
      subscription,
      captureShieldMembershipCancelledEvent,
      latestSubscriptionDuration,
    ],
  );

  return useAsyncCallback(async () => {
    try {
      if (!subscription) {
        return;
      }
      const subscriptionId = subscription.id;
      await dispatch(cancelSubscription({ subscriptionId }));
      trackMembershipCancelledEvent('succeeded');
    } catch (error) {
      const errorMessage =
        error instanceof Error ? error.message : 'Unknown error';
      trackMembershipCancelledEvent('failed', errorMessage);
      throw error;
    }
  }, [dispatch, subscription, captureShieldMembershipCancelledEvent]);
};

export const useUnCancelSubscription = ({
  subscriptionId,
}: {
  subscriptionId?: string;
}) => {
  const dispatch = useDispatch<MetaMaskReduxDispatch>();
  return useAsyncCallback(async () => {
    if (!subscriptionId) {
      return;
    }
    await dispatch(unCancelSubscription({ subscriptionId }));
  }, [dispatch, subscriptionId]);
};

export const useOpenGetSubscriptionBillingPortal = (
  subscription?: Subscription,
) => {
  const dispatch = useDispatch<MetaMaskReduxDispatch>();
  const { captureShieldBillingHistoryOpenedEvent } = useSubscriptionMetrics();

  const trackBillingHistoryOpenedEvent = useCallback(() => {
    if (!subscription) {
      return;
    }
    const { cryptoPaymentChain, cryptoPaymentCurrency } =
      getSubscriptionPaymentData(subscription);

    // capture the event when the billing history is opened
    captureShieldBillingHistoryOpenedEvent({
      subscriptionStatus: subscription.status,
      paymentType: subscription.paymentMethod.type,
      billingInterval: subscription.interval,
      cryptoPaymentChain,
      cryptoPaymentCurrency,
    });
  }, [captureShieldBillingHistoryOpenedEvent, subscription]);

  return useAsyncCallback(async () => {
    const { url } = await dispatch(getSubscriptionBillingPortalUrl());
    trackBillingHistoryOpenedEvent();
    return await platform.openTab({ url });
  }, [dispatch, trackBillingHistoryOpenedEvent]);
};

export const useUpdateSubscriptionCardPaymentMethod = ({
  subscription,
  newRecurringInterval,
}: {
  subscription?: Subscription;
  newRecurringInterval?: RecurringInterval;
}) => {
  const dispatch = useDispatch<MetaMaskReduxDispatch>();
  const { captureShieldPaymentMethodUpdatedEvent } = useSubscriptionMetrics();

  return useAsyncCallback(async () => {
    if (!subscription || !newRecurringInterval) {
      throw new Error('Subscription ID and recurring interval are required');
    }

    const subscriptionId = subscription.id;

    await dispatch(
      updateSubscriptionCardPaymentMethod({
        subscriptionId,
        paymentType: PAYMENT_TYPES.byCard,
        recurringInterval: newRecurringInterval,
      }),
    );

    // capture the event when the payment method is updated
    captureShieldPaymentMethodUpdatedEvent({
      subscriptionStatus: subscription.status,
      paymentType: subscription.paymentMethod.type,
      billingInterval: newRecurringInterval,
    });
  }, [dispatch, subscription, newRecurringInterval]);
};

export const useSubscriptionCryptoApprovalTransaction = (
  selectedToken?: Pick<
    TokenWithApprovalAmount,
    'chainId' | 'address' | 'approvalAmount'
  >,
) => {
  const navigate = useNavigate();
  const { subscriptionPricing } = useSubscriptionPricing();
  const evmInternalAccount = useSelector((state) =>
    // Account address will be the same for all EVM accounts
    getInternalAccountBySelectedAccountGroupAndCaip(state, 'eip155:1'),
  );
  const networkConfiguration = useSelector((state) =>
    selectNetworkConfigurationByChainId(state, selectedToken?.chainId as Hex),
  );
  const networkClientId =
    networkConfiguration?.rpcEndpoints[
      networkConfiguration.defaultRpcEndpointIndex ?? 0
    ]?.networkClientId;

  const handler = useCallback(async () => {
    if (!subscriptionPricing) {
      throw new Error('Subscription pricing not found');
    }

    if (!selectedToken) {
      throw new Error('No token selected');
    }

    const spenderAddress = subscriptionPricing?.paymentMethods
      ?.find((method) => method.type === PAYMENT_TYPES.byCrypto)
      ?.chains?.find(
        (chain) => chain.chainId === selectedToken?.chainId,
      )?.paymentAddress;
    const approvalData = generateERC20ApprovalData({
      spenderAddress,
      amount: decimalToHex(selectedToken.approvalAmount.approveAmount),
    });
    const transactionParams: TransactionParams = {
      from: evmInternalAccount?.address as Hex,
      to: selectedToken.address as Hex,
      value: '0x0',
      data: approvalData,
    };
    transactionParams.gas = await estimateGas(transactionParams);
    const transactionOptions = {
      type: TransactionType.shieldSubscriptionApprove,
      networkClientId: networkClientId as string,
    };
    await addTransaction(transactionParams, transactionOptions);
    navigate(CONFIRM_TRANSACTION_ROUTE);
  }, [
    navigate,
    subscriptionPricing,
    evmInternalAccount,
    selectedToken,
    networkClientId,
  ]);

  return {
    execute: handler,
  };
};

/**
 * Hook to get the eligibility of a subscription for a given product.
 *
 * @param product - The product to get the eligibility for.
 * @returns An object with the getSubscriptionEligibility function.
 */
export const useSubscriptionEligibility = (product: ProductType) => {
  const dispatch = useDispatch<MetaMaskReduxDispatch>();
  const isSignedIn = useSelector(selectIsSignedIn);
  const isUnlocked = useSelector(getIsUnlocked);

  const getSubscriptionEligibility = useCallback(
    async (params?: {
      balanceCategory?: BalanceCategory;
    }): Promise<SubscriptionEligibility | undefined> => {
      try {
        // if user is not signed in or unlocked, return undefined
        if (!isSignedIn || !isUnlocked) {
          return undefined;
        }

        // get the subscriptions before making the eligibility request
        // here, we cannot `useUserSubscriptions` hook as the hook's initial state has empty subscriptions array and loading state is false
        // that mistakenly makes `user does not have a subscription` and triggers the eligibility request
        const subscriptions = await dispatch(getSubscriptions());
        const isShieldSubscriptionActive =
          getIsShieldSubscriptionActive(subscriptions);

        if (!isShieldSubscriptionActive) {
          // only if shield subscription is not active, get the eligibility
          const eligibilities = await dispatch(
            getSubscriptionsEligibilities(params),
          );
          return eligibilities.find(
            (eligibility) => eligibility.product === product,
          );
        }
        return undefined;
      } catch (error) {
        log.error('[useSubscriptionEligibility] error', error);
        return undefined;
      }
    },
    [isSignedIn, isUnlocked, dispatch, product],
  );

  return {
    getSubscriptionEligibility,
  };
};

/**
 * Hook to handle the subscription request.
 *
 * @param options - The options for the subscription request.
 * @param options.subscriptionState - The state of the subscription before the request was started (cancelled, expired, etc.).
 * @param options.selectedPaymentMethod - The payment method selected by the user.
 * @param options.selectedToken - The token selected by the user.
 * @param options.selectedPlan - The plan selected by the user.
 * @param options.defaultOptions - The default options for the subscription request.
 * @param options.isTrialed - Whether the user is trialing the subscription.
 * @param options.useTestClock - Whether to use a test clock for the subscription.
 * @returns An object with the handleSubscription function and the subscription result.
 */
export const useHandleSubscription = ({
  selectedPaymentMethod,
  selectedToken,
  selectedPlan,
  defaultOptions,
  isTrialed,
  useTestClock = false,
}: {
  defaultOptions: DefaultSubscriptionPaymentOptions;
  subscriptionState?: SubscriptionStatus;
  selectedPaymentMethod: PaymentType;
  selectedPlan: RecurringInterval;
  isTrialed: boolean;
  selectedToken?: TokenWithApprovalAmount;
  useTestClock?: boolean;
}) => {
  const dispatch = useDispatch<MetaMaskReduxDispatch>();
  const { execute: executeSubscriptionCryptoApprovalTransaction } =
    useSubscriptionCryptoApprovalTransaction(selectedToken);
  const { subscriptions, lastSubscription } = useUserSubscriptions();
  const { captureShieldSubscriptionRequestEvent } = useSubscriptionMetrics();
  const modalType: ModalType = useSelector(getModalTypeForShieldEntryModal);

  const latestSubscriptionStatus =
    getLatestSubscriptionStatus(subscriptions, lastSubscription) || 'none';

  const [handleSubscription, subscriptionResult] =
    useAsyncCallback(async () => {
      // save the last used subscription payment method and plan to Redux store
      await dispatch(
        setLastUsedSubscriptionPaymentDetails(PRODUCT_TYPES.SHIELD, {
          type: selectedPaymentMethod,
          paymentTokenAddress: selectedToken?.address as Hex,
          paymentTokenSymbol: selectedToken?.symbol,
          plan: selectedPlan,
          useTestClock,
        }),
      );

<<<<<<< HEAD
=======
      // We need to pass the default options to the background app state controller
      // so that the Shield subscription request can use it for the metrics capture
      await dispatch(setDefaultSubscriptionPaymentOptions(defaultOptions));

>>>>>>> c9ae8452
      const subscriptionRequestTrackingParams: Omit<
        CaptureShieldSubscriptionRequestParams,
        'requestStatus'
      > = {
        subscriptionState: latestSubscriptionStatus,
        defaultPaymentType: defaultOptions.defaultPaymentType,
        defaultPaymentCurrency: defaultOptions.defaultPaymentCurrency,
        defaultBillingInterval: defaultOptions.defaultBillingInterval,
        defaultPaymentChain: defaultOptions.defaultPaymentChain,
        paymentType: selectedPaymentMethod,
        paymentCurrency: 'USD',
        isTrialSubscription: !isTrialed,
        billingInterval: selectedPlan,
        source: EntryModalSourceEnum.Settings,
        type: modalType,
      };

      if (selectedPaymentMethod === PAYMENT_TYPES.byCard) {
        // capture the event when the Shield subscription request is started
        captureShieldSubscriptionRequestEvent({
          ...subscriptionRequestTrackingParams,
          paymentCurrency: 'USD',
          requestStatus: 'started',
        });
        await dispatch(
          startSubscriptionWithCard({
            products: [PRODUCT_TYPES.SHIELD],
            isTrialRequested: !isTrialed,
            recurringInterval: selectedPlan,
            useTestClock,
          }),
        );
      } else if (selectedPaymentMethod === PAYMENT_TYPES.byCrypto) {
<<<<<<< HEAD
        // We need to pass the default options to the background app state controller
        // so that the crypto subscription request can use it for the metrics capture
        await dispatch(setDefaultSubscriptionPaymentOptions(defaultOptions));
=======
>>>>>>> c9ae8452
        await executeSubscriptionCryptoApprovalTransaction();
      }
    }, [
      dispatch,
      defaultOptions,
      isTrialed,
      selectedPaymentMethod,
      selectedPlan,
      selectedToken,
      executeSubscriptionCryptoApprovalTransaction,
      useTestClock,
      captureShieldSubscriptionRequestEvent,
      latestSubscriptionStatus,
      modalType,
    ]);

  return {
    handleSubscription,
    subscriptionResult,
  };
};<|MERGE_RESOLUTION|>--- conflicted
+++ resolved
@@ -427,13 +427,10 @@
         }),
       );
 
-<<<<<<< HEAD
-=======
       // We need to pass the default options to the background app state controller
       // so that the Shield subscription request can use it for the metrics capture
       await dispatch(setDefaultSubscriptionPaymentOptions(defaultOptions));
 
->>>>>>> c9ae8452
       const subscriptionRequestTrackingParams: Omit<
         CaptureShieldSubscriptionRequestParams,
         'requestStatus'
@@ -467,12 +464,6 @@
           }),
         );
       } else if (selectedPaymentMethod === PAYMENT_TYPES.byCrypto) {
-<<<<<<< HEAD
-        // We need to pass the default options to the background app state controller
-        // so that the crypto subscription request can use it for the metrics capture
-        await dispatch(setDefaultSubscriptionPaymentOptions(defaultOptions));
-=======
->>>>>>> c9ae8452
         await executeSubscriptionCryptoApprovalTransaction();
       }
     }, [
