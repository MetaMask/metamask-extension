import { useEffect, useMemo, useState } from 'react';
import { useDispatch, useSelector } from 'react-redux';
import log from 'loglevel';
import {
  ChainPaymentInfo,
  PAYMENT_TYPES,
  PaymentType,
  PricingPaymentMethod,
  PricingResponse,
  PRODUCT_TYPES,
  ProductPrice,
  ProductType,
  RECURRING_INTERVALS,
  TokenPaymentInfo,
} from '@metamask/subscription-controller';
import { Hex } from '@metamask/utils';
import { TransactionMeta } from '@metamask/transaction-controller';
import { getSubscriptionPricing } from '../../selectors/subscription';
import {
  getSubscriptionCryptoApprovalAmount,
  getSubscriptionPricing as getSubscriptionPricingAction,
} from '../../store/actions';
import { getSelectedAccount } from '../../selectors';
import { getTokenBalancesEvm } from '../../selectors/assets';
import { useTokenBalances as pollAndUpdateEvmBalances } from '../useTokenBalances';
import {
  AssetWithDisplayData,
  ERC20Asset,
  NativeAsset,
} from '../../components/multichain/asset-picker-amount/asset-picker-modal/types';
import { AssetType } from '../../../shared/constants/transaction';
import { useAsyncResult } from '../useAsync';

export type TokenWithApprovalAmount = (
  | AssetWithDisplayData<ERC20Asset>
  | AssetWithDisplayData<NativeAsset>
) & {
  approvalAmount: {
    approveAmount: string;
    chainId: Hex;
    paymentAddress: Hex;
    paymentTokenAddress: Hex;
  };
};

export const useAvailableTokenBalances = (params: {
  paymentChains?: ChainPaymentInfo[];
  price?: ProductPrice;
  productType: ProductType;
}): TokenWithApprovalAmount[] => {
  const { paymentChains, price, productType } = params;

  const paymentChainIds = useMemo(
    () => paymentChains?.map((chain) => chain.chainId),
    [paymentChains],
  );
  const paymentChainTokenMap = useMemo(
    () =>
      paymentChains?.reduce(
        (acc, chain) => {
          acc[chain.chainId] = chain.tokens;
          return acc;
        },
        {} as Record<Hex, TokenPaymentInfo[]>,
      ),
    [paymentChains],
  );

  const selectedAccount = useSelector(getSelectedAccount);
  const evmBalances = useSelector((state) =>
    getTokenBalancesEvm(state, selectedAccount.address),
  );

  // Poll and update evm balances for payment chains
  pollAndUpdateEvmBalances({ chainIds: paymentChainIds });

  const [availableTokenBalances, setAvailableTokenBalances] = useState<
    TokenWithApprovalAmount[]
  >([]);

  const validTokenBalances = useMemo(() => {
    return evmBalances.filter((token) => {
      const supportedTokensForChain =
        paymentChainTokenMap?.[token.chainId as Hex];
      const isSupportedChain = Boolean(supportedTokensForChain);
      if (!isSupportedChain) {
        return false;
      }
      const isSupportedToken = supportedTokensForChain?.some(
        (t) => t.address.toLowerCase() === token.address.toLowerCase(),
      );
      if (!isSupportedToken) {
        return false;
      }
      const hasBalance = token.balance && parseFloat(token.balance) > 0;
      if (!hasBalance) {
        return false;
      }
      return true;
    });
  }, [evmBalances, paymentChainTokenMap]);

  useEffect(() => {
    if (!price || !paymentChainTokenMap) {
      return;
    }

    const getAvailableTokenBalances = async () => {
      const availableTokens: TokenWithApprovalAmount[] = [];

      const cryptoApprovalAmounts = await Promise.all(
        validTokenBalances.map((token) => {
          const tokenPaymentInfo = paymentChainTokenMap?.[
            token.chainId as Hex
          ]?.find(
            (t) => t.address.toLowerCase() === token.address.toLowerCase(),
          );
          if (!tokenPaymentInfo) {
            log.error(
              '[useAvailableTokenBalances] tokenPaymentInfo not found',
              token,
            );
            return null;
          }
          return getSubscriptionCryptoApprovalAmount({
            chainId: token.chainId as Hex,
            paymentTokenAddress: token.address as Hex,
            productType,
            interval: price.interval,
          });
        }),
      );

      cryptoApprovalAmounts.forEach((amount, index) => {
        const token = validTokenBalances[index];
        if (!token.balance) {
          return;
        }
        // NOTE: we are using stable coin for subscription atm, so we need to scale the balance by the decimals
        const scaledFactor = 10n ** 6n;
        const scaledBalance =
          BigInt(Math.round(Number(token.balance) * Number(scaledFactor))) /
          scaledFactor;
        const tokenHasEnoughBalance =
          amount &&
          scaledBalance * BigInt(10 ** token.decimals) >=
            BigInt(amount.approveAmount);
        if (tokenHasEnoughBalance) {
          availableTokens.push({
            ...token,
            approvalAmount: {
              approveAmount: amount.approveAmount,
              chainId: token.chainId as Hex,
              paymentAddress: amount.paymentAddress,
              paymentTokenAddress: amount.paymentTokenAddress,
            },
            type: token.isNative ? AssetType.native : AssetType.token,
          } as TokenWithApprovalAmount);
        }
      });

      setAvailableTokenBalances(availableTokens);
    };

    getAvailableTokenBalances();
  }, [price, productType, paymentChainTokenMap, validTokenBalances]);

  return availableTokenBalances;
};

/**
 * Use this hook to get the subscription pricing.
 *
 * @param options - The options for the hook.
 * @param options.refetch - Whether to refetch the subscription pricing from api.
 * @returns The subscription pricing.
 */
export const useSubscriptionPricing = (
  { refetch }: { refetch?: boolean } = { refetch: false },
) => {
  const dispatch = useDispatch();
  const subscriptionPricing = useSelector(getSubscriptionPricing);

  const { pending, error } = useAsyncResult(async () => {
    if (!refetch) {
      return undefined;
    }
    return await dispatch(getSubscriptionPricingAction());
  }, [dispatch, refetch]);

  return { subscriptionPricing, loading: pending, error };
};

export const useSubscriptionProductPlans = (
  productType: ProductType,
  pricing?: PricingResponse,
): ProductPrice[] | undefined => {
  return useMemo(
    () =>
      pricing?.products.find((product) => product.name === productType)?.prices,
    [pricing, productType],
  );
};

export const useSubscriptionPaymentMethods = (
  paymentType: PaymentType,
  pricing?: PricingResponse,
): PricingPaymentMethod | undefined => {
  return useMemo(
    () =>
      pricing?.paymentMethods.find(
        (paymentMethod) => paymentMethod.type === paymentType,
      ),
    [pricing, paymentType],
  );
};

/**
 * Use this hook to get the shield subscription price derived from transaction data.
 *
 * @param params - The parameters for the hook.
 * @param params.transactionMeta - The transaction meta.
 * @param params.decodedApprovalAmount - The decoded approval amount.
 * @returns The product price.
 */
export const useShieldSubscriptionPricingFromTokenApproval = ({
  transactionMeta,
  decodedApprovalAmount,
}: {
  transactionMeta?: TransactionMeta;
  decodedApprovalAmount?: string;
}) => {
  const { subscriptionPricing } = useSubscriptionPricing(); // shouldn't refetch pricing here since we are using the cached pricing from shield plan screen to compare price amount
  const pricingPlans = useSubscriptionProductPlans(
    PRODUCT_TYPES.SHIELD,
    subscriptionPricing,
  );
  const cryptoPaymentMethod = useSubscriptionPaymentMethods(
    PAYMENT_TYPES.byCrypto,
    subscriptionPricing,
  );
  const selectedTokenPrice = useMemo(() => {
    return cryptoPaymentMethod?.chains
      ?.find(
        (chain) =>
          chain.chainId.toLowerCase() ===
          transactionMeta?.chainId.toLowerCase(),
      )
      ?.tokens.find(
        (token) =>
          token.address.toLowerCase() ===
          transactionMeta?.txParams?.to?.toLowerCase(),
      );
  }, [cryptoPaymentMethod, transactionMeta]);

  // need to do async here since `getSubscriptionCryptoApprovalAmount` make call to background script
  const { value: productPrice, pending } = useAsyncResult(async (): Promise<
    ProductPrice | undefined
  > => {
    if (selectedTokenPrice) {
      const params = {
        chainId: transactionMeta?.chainId as Hex,
        paymentTokenAddress: selectedTokenPrice.address as Hex,
        productType: PRODUCT_TYPES.SHIELD,
      };
      // Get all intervals from RECURRING_INTERVALS
      const intervals = Object.values(RECURRING_INTERVALS);

      // Fetch approval amounts for all intervals
      const approvalAmounts = await Promise.all(
        intervals.map((interval) =>
          getSubscriptionCryptoApprovalAmount({
            ...params,
            interval,
          }),
        ),
      );

      // Find the matching plan by comparing approval amounts
      for (let i = 0; i < approvalAmounts.length; i++) {
        if (approvalAmounts[i]?.approveAmount === decodedApprovalAmount) {
          return pricingPlans?.find((plan) => plan.interval === intervals[i]);
        }
      }
    }

    return undefined;
  }, [
    transactionMeta,
    selectedTokenPrice,
    decodedApprovalAmount,
    pricingPlans,
  ]);

<<<<<<< HEAD
  return { productPrice, tokenPrice: selectedTokenPrice, pending };
=======
  return { productPrice, pending, selectedTokenPrice };
>>>>>>> 48b06148
};<|MERGE_RESOLUTION|>--- conflicted
+++ resolved
@@ -292,9 +292,5 @@
     pricingPlans,
   ]);
 
-<<<<<<< HEAD
-  return { productPrice, tokenPrice: selectedTokenPrice, pending };
-=======
   return { productPrice, pending, selectedTokenPrice };
->>>>>>> 48b06148
 };