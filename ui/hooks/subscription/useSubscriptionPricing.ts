--- conflicted
+++ resolved
@@ -168,18 +168,16 @@
   return availableTokenBalances;
 };
 
-<<<<<<< HEAD
 /**
  * Use this hook to get the subscription pricing.
  *
+ * @param options - The options for the hook.
+ * @param options.refetch - Whether to refetch the subscription pricing from api.
  * @returns The subscription pricing.
  */
-export const useSubscriptionPricing = () => {
-=======
 export const useSubscriptionPricing = (
   { refetch }: { refetch?: boolean } = { refetch: false },
 ) => {
->>>>>>> f8980637
   const dispatch = useDispatch();
   const subscriptionPricing = useSelector(getSubscriptionPricing);
 
