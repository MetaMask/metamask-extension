--- conflicted
+++ resolved
@@ -161,14 +161,7 @@
 
       const balance = new BigNumber(token.balance);
       // price amount and token balance has different decimals, so we need to convert the price amount to the same decimals as the token balance
-<<<<<<< HEAD
-      // TODO: enforce `minBillingCyclesForBalance` type on `ProductPrice` type for cp-13.12.0. Remove this once subscription-controller@5.2.0 upgraded.
-      const minBillingCyclesForBalance =
-        (price as ProductPrice & { minBillingCyclesForBalance?: number })
-          .minBillingCyclesForBalance ?? 1; // required amount for subscription is only usually only 1 billing cycle (only approve amount need minBillingCycles)
-=======
       const minBillingCyclesForBalance = price.minBillingCyclesForBalance ?? 1; // required amount for subscription is only usually only 1 billing cycle (only approve amount need minBillingCycles)
->>>>>>> 07561810
       const requiredAmount = new BigNumber(price.unitAmount)
         .div(new BigNumber(10).pow(price.unitDecimals))
         .mul(minBillingCyclesForBalance);
