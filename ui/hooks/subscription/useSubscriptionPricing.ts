import { useEffect, useMemo, useState } from 'react';
import { useDispatch, useSelector } from 'react-redux';
import log from 'loglevel';
import {
  ChainPaymentInfo,
  PAYMENT_TYPES,
  PaymentType,
  PricingPaymentMethod,
  PricingResponse,
  PRODUCT_TYPES,
  ProductPrice,
  ProductType,
  RECURRING_INTERVALS,
  TokenPaymentInfo,
} from '@metamask/subscription-controller';
import { Hex } from '@metamask/utils';
import { TransactionMeta } from '@metamask/transaction-controller';
import { getSubscriptionPricing } from '../../selectors/subscription';
import {
  getSubscriptionCryptoApprovalAmount,
  getSubscriptionPricing as getSubscriptionPricingAction,
} from '../../store/actions';
import { getSelectedAccount } from '../../selectors';
import { getTokenBalancesEvm } from '../../selectors/assets';
import { useTokenBalances as pollAndUpdateEvmBalances } from '../useTokenBalances';
import {
  AssetWithDisplayData,
  ERC20Asset,
  NativeAsset,
} from '../../components/multichain/asset-picker-amount/asset-picker-modal/types';
import { AssetType } from '../../../shared/constants/transaction';
import { useAsyncResult } from '../useAsync';

export type TokenWithApprovalAmount = (
  | AssetWithDisplayData<ERC20Asset>
  | AssetWithDisplayData<NativeAsset>
) & {
  approvalAmount: {
    approveAmount: string;
    chainId: Hex;
    paymentAddress: Hex;
    paymentTokenAddress: Hex;
  };
};

export const useAvailableTokenBalances = (params: {
  paymentChains?: ChainPaymentInfo[];
  price?: ProductPrice;
  productType: ProductType;
}): TokenWithApprovalAmount[] => {
  const { paymentChains, price, productType } = params;

  const paymentChainIds = useMemo(
    () => paymentChains?.map((chain) => chain.chainId),
    [paymentChains],
  );
  const paymentChainTokenMap = useMemo(
    () =>
      paymentChains?.reduce(
        (acc, chain) => {
          acc[chain.chainId] = chain.tokens;
          return acc;
        },
        {} as Record<Hex, TokenPaymentInfo[]>,
      ),
    [paymentChains],
  );

  const selectedAccount = useSelector(getSelectedAccount);
  const evmBalances = useSelector((state) =>
    getTokenBalancesEvm(state, selectedAccount.address),
  );

  // Poll and update evm balances for payment chains
  pollAndUpdateEvmBalances({ chainIds: paymentChainIds });

  const [availableTokenBalances, setAvailableTokenBalances] = useState<
    TokenWithApprovalAmount[]
  >([]);

  const validTokenBalances = useMemo(() => {
    return evmBalances.filter((token) => {
      const supportedTokensForChain =
        paymentChainTokenMap?.[token.chainId as Hex];
      const isSupportedChain = Boolean(supportedTokensForChain);
      if (!isSupportedChain) {
        return false;
      }
      const isSupportedToken = supportedTokensForChain?.some(
        (t) => t.address.toLowerCase() === token.address.toLowerCase(),
      );
      if (!isSupportedToken) {
        return false;
      }
      const hasBalance = token.balance && parseFloat(token.balance) > 0;
      if (!hasBalance) {
        return false;
      }
      return true;
    });
  }, [evmBalances, paymentChainTokenMap]);

  useEffect(() => {
    if (!price || !paymentChainTokenMap) {
      return;
    }

    const getAvailableTokenBalances = async () => {
      const availableTokens: TokenWithApprovalAmount[] = [];

      const cryptoApprovalAmounts = await Promise.all(
        validTokenBalances.map((token) => {
          const tokenPaymentInfo = paymentChainTokenMap?.[
            token.chainId as Hex
          ]?.find(
            (t) => t.address.toLowerCase() === token.address.toLowerCase(),
          );
          if (!tokenPaymentInfo) {
            log.error(
              '[useAvailableTokenBalances] tokenPaymentInfo not found',
              token,
            );
            return null;
          }
          return getSubscriptionCryptoApprovalAmount({
            chainId: token.chainId as Hex,
            paymentTokenAddress: token.address as Hex,
            productType,
            interval: price.interval,
          });
        }),
      );

      cryptoApprovalAmounts.forEach((amount, index) => {
        const token = validTokenBalances[index];
        if (!token.balance) {
          return;
        }
        // NOTE: we are using stable coin for subscription atm, so we need to scale the balance by the decimals
        const scaledFactor = 10n ** 6n;
        const scaledBalance =
          BigInt(Math.round(Number(token.balance) * Number(scaledFactor))) /
          scaledFactor;
        const tokenHasEnoughBalance =
          amount &&
          scaledBalance * BigInt(10 ** token.decimals) >=
            BigInt(amount.approveAmount);
        if (tokenHasEnoughBalance) {
          availableTokens.push({
            ...token,
            approvalAmount: {
              approveAmount: amount.approveAmount,
              chainId: token.chainId as Hex,
              paymentAddress: amount.paymentAddress,
              paymentTokenAddress: amount.paymentTokenAddress,
            },
            type: token.isNative ? AssetType.native : AssetType.token,
          } as TokenWithApprovalAmount);
        }
      });

      setAvailableTokenBalances(availableTokens);
    };

    getAvailableTokenBalances();
  }, [price, productType, paymentChainTokenMap, validTokenBalances]);

  return availableTokenBalances;
};

<<<<<<< HEAD
/**
 * Use this hook to get the subscription pricing.
 *
 * @param refetch - Whether to refetch the subscription pricing from api.
 * @returns The subscription pricing.
 */
export const useSubscriptionPricing = (refetch = true) => {
=======
export const useSubscriptionPricing = (
  { refetch }: { refetch?: boolean } = { refetch: false },
) => {
>>>>>>> 9c9e4214
  const dispatch = useDispatch();
  const subscriptionPricing = useSelector(getSubscriptionPricing);

<<<<<<< HEAD
  useEffect(() => {
    (async () => {
      try {
        if (!refetch) {
          return;
        }
        setLoading(true);
        await dispatch(getSubscriptionPricingAction());
      } catch (err) {
        log.error('[useSubscriptionPricing] error', err);
        setError(err as Error);
      } finally {
        setLoading(false);
      }
    })();
  }, [refetch, dispatch]);
=======
  const { pending, error } = useAsyncResult(async () => {
    if (!refetch) {
      return undefined;
    }
    return await dispatch(getSubscriptionPricingAction());
  }, [dispatch, refetch]);
>>>>>>> 9c9e4214

  return { subscriptionPricing, loading: pending, error };
};

export const useSubscriptionProductPlans = (
  productType: ProductType,
  pricing?: PricingResponse,
): ProductPrice[] | undefined => {
  return useMemo(
    () =>
      pricing?.products.find((product) => product.name === productType)?.prices,
    [pricing, productType],
  );
};

export const useSubscriptionPaymentMethods = (
  paymentType: PaymentType,
  pricing?: PricingResponse,
): PricingPaymentMethod | undefined => {
  return useMemo(
    () =>
      pricing?.paymentMethods.find(
        (paymentMethod) => paymentMethod.type === paymentType,
      ),
    [pricing, paymentType],
  );
};

/**
 * Use this hook to get the shield subscription price derived from transaction data.
 *
 * @param params - The parameters for the hook.
 * @param params.transactionMeta - The transaction meta.
 * @param params.decodedApprovalAmount - The decoded approval amount.
 * @param params.refetchPricing - Whether to refetch the subscription pricing from api.
 * @returns The product price.
 */
export const useShieldSubscriptionPricingFromTokenApproval = ({
  transactionMeta,
  decodedApprovalAmount,
  refetchPricing = false,
}: {
  transactionMeta?: TransactionMeta;
  decodedApprovalAmount?: string;
  refetchPricing?: boolean;
}) => {
  const { subscriptionPricing } = useSubscriptionPricing(refetchPricing); // shouldn't refetch pricing here since we are using the cached pricing from shield plan screen to compare price amount
  const pricingPlans = useSubscriptionProductPlans(
    PRODUCT_TYPES.SHIELD,
    subscriptionPricing,
  );
  const cryptoPaymentMethod = useSubscriptionPaymentMethods(
    PAYMENT_TYPES.byCrypto,
    subscriptionPricing,
  );
  const selectedTokenPrice = useMemo(() => {
    return cryptoPaymentMethod?.chains
      ?.find(
        (chain) =>
          chain.chainId.toLowerCase() ===
          transactionMeta?.chainId.toLowerCase(),
      )
      ?.tokens.find(
        (token) =>
          token.address.toLowerCase() ===
          transactionMeta?.txParams?.to?.toLowerCase(),
      );
  }, [cryptoPaymentMethod, transactionMeta]);

  // need to do async here since `getSubscriptionCryptoApprovalAmount` make call to background script
  const { value: productPrice, pending } = useAsyncResult(async (): Promise<
    ProductPrice | undefined
  > => {
    if (selectedTokenPrice) {
      const params = {
        chainId: transactionMeta?.chainId as Hex,
        paymentTokenAddress: selectedTokenPrice.address as Hex,
        productType: PRODUCT_TYPES.SHIELD,
      };
      // Get all intervals from RECURRING_INTERVALS
      const intervals = Object.values(RECURRING_INTERVALS);

      // Fetch approval amounts for all intervals
      const approvalAmounts = await Promise.all(
        intervals.map((interval) =>
          getSubscriptionCryptoApprovalAmount({
            ...params,
            interval,
          }),
        ),
      );

      // Find the matching plan by comparing approval amounts
      for (let i = 0; i < approvalAmounts.length; i++) {
        if (approvalAmounts[i]?.approveAmount === decodedApprovalAmount) {
          return pricingPlans?.find((plan) => plan.interval === intervals[i]);
        }
      }
    }

    return undefined;
  }, [
    transactionMeta,
    selectedTokenPrice,
    decodedApprovalAmount,
    pricingPlans,
  ]);

  return { productPrice, tokenPrice: selectedTokenPrice, pending };
};<|MERGE_RESOLUTION|>--- conflicted
+++ resolved
@@ -168,47 +168,25 @@
   return availableTokenBalances;
 };
 
-<<<<<<< HEAD
 /**
  * Use this hook to get the subscription pricing.
  *
- * @param refetch - Whether to refetch the subscription pricing from api.
+ * @param options - The options for the hook.
+ * @param options.refetch - Whether to refetch the subscription pricing from api.
  * @returns The subscription pricing.
  */
-export const useSubscriptionPricing = (refetch = true) => {
-=======
 export const useSubscriptionPricing = (
   { refetch }: { refetch?: boolean } = { refetch: false },
 ) => {
->>>>>>> 9c9e4214
   const dispatch = useDispatch();
   const subscriptionPricing = useSelector(getSubscriptionPricing);
 
-<<<<<<< HEAD
-  useEffect(() => {
-    (async () => {
-      try {
-        if (!refetch) {
-          return;
-        }
-        setLoading(true);
-        await dispatch(getSubscriptionPricingAction());
-      } catch (err) {
-        log.error('[useSubscriptionPricing] error', err);
-        setError(err as Error);
-      } finally {
-        setLoading(false);
-      }
-    })();
-  }, [refetch, dispatch]);
-=======
   const { pending, error } = useAsyncResult(async () => {
     if (!refetch) {
       return undefined;
     }
     return await dispatch(getSubscriptionPricingAction());
   }, [dispatch, refetch]);
->>>>>>> 9c9e4214
 
   return { subscriptionPricing, loading: pending, error };
 };
@@ -243,19 +221,16 @@
  * @param params - The parameters for the hook.
  * @param params.transactionMeta - The transaction meta.
  * @param params.decodedApprovalAmount - The decoded approval amount.
- * @param params.refetchPricing - Whether to refetch the subscription pricing from api.
  * @returns The product price.
  */
 export const useShieldSubscriptionPricingFromTokenApproval = ({
   transactionMeta,
   decodedApprovalAmount,
-  refetchPricing = false,
 }: {
   transactionMeta?: TransactionMeta;
   decodedApprovalAmount?: string;
-  refetchPricing?: boolean;
 }) => {
-  const { subscriptionPricing } = useSubscriptionPricing(refetchPricing); // shouldn't refetch pricing here since we are using the cached pricing from shield plan screen to compare price amount
+  const { subscriptionPricing } = useSubscriptionPricing(); // shouldn't refetch pricing here since we are using the cached pricing from shield plan screen to compare price amount
   const pricingPlans = useSubscriptionProductPlans(
     PRODUCT_TYPES.SHIELD,
     subscriptionPricing,
