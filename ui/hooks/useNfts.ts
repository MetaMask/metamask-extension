--- conflicted
+++ resolved
@@ -34,7 +34,6 @@
   const enabledNetworks = useSelector(getEnabledNetworks);
 
   const nfts = useMemo(() => {
-<<<<<<< HEAD
     if (isGlobalNetworkSelectorRemoved) {
       // Filter NFTs to only include those from enabled networks
       const nftsFromEnabledNetworks: Record<string, NFT[]> = {};
@@ -49,11 +48,6 @@
 
       return nftsFromEnabledNetworks;
     }
-    return isTokenNetworkFilterEqualCurrentNetwork ||
-      overridePopularNetworkFilter
-      ? allUserNfts?.[chainId] ?? []
-      : allUserNfts;
-=======
     trace({ name: TraceName.LoadCollectibles });
     const nftList =
       isTokenNetworkFilterEqualCurrentNetwork || overridePopularNetworkFilter
@@ -62,7 +56,6 @@
 
     endTrace({ name: TraceName.LoadCollectibles });
     return nftList;
->>>>>>> dba9d2f1
   }, [
     isTokenNetworkFilterEqualCurrentNetwork,
     overridePopularNetworkFilter,
