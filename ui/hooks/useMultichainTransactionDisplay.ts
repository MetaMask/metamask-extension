import {
  Transaction,
  TransactionStatus as KeyringTransactionStatus,
  TransactionType,
} from '@metamask/keyring-api';
import { TransactionStatus } from '@metamask/transaction-controller';
import { useSelector } from 'react-redux';
import { formatWithThreshold } from '../components/app/assets/util/formatWithThreshold';
import { getIntlLocale } from '../ducks/locale/locale';
import { TransactionGroupStatus } from '../../shared/constants/transaction';
<<<<<<< HEAD
import {
  NETWORKS_EXTRA_DATA,
  type MultichainProviderConfig,
} from '../../shared/constants/multichain/networks';
=======
import { MultichainProviderConfig } from '../../shared/constants/multichain/networks';
import { useI18nContext } from './useI18nContext';
>>>>>>> 2ea98c92

export const KEYRING_TRANSACTION_STATUS_KEY = {
  [KeyringTransactionStatus.Failed]: TransactionStatus.failed,
  [KeyringTransactionStatus.Confirmed]: TransactionStatus.confirmed,
  [KeyringTransactionStatus.Unconfirmed]: TransactionGroupStatus.pending,
  [KeyringTransactionStatus.Submitted]: TransactionStatus.submitted,
};

type Asset = {
  unit: string;
  type: `${string}:${string}/${string}:${string}`;
  amount: string;
  fungible: true;
};

type Movement = {
  asset: Asset;
  address?: string;
};

type AggregatedMovement = {
  address?: string;
  unit: string;
  amount: number;
};

export function useMultichainTransactionDisplay(
  transaction: Transaction,
  networkConfig: MultichainProviderConfig,
) {
  const locale = useSelector(getIntlLocale);
<<<<<<< HEAD
  const { chainId } = networkConfig;
  const { decimal } = NETWORKS_EXTRA_DATA[chainId];
=======
  const t = useI18nContext();
>>>>>>> 2ea98c92

  const from = aggregateAmount(
    transaction.from as Movement[],
    true,
    locale,
    decimal,
  );
  const to = aggregateAmount(
    transaction.to as Movement[],
    transaction.type === TransactionType.Send,
    locale,
    decimal,
  );
  const baseFee = aggregateAmount(
    transaction.fees.filter((fee) => fee.type === 'base') as Movement[],
    true,
    locale,
  );
  const priorityFee = aggregateAmount(
    transaction.fees.filter((fee) => fee.type === 'priority') as Movement[],
    true,
    locale,
  );

  const typeToTitle: Partial<Record<TransactionType, string>> = {
    // TODO: Add support for other transaction types
    [TransactionType.Send]: t('send'),
    [TransactionType.Receive]: t('receive'),
    [TransactionType.Swap]: `${t('swap')} ${from?.unit} ${t(
      'to',
    ).toLowerCase()} ${to?.unit}`,
    [TransactionType.Unknown]: t('interaction'),
  };

  return {
    ...transaction,
    title: typeToTitle[transaction.type],
    from,
    to,
    baseFee,
    priorityFee,
    isRedeposit:
      Boolean(from) === true &&
      Boolean(to) === false &&
      transaction.type === TransactionType.Send,
  };
}

function aggregateAmount(
  movement: Movement[],
  isNegative: boolean,
  locale: string,
  decimals?: number,
) {
  const amountByAsset: Record<string, AggregatedMovement> = {};

  for (const mv of movement) {
    if (!mv?.asset.fungible) {
      continue;
    }
    const assetId = mv.asset.type;
    if (!amountByAsset[assetId]) {
      amountByAsset[assetId] = {
        amount: parseFloat(mv.asset.amount),
        address: mv.address,
        unit: mv.asset.unit,
      };
      continue;
    }

    amountByAsset[assetId].amount += parseFloat(mv.asset.amount);
  }

  // We make an assumption that there is only one asset in the transaction.
  return Object.entries(amountByAsset).map(([_, mv]) =>
    parseAsset(mv, locale, isNegative, decimals),
  )[0];
}

function parseAsset(
  movement: AggregatedMovement,
  locale: string,
  isNegative: boolean,
  decimals?: number,
) {
  const threshold = 1 / 10 ** (decimals || 8); // Smallest unit to display given the decimals.
  const displayAmount = formatWithThreshold(
    movement.amount,
    threshold,
    locale,
    {
      minimumFractionDigits: 0,
      maximumFractionDigits: decimals || 8,
    },
  );

  let finalAmount = displayAmount;
  if (isNegative) {
    finalAmount = `-${displayAmount}`;
  }

  return {
    ...movement,
    amount: finalAmount,
  };
}<|MERGE_RESOLUTION|>--- conflicted
+++ resolved
@@ -8,15 +8,11 @@
 import { formatWithThreshold } from '../components/app/assets/util/formatWithThreshold';
 import { getIntlLocale } from '../ducks/locale/locale';
 import { TransactionGroupStatus } from '../../shared/constants/transaction';
-<<<<<<< HEAD
 import {
   NETWORKS_EXTRA_DATA,
   type MultichainProviderConfig,
 } from '../../shared/constants/multichain/networks';
-=======
-import { MultichainProviderConfig } from '../../shared/constants/multichain/networks';
 import { useI18nContext } from './useI18nContext';
->>>>>>> 2ea98c92
 
 export const KEYRING_TRANSACTION_STATUS_KEY = {
   [KeyringTransactionStatus.Failed]: TransactionStatus.failed,
@@ -48,12 +44,9 @@
   networkConfig: MultichainProviderConfig,
 ) {
   const locale = useSelector(getIntlLocale);
-<<<<<<< HEAD
   const { chainId } = networkConfig;
   const { decimal } = NETWORKS_EXTRA_DATA[chainId];
-=======
   const t = useI18nContext();
->>>>>>> 2ea98c92
 
   const from = aggregateAmount(
     transaction.from as Movement[],
