import {
  Transaction,
  TransactionStatus as KeyringTransactionStatus,
  TransactionType,
} from '@metamask/keyring-api';
import { TransactionStatus } from '@metamask/transaction-controller';
import { MULTICHAIN_NETWORK_DECIMAL_PLACES } from '@metamask/multichain-network-controller';
import { useSelector } from 'react-redux';
import { formatWithThreshold } from '../components/app/assets/util/formatWithThreshold';
import { getIntlLocale } from '../ducks/locale/locale';
import { TransactionGroupStatus } from '../../shared/constants/transaction';
<<<<<<< HEAD
import type { MultichainProviderConfig } from '../../shared/constants/multichain/networks';
=======
import {
  NETWORKS_EXTRA_DATA,
  type MultichainProviderConfig,
} from '../../shared/constants/multichain/networks';
import { useI18nContext } from './useI18nContext';
>>>>>>> 39dfd8b9

export const KEYRING_TRANSACTION_STATUS_KEY = {
  [KeyringTransactionStatus.Failed]: TransactionStatus.failed,
  [KeyringTransactionStatus.Confirmed]: TransactionStatus.confirmed,
  [KeyringTransactionStatus.Unconfirmed]: TransactionGroupStatus.pending,
  [KeyringTransactionStatus.Submitted]: TransactionStatus.submitted,
};

type Asset = {
  unit: string;
  type: `${string}:${string}/${string}:${string}`;
  amount: string;
  fungible: true;
};

type Movement = {
  asset: Asset;
  address?: string;
};

type AggregatedMovement = {
  address?: string;
  unit: string;
  amount: number;
};

export function useMultichainTransactionDisplay(
  transaction: Transaction,
  networkConfig: MultichainProviderConfig,
) {
  const locale = useSelector(getIntlLocale);
  const { chainId } = networkConfig;
<<<<<<< HEAD
  const decimalPlaces = MULTICHAIN_NETWORK_DECIMAL_PLACES[chainId];
=======
  const { decimal } = NETWORKS_EXTRA_DATA[chainId];
  const t = useI18nContext();
>>>>>>> 39dfd8b9

  const from = aggregateAmount(
    transaction.from as Movement[],
    true,
    locale,
    decimalPlaces,
  );
  const to = aggregateAmount(
    transaction.to as Movement[],
    transaction.type === TransactionType.Send,
    locale,
    decimalPlaces,
  );
  const baseFee = aggregateAmount(
    transaction.fees.filter((fee) => fee.type === 'base') as Movement[],
    true,
    locale,
  );
  const priorityFee = aggregateAmount(
    transaction.fees.filter((fee) => fee.type === 'priority') as Movement[],
    true,
    locale,
  );

  const typeToTitle: Partial<Record<TransactionType, string>> = {
    // TODO: Add support for other transaction types
    [TransactionType.Send]: t('send'),
    [TransactionType.Receive]: t('receive'),
    [TransactionType.Swap]: `${t('swap')} ${from?.unit} ${t(
      'to',
    ).toLowerCase()} ${to?.unit}`,
    [TransactionType.Unknown]: t('interaction'),
  };

  return {
    ...transaction,
    title: typeToTitle[transaction.type],
    from,
    to,
    baseFee,
    priorityFee,
    isRedeposit:
      Boolean(from) === true &&
      Boolean(to) === false &&
      transaction.type === TransactionType.Send,
  };
}

function aggregateAmount(
  movement: Movement[],
  isNegative: boolean,
  locale: string,
  decimals?: number,
) {
  const amountByAsset: Record<string, AggregatedMovement> = {};

  for (const mv of movement) {
    if (!mv?.asset.fungible) {
      continue;
    }
    const assetId = mv.asset.type;
    if (!amountByAsset[assetId]) {
      amountByAsset[assetId] = {
        amount: parseFloat(mv.asset.amount),
        address: mv.address,
        unit: mv.asset.unit,
      };
      continue;
    }

    amountByAsset[assetId].amount += parseFloat(mv.asset.amount);
  }

  // We make an assumption that there is only one asset in the transaction.
  return Object.entries(amountByAsset).map(([_, mv]) =>
    parseAsset(mv, locale, isNegative, decimals),
  )[0];
}

function parseAsset(
  movement: AggregatedMovement,
  locale: string,
  isNegative: boolean,
  decimals?: number,
) {
  const threshold = 1 / 10 ** (decimals || 8); // Smallest unit to display given the decimals.
  const displayAmount = formatWithThreshold(
    movement.amount,
    threshold,
    locale,
    {
      minimumFractionDigits: 0,
      maximumFractionDigits: decimals || 8,
    },
  );

  let finalAmount = displayAmount;
  if (isNegative) {
    finalAmount = `-${displayAmount}`;
  }

  return {
    ...movement,
    amount: finalAmount,
  };
}<|MERGE_RESOLUTION|>--- conflicted
+++ resolved
@@ -9,15 +9,8 @@
 import { formatWithThreshold } from '../components/app/assets/util/formatWithThreshold';
 import { getIntlLocale } from '../ducks/locale/locale';
 import { TransactionGroupStatus } from '../../shared/constants/transaction';
-<<<<<<< HEAD
 import type { MultichainProviderConfig } from '../../shared/constants/multichain/networks';
-=======
-import {
-  NETWORKS_EXTRA_DATA,
-  type MultichainProviderConfig,
-} from '../../shared/constants/multichain/networks';
 import { useI18nContext } from './useI18nContext';
->>>>>>> 39dfd8b9
 
 export const KEYRING_TRANSACTION_STATUS_KEY = {
   [KeyringTransactionStatus.Failed]: TransactionStatus.failed,
@@ -50,12 +43,8 @@
 ) {
   const locale = useSelector(getIntlLocale);
   const { chainId } = networkConfig;
-<<<<<<< HEAD
   const decimalPlaces = MULTICHAIN_NETWORK_DECIMAL_PLACES[chainId];
-=======
-  const { decimal } = NETWORKS_EXTRA_DATA[chainId];
   const t = useI18nContext();
->>>>>>> 39dfd8b9
 
   const from = aggregateAmount(
     transaction.from as Movement[],
