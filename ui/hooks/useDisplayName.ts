import { NameType } from '@metamask/name-controller';
import { useSelector } from 'react-redux';
import { getMemoizedMetadataContract } from '../selectors';
import { getNftContractsByAddressOnCurrentChain } from '../selectors/nft';
import { useName } from './useName';
import { useFirstPartyContractName } from './useFirstPartyContractName';

/**
 * Attempts to resolve the name for the given parameters.
 *
 * @param value
 * @param type
 * @param preferContractSymbol - Applies to recognized contracts when no petname is saved:
 * If true the contract symbol (e.g. WBTC) will be used instead of the contract name.
 * @returns An object with two properties:
 * - `name` {string|null} - The display name, if it can be resolved, otherwise null.
 * - `hasPetname` {boolean} - True if there is a petname for the given address.
 */
export function useDisplayName(
  value: string,
  type: NameType,
  preferContractSymbol: boolean = false,
): { name: string | null; hasPetname: boolean } {
  const nameEntry = useName(value, type);

  const firstPartyContractName = useFirstPartyContractName(value, type);

<<<<<<< HEAD
  const contractName = useSelector((state) =>
    // TODO: Replace `any` with type
    // eslint-disable-next-line @typescript-eslint/no-explicit-any
    (getMemoizedMetadataContractName as any)(state, value),
=======
  const contractInfo = useSelector((state) =>
    (getMemoizedMetadataContract as any)(state, value),
>>>>>>> 2027d2c3
  );

  const contractDisplayName =
    preferContractSymbol && contractInfo?.symbol
      ? contractInfo.symbol
      : contractInfo?.name;

  const watchedNftName = useSelector(getNftContractsByAddressOnCurrentChain)[
    value.toLowerCase()
  ]?.name;

  const name =
    nameEntry?.name ||
    firstPartyContractName ||
    contractDisplayName ||
    watchedNftName ||
    null;

  const hasPetname = Boolean(nameEntry?.name);

  return {
    name,
    hasPetname,
  };
}<|MERGE_RESOLUTION|>--- conflicted
+++ resolved
@@ -25,15 +25,10 @@
 
   const firstPartyContractName = useFirstPartyContractName(value, type);
 
-<<<<<<< HEAD
-  const contractName = useSelector((state) =>
+  const contracInfo = useSelector((state) =>
     // TODO: Replace `any` with type
     // eslint-disable-next-line @typescript-eslint/no-explicit-any
-    (getMemoizedMetadataContractName as any)(state, value),
-=======
-  const contractInfo = useSelector((state) =>
     (getMemoizedMetadataContract as any)(state, value),
->>>>>>> 2027d2c3
   );
 
   const contractDisplayName =
