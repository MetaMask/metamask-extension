--- conflicted
+++ resolved
@@ -9,14 +9,7 @@
 import { getDomainResolutions } from '../ducks/domains';
 import { selectERC20TokensByChain } from '../selectors';
 import { getNftContractsByAddressByChain } from '../selectors/nft';
-<<<<<<< HEAD
-import {
-  getTrustSignalIcon,
-  TrustSignalIconProps,
-} from '../helpers/utils/trust-signals';
-=======
 import { getTrustSignalIcon, IconProps } from '../helpers/utils/trust-signals';
->>>>>>> 4811bc88
 import { useNames } from './useName';
 import { useNftCollectionsMetadata } from './useNftCollectionsMetadata';
 import { TrustSignalDisplayState, useTrustSignals } from './useTrustSignals';
@@ -33,11 +26,7 @@
   hasPetname: boolean;
   contractDisplayName?: string;
   image?: string;
-<<<<<<< HEAD
-  icon?: TrustSignalIconProps | null;
-=======
   icon?: IconProps | null;
->>>>>>> 4811bc88
   displayState: TrustSignalDisplayState;
 };
 
@@ -91,10 +80,7 @@
     const trustSignalIcon = getTrustSignalIcon(displayState);
     const trustSignalLabel = trustSignal?.label;
 
-<<<<<<< HEAD
-=======
     // Add trust signal label after display state calculation to avoid state recognition conflicts
->>>>>>> 4811bc88
     if (name === null && trustSignalLabel) {
       name = trustSignalLabel;
     }
