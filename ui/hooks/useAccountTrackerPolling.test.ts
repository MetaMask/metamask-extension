--- conflicted
+++ resolved
@@ -43,15 +43,10 @@
         completedOnboarding: true,
         selectedNetworkClientId: 'selectedNetworkClientId',
         enabledNetworkMap: {
-<<<<<<< HEAD
-          '0x1': true,
-          '0x89': true,
-=======
           eip155: {
             '0x1': true,
             '0x89': true,
           },
->>>>>>> 7f4e6d9b
         },
         networkConfigurationsByChainId: {
           '0x1': {
