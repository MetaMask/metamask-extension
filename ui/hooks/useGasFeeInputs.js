--- conflicted
+++ resolved
@@ -1,14 +1,7 @@
 import { addHexPrefix } from 'ethereumjs-util';
 import { useCallback, useState } from 'react';
-<<<<<<< HEAD
-import { useSelector } from 'react-redux';
-import { findKey } from 'lodash';
-
-import { GAS_ESTIMATE_TYPES, EDIT_GAS_MODES } from '../../shared/constants/gas';
-=======
 import { useSelector, useDispatch } from 'react-redux';
 import { GAS_ESTIMATE_TYPES } from '../../shared/constants/gas';
->>>>>>> dc89052e
 import { multiplyCurrencies } from '../../shared/modules/conversion.utils';
 import {
   getMaximumGasTotalInHexWei,
@@ -22,15 +15,10 @@
 } from '../ducks/gas/gas.duck';
 import { PRIMARY, SECONDARY } from '../helpers/constants/common';
 import {
-  hexWEIToDecGWEI,
   decGWEIToHexWEI,
   decimalToHex,
   hexToDecimal,
 } from '../helpers/utils/conversions.util';
-<<<<<<< HEAD
-import { getShouldShowFiat } from '../selectors';
-import { GAS_FORM_ERRORS } from '../helpers/constants/gas';
-=======
 import {
   getShouldShowFiat,
   getCustomGasPrice,
@@ -38,12 +26,9 @@
   getCustomMaxFeePerGas,
   getCustomMaxPriorityFeePerGas,
 } from '../selectors';
->>>>>>> dc89052e
 import { useCurrencyDisplay } from './useCurrencyDisplay';
 import { useGasFeeEstimates } from './useGasFeeEstimates';
 import { useUserPreferencedCurrency } from './useUserPreferencedCurrency';
-
-const HIGH_FEE_WARNING_MULTIPLIER = 1.5;
 
 /**
  * Opaque string type representing a decimal (base 10) number in GWEI
@@ -101,30 +86,6 @@
     return gasFeeEstimates?.[estimateToUse]?.[field] ?? '0';
   }
   return '0';
-}
-
-/**
- * This method tries to determine if any estimate level matches the
- * current maxFeePerGas and maxPriorityFeePerGas values. If we find
- * a match, we can pre-select a radio button in the RadioGroup
- */
-function getMatchingEstimateFromGasFees(
-  gasFeeEstimates,
-  maxFeePerGas,
-  maxPriorityFeePerGas,
-  gasPrice,
-) {
-  return (
-    findKey(gasFeeEstimates, (estimate) => {
-      if (process.env.SHOW_EIP_1559_UI) {
-        return (
-          estimate?.suggestedMaxPriorityFeePerGas === maxPriorityFeePerGas &&
-          estimate?.suggestedMaxFeePerGas === maxFeePerGas
-        );
-      }
-      return estimate?.gasPrice === gasPrice;
-    }) || null
-  );
 }
 
 /**
@@ -172,17 +133,8 @@
  *  './useGasFeeEstimates'
  * ).GasEstimates} - gas fee input state and the GasFeeEstimates object
  */
-<<<<<<< HEAD
-export function useGasFeeInputs(
-  defaultEstimateToUse = 'medium',
-  transaction,
-  minimumGasLimit,
-  editGasMode,
-) {
-=======
 export function useGasFeeInputs(defaultEstimateToUse = 'medium') {
   const dispatch = useDispatch();
->>>>>>> dc89052e
   // We need to know whether to show fiat conversions or not, so that we can
   // default our fiat values to empty strings if showing fiat is not wanted or
   // possible.
@@ -202,8 +154,6 @@
     numberOfDecimals: fiatNumberOfDecimals,
   } = useUserPreferencedCurrency(SECONDARY);
 
-<<<<<<< HEAD
-=======
   const selectedMaxFeePerGas = useSelector(getCustomMaxFeePerGas);
   const maxFeePerGas = selectedMaxFeePerGas
     ? hexToDecimal(selectedMaxFeePerGas)
@@ -246,7 +196,6 @@
     defaultEstimateToUse,
   );
 
->>>>>>> dc89052e
   // We need the gas estimates from the GasFeeController in the background.
   // Calling this hooks initiates polling for new gas estimates and returns the
   // current estimate.
@@ -256,40 +205,6 @@
     isGasEstimatesLoading,
     estimatedGasFeeTimeBounds,
   } = useGasFeeEstimates();
-
-  // This hook keeps track of a few pieces of transitional state. It is
-  // transitional because it is only used to modify a transaction in the
-  // metamask (background) state tree.
-  const [maxFeePerGas, setMaxFeePerGas] = useState(
-    transaction?.txParams?.maxFeePerGas
-      ? Number(hexWEIToDecGWEI(transaction.txParams.maxFeePerGas))
-      : null,
-  );
-  const [maxPriorityFeePerGas, setMaxPriorityFeePerGas] = useState(
-    transaction?.txParams?.maxPriorityFeePerGas
-      ? Number(hexWEIToDecGWEI(transaction.txParams.maxPriorityFeePerGas))
-      : null,
-  );
-  const [gasPrice, setGasPrice] = useState(
-    transaction?.txParams?.gasPrice
-      ? Number(hexWEIToDecGWEI(transaction.txParams.gasPrice))
-      : null,
-  );
-  const [gasLimit, setGasLimit] = useState(
-    transaction?.txParams?.gasLimit
-      ? hexToDecimal(transaction.txParams.gasLimit)
-      : 21000,
-  );
-  const [estimateToUse, setInternalEstimateToUse] = useState(
-    transaction
-      ? getMatchingEstimateFromGasFees(
-          gasFeeEstimates,
-          maxFeePerGas,
-          maxPriorityFeePerGas,
-          gasPrice,
-        )
-      : defaultEstimateToUse,
-  );
 
   // When a user selects an estimate level, it will wipe out what they have
   // previously put in the inputs. This returns the inputs to the estimated
@@ -335,11 +250,9 @@
   // conditionally set to the appropriate fields to compute the minimum
   // and maximum cost of a transaction given the current estimates or selected
   // gas fees.
-
   const gasSettings = {
     gasLimit: decimalToHex(gasLimit),
   };
-
   if (gasEstimateType === GAS_ESTIMATE_TYPES.FEE_MARKET) {
     gasSettings.maxFeePerGas = decGWEIToHexWEI(maxFeePerGasToUse);
     gasSettings.maxPriorityFeePerGas = decGWEIToHexWEI(
@@ -356,18 +269,8 @@
 
   // The maximum amount this transaction will cost
   const maximumCostInHexWei = getMaximumGasTotalInHexWei(gasSettings);
-
-  // If in swaps, we want to calculate the minimum gas fee differently than the max
-  const minGasSettings = {};
-  if (editGasMode === EDIT_GAS_MODES.SWAPS) {
-    minGasSettings.gasLimit = decimalToHex(minimumGasLimit);
-  }
-
   // The minimum amount this transaction will cost's
-  const minimumCostInHexWei = getMinimumGasTotalInHexWei({
-    ...gasSettings,
-    ...minGasSettings,
-  });
+  const minimumCostInHexWei = getMinimumGasTotalInHexWei(gasSettings);
 
   // We need to display the estimated fiat currency impact of the
   // maxPriorityFeePerGas field to the user. This hook calculates that amount.
@@ -416,75 +319,39 @@
     },
   );
 
-  // Separating errors from warnings so we can know which value problems
-  // are blocking or simply useful information for the users
-  const gasErrors = {};
-  const gasWarnings = {};
-
-  if (gasLimit < 21000 || gasLimit > 7920027) {
-    gasErrors.gasLimit = GAS_FORM_ERRORS.GAS_LIMIT_OUT_OF_BOUNDS;
-  }
+  let isMaxPriorityFeeError = false;
+  let isMaxFeeError = false;
 
   switch (gasEstimateType) {
     case GAS_ESTIMATE_TYPES.FEE_MARKET:
-      if (maxPriorityFeePerGasToUse < 1) {
-        gasErrors.maxPriorityFee = GAS_FORM_ERRORS.MAX_PRIORITY_FEE_ZERO;
-      } else if (
+      isMaxPriorityFeeError =
         !isGasEstimatesLoading &&
         maxPriorityFeePerGasToUse <
-          gasFeeEstimates?.low?.suggestedMaxPriorityFeePerGas
-      ) {
-        gasErrors.maxPriorityFee = GAS_FORM_ERRORS.MAX_PRIORITY_FEE_TOO_LOW;
-      } else if (
-        gasFeeEstimates?.high &&
-        maxPriorityFeePerGasToUse >
-          gasFeeEstimates.high.suggestedMaxPriorityFeePerGas *
-            HIGH_FEE_WARNING_MULTIPLIER
-      ) {
-        gasWarnings.maxPriorityFee =
-          GAS_FORM_ERRORS.MAX_PRIORITY_FEE_HIGH_WARNING;
-      }
-
-      if (
+          gasFeeEstimates?.low?.suggestedMaxPriorityFeePerGas;
+      isMaxFeeError =
         !isGasEstimatesLoading &&
-        maxFeePerGasToUse < gasFeeEstimates?.low?.suggestedMaxFeePerGas
-      ) {
-        gasErrors.maxFee = GAS_FORM_ERRORS.MAX_FEE_TOO_LOW;
-      } else if (
-        gasFeeEstimates?.high &&
-        maxFeePerGasToUse >
-          gasFeeEstimates.high.suggestedMaxFeePerGas *
-            HIGH_FEE_WARNING_MULTIPLIER
-      ) {
-        gasWarnings.maxFee = GAS_FORM_ERRORS.MAX_FEE_HIGH_WARNING;
-      }
+        maxFeePerGasToUse < gasFeeEstimates?.low?.suggestedMaxFeePerGas;
       break;
     default:
       break;
   }
 
-  // Determine if we have any errors which should block submission
-  const hasBlockingGasErrors = Boolean(Object.keys(gasErrors).length);
-
-  // Now that we've determined errors that block submission, we can pool the warnings
-  // and errors into one object for easier use within the UI.  This object should have
-  // no effect on whether or not the user can submit the form
-  const errorsAndWarnings = {
-    ...gasErrors,
-    ...gasWarnings,
-  };
+  const isGasTooLow = Boolean(isMaxPriorityFeeError || isMaxFeeError);
 
   return {
     maxFeePerGas: maxFeePerGasToUse,
     maxFeePerGasFiat: showFiat ? maxFeePerGasFiat : '',
     setMaxFeePerGas,
+    isMaxFeeError,
     maxPriorityFeePerGas: maxPriorityFeePerGasToUse,
     maxPriorityFeePerGasFiat: showFiat ? maxPriorityFeePerGasFiat : '',
     setMaxPriorityFeePerGas,
+    isMaxPriorityFeeError,
     gasPrice: gasPriceToUse,
     setGasPrice,
     gasLimit,
     setGasLimit,
+    isGasTooLow,
     estimateToUse,
     setEstimateToUse,
     estimatedMinimumFiat: showFiat ? estimatedMinimumFiat : '',
@@ -494,15 +361,5 @@
     gasFeeEstimates,
     gasEstimateType,
     estimatedGasFeeTimeBounds,
-    gasErrors: errorsAndWarnings,
-    hasGasErrors: hasBlockingGasErrors,
-    onManualChange: () => {
-      setEstimateToUse(null);
-      // Restore existing values
-      setGasPrice(gasPriceToUse);
-      setGasLimit(gasLimit);
-      setMaxFeePerGas(maxFeePerGasToUse);
-      setMaxPriorityFeePerGas(maxPriorityFeePerGasToUse);
-    },
   };
 }