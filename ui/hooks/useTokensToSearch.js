--- conflicted
+++ resolved
@@ -1,24 +1,31 @@
 import { useMemo } from 'react';
-import { shallowEqual, useSelector } from 'react-redux';
+import { useSelector } from 'react-redux';
+import contractMap from '@metamask/contract-metadata';
 import BigNumber from 'bignumber.js';
-import { isEqual, uniqBy } from 'lodash';
-import { formatIconUrlWithProxy } from '@metamask/assets-controllers';
+import { isEqual, shuffle, uniqBy } from 'lodash';
 import { getTokenFiatAmount } from '../helpers/utils/token-util';
 import {
   getTokenExchangeRates,
   getCurrentCurrency,
   getSwapsDefaultToken,
   getCurrentChainId,
+  getUseTokenDetection,
   getTokenList,
 } from '../selectors';
 import { getConversionRate } from '../ducks/metamask/metamask';
 
 import { getSwapsTokens } from '../ducks/swaps/swaps';
 import { isSwapsDefaultTokenSymbol } from '../../shared/modules/swaps.utils';
-import { toChecksumHexAddress } from '../../shared/modules/hexstring-utils';
-import { TokenBucketPriority } from '../../shared/constants/swaps';
-import { CHAIN_IDS, CURRENCY_SYMBOLS } from '../../shared/constants/network';
 import { useEqualityCheck } from './useEqualityCheck';
+
+const shuffledContractMap = shuffle(
+  Object.entries(contractMap)
+    .map(([address, tokenData]) => ({
+      ...tokenData,
+      address: address.toLowerCase(),
+    }))
+    .filter((tokenData) => Boolean(tokenData.erc20)),
+);
 
 export function getRenderableTokenData(
   token,
@@ -27,59 +34,24 @@
   currentCurrency,
   chainId,
   tokenList,
+  useTokenDetection,
 ) {
   const { symbol, name, address, iconUrl, string, balance, decimals } = token;
-  let contractExchangeRate;
-  if (isSwapsDefaultTokenSymbol(symbol, chainId)) {
-    contractExchangeRate = 1;
-  } else if (string && conversionRate > 0) {
-    // This condition improves performance significantly, because it only gets a contract exchange rate
-    // if a token amount is truthy and conversion rate is higher than 0.
-    contractExchangeRate = contractExchangeRates[toChecksumHexAddress(address)];
-  }
+  // token from dynamic api list is fetched when useTokenDetection is true
+  // And since the token.address from allTokens is checksumaddress
+  // token Address have to be changed to lowercase when we are using dynamic list
+  const tokenAddress = useTokenDetection ? address?.toLowerCase() : address;
   const formattedFiat =
     getTokenFiatAmount(
-      contractExchangeRate,
+      isSwapsDefaultTokenSymbol(symbol, chainId)
+        ? 1
+        : contractExchangeRates[address],
       conversionRate,
       currentCurrency,
       string,
       symbol,
       true,
     ) || '';
-<<<<<<< HEAD
-  const rawFiat = formattedFiat
-    ? getTokenFiatAmount(
-        contractExchangeRate,
-        conversionRate,
-        currentCurrency,
-        string,
-        symbol,
-        false,
-      )
-    : '';
-
-  const chainIdForTokenIcons =
-    chainId === CHAIN_IDS.GOERLI ? CHAIN_IDS.MAINNET : chainId;
-
-  const tokenIconUrl =
-    (symbol === CURRENCY_SYMBOLS.ETH && chainId === CHAIN_IDS.MAINNET) ||
-    (symbol === CURRENCY_SYMBOLS.ETH && chainId === CHAIN_IDS.GOERLI) ||
-    (symbol === CURRENCY_SYMBOLS.BNB && chainId === CHAIN_IDS.BSC) ||
-    (symbol === CURRENCY_SYMBOLS.MATIC && chainId === CHAIN_IDS.POLYGON) ||
-    (symbol === CURRENCY_SYMBOLS.AVALANCHE &&
-      chainId === CHAIN_IDS.AVALANCHE) ||
-    (symbol === CURRENCY_SYMBOLS.ETH && chainId === CHAIN_IDS.OPTIMISM) ||
-    (symbol === CURRENCY_SYMBOLS.ETH && chainId === CHAIN_IDS.AURORA) ||
-    (symbol === CURRENCY_SYMBOLS.ETH && chainId === CHAIN_IDS.ARBITRUM) ||
-    (symbol === CURRENCY_SYMBOLS.ETH && chainId === CHAIN_IDS.ZKSYNC_ERA)
-      ? iconUrl
-      : formatIconUrlWithProxy({
-          chainId: chainIdForTokenIcons,
-          tokenAddress: address || '',
-        });
-  const usedIconUrl = tokenIconUrl || token?.image;
-
-=======
   const rawFiat =
     getTokenFiatAmount(
       isSwapsDefaultTokenSymbol(symbol, chainId)
@@ -96,11 +68,10 @@
     (tokenList[tokenAddress] &&
       `images/contract/${tokenList[tokenAddress].iconUrl}`) ||
     token?.image;
->>>>>>> 032c9c72
   return {
     ...token,
     primaryLabel: symbol,
-    secondaryLabel: name || tokenList[address?.toLowerCase()]?.name,
+    secondaryLabel: name || tokenList[tokenAddress]?.name,
     rightPrimaryLabel:
       string && `${new BigNumber(string).round(6).toString()} ${symbol}`,
     rightSecondaryLabel: formattedFiat,
@@ -108,7 +79,7 @@
     identiconAddress: usedIconUrl ? null : address,
     balance,
     decimals,
-    name: name || tokenList[address?.toLowerCase()]?.name,
+    name: name || tokenList[tokenAddress]?.name,
     rawFiat,
   };
 }
@@ -117,15 +88,18 @@
   usersTokens = [],
   topTokens = {},
   shuffledTokensList,
-  tokenBucketPriority = TokenBucketPriority.owned,
 }) {
   const chainId = useSelector(getCurrentChainId);
   const tokenConversionRates = useSelector(getTokenExchangeRates, isEqual);
   const conversionRate = useSelector(getConversionRate);
   const currentCurrency = useSelector(getCurrentCurrency);
-  const defaultSwapsToken = useSelector(getSwapsDefaultToken, shallowEqual);
-  const tokenList = useSelector(getTokenList, isEqual);
-
+  const defaultSwapsToken = useSelector(getSwapsDefaultToken);
+  const tokenList = useSelector(getTokenList);
+  const useTokenDetection = useSelector(getUseTokenDetection);
+  // token from dynamic api list is fetched when useTokenDetection is true
+  const shuffledTokenList = useTokenDetection
+    ? shuffledTokensList
+    : shuffledContractMap;
   const memoizedTopTokens = useEqualityCheck(topTokens);
   const memoizedUsersToken = useEqualityCheck(usersTokens);
 
@@ -136,16 +110,17 @@
     currentCurrency,
     chainId,
     tokenList,
+    useTokenDetection,
   );
   const memoizedDefaultToken = useEqualityCheck(defaultToken);
 
-  const swapsTokens = useSelector(getSwapsTokens, isEqual) || [];
+  const swapsTokens = useSelector(getSwapsTokens) || [];
 
   const tokensToSearch = swapsTokens.length
     ? swapsTokens
     : [
         memoizedDefaultToken,
-        ...shuffledTokensList.filter(
+        ...shuffledTokenList.filter(
           (token) => token.symbol !== memoizedDefaultToken.symbol,
         ),
       ];
@@ -164,11 +139,7 @@
     };
 
     const memoizedSwapsAndUserTokensWithoutDuplicities = uniqBy(
-<<<<<<< HEAD
-      [memoizedDefaultToken, ...memoizedTokensToSearch, ...memoizedUsersToken],
-=======
       [...memoizedTokensToSearch, ...memoizedUsersToken],
->>>>>>> 032c9c72
       (token) => token.address.toLowerCase(),
     );
 
@@ -180,36 +151,17 @@
         currentCurrency,
         chainId,
         tokenList,
+        useTokenDetection,
       );
-      if (tokenBucketPriority === TokenBucketPriority.owned) {
-        if (
-          isSwapsDefaultTokenSymbol(renderableDataToken.symbol, chainId) ||
-          usersTokensAddressMap[token.address.toLowerCase()]
-        ) {
-          tokensToSearchBuckets.owned.push(renderableDataToken);
-        } else if (memoizedTopTokens[token.address.toLowerCase()]) {
-          tokensToSearchBuckets.top[
-            memoizedTopTokens[token.address.toLowerCase()].index
-          ] = renderableDataToken;
-        } else {
-          tokensToSearchBuckets.others.push(renderableDataToken);
-        }
+      if (
+        isSwapsDefaultTokenSymbol(renderableDataToken.symbol, chainId) ||
+        usersTokensAddressMap[token.address.toLowerCase()]
+      ) {
+        tokensToSearchBuckets.owned.push(renderableDataToken);
       } else if (memoizedTopTokens[token.address.toLowerCase()]) {
         tokensToSearchBuckets.top[
           memoizedTopTokens[token.address.toLowerCase()].index
         ] = renderableDataToken;
-      } else if (
-        isSwapsDefaultTokenSymbol(renderableDataToken.symbol, chainId) ||
-        usersTokensAddressMap[token.address.toLowerCase()]
-      ) {
-        tokensToSearchBuckets.owned.push(renderableDataToken);
-<<<<<<< HEAD
-=======
-      } else if (memoizedTopTokens[token.address.toLowerCase()]) {
-        tokensToSearchBuckets.top[
-          memoizedTopTokens[token.address.toLowerCase()].index
-        ] = renderableDataToken;
->>>>>>> 032c9c72
       } else {
         tokensToSearchBuckets.others.push(renderableDataToken);
       }
@@ -221,28 +173,20 @@
       },
     );
     tokensToSearchBuckets.top = tokensToSearchBuckets.top.filter(Boolean);
-    if (tokenBucketPriority === TokenBucketPriority.owned) {
-      return [
-        ...tokensToSearchBuckets.owned,
-        ...tokensToSearchBuckets.top,
-        ...tokensToSearchBuckets.others,
-      ];
-    }
     return [
+      ...tokensToSearchBuckets.owned,
       ...tokensToSearchBuckets.top,
-      ...tokensToSearchBuckets.owned,
       ...tokensToSearchBuckets.others,
     ];
   }, [
     memoizedTokensToSearch,
     memoizedUsersToken,
-    memoizedTopTokens,
     tokenConversionRates,
     conversionRate,
     currentCurrency,
-    memoizedDefaultToken,
+    memoizedTopTokens,
     chainId,
     tokenList,
-    tokenBucketPriority,
+    useTokenDetection,
   ]);
 }