import { useMemo } from 'react';
import { useSelector } from 'react-redux';
import {
  parseCaipAssetType,
  type CaipChainId,
  type Hex,
} from '@metamask/utils';
<<<<<<< HEAD
import { SolScope } from '@metamask/keyring-api';
=======
import { SolScope, BtcScope } from '@metamask/keyring-api';
>>>>>>> 1371d2d0
import { type InternalAccount } from '@metamask/keyring-internal-api';
import { BigNumber } from 'bignumber.js';
import { AssetType } from '../../shared/constants/transaction';
import type { TokenWithBalance } from '../components/app/assets/types';
import {
  getAccountAssets,
  getAssetsMetadata,
  getAssetsRates,
  getTokenBalancesEvm,
} from '../selectors/assets';
import { getMultichainBalances } from '../selectors/multichain';
import {
  getAccountGroupsByAddress,
  getInternalAccountByGroupAndCaip,
  getSelectedAccountGroup,
} from '../selectors/multichain-accounts/account-tree';
import { type MultichainAccountsState } from '../selectors/multichain-accounts/account-tree.types';
import { useMultichainSelector } from './useMultichainSelector';

const useNonEvmAssetsWithBalances = (
  accountId?: string,
): (Omit<TokenWithBalance, 'address' | 'chainId' | 'primary' | 'secondary'> & {
  chainId: `${string}:${string}`;
  decimals: number;
  address: string;
  assetId: `${string}:${string}`;
  string: string;
  balance: string;
  tokenFiatAmount: number;
  symbol: string;
})[] => {
  // non-evm tokens owned by non-evm account, includes native and non-native assets
  const assetsByAccountId = useSelector(getAccountAssets);
  const assetMetadataById = useSelector(getAssetsMetadata);

  // includes native and asset balances for non-evm account
  const nonEvmBalancesByAccountId = useMultichainSelector(
    getMultichainBalances,
  );
  // asset exchange rates
  const assetRates = useSelector(getAssetsRates);

  const nonEvmTokensWithFiatBalances = useMemo(() => {
    if (!accountId) {
      return [];
    }

    const assetIds = assetsByAccountId?.[accountId];
    const balancesByAssetId = nonEvmBalancesByAccountId?.[accountId];
    if (!balancesByAssetId || !assetIds) {
      return [];
    }
    // build TokenWithFiat for each asset
    return assetIds
      .filter((caipAssetId) => assetMetadataById[caipAssetId])
      .map((caipAssetId) => {
        const { chainId, assetReference, assetNamespace } =
          parseCaipAssetType(caipAssetId);
        return {
          chainId,
          symbol: assetMetadataById[caipAssetId]?.symbol ?? '',
          assetId: caipAssetId,
          address: assetReference,
          string: balancesByAssetId[caipAssetId]?.amount ?? '0',
          balance: balancesByAssetId[caipAssetId]?.amount ?? '0',
          decimals: assetMetadataById[caipAssetId]?.units[0]?.decimals,
          image: assetMetadataById[caipAssetId]?.iconUrl ?? '',
          type: assetNamespace === 'token' ? AssetType.token : AssetType.native,
          tokenFiatAmount: new BigNumber(
            balancesByAssetId[caipAssetId]?.amount ?? '1',
          )
            .times(assetRates?.[caipAssetId]?.rate ?? '1')
            .toNumber(),
        };
      })
      .filter(Boolean);
  }, [
    assetMetadataById,
    assetRates,
    assetsByAccountId,
    accountId,
    nonEvmBalancesByAccountId,
  ]);

  return nonEvmTokensWithFiatBalances;
};

/**
 * This hook is used to get the balances of all tokens and native tokens across all chains
 * This also returns the total fiat balances by chainId/caipChainId
 *
 * @param accountAddress - the accountAddress to use for the token list, if not provided, the selected account will be used
 */
export const useMultichainBalances = (
  accountAddress?: InternalAccount['address'],
) => {
  // Use accountAddress's account group if it exists, otherwise use the selected account group
  const selectedAccountGroup = useSelector(getSelectedAccountGroup);
  const [requestedAccountGroup] = useSelector((state) =>
    getAccountGroupsByAddress(state as MultichainAccountsState, [
      accountAddress ?? '',
    ]),
  );
  const accountGroupIdToUse = requestedAccountGroup?.id ?? selectedAccountGroup;

  // Get internal account to use for each supported scope
  const evmAccount = useSelector((state) =>
    getInternalAccountByGroupAndCaip(state, accountGroupIdToUse, 'eip155:1'),
  );
  const solanaAccount = useSelector((state) =>
    getInternalAccountByGroupAndCaip(
      state,
      accountGroupIdToUse,
      SolScope.Mainnet,
    ),
<<<<<<< HEAD
=======
  );
  const bitcoinAccount = useSelector((state) =>
    getInternalAccountByGroupAndCaip(
      state,
      accountGroupIdToUse,
      BtcScope.Mainnet,
    ),
>>>>>>> 1371d2d0
  );

  // EVM balances
  const evmBalancesWithFiatByChainId = useSelector((state) =>
    getTokenBalancesEvm(state, evmAccount?.address),
  );
<<<<<<< HEAD
  // Non-EVM balances
  const nonEvmBalancesWithFiatByChainId = useNonEvmAssetsWithBalances(
    solanaAccount?.id,
=======
  // Solana balances
  const solanaBalancesWithFiat = useNonEvmAssetsWithBalances(solanaAccount?.id);
  // Bitcoin balances
  const bitcoinBalancesWithFiat = useNonEvmAssetsWithBalances(
    bitcoinAccount?.id,
>>>>>>> 1371d2d0
  );

  // return TokenWithFiat sorted by fiat balance amount
  const assetsWithBalance = useMemo(() => {
    return [
      ...evmBalancesWithFiatByChainId,
      ...solanaBalancesWithFiat,
      ...bitcoinBalancesWithFiat,
    ]
      .map((token) => ({
        ...token,
        type: token.isNative ? AssetType.native : AssetType.token,
      }))
      .sort((a, b) => (b.tokenFiatAmount ?? 0) - (a.tokenFiatAmount ?? 0));
  }, [
    evmBalancesWithFiatByChainId,
    solanaBalancesWithFiat,
    bitcoinBalancesWithFiat,
  ]);

  // return total fiat balances by chainId/caipChainId
  const balanceByChainId = useMemo(() => {
    return [
      ...evmBalancesWithFiatByChainId,
      ...solanaBalancesWithFiat,
      ...bitcoinBalancesWithFiat,
    ].reduce((acc: Record<Hex | CaipChainId, number>, tokenWithBalanceData) => {
      if (!acc[tokenWithBalanceData.chainId]) {
        acc[tokenWithBalanceData.chainId] = 0;
      }
      acc[tokenWithBalanceData.chainId] +=
        tokenWithBalanceData.tokenFiatAmount ?? 0;
      return acc;
    }, {});
  }, [
    evmBalancesWithFiatByChainId,
    solanaBalancesWithFiat,
    bitcoinBalancesWithFiat,
  ]);

  return { assetsWithBalance, balanceByChainId };
};<|MERGE_RESOLUTION|>--- conflicted
+++ resolved
@@ -5,11 +5,7 @@
   type CaipChainId,
   type Hex,
 } from '@metamask/utils';
-<<<<<<< HEAD
-import { SolScope } from '@metamask/keyring-api';
-=======
 import { SolScope, BtcScope } from '@metamask/keyring-api';
->>>>>>> 1371d2d0
 import { type InternalAccount } from '@metamask/keyring-internal-api';
 import { BigNumber } from 'bignumber.js';
 import { AssetType } from '../../shared/constants/transaction';
@@ -125,8 +121,6 @@
       accountGroupIdToUse,
       SolScope.Mainnet,
     ),
-<<<<<<< HEAD
-=======
   );
   const bitcoinAccount = useSelector((state) =>
     getInternalAccountByGroupAndCaip(
@@ -134,24 +128,17 @@
       accountGroupIdToUse,
       BtcScope.Mainnet,
     ),
->>>>>>> 1371d2d0
   );
 
   // EVM balances
   const evmBalancesWithFiatByChainId = useSelector((state) =>
     getTokenBalancesEvm(state, evmAccount?.address),
   );
-<<<<<<< HEAD
-  // Non-EVM balances
-  const nonEvmBalancesWithFiatByChainId = useNonEvmAssetsWithBalances(
-    solanaAccount?.id,
-=======
   // Solana balances
   const solanaBalancesWithFiat = useNonEvmAssetsWithBalances(solanaAccount?.id);
   // Bitcoin balances
   const bitcoinBalancesWithFiat = useNonEvmAssetsWithBalances(
     bitcoinAccount?.id,
->>>>>>> 1371d2d0
   );
 
   // return TokenWithFiat sorted by fiat balance amount
