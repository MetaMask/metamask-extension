--- conflicted
+++ resolved
@@ -2,19 +2,12 @@
 import { useSelector } from 'react-redux';
 import type { CaipChainId, Hex } from '@metamask/utils';
 import { BigNumber } from 'bignumber.js';
-<<<<<<< HEAD
-import { getTokenBalancesEvm } from '../selectors';
-=======
->>>>>>> d249fa7b
 import type { TokenWithBalance } from '../components/app/assets/types';
 import {
   getAccountAssets,
   getAssetsMetadata,
   getAssetsRates,
-<<<<<<< HEAD
-=======
   getTokenBalancesEvm,
->>>>>>> d249fa7b
 } from '../selectors/assets';
 import {
   getLastSelectedNonEvmAccount,
@@ -22,19 +15,12 @@
   getMultichainCoinRates,
 } from '../selectors/multichain';
 import { AssetType } from '../../shared/constants/transaction';
-<<<<<<< HEAD
-=======
 import { getSelectedEvmInternalAccount } from '../selectors/selectors';
->>>>>>> d249fa7b
 import { useMultichainSelector } from './useMultichainSelector';
 
 // TODO replace this with getMultichainAssets
 const useNonEvmAssetsWithBalances = (): (
-<<<<<<< HEAD
-  | Omit<TokenWithBalance, 'address' | 'chainId'> & {
-=======
   | Omit<TokenWithBalance, 'address' | 'chainId' | 'primary' | 'secondary'> & {
->>>>>>> d249fa7b
       chainId: `${string}:${string}`;
       decimals: number;
       address: `${string}:${string}`;
@@ -113,38 +99,21 @@
 // This also returns the total fiat balances by chainId/caipChainId
 export const useMultichainBalances = () => {
   // EVM data
-<<<<<<< HEAD
-  const evmBalancesWithFiatByChainId: (TokenWithBalance & {
-    chainId: Hex;
-    decimals: number;
-    string: string;
-    tokenFiatAmount: number;
-    balance: string;
-  })[] = useSelector(getTokenBalancesEvm);
-=======
   const selectedAccount = useSelector(getSelectedEvmInternalAccount);
   const evmBalancesWithFiatByChainId = useSelector((state) =>
     getTokenBalancesEvm(state, selectedAccount.address),
   );
->>>>>>> d249fa7b
   // Non-EVM data
   const nonEvmBalancesWithFiatByChainId = useNonEvmAssetsWithBalances();
 
   // return TokenWithFiat sorted by fiat balance amount
   const assetsWithBalance = useMemo(() => {
-<<<<<<< HEAD
-    return [
-      ...evmBalancesWithFiatByChainId,
-      ...nonEvmBalancesWithFiatByChainId,
-    ].sort((a, b) => (b.tokenFiatAmount ?? 0) - (a.tokenFiatAmount ?? 0));
-=======
     return [...evmBalancesWithFiatByChainId, ...nonEvmBalancesWithFiatByChainId]
       .map((t) => ({
         ...t,
         type: t.isNative ? AssetType.native : AssetType.token,
       }))
       .sort((a, b) => (b.tokenFiatAmount ?? 0) - (a.tokenFiatAmount ?? 0));
->>>>>>> d249fa7b
   }, [evmBalancesWithFiatByChainId, nonEvmBalancesWithFiatByChainId]);
 
   // return total fiat balances by chainId/caipChainId
