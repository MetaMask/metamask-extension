--- conflicted
+++ resolved
@@ -1,24 +1,15 @@
 import { useSelector } from 'react-redux';
-<<<<<<< HEAD
-import { TRANSACTION_TYPES } from '../../../shared/constants/transaction';
-import {
-  isSwapsDefaultTokenAddress,
-  isSwapsDefaultTokenSymbol,
-} from '../../../shared/modules/swaps.utils';
-import { getSwapsTokensReceivedFromTxMeta } from '../pages/swaps/swaps.util';
-=======
 import { getSwapsTokensReceivedFromTxMeta } from '../../app/scripts/constants/transactions-controller-utils';
 import { TRANSACTION_TYPES } from '../../shared/constants/transaction';
 import {
   isSwapsDefaultTokenAddress,
   isSwapsDefaultTokenSymbol,
 } from '../../shared/modules/swaps.utils';
->>>>>>> 377d6699
 import { getCurrentChainId } from '../selectors';
 import { useTokenFiatAmount } from './useTokenFiatAmount';
 
 /**
- * @typedef {Object} SwappedTokenValue
+ * @typedef {object} SwappedTokenValue
  * @property {string} swapTokenValue - a primary currency string formatted for display
  * @property {string} swapTokenFiatAmount - a secondary currency string formatted for display
  * @property {boolean} isViewingReceivedTokenFromSwap - true if user is on the asset page for the
@@ -33,6 +24,7 @@
  * the swap. In that circumstance we would want to show the primaryCurrency in the
  * activity list that is most relevant for that token (- 1000 DAI, for example, when
  * swapping DAI for ETH).
+ *
  * @param {import('../selectors').transactionGroup} transactionGroup - Group of transactions by nonce
  * @param {import('./useTokenDisplayValue').Token} currentAsset - The current asset the user is looking at
  * @returns {SwappedTokenValue}
@@ -54,14 +46,15 @@
 
   const swapTokenValue =
     type === TRANSACTION_TYPES.SWAP && isViewingReceivedTokenFromSwap
-      ? getSwapsTokensReceivedFromTxMeta({
-          tokenSymbol: primaryTransaction.destinationTokenSymbol,
-          txMeta: initialTransaction,
-          tokenAddress: address,
-          accountAddress: senderAddress,
-          tokenDecimals: decimals,
+      ? getSwapsTokensReceivedFromTxMeta(
+          primaryTransaction.destinationTokenSymbol,
+          initialTransaction,
+          address,
+          senderAddress,
+          decimals,
+          null,
           chainId,
-        })
+        )
       : type === TRANSACTION_TYPES.SWAP && primaryTransaction.swapTokenValue;
 
   const isNegative =
