--- conflicted
+++ resolved
@@ -11,17 +11,11 @@
 const renderUseAddressDetails = (toAddress, stateVariables = {}) => {
   const mockState = {
     metamask: {
-<<<<<<< HEAD
-      selectedNetworkClientId: 'goerli',
-      networkConfigurations: {
-        goerli: { chainId: CHAIN_IDS.GOERLI },
-=======
       networkConfigurationsByChainId: {
         [CHAIN_IDS.GOERLI]: {
           chainId: CHAIN_IDS.GOERLI,
           rpcEndpoints: [{}],
         },
->>>>>>> 74f6a416
       },
 
       tokenList: {},
