import React from 'react';
import { Provider } from 'react-redux';
import { renderHook } from '@testing-library/react-hooks';
import { EthAccountType } from '@metamask/keyring-api';

import configureStore from '../store/store';
import { ETH_EOA_METHODS } from '../../shared/constants/eth-methods';
import { CHAIN_IDS } from '../../shared/constants/network';
import { mockNetworkState } from '../../test/stub/networks';
import useAddressDetails from './useAddressDetails';

const renderUseAddressDetails = (toAddress, stateVariables = {}) => {
  const mockState = {
    metamask: {
<<<<<<< HEAD
      networkConfigurationsByChainId: {
        [CHAIN_IDS.GOERLI]: {
          chainId: CHAIN_IDS.GOERLI,
          rpcEndpoints: [{}],
        },
      },
=======
      ...mockNetworkState({ chainId: CHAIN_IDS.GOERLI }),
>>>>>>> 33a33b42

      tokenList: {},
      internalAccounts: {
        accounts: {
          'cf8dace4-9439-4bd4-b3a8-88c821c8fcb3': {
            address: '0x0dcd5d886577d5081b0c52e242ef29e70be3e7bc',
            id: 'cf8dace4-9439-4bd4-b3a8-88c821c8fcb3',
            metadata: {
              name: 'Test Account',
              keyring: {
                type: 'HD Key Tree',
              },
            },
            options: {},
            methods: ETH_EOA_METHODS,
            type: EthAccountType.Eoa,
          },
        },
        selectedAccount: 'cf8dace4-9439-4bd4-b3a8-88c821c8fcb3',
      },
      ...stateVariables,
    },
  };

  const wrapper = ({ children }) => (
    <Provider store={configureStore(mockState)}>{children}</Provider>
  );

  return renderHook(() => useAddressDetails(toAddress), { wrapper });
};

describe('useAddressDetails', () => {
  beforeEach(() => {
    jest.clearAllMocks();
  });

  it('should return empty object if no address is passed', () => {
    const { result } = renderUseAddressDetails();
    expect(result.current).toStrictEqual({});
  });

  it('should return name from addressBook if address is present in addressBook', () => {
    const { result } = renderUseAddressDetails(
      '0x06195827297c7A80a443b6894d3BDB8824b43896',
      {
        addressBook: {
          '0x5': {
            '0x06195827297c7A80a443b6894d3BDB8824b43896': {
              address: '0x06195827297c7A80a443b6894d3BDB8824b43896',
              name: 'Address Book Account 1',
              chainId: '0x5',
            },
          },
        },
      },
    );
    const { toName, isTrusted } = result.current;
    expect(toName).toBe('Address Book Account 1');
    expect(isTrusted).toBe(true);
  });

  it('should return name from internal account if address is present in internalAccounts', () => {
    const { result } = renderUseAddressDetails(
      '0x06195827297c7A80a443b6894d3BDB8824b43896',
      {
        internalAccounts: {
          accounts: {
            'cf8dace4-9439-4bd4-b3a8-88c821c8fcb3': {
              address: '0x06195827297c7A80a443b6894d3BDB8824b43896',
              id: 'cf8dace4-9439-4bd4-b3a8-88c821c8fcb3',
              metadata: {
                name: 'Account 1',
                keyring: {
                  type: 'HD Key Tree',
                },
              },
              options: {},
              methods: ETH_EOA_METHODS,
              type: EthAccountType.Eoa,
            },
          },
          selectedAccount: 'cf8dace4-9439-4bd4-b3a8-88c821c8fcb3',
        },
      },
    );
    const { toName, isTrusted } = result.current;
    expect(toName).toBe('Account 1');
    expect(isTrusted).toBe(true);
  });

  it('should return name from tokenlist if address is present in tokens', () => {
    const { result } = renderUseAddressDetails(
      '0x06195827297c7A80a443b6894d3BDB8824b43896',
      {
        useTokenDetection: true,
        tokenList: {
          '0x06195827297c7a80a443b6894d3bdb8824b43896': {
            address: '0x06195827297c7a80a443b6894d3bdb8824b43896',
            symbol: 'LINK',
            decimals: 18,
            name: 'TOKEN-ABC',
          },
        },
      },
    );
    const { toName, isTrusted } = result.current;
    expect(toName).toBe('TOKEN-ABC');
    expect(isTrusted).toBe(true);
  });

  it('should return shortened address if address is not presend in any of above sources', () => {
    const { result } = renderUseAddressDetails(
      '0x06195827297c7A80a443b6894d3BDB8824b43896',
    );
    const { toName, isTrusted } = result.current;
    expect(toName).toBe('0x06195...43896');
    expect(isTrusted).toBe(false);
  });
});<|MERGE_RESOLUTION|>--- conflicted
+++ resolved
@@ -12,16 +12,7 @@
 const renderUseAddressDetails = (toAddress, stateVariables = {}) => {
   const mockState = {
     metamask: {
-<<<<<<< HEAD
-      networkConfigurationsByChainId: {
-        [CHAIN_IDS.GOERLI]: {
-          chainId: CHAIN_IDS.GOERLI,
-          rpcEndpoints: [{}],
-        },
-      },
-=======
       ...mockNetworkState({ chainId: CHAIN_IDS.GOERLI }),
->>>>>>> 33a33b42
 
       tokenList: {},
       internalAccounts: {
