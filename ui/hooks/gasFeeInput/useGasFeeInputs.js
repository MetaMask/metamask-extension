--- conflicted
+++ resolved
@@ -3,26 +3,21 @@
 
 import {
   CUSTOM_GAS_ESTIMATE,
-  GasRecommendations,
-  EditGasModes,
-  PriorityLevels,
+  GAS_RECOMMENDATIONS,
+  EDIT_GAS_MODES,
+  PRIORITY_LEVELS,
 } from '../../../shared/constants/gas';
 import { GAS_FORM_ERRORS } from '../../helpers/constants/gas';
 import {
   checkNetworkAndAccountSupports1559,
   getAdvancedInlineGasShown,
+  getEIP1559V2Enabled,
 } from '../../selectors';
 import { isLegacyTransaction } from '../../helpers/utils/transactions.util';
 import { useGasFeeEstimates } from '../useGasFeeEstimates';
 
 import { editGasModeIsSpeedUpOrCancel } from '../../helpers/utils/gas';
-<<<<<<< HEAD
-import { hexToDecimal } from '../../../shared/modules/conversion.utils';
-import { Numeric } from '../../../shared/modules/Numeric';
-import { EtherDenomination } from '../../../shared/constants/common';
-=======
 import { hexToDecimal } from '../../../app/scripts/constants/metamask-controller-utils';
->>>>>>> 377d6699
 import { useGasFeeErrors } from './useGasFeeErrors';
 import { useGasPriceInput } from './useGasPriceInput';
 import { useMaxFeePerGasInput } from './useMaxFeePerGasInput';
@@ -47,39 +42,37 @@
 
 /**
  * @typedef {object} GasFeeInputReturnType
- * @property {object} [transaction] - .
  * @property {DecGweiString} [maxFeePerGas] - the maxFeePerGas input value.
+ * @property {string} [maxFeePerGasFiat] - the maxFeePerGas converted to the
+ *  user's preferred currency.
+ * @property {(DecGweiString) => void} setMaxFeePerGas - state setter method to
+ *  update the maxFeePerGas.
  * @property {DecGweiString} [maxPriorityFeePerGas] - the maxPriorityFeePerGas
  *  input value.
+ * @property {string} [maxPriorityFeePerGasFiat] - the maxPriorityFeePerGas
+ *  converted to the user's preferred currency.
+ * @property {(DecGweiString) => void} setMaxPriorityFeePerGas - state setter
+ *  method to update the maxPriorityFeePerGas.
  * @property {DecGweiString} [gasPrice] - the gasPrice input value.
  * @property {(DecGweiString) => void} setGasPrice - state setter method to
  *  update the gasPrice.
  * @property {DecGweiString} gasLimit - the gasLimit input value.
  * @property {(DecGweiString) => void} setGasLimit - state setter method to
  *  update the gasLimit.
- * @property {DecGweiString} [properGasLimit] - proper gas limit.
- * @property {string} [editGasMode] - one of CANCEL, SPEED-UP, MODIFY_IN_PLACE, SWAPS.
  * @property {EstimateLevel} [estimateToUse] - the estimate level currently
- *  selected. This will be null if the user has ejected from using the estimates.
- * @property {boolean} [isGasEstimatesLoading] - true if gas estimate is loading.
- * @property {DecGweiString} [maximumCostInHexWei] - maximum cost of transaction in HexWei.
- * @property {DecGweiString} [minimumCostInHexWei] - minimum cost of transaction in HexWei.
- * @property {string} [estimateUsed] - estimate used in the transaction.
- * @property {boolean} [isNetworkBusy] - true if network is busy.
- * @property {() => void} [onManualChange] - function to call when transaciton is manually changed.
- * @property {boolean} [balanceError] - true if user balance is less than transaction value.
- * @property {object} [gasErrors] - object of gas errors.
- * @property {boolean} [hasGasErrors] - true if there are gas errors.
- * @property {boolean} [hasSimulationError] - true if simulation error exists.
- * @property {number} [minimumGasLimitDec] - minimum gas limit in decimals.
- * @property {boolean} [supportsEIP1559] - true if EIP1559 is cupported.
- * @property {() => void} cancelTransaction - cancel the transaction.
- * @property {() => void} speedUpTransaction - speed up the transaction.
- * @property {(string, number, number, number, string) => void} updateTransaction - update the transaction.
- * @property {(boolean) => void} updateTransactionToTenPercentIncreasedGasFee - update the cancel / speed transaction to
- * gas fee which is equal to current gas fee +10 percent.
- * @property {(string) => void} updateTransactionUsingDAPPSuggestedValues - update the transaction to DAPP suggested gas value.
- * @property {(string) => void} updateTransactionUsingEstimate - update the transaction using the estimate passed.
+ *  selected. This will be null if the user has ejected from using the
+ *  estimates.
+ * @property {([EstimateLevel]) => void} setEstimateToUse - Setter method for
+ *  choosing which EstimateLevel to use.
+ * @property {string} [estimatedMinimumFiat] - The amount estimated to be paid
+ *  based on current network conditions. Expressed in user's preferred
+ *  currency.
+ * @property {string} [estimatedMaximumFiat] - the maximum amount estimated to be
+ *  paid if current network transaction volume increases. Expressed in user's
+ *  preferred currency.
+ * @property {string} [estimatedMaximumNative] - the maximum amount estimated to
+ *  be paid if the current network transaction volume increases. Expressed in
+ *  the network's native currency.
  */
 
 /**
@@ -87,22 +80,20 @@
  * Will update the gas fee state when estimates update if the user has not yet
  * modified the fields.
  *
- * @param {GasRecommendations} [defaultEstimateToUse] - which estimate
+ * @param {EstimateLevel} [defaultEstimateToUse] - which estimate
  *  level to default the 'estimateToUse' state variable to.
  * @param {object} [_transaction]
  * @param {string} [minimumGasLimit]
- * @param {EditGasModes[keyof EditGasModes]} editGasMode
+ * @param {EDIT_GAS_MODES[keyof EDIT_GAS_MODES]} editGasMode
  * @returns {GasFeeInputReturnType & import(
  *  './useGasFeeEstimates'
  * ).GasEstimates} gas fee input state and the GasFeeEstimates object
  */
-
-const GAS_LIMIT_TOO_HIGH_IN_ETH = '1';
 export function useGasFeeInputs(
-  defaultEstimateToUse = GasRecommendations.medium,
+  defaultEstimateToUse = GAS_RECOMMENDATIONS.MEDIUM,
   _transaction,
   minimumGasLimit = '0x5208',
-  editGasMode = EditGasModes.modifyInPlace,
+  editGasMode = EDIT_GAS_MODES.MODIFY_IN_PLACE,
 ) {
   const initialRetryTxMeta = {
     txParams: _transaction?.txParams,
@@ -122,10 +113,14 @@
     ? retryTxMeta
     : _transaction;
 
+  const eip1559V2Enabled = useSelector(getEIP1559V2Enabled);
+
   const supportsEIP1559 =
     useSelector(checkNetworkAndAccountSupports1559) &&
     !isLegacyTransaction(transaction?.txParams);
 
+  const supportsEIP1559V2 = supportsEIP1559 && eip1559V2Enabled;
+
   // We need the gas estimates from the GasFeeController in the background.
   // Calling this hooks initiates polling for new gas estimates and returns the
   // current estimate.
@@ -133,6 +128,7 @@
     gasEstimateType,
     gasFeeEstimates,
     isGasEstimatesLoading,
+    estimatedGasFeeTimeBounds,
     isNetworkBusy,
   } = useGasFeeEstimates();
 
@@ -156,7 +152,7 @@
     if (estimateToUse) {
       return estimateToUse;
     }
-    return PriorityLevels.custom;
+    return PRIORITY_LEVELS.CUSTOM;
   });
 
   const [gasLimit, setGasLimit] = useState(() =>
@@ -165,91 +161,108 @@
 
   const properGasLimit = Number(hexToDecimal(transaction?.originalGasEstimate));
 
+  const [userEditedGasLimit, setUserEditedGasLimit] = useState(() =>
+    Boolean(transaction?.userEditedGasLimit),
+  );
+
   /**
    * In EIP-1559 V2 designs change to gas estimate is always updated to transaction
-   * Thus callback setEstimateToUse can be deprecate in favor of this useEffect
+   * Thus callback setEstimateToUse can be deprecate in favour of this useEffect
    * so that transaction is source of truth whenever possible.
    */
   useEffect(() => {
-    if (supportsEIP1559) {
+    if (supportsEIP1559V2) {
       if (transaction?.userFeeLevel) {
+        setEstimateUsed(transaction?.userFeeLevel);
         setInternalEstimateToUse(transaction?.userFeeLevel);
       }
-
-      const maximumGas = new Numeric(transaction?.txParams?.gas ?? '0x0', 16)
-        .times(new Numeric(transaction?.txParams?.maxFeePerGas ?? '0x0', 16))
-        .toPrefixedHexString();
-
-      const fee = new Numeric(maximumGas, 16, EtherDenomination.WEI)
-        .toDenomination(EtherDenomination.ETH)
-        .toBase(10)
-        .toString();
-
-      if (Number(fee) > Number(GAS_LIMIT_TOO_HIGH_IN_ETH)) {
-        setEstimateUsed(PriorityLevels.dappSuggestedHigh);
-      } else if (transaction?.userFeeLevel) {
-        setEstimateUsed(transaction?.userFeeLevel);
-      }
-
       setGasLimit(Number(hexToDecimal(transaction?.txParams?.gas ?? '0x0')));
     }
   }, [
     setEstimateUsed,
     setGasLimit,
     setInternalEstimateToUse,
-    supportsEIP1559,
+    supportsEIP1559V2,
     transaction,
   ]);
 
-  const { gasPrice, setGasPrice, setGasPriceHasBeenManuallySet } =
-    useGasPriceInput({
-      estimateToUse,
-      gasEstimateType,
-      gasFeeEstimates,
-      transaction,
-    });
-
-  const { maxFeePerGas, setMaxFeePerGas } = useMaxFeePerGasInput({
+  const {
+    gasPrice,
+    setGasPrice,
+    setGasPriceHasBeenManuallySet,
+  } = useGasPriceInput({
     estimateToUse,
     gasEstimateType,
     gasFeeEstimates,
     transaction,
   });
 
-  const { maxPriorityFeePerGas, setMaxPriorityFeePerGas } =
-    useMaxPriorityFeePerGasInput({
-      estimateToUse,
-      gasEstimateType,
-      gasFeeEstimates,
-      transaction,
-    });
-
-  const { estimatedMinimumNative, maximumCostInHexWei, minimumCostInHexWei } =
-    useGasEstimates({
-      editGasMode,
-      gasEstimateType,
-      gasFeeEstimates,
-      gasLimit,
-      gasPrice,
-      maxFeePerGas,
-      maxPriorityFeePerGas,
-      minimumGasLimit,
-      transaction,
-    });
-
-  const { balanceError, gasErrors, hasGasErrors, hasSimulationError } =
-    useGasFeeErrors({
-      gasEstimateType,
-      gasFeeEstimates,
-      isGasEstimatesLoading,
-      gasLimit,
-      gasPrice,
-      maxPriorityFeePerGas,
-      maxFeePerGas,
-      minimumCostInHexWei,
-      minimumGasLimit,
-      transaction,
-    });
+  const {
+    maxFeePerGas,
+    maxFeePerGasFiat,
+    setMaxFeePerGas,
+  } = useMaxFeePerGasInput({
+    estimateToUse,
+    gasEstimateType,
+    gasFeeEstimates,
+    gasLimit,
+    gasPrice,
+    supportsEIP1559V2,
+    transaction,
+  });
+
+  const {
+    maxPriorityFeePerGas,
+    maxPriorityFeePerGasFiat,
+    setMaxPriorityFeePerGas,
+  } = useMaxPriorityFeePerGasInput({
+    estimateToUse,
+    gasEstimateType,
+    gasFeeEstimates,
+    gasLimit,
+    supportsEIP1559V2,
+    transaction,
+  });
+
+  const {
+    estimatedBaseFee,
+    estimatedMaximumFiat,
+    estimatedMinimumFiat,
+    estimatedMaximumNative,
+    estimatedMinimumNative,
+    maximumCostInHexWei,
+    minimumCostInHexWei,
+  } = useGasEstimates({
+    editGasMode,
+    gasEstimateType,
+    gasFeeEstimates,
+    gasLimit,
+    gasPrice,
+    maxFeePerGas,
+    maxPriorityFeePerGas,
+    minimumGasLimit,
+    transaction,
+  });
+
+  const {
+    balanceError,
+    estimatesUnavailableWarning,
+    gasErrors,
+    gasWarnings,
+    hasGasErrors,
+    hasSimulationError,
+  } = useGasFeeErrors({
+    gasEstimateType,
+    gasFeeEstimates,
+    isGasEstimatesLoading,
+    gasLimit,
+    gasPrice,
+    maxPriorityFeePerGas,
+    maxFeePerGas,
+    minimumCostInHexWei,
+    minimumGasLimit,
+    transaction,
+  });
 
   const handleGasLimitOutOfBoundError = useCallback(() => {
     if (gasErrors.gasLimit === GAS_FORM_ERRORS.GAS_LIMIT_OUT_OF_BOUNDS) {
@@ -281,12 +294,37 @@
     setRetryTxMeta,
   });
 
+  // When a user selects an estimate level, it will wipe out what they have
+  // previously put in the inputs. This returns the inputs to the estimated
+  // values at the level specified.
+  const setEstimateToUse = useCallback(
+    (estimateLevel) => {
+      setInternalEstimateToUse(estimateLevel);
+      handleGasLimitOutOfBoundError();
+      setMaxFeePerGas(null);
+      setMaxPriorityFeePerGas(null);
+      setGasPrice(null);
+      setGasPriceHasBeenManuallySet(false);
+      setEstimateUsed(estimateLevel);
+    },
+    [
+      setInternalEstimateToUse,
+      handleGasLimitOutOfBoundError,
+      setMaxFeePerGas,
+      setMaxPriorityFeePerGas,
+      setGasPrice,
+      setGasPriceHasBeenManuallySet,
+      setEstimateUsed,
+    ],
+  );
+
   const onManualChange = useCallback(() => {
     setInternalEstimateToUse(CUSTOM_GAS_ESTIMATE);
     handleGasLimitOutOfBoundError();
     // Restore existing values
     setGasPrice(gasPrice);
     setGasLimit(gasLimit);
+    setUserEditedGasLimit(true);
     setMaxFeePerGas(maxFeePerGas);
     setMaxPriorityFeePerGas(maxPriorityFeePerGas);
     setGasPriceHasBeenManuallySet(true);
@@ -298,6 +336,7 @@
     gasPrice,
     setGasLimit,
     gasLimit,
+    setUserEditedGasLimit,
     setMaxFeePerGas,
     maxFeePerGas,
     setMaxPriorityFeePerGas,
@@ -308,28 +347,44 @@
   return {
     transaction,
     maxFeePerGas,
-    maxPriorityFeePerGas,
+    maxFeePerGasFiat,
+    setMaxFeePerGas,
+    maxPriorityFeePerGas,
+    maxPriorityFeePerGasFiat,
+    setMaxPriorityFeePerGas,
     gasPrice,
     setGasPrice,
     gasLimit,
     setGasLimit,
     properGasLimit,
+    userEditedGasLimit,
     editGasMode,
     estimateToUse,
+    setEstimateToUse,
+    estimatedMinimumFiat,
+    estimatedMaximumFiat,
+    estimatedMaximumNative,
     estimatedMinimumNative,
+    isGasEstimatesLoading,
     maximumCostInHexWei,
     minimumCostInHexWei,
     estimateUsed,
     gasFeeEstimates,
+    gasEstimateType,
+    estimatedGasFeeTimeBounds,
     isNetworkBusy,
     onManualChange,
+    estimatedBaseFee,
     // error and warnings
     balanceError,
+    estimatesUnavailableWarning,
     gasErrors,
+    gasWarnings,
     hasGasErrors,
     hasSimulationError,
     minimumGasLimitDec: hexToDecimal(minimumGasLimit),
     supportsEIP1559,
+    supportsEIP1559V2,
     cancelTransaction,
     speedUpTransaction,
     updateTransaction,
