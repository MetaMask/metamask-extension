--- conflicted
+++ resolved
@@ -3,14 +3,7 @@
 
 import { getAdvancedInlineGasShown } from '../../selectors';
 import { hexToDecimal } from '../../helpers/utils/conversions.util';
-<<<<<<< HEAD
-import { GAS_FORM_ERRORS } from '../../helpers/constants/gas';
 import {
-=======
-import {
-  EDIT_GAS_MODES,
-  GAS_RECOMMENDATIONS,
->>>>>>> 0a8f94af
   CUSTOM_GAS_ESTIMATE,
   GAS_RECOMMENDATIONS,
   EDIT_GAS_MODES,
