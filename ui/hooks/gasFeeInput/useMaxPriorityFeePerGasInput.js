import { useSelector } from 'react-redux';
import { useEffect, useState } from 'react';

import { addHexPrefix } from 'ethereumjs-util';

import { EDIT_GAS_MODES } from '../../../shared/constants/gas';
import { SECONDARY } from '../../helpers/constants/common';
import { hexWEIToDecGWEI } from '../../helpers/utils/conversions.util';
import {
  checkNetworkAndAccountSupports1559,
  getShouldShowFiat,
} from '../../selectors';
import { getCustomMaxPriorityFeePerGas } from '../../ducks/swaps/swaps';
import { isLegacyTransaction } from '../../helpers/utils/transactions.util';
import { multiplyCurrencies } from '../../../shared/modules/conversion.utils';

import { useCurrencyDisplay } from '../useCurrencyDisplay';
import { useUserPreferencedCurrency } from '../useUserPreferencedCurrency';
import { feeParamsAreCustom, getGasFeeEstimate } from './utils';

const getMaxPriorityFeePerGasFromTransaction = (transaction) => {
  const { maxPriorityFeePerGas, maxFeePerGas, gasPrice } =
    transaction?.txParams || {};
  return Number(
    hexWEIToDecGWEI(maxPriorityFeePerGas || maxFeePerGas || gasPrice),
  );
};

/**
 * @typedef {Object} MaxPriorityFeePerGasInputReturnType
 * @property {DecGweiString} [maxPriorityFeePerGas] - the maxPriorityFeePerGas
 *  input value.
 * @property {string} [maxPriorityFeePerGasFiat] - the maxPriorityFeePerGas
 *  converted to the user's preferred currency.
 * @property {(DecGweiString) => void} setMaxPriorityFeePerGas - state setter
 *  method to update the maxPriorityFeePerGas.
 */
export function useMaxPriorityFeePerGasInput({
  editGasMode,
  estimateToUse,
  gasEstimateType,
  gasFeeEstimates,
  gasLimit,
  supportsEIP1559V2,
  transaction,
}) {
  const swapCustomMaxPriorityFeePerGas = useSelector(
    getCustomMaxPriorityFeePerGas,
  );

  const supportsEIP1559 =
    useSelector(checkNetworkAndAccountSupports1559) &&
    !isLegacyTransaction(transaction?.txParams);

  const {
    currency: fiatCurrency,
    numberOfDecimals: fiatNumberOfDecimals,
  } = useUserPreferencedCurrency(SECONDARY);

  const showFiat = useSelector(getShouldShowFiat);

<<<<<<< HEAD
  let initialMaxMaxPriorityFeePerGas;
  if (editGasMode === EDIT_GAS_MODES.SWAPS && supportsEIP1559V2) {
    initialMaxMaxPriorityFeePerGas = swapCustomMaxPriorityFeePerGas
      ? Number(hexWEIToDecGWEI(swapCustomMaxPriorityFeePerGas))
      : null;
  } else {
    initialMaxMaxPriorityFeePerGas = supportsEIP1559
=======
  let initialMaxPriorityFeePerGas;
  if (editGasMode === EDIT_GAS_MODES.SWAPS && supportsEIP1559V2) {
    initialMaxPriorityFeePerGas = swapCustomMaxPriorityFeePerGas
      ? Number(hexWEIToDecGWEI(swapCustomMaxPriorityFeePerGas))
      : null;
  } else {
    initialMaxPriorityFeePerGas = supportsEIP1559
>>>>>>> 1cc4e745
      ? getMaxPriorityFeePerGasFromTransaction(transaction)
      : 0;
  }

  const [maxPriorityFeePerGas, setMaxPriorityFeePerGas] = useState(() => {
<<<<<<< HEAD
    if (initialMaxMaxPriorityFeePerGas && feeParamsAreCustom(transaction))
      return initialMaxMaxPriorityFeePerGas;
=======
    if (initialMaxPriorityFeePerGas && feeParamsAreCustom(transaction))
      return initialMaxPriorityFeePerGas;
>>>>>>> 1cc4e745
    return null;
  });

  useEffect(() => {
    if (supportsEIP1559V2) {
<<<<<<< HEAD
      setMaxPriorityFeePerGas(initialMaxMaxPriorityFeePerGas);
    }
  }, [
    initialMaxMaxPriorityFeePerGas,
    setMaxPriorityFeePerGas,
    supportsEIP1559V2,
  ]);
=======
      setMaxPriorityFeePerGas(initialMaxPriorityFeePerGas);
    }
  }, [initialMaxPriorityFeePerGas, setMaxPriorityFeePerGas, supportsEIP1559V2]);
>>>>>>> 1cc4e745

  const maxPriorityFeePerGasToUse =
    maxPriorityFeePerGas ??
    getGasFeeEstimate(
      'suggestedMaxPriorityFeePerGas',
      gasFeeEstimates,
      gasEstimateType,
      estimateToUse,
<<<<<<< HEAD
      initialMaxMaxPriorityFeePerGas || 0,
=======
      initialMaxPriorityFeePerGas || 0,
>>>>>>> 1cc4e745
    );

  // We need to display the estimated fiat currency impact of the
  // maxPriorityFeePerGas field to the user. This hook calculates that amount.
  const [, { value: maxPriorityFeePerGasFiat }] = useCurrencyDisplay(
    addHexPrefix(
      multiplyCurrencies(maxPriorityFeePerGasToUse, gasLimit, {
        toNumericBase: 'hex',
        fromDenomination: 'GWEI',
        toDenomination: 'WEI',
        multiplicandBase: 10,
        multiplierBase: 10,
      }),
    ),
    {
      numberOfDecimals: fiatNumberOfDecimals,
      currency: fiatCurrency,
    },
  );

  return {
    maxPriorityFeePerGas: maxPriorityFeePerGasToUse,
    maxPriorityFeePerGasFiat: showFiat ? maxPriorityFeePerGasFiat : '',
    setMaxPriorityFeePerGas,
  };
}<|MERGE_RESOLUTION|>--- conflicted
+++ resolved
@@ -59,15 +59,6 @@
 
   const showFiat = useSelector(getShouldShowFiat);
 
-<<<<<<< HEAD
-  let initialMaxMaxPriorityFeePerGas;
-  if (editGasMode === EDIT_GAS_MODES.SWAPS && supportsEIP1559V2) {
-    initialMaxMaxPriorityFeePerGas = swapCustomMaxPriorityFeePerGas
-      ? Number(hexWEIToDecGWEI(swapCustomMaxPriorityFeePerGas))
-      : null;
-  } else {
-    initialMaxMaxPriorityFeePerGas = supportsEIP1559
-=======
   let initialMaxPriorityFeePerGas;
   if (editGasMode === EDIT_GAS_MODES.SWAPS && supportsEIP1559V2) {
     initialMaxPriorityFeePerGas = swapCustomMaxPriorityFeePerGas
@@ -75,37 +66,21 @@
       : null;
   } else {
     initialMaxPriorityFeePerGas = supportsEIP1559
->>>>>>> 1cc4e745
       ? getMaxPriorityFeePerGasFromTransaction(transaction)
       : 0;
   }
 
   const [maxPriorityFeePerGas, setMaxPriorityFeePerGas] = useState(() => {
-<<<<<<< HEAD
-    if (initialMaxMaxPriorityFeePerGas && feeParamsAreCustom(transaction))
-      return initialMaxMaxPriorityFeePerGas;
-=======
     if (initialMaxPriorityFeePerGas && feeParamsAreCustom(transaction))
       return initialMaxPriorityFeePerGas;
->>>>>>> 1cc4e745
     return null;
   });
 
   useEffect(() => {
     if (supportsEIP1559V2) {
-<<<<<<< HEAD
-      setMaxPriorityFeePerGas(initialMaxMaxPriorityFeePerGas);
-    }
-  }, [
-    initialMaxMaxPriorityFeePerGas,
-    setMaxPriorityFeePerGas,
-    supportsEIP1559V2,
-  ]);
-=======
       setMaxPriorityFeePerGas(initialMaxPriorityFeePerGas);
     }
   }, [initialMaxPriorityFeePerGas, setMaxPriorityFeePerGas, supportsEIP1559V2]);
->>>>>>> 1cc4e745
 
   const maxPriorityFeePerGasToUse =
     maxPriorityFeePerGas ??
@@ -114,11 +89,7 @@
       gasFeeEstimates,
       gasEstimateType,
       estimateToUse,
-<<<<<<< HEAD
-      initialMaxMaxPriorityFeePerGas || 0,
-=======
       initialMaxPriorityFeePerGas || 0,
->>>>>>> 1cc4e745
     );
 
   // We need to display the estimated fiat currency impact of the
