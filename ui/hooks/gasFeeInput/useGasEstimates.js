--- conflicted
+++ resolved
@@ -1,40 +1,38 @@
 import { useSelector } from 'react-redux';
 
-import { EditGasModes, GasEstimateTypes } from '../../../shared/constants/gas';
+import {
+  EDIT_GAS_MODES,
+  GAS_ESTIMATE_TYPES,
+} from '../../../shared/constants/gas';
 import {
   getMaximumGasTotalInHexWei,
   getMinimumGasTotalInHexWei,
 } from '../../../shared/modules/gas.utils';
 
-<<<<<<< HEAD
-import { PRIMARY } from '../../helpers/constants/common';
-import { checkNetworkAndAccountSupports1559 } from '../../selectors';
-=======
 import { PRIMARY, SECONDARY } from '../../helpers/constants/common';
 import {
   checkNetworkAndAccountSupports1559,
   getShouldShowFiat,
 } from '../../selectors';
 import { decGWEIToHexWEI } from '../../helpers/utils/conversions.util';
->>>>>>> 377d6699
 import { isLegacyTransaction } from '../../helpers/utils/transactions.util';
 
 import { useCurrencyDisplay } from '../useCurrencyDisplay';
 import { useUserPreferencedCurrency } from '../useUserPreferencedCurrency';
-<<<<<<< HEAD
-import {
-  decGWEIToHexWEI,
-  decimalToHex,
-} from '../../../shared/modules/conversion.utils';
-=======
 import { decimalToHex } from '../../../app/scripts/constants/transactions-controller-utils';
->>>>>>> 377d6699
 
 /**
  * @typedef {object} GasEstimatesReturnType
+ * @property {string} [estimatedMinimumFiat] - The amount estimated to be paid
+ *  based on current network conditions. Expressed in user's preferred currency.
+ * @property {string} [estimatedMaximumFiat] - the maximum amount estimated to be paid if current
+ *  network transaction volume increases. Expressed in user's preferred currency.
+ * @property {string} [estimatedMaximumNative] - the maximum amount estimated to be paid if the
+ *  current network transaction volume increases. Expressed in the network's native currency.
  * @property {string} [estimatedMinimumNative] - the maximum amount estimated to be paid if the
  *  current network transaction volume increases. Expressed in the network's native currency.
- * @property {HexWeiString} [maximumCostInHexWei] - the maximum amount this transaction will cost.
+ * @property {HexWeiString} [estimatedBaseFee] - estimatedBaseFee from fee-market gasFeeEstimates
+ *  in HexWei.
  * @property {HexWeiString} [minimumCostInHexWei] - the minimum amount this transaction will cost.
  */
 
@@ -67,6 +65,13 @@
     !isLegacyTransaction(transaction?.txParams);
 
   const {
+    currency: fiatCurrency,
+    numberOfDecimals: fiatNumberOfDecimals,
+  } = useUserPreferencedCurrency(SECONDARY);
+
+  const showFiat = useSelector(getShouldShowFiat);
+
+  const {
     currency: primaryCurrency,
     numberOfDecimals: primaryNumberOfDecimals,
   } = useUserPreferencedCurrency(PRIMARY);
@@ -88,33 +93,66 @@
       ),
       baseFeePerGas: decGWEIToHexWEI(gasFeeEstimates.estimatedBaseFee ?? '0'),
     };
+  } else if (gasEstimateType === GAS_ESTIMATE_TYPES.NONE) {
+    gasSettings = {
+      ...gasSettings,
+      gasPrice: '0x0',
+    };
   } else {
     gasSettings = {
       ...gasSettings,
-      gasPrice:
-        gasEstimateType === GasEstimateTypes.none
-          ? '0x0'
-          : decGWEIToHexWEI(gasPrice),
+      gasPrice: decGWEIToHexWEI(gasPrice),
     };
   }
 
   // The maximum amount this transaction will cost
   const maximumCostInHexWei = getMaximumGasTotalInHexWei(gasSettings);
 
-  if (editGasMode === EditGasModes.swaps) {
+  if (editGasMode === EDIT_GAS_MODES.SWAPS) {
     gasSettings = { ...gasSettings, gasLimit: minimumGasLimit };
   }
 
   // The minimum amount this transaction will cost
   const minimumCostInHexWei = getMinimumGasTotalInHexWei(gasSettings);
 
+  // The estimated total amount of native currency that will be expended
+  // given the selected gas fees.
+  const [estimatedMaximumNative] = useCurrencyDisplay(maximumCostInHexWei, {
+    numberOfDecimals: primaryNumberOfDecimals,
+    currency: primaryCurrency,
+  });
+
+  const [, { value: estimatedMaximumFiat }] = useCurrencyDisplay(
+    maximumCostInHexWei,
+    {
+      numberOfDecimals: fiatNumberOfDecimals,
+      currency: fiatCurrency,
+    },
+  );
+
   const [estimatedMinimumNative] = useCurrencyDisplay(minimumCostInHexWei, {
     numberOfDecimals: primaryNumberOfDecimals,
     currency: primaryCurrency,
   });
 
+  // We also need to display our closest estimate of the low end of estimation
+  // in fiat.
+  const [, { value: estimatedMinimumFiat }] = useCurrencyDisplay(
+    minimumCostInHexWei,
+    {
+      numberOfDecimals: fiatNumberOfDecimals,
+      currency: fiatCurrency,
+    },
+  );
+
   return {
+    estimatedMaximumFiat: showFiat ? estimatedMaximumFiat : '',
+    estimatedMinimumFiat: showFiat ? estimatedMinimumFiat : '',
+    estimatedMaximumNative,
     estimatedMinimumNative,
+    estimatedBaseFee: supportsEIP1559
+      ? decGWEIToHexWEI(gasFeeEstimates.estimatedBaseFee ?? '0')
+      : undefined,
     maximumCostInHexWei,
     minimumCostInHexWei,
   };
