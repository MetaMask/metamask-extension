--- conflicted
+++ resolved
@@ -17,20 +17,12 @@
   const dispatch = useDispatch();
 
   const updateTransaction = useCallback(
-<<<<<<< HEAD
-    (
-=======
     ({
->>>>>>> cd4ddffd
       estimateUsed,
       maxFeePerGas,
       maxPriorityFeePerGas,
       gasLimit = gasLimitInTransaction,
-<<<<<<< HEAD
-    ) => {
-=======
     }) => {
->>>>>>> cd4ddffd
       const newGasSettings = {
         gas: decimalToHex(gasLimit),
         gasLimit: decimalToHex(gasLimit),
@@ -75,19 +67,11 @@
           suggestedMaxFeePerGas,
           suggestedMaxPriorityFeePerGas,
         } = gasFeeEstimates[gasFeeEstimateToUse];
-<<<<<<< HEAD
-        updateTransaction(
-          gasFeeEstimateToUse,
-          decGWEIToHexWEI(suggestedMaxFeePerGas),
-          decGWEIToHexWEI(suggestedMaxPriorityFeePerGas),
-        );
-=======
         updateTransaction({
           estimateUsed: gasFeeEstimateToUse,
           maxFeePerGas: decGWEIToHexWEI(suggestedMaxFeePerGas),
           maxPriorityFeePerGas: decGWEIToHexWEI(suggestedMaxPriorityFeePerGas),
         });
->>>>>>> cd4ddffd
       }
     },
     [gasFeeEstimates, transaction?.dappSuggestedGasFees, updateTransaction],
