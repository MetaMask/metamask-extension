--- conflicted
+++ resolved
@@ -18,8 +18,8 @@
   const pollingTokens = useRef<Map<string, string>>(new Map());
 
   useEffect(() => {
+    // don't start polling if no selected account or onboarding is not completed yet
     if (!completedOnboarding) {
-      // don't start polling if no selected account or onboarding is not completed yet
       return;
     }
 
@@ -44,15 +44,10 @@
         pollingTokens.current.delete(inputKey);
       }
     }
-<<<<<<< HEAD
-    // This effect will only run if a `usePollingOptions.input` array with a new reference is passed in as a prop.
-  }, [usePollingOptions.input]);
-=======
   }, [
     completedOnboarding,
     usePollingOptions.input && JSON.stringify(usePollingOptions.input),
   ]);
->>>>>>> cc03511a
 
   // stop all polling on dismount
   useEffect(() => {
