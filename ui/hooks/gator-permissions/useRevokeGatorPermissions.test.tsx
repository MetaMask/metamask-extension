--- conflicted
+++ resolved
@@ -17,11 +17,6 @@
   StoredGatorPermissionSanitized,
 } from '@metamask/gator-permissions-controller';
 import { RpcEndpointType } from '@metamask/network-controller';
-<<<<<<< HEAD
-import { InternalAccount } from '@metamask/keyring-internal-api';
-import { addTransaction } from '../../store/actions';
-import { encodeDisableDelegation } from '../../../shared/lib/delegation/delegation';
-=======
 import {
   addTransaction,
   findNetworkClientIdByChainId,
@@ -30,7 +25,6 @@
   encodeDisableDelegation,
   getDelegationHashOffchain,
 } from '../../../shared/lib/delegation/delegation';
->>>>>>> d48e2ad9
 import {
   getInternalAccounts,
   selectDefaultRpcEndpointByChainId,
@@ -675,89 +669,6 @@
 
       expect(mockNavigateToId).toHaveBeenCalledWith('test-transaction-id');
     });
-<<<<<<< HEAD
-
-    it('should find delegator from internal accounts', () => {
-      const internalAccounts: InternalAccount[] = [
-        {
-          id: 'mock-account-id',
-          address: mockSelectedAccountAddress,
-          type: 'eip155:eoa',
-          options: {},
-          metadata: {
-            name: 'Account 1',
-            importTime: Date.now(),
-            keyring: { type: 'HD Key Tree' },
-          },
-          scopes: [],
-          methods: [],
-        },
-      ];
-
-      const foundAccount = findInternalAccountByAddress(
-        internalAccounts,
-        mockSelectedAccountAddress as Hex,
-      );
-
-      expect(foundAccount).toBeDefined();
-      expect(foundAccount?.address).toBe(mockSelectedAccountAddress);
-      expect(foundAccount?.id).toBe('mock-account-id');
-    });
-
-    it('should return undefined when delegator is not found in internal accounts', () => {
-      const internalAccounts: InternalAccount[] = [
-        {
-          id: 'mock-account-id',
-          address: mockSelectedAccountAddress,
-          type: 'eip155:eoa',
-          options: {},
-          metadata: {
-            name: 'Account 1',
-            importTime: Date.now(),
-            keyring: { type: 'HD Key Tree' },
-          },
-          scopes: [],
-          methods: [],
-        },
-      ];
-
-      const foundAccount = findInternalAccountByAddress(
-        internalAccounts,
-        '0x1234567890123456789012345678901234567890' as Hex,
-      );
-
-      expect(foundAccount).toBeUndefined();
-    });
-
-    it('should find account with case insensitive address matching', () => {
-      const internalAccounts: InternalAccount[] = [
-        {
-          id: 'mock-account-id',
-          address: mockSelectedAccountAddress,
-          type: 'eip155:eoa',
-          options: {},
-          metadata: {
-            name: 'Account 1',
-            importTime: Date.now(),
-            keyring: { type: 'HD Key Tree' },
-          },
-          scopes: [],
-          methods: [],
-        },
-      ];
-
-      // Test with uppercase address
-      const foundAccount = findInternalAccountByAddress(
-        internalAccounts,
-        mockSelectedAccountAddress.toUpperCase() as Hex,
-      );
-
-      expect(foundAccount).toBeDefined();
-      expect(foundAccount?.address).toBe(mockSelectedAccountAddress);
-      expect(foundAccount?.id).toBe('mock-account-id');
-    });
-=======
->>>>>>> d48e2ad9
   });
 
   describe('revokeGatorPermissionBatch', () => {
