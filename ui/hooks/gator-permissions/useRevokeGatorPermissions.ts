import { useCallback } from 'react';
<<<<<<< HEAD
import { useSelector } from 'react-redux';
=======
import { useStore } from 'react-redux';
>>>>>>> d48e2ad9
import {
  TransactionMeta,
  TransactionType,
} from '@metamask/transaction-controller';
import { Hex } from '@metamask/utils';
import {
  PermissionTypesWithCustom,
  Signer,
  StoredGatorPermissionSanitized,
} from '@metamask/gator-permissions-controller';
import { getMemoizedInternalAccountByAddress } from '../../selectors/accounts';
import {
<<<<<<< HEAD
  getInternalAccounts,
  selectDefaultRpcEndpointByChainId,
} from '../../selectors';
import { encodeDisableDelegation } from '../../../shared/lib/delegation/delegation';
import {
  extractDelegationFromGatorPermissionContext,
  findInternalAccountByAddress as findAccountByAddress,
} from './utils';
import { useGatorPermissionRedirect } from './useGatorPermissionRedirect';
=======
  addTransaction,
  findNetworkClientIdByChainId,
} from '../../store/actions';
import {
  encodeDisableDelegation,
  getDelegationHashOffchain,
} from '../../../shared/lib/delegation/delegation';
import {
  addPendingRevocation,
  submitRevocation,
  checkDelegationDisabled,
} from '../../store/controller-actions/gator-permissions-controller';
import { useGatorPermissionRedirect } from './useGatorPermissionRedirect';
import { extractDelegationFromGatorPermissionContext } from './utils';
>>>>>>> d48e2ad9

export type RevokeGatorPermissionArgs = {
  accountAddress: Hex;
  permissionContext: Hex;
  delegationManagerAddress: Hex;
};

/**
 * Hook for revoking gator permissions.
 *
 * @param params - The parameters for revoking gator permissions
 * @param params.chainId - The chain ID used for validation to ensure all permissions are on the same chain. The actual chainId used for each transaction is extracted from the permission itself.
 * @param params.onRedirect - The callback to call when the redirect is pending
 * @returns The functions to revoke a gator permission and a batch of gator permissions
 */
export function useRevokeGatorPermissions({
  chainId,
  onRedirect,
}: {
  chainId: Hex;
  onRedirect?: () => void;
}) {
  const { setTransactionId } = useGatorPermissionRedirect({ onRedirect });
<<<<<<< HEAD
  const internalAccounts = useSelector(getInternalAccounts);
  const defaultRpcEndpoint = useSelector((state) =>
    selectDefaultRpcEndpointByChainId(state, chainId),
  );

  /**
   * Returns the default RPC endpoint.
   *
   * @returns The default RPC endpoint.
   * @throws An error if no default RPC endpoint is found.
   */
  const getDefaultRpcEndpoint = useCallback(() => {
    if (!defaultRpcEndpoint) {
      throw new Error('No default RPC endpoint found');
    }
    return defaultRpcEndpoint;
  }, [defaultRpcEndpoint]);
=======
  const store = useStore();
>>>>>>> d48e2ad9

  /**
   * Asserts that the gator permission(s) is not empty.
   * When an single permission is provided, empty means undefined.
   * When an array of permissions is provided, empty means an empty array.
   *
   * @param dataToAssert - The gator permission(s) to assert.
   * @throws An error if the gator permission(s) is empty.
   */
  const assertNotEmptyGatorPermission = useCallback(
    (
      dataToAssert:
        | StoredGatorPermissionSanitized<Signer, PermissionTypesWithCustom>
        | StoredGatorPermissionSanitized<Signer, PermissionTypesWithCustom>[],
    ) => {
      if (Array.isArray(dataToAssert)) {
        if (dataToAssert.length === 0) {
          throw new Error('No gator permissions provided');
        }

        // Make sure all gator permissions are not empty
        for (const gatorPermission of dataToAssert) {
          assertNotEmptyGatorPermission(gatorPermission);
        }
      } else if (!dataToAssert) {
        throw new Error('No gator permission provided');
      }
    },
    [],
  );

  /**
   * Asserts that the chain ID of the gator permission matches the chain ID of the hook.
   *
   * @param gatorPermission - The gator permission to assert.
   * @throws An error if the chain ID does not match.
   */
  const assertCorrectChainId = useCallback(
    (
      gatorPermission: StoredGatorPermissionSanitized<
        Signer,
        PermissionTypesWithCustom
      >,
    ) => {
      if (gatorPermission.permissionResponse.chainId !== chainId) {
        throw new Error('Chain ID does not match');
      }
    },
    [chainId],
  );

  /**
   * Builds the arguments for revoking a gator permission.
   *
   * @param gatorPermission - The gator permission to revoke.
   * @returns The arguments for revoking a gator permission.
   */
  const buildRevokeGatorPermissionArgs = useCallback(
    (
      gatorPermission: StoredGatorPermissionSanitized<
        Signer,
        PermissionTypesWithCustom
      >,
    ): RevokeGatorPermissionArgs => {
      const { permissionResponse } = gatorPermission;
<<<<<<< HEAD
      const internalAccount = findAccountByAddress(
        internalAccounts,
=======
      const internalAccount = getMemoizedInternalAccountByAddress(
        store.getState(),
>>>>>>> d48e2ad9
        permissionResponse.address as Hex,
      );
      if (!internalAccount) {
        throw new Error(
          'Internal account not found for delegator of permission',
        );
      }
      return {
        permissionContext: permissionResponse.context,
        delegationManagerAddress:
          permissionResponse.signerMeta.delegationManager,
        accountAddress: internalAccount.address as Hex,
      };
    },
<<<<<<< HEAD
    [internalAccounts],
=======
    [store],
>>>>>>> d48e2ad9
  );

  /**
   * Adds a new unapproved transaction to revoke a gator permission to the confirmation queue.
   *
   * @param gatorPermission - The gator permission to revoke.
   * @returns The transaction meta for the revoked gator permission, or null if already disabled.
   */
  const addRevokeGatorPermissionTransaction = useCallback(
    async (
      gatorPermission: StoredGatorPermissionSanitized<
        Signer,
        PermissionTypesWithCustom
      >,
    ): Promise<TransactionMeta | null> => {
      const permissionChainId = gatorPermission.permissionResponse.chainId;

      let networkClientId: string;
      try {
        networkClientId = await findNetworkClientIdByChainId(permissionChainId);
      } catch (error) {
        throw new Error(
          `Failed to find network client for chain ${permissionChainId}`,
          { cause: error },
        );
      }

      const { permissionContext, delegationManagerAddress, accountAddress } =
        buildRevokeGatorPermissionArgs(gatorPermission);

      const delegation =
        extractDelegationFromGatorPermissionContext(permissionContext);

      const delegationHash = getDelegationHashOffchain(delegation);

      const isDisabled = await checkDelegationDisabled(
        delegationManagerAddress,
        delegationHash,
        networkClientId,
      );
      if (isDisabled) {
        await submitRevocation({ permissionContext });
        // Return null since no actual transaction is needed when already disabled
        return null;
      }

      const encodedCallData = encodeDisableDelegation({
        delegation,
      });

      const transactionMeta = await addTransaction(
        {
          from: accountAddress,
          to: delegationManagerAddress,
          data: encodedCallData,
          value: '0x0',
        },
        {
          networkClientId,
          type: TransactionType.contractInteraction,
        },
      );

      if (!transactionMeta) {
        throw new Error('No transaction meta found');
      }

      if (!transactionMeta.id) {
        throw new Error('No transaction id found');
      }

      await addPendingRevocation({
        txId: transactionMeta.id,
        permissionContext,
      });

      return transactionMeta;
    },
    [buildRevokeGatorPermissionArgs],
  );

  /**
   * Revokes a single gator permission.
   *
   * @param gatorPermission - The gator permission to revoke.
   * @returns The transaction meta for the revoked gator permission, or null if already disabled.
   * @throws An error if no gator permission is provided.
   * @throws An error if the chain ID does not match the chain ID of the hook.
   */
  const revokeGatorPermission = useCallback(
    async (
      gatorPermission: StoredGatorPermissionSanitized<
        Signer,
        PermissionTypesWithCustom
      >,
    ): Promise<TransactionMeta | null> => {
      assertNotEmptyGatorPermission(gatorPermission);
      assertCorrectChainId(gatorPermission);
      const transactionMeta =
        await addRevokeGatorPermissionTransaction(gatorPermission);

      setTransactionId(transactionMeta?.id);

      return transactionMeta;
    },
    [
      addRevokeGatorPermissionTransaction,
      assertCorrectChainId,
      assertNotEmptyGatorPermission,
      setTransactionId,
    ],
  );

  /**
   * Revokes a batch of gator permissions sequentially on the same chain.
   *
   * @param gatorPermissions - The gator permissions to revoke.
   * @returns The transaction metas for the revoked gator permissions (null entries are filtered out for already-disabled permissions).
   * @throws An error if no gator permissions are provided.
   * @throws An error if the chain ID does not match the chain ID of the hook.
   */
  const revokeGatorPermissionBatch = useCallback(
    async (
      gatorPermissions: StoredGatorPermissionSanitized<
        Signer,
        PermissionTypesWithCustom
      >[],
    ): Promise<TransactionMeta[]> => {
      assertNotEmptyGatorPermission(gatorPermissions);

      // Make sure all gator permissions are on the same chain before revoking
      for (const gatorPermission of gatorPermissions) {
        assertCorrectChainId(gatorPermission);
      }

      // TODO: This is a temporary solution to revoke gator permissions sequentially
      // We want to replace this with a batch 7702 transaction
      // so the user does not need to sequentially sign transactions
      const revokeTransactionMetas: (TransactionMeta | null)[] = [];
      for (const gatorPermission of gatorPermissions) {
        const transactionMeta =
          await addRevokeGatorPermissionTransaction(gatorPermission);
        revokeTransactionMetas.push(transactionMeta);
      }

      // Filter out null entries (already-disabled permissions)
      const validTransactionMetas = revokeTransactionMetas.filter(
        (meta): meta is TransactionMeta => meta !== null,
      );

      setTransactionId(validTransactionMetas[0]?.id);

      return validTransactionMetas;
    },
    [
      addRevokeGatorPermissionTransaction,
      assertCorrectChainId,
      assertNotEmptyGatorPermission,
      setTransactionId,
    ],
  );

  return {
    revokeGatorPermission,
    revokeGatorPermissionBatch,
  };
}<|MERGE_RESOLUTION|>--- conflicted
+++ resolved
@@ -1,9 +1,5 @@
 import { useCallback } from 'react';
-<<<<<<< HEAD
-import { useSelector } from 'react-redux';
-=======
 import { useStore } from 'react-redux';
->>>>>>> d48e2ad9
 import {
   TransactionMeta,
   TransactionType,
@@ -16,17 +12,6 @@
 } from '@metamask/gator-permissions-controller';
 import { getMemoizedInternalAccountByAddress } from '../../selectors/accounts';
 import {
-<<<<<<< HEAD
-  getInternalAccounts,
-  selectDefaultRpcEndpointByChainId,
-} from '../../selectors';
-import { encodeDisableDelegation } from '../../../shared/lib/delegation/delegation';
-import {
-  extractDelegationFromGatorPermissionContext,
-  findInternalAccountByAddress as findAccountByAddress,
-} from './utils';
-import { useGatorPermissionRedirect } from './useGatorPermissionRedirect';
-=======
   addTransaction,
   findNetworkClientIdByChainId,
 } from '../../store/actions';
@@ -41,7 +26,6 @@
 } from '../../store/controller-actions/gator-permissions-controller';
 import { useGatorPermissionRedirect } from './useGatorPermissionRedirect';
 import { extractDelegationFromGatorPermissionContext } from './utils';
->>>>>>> d48e2ad9
 
 export type RevokeGatorPermissionArgs = {
   accountAddress: Hex;
@@ -65,27 +49,7 @@
   onRedirect?: () => void;
 }) {
   const { setTransactionId } = useGatorPermissionRedirect({ onRedirect });
-<<<<<<< HEAD
-  const internalAccounts = useSelector(getInternalAccounts);
-  const defaultRpcEndpoint = useSelector((state) =>
-    selectDefaultRpcEndpointByChainId(state, chainId),
-  );
-
-  /**
-   * Returns the default RPC endpoint.
-   *
-   * @returns The default RPC endpoint.
-   * @throws An error if no default RPC endpoint is found.
-   */
-  const getDefaultRpcEndpoint = useCallback(() => {
-    if (!defaultRpcEndpoint) {
-      throw new Error('No default RPC endpoint found');
-    }
-    return defaultRpcEndpoint;
-  }, [defaultRpcEndpoint]);
-=======
   const store = useStore();
->>>>>>> d48e2ad9
 
   /**
    * Asserts that the gator permission(s) is not empty.
@@ -151,13 +115,8 @@
       >,
     ): RevokeGatorPermissionArgs => {
       const { permissionResponse } = gatorPermission;
-<<<<<<< HEAD
-      const internalAccount = findAccountByAddress(
-        internalAccounts,
-=======
       const internalAccount = getMemoizedInternalAccountByAddress(
         store.getState(),
->>>>>>> d48e2ad9
         permissionResponse.address as Hex,
       );
       if (!internalAccount) {
@@ -172,11 +131,7 @@
         accountAddress: internalAccount.address as Hex,
       };
     },
-<<<<<<< HEAD
-    [internalAccounts],
-=======
     [store],
->>>>>>> d48e2ad9
   );
 
   /**
