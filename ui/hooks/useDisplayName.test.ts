--- conflicted
+++ resolved
@@ -1,9 +1,6 @@
 import { NameEntry, NameType } from '@metamask/name-controller';
 import { NftContract } from '@metamask/assets-controllers';
-<<<<<<< HEAD
-=======
 import { renderHook } from '@testing-library/react-hooks';
->>>>>>> ad7a5462
 import { getRemoteTokens } from '../selectors';
 import { getNftContractsByAddressOnCurrentChain } from '../selectors/nft';
 import { useDisplayName } from './useDisplayName';
