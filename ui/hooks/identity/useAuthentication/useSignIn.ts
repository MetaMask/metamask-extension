import { useCallback, useMemo } from 'react';
import { useSelector, useDispatch } from 'react-redux';
import log from 'loglevel';
import { selectIsSignedIn } from '../../../selectors/identity/authentication';
import { performSignIn } from '../../../store/actions';

/**
 * Custom hook to manage sign-in
 * Use this hook to manually sign in the user.
 * Any automatic sign-in should be handled by the `MetamaskIdentityProvider` with the `useAutoSignIn` hook.
 *
 * This hook encapsulates the logic for initiating a sign-in process if the user is not already signed in
 * and at least one auth dependent feature is enabled. It needs the user to have basic functionality on.
 * It handles loading state and errors during the sign-in process.
 *
 * @returns An object containing:
 * - `signIn`: A function to initiate the sign-in process.
 */
export function useSignIn(): {
  signIn: (shouldSignInOverride?: boolean) => Promise<void>;
} {
  const dispatch = useDispatch();

  const isSignedIn = useSelector(selectIsSignedIn);

  const areBasePrerequisitesMet = useMemo(() => !isSignedIn, [isSignedIn]);

<<<<<<< HEAD
  const signIn = useCallback(async () => {
    if (shouldSignIn) {
      try {
        // TODO: Fix in https://github.com/MetaMask/metamask-extension/issues/31881
        // eslint-disable-next-line @typescript-eslint/await-thenable
        await dispatch(performSignIn());
      } catch (e) {
        // If an error occurs during the sign-in process, silently fail
        const errorMessage =
          e instanceof Error ? e.message : JSON.stringify(e ?? '');
        log.error(errorMessage);
=======
  const signIn = useCallback(
    async (shouldSignInOverride?: boolean) => {
      const shouldSignIn = shouldSignInOverride ?? areBasePrerequisitesMet;

      if (shouldSignIn) {
        try {
          await dispatch(performSignIn());
        } catch (e) {
          // If an error occurs during the sign-in process, silently fail
          const errorMessage =
            e instanceof Error ? e.message : JSON.stringify(e ?? '');
          log.error(errorMessage);
        }
>>>>>>> 214e60d1
      }
    },
    [dispatch, areBasePrerequisitesMet],
  );

  return {
    signIn,
  };
}<|MERGE_RESOLUTION|>--- conflicted
+++ resolved
@@ -25,19 +25,6 @@
 
   const areBasePrerequisitesMet = useMemo(() => !isSignedIn, [isSignedIn]);
 
-<<<<<<< HEAD
-  const signIn = useCallback(async () => {
-    if (shouldSignIn) {
-      try {
-        // TODO: Fix in https://github.com/MetaMask/metamask-extension/issues/31881
-        // eslint-disable-next-line @typescript-eslint/await-thenable
-        await dispatch(performSignIn());
-      } catch (e) {
-        // If an error occurs during the sign-in process, silently fail
-        const errorMessage =
-          e instanceof Error ? e.message : JSON.stringify(e ?? '');
-        log.error(errorMessage);
-=======
   const signIn = useCallback(
     async (shouldSignInOverride?: boolean) => {
       const shouldSignIn = shouldSignInOverride ?? areBasePrerequisitesMet;
@@ -51,7 +38,6 @@
             e instanceof Error ? e.message : JSON.stringify(e ?? '');
           log.error(errorMessage);
         }
->>>>>>> 214e60d1
       }
     },
     [dispatch, areBasePrerequisitesMet],
