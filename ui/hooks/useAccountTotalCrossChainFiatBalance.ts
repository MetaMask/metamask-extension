--- conflicted
+++ resolved
@@ -8,13 +8,8 @@
 import {
   getCrossChainTokenExchangeRates,
   getCrossChainMetaMaskCachedBalances,
-<<<<<<< HEAD
-  getEnabledNetworksByNamespace,
-  isGlobalNetworkSelectorRemoved,
-=======
   isGlobalNetworkSelectorRemoved,
   getEnabledNetworks,
->>>>>>> 3f653b58
 } from '../selectors';
 import {
   getValueFromWeiHex,
