import { useSelector } from 'react-redux';
import {
  getNetworkConfigurationsByChainId,
  getUseCurrencyRateCheck,
} from '../selectors';
import {
  currencyRateStartPolling,
  currencyRateStopPollingByPollingToken,
} from '../store/actions';
import { getCompletedOnboarding } from '../ducks/metamask/metamask';
import useMultiPolling from './useMultiPolling';

const useCurrencyRatePolling = () => {
  const useCurrencyRateCheck = useSelector(getUseCurrencyRateCheck);
  const completedOnboarding = useSelector(getCompletedOnboarding);
  const networkConfigurations = useSelector(getNetworkConfigurationsByChainId);
<<<<<<< HEAD

  const nativeCurrencies =
    useCurrencyRateCheck && completedOnboarding
      ? [
          ...new Set(
            Object.values(networkConfigurations).map((n) => n.nativeCurrency),
          ),
        ]
      : [];

  useMultiPolling({
    startPolling: currencyRateStartPolling,
    stopPollingByPollingToken: currencyRateStopPollingByPollingToken,
    input: [nativeCurrencies],
=======

  const nativeCurrencies = [
    ...new Set(
      Object.values(networkConfigurations).map((n) => n.nativeCurrency),
    ),
  ];

  usePolling({
    startPolling: currencyRateStartPolling,
    stopPollingByPollingToken: currencyRateStopPollingByPollingToken,
    input: nativeCurrencies,
    enabled: useCurrencyRateCheck && completedOnboarding,
>>>>>>> aaef3775
  });

  return {
    // TODO: Eventually return currency rates here. UI elements will
    // consume them from this hook instead of a selector directly.
  };
};
export default useCurrencyRatePolling;<|MERGE_RESOLUTION|>--- conflicted
+++ resolved
@@ -8,28 +8,12 @@
   currencyRateStopPollingByPollingToken,
 } from '../store/actions';
 import { getCompletedOnboarding } from '../ducks/metamask/metamask';
-import useMultiPolling from './useMultiPolling';
+import usePolling from './usePolling';
 
 const useCurrencyRatePolling = () => {
   const useCurrencyRateCheck = useSelector(getUseCurrencyRateCheck);
   const completedOnboarding = useSelector(getCompletedOnboarding);
   const networkConfigurations = useSelector(getNetworkConfigurationsByChainId);
-<<<<<<< HEAD
-
-  const nativeCurrencies =
-    useCurrencyRateCheck && completedOnboarding
-      ? [
-          ...new Set(
-            Object.values(networkConfigurations).map((n) => n.nativeCurrency),
-          ),
-        ]
-      : [];
-
-  useMultiPolling({
-    startPolling: currencyRateStartPolling,
-    stopPollingByPollingToken: currencyRateStopPollingByPollingToken,
-    input: [nativeCurrencies],
-=======
 
   const nativeCurrencies = [
     ...new Set(
@@ -42,12 +26,7 @@
     stopPollingByPollingToken: currencyRateStopPollingByPollingToken,
     input: nativeCurrencies,
     enabled: useCurrencyRateCheck && completedOnboarding,
->>>>>>> aaef3775
   });
+};
 
-  return {
-    // TODO: Eventually return currency rates here. UI elements will
-    // consume them from this hook instead of a selector directly.
-  };
-};
 export default useCurrencyRatePolling;