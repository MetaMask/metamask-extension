--- conflicted
+++ resolved
@@ -1,14 +1,6 @@
 import { useSelector } from 'react-redux';
-<<<<<<< HEAD
-import { getUseTokenDetection } from '../selectors';
 import { getNetworkConfigurationsByChainId } from '../../shared/modules/selectors/networks';
-=======
-import {
-  getCurrentChainId,
-  getNetworkConfigurationsByChainId,
-  getUseTokenDetection,
-} from '../selectors';
->>>>>>> 94a7b207
+import { getCurrentChainId, getUseTokenDetection } from '../selectors';
 import {
   tokenDetectionStartPolling,
   tokenDetectionStopPollingByPollingToken,
