import { AVAILABLE_MULTICHAIN_NETWORK_CONFIGURATIONS } from '@metamask/multichain-network-controller';
import { BtcScope } from '@metamask/keyring-api';
import { renderHookWithProvider } from '../../test/lib/render-helpers';
import { getOriginalNativeTokenSymbol } from '../helpers/utils/isOriginalNativeTokenSymbol';
import {
  currencyRateStartPolling,
  currencyRateStopPollingByPollingToken,
} from '../store/actions';
import useCurrencyRatePolling from './useCurrencyRatePolling';

let mockPromises: Promise<string>[];

jest.mock('../store/actions', () => ({
  currencyRateStartPolling: jest.fn().mockImplementation((input) => {
    const promise = Promise.resolve(`${input}_rates`);
    mockPromises.push(promise);
    return promise;
  }),
  currencyRateStopPollingByPollingToken: jest.fn(),
}));

jest.mock('../helpers/utils/isOriginalNativeTokenSymbol', () => ({
  getOriginalNativeTokenSymbol: jest.fn(),
}));

let originalPortfolioView: string | undefined;

describe('useCurrencyRatePolling', () => {
  const arrangeNetworkConfiguration = (props: {
    nativeCurrency: string;
    chainId: string;
    networkClientId?: string;
  }) => ({
    nativeCurrency: props.nativeCurrency,
    chainId: props.chainId,
    defaultRpcEndpointIndex: 0,
    rpcEndpoints: [
      { networkClientId: props.networkClientId ?? 'selectedNetworkClientId' },
    ],
  });

  const arrangeState = () => ({
    metamask: {
      isUnlocked: true,
      completedOnboarding: true,
      useCurrencyRateCheck: true,
      useSafeChainsListValidation: true,
      selectedNetworkClientId: 'selectedNetworkClientId',
      enabledNetworkMap: {
<<<<<<< HEAD
        '0x1': true,
        '0x38': true,
=======
        eip155: {
          '0x1': true,
          '0x38': true,
        },
>>>>>>> 7f4e6d9b
      },
      networkConfigurationsByChainId: {
        '0x1': arrangeNetworkConfiguration({
          chainId: '0x1',
          nativeCurrency: 'ETH',
        }),
        '0x38': arrangeNetworkConfiguration({
          chainId: '0x38',
          nativeCurrency: 'BNB',
        }),
      } as unknown,
      preferences: {},
      multichainNetworkConfigurationsByChainId:
        AVAILABLE_MULTICHAIN_NETWORK_CONFIGURATIONS,
      selectedMultichainNetworkChainId: BtcScope.Mainnet,
      isEvmSelected: true,
    },
  });

  const mockGetOriginalNativeTokenSymbol = jest.mocked(
    getOriginalNativeTokenSymbol,
  );

  beforeEach(() => {
    // Mock process.env.PORTFOLIO_VIEW
    originalPortfolioView = process.env.PORTFOLIO_VIEW;
    process.env.PORTFOLIO_VIEW = 'true'; // Set your desired mock value here
    mockGetOriginalNativeTokenSymbol.mockImplementation(async ({ chainId }) => {
      if (chainId === '0x1') {
        return 'ETH';
      }
      if (chainId === '0x38') {
        return 'BNB';
      }
      return null;
    });

    mockPromises = [];
    jest.clearAllMocks();
  });

  afterEach(() => {
    // Restore the original value
    process.env.PORTFOLIO_VIEW = originalPortfolioView;
  });

  it('should poll currency rates for native currencies when enabled and stop on dismount', async () => {
    const state = arrangeState();

    const { unmount } = renderHookWithProvider(
      () => useCurrencyRatePolling(),
      state,
    );

    // Wait for the asynchronous effect(s) to complete.
    await new Promise((r) => setTimeout(r, 0));
    await Promise.all(mockPromises);

    expect(currencyRateStartPolling).toHaveBeenCalledTimes(1);
    expect(currencyRateStartPolling).toHaveBeenCalledWith(['ETH', 'BNB']);

    // Simulate unmount, which should trigger stopping the polling.
    unmount();
    expect(currencyRateStopPollingByPollingToken).toHaveBeenCalledTimes(1);
    expect(currencyRateStopPollingByPollingToken).toHaveBeenCalledWith(
      'ETH,BNB_rates',
    );
  });

  it('should not poll if onboarding is not completed', async () => {
    const state = arrangeState();
    state.metamask.completedOnboarding = false;

    renderHookWithProvider(() => useCurrencyRatePolling(), state);

    await Promise.all(mockPromises);
    expect(currencyRateStartPolling).toHaveBeenCalledTimes(0);
    expect(currencyRateStopPollingByPollingToken).toHaveBeenCalledTimes(0);
  });

  it('should not poll when locked', async () => {
    const state = arrangeState();
    state.metamask.isUnlocked = false;

    renderHookWithProvider(() => useCurrencyRatePolling(), state);

    await Promise.all(mockPromises);
    expect(currencyRateStartPolling).toHaveBeenCalledTimes(0);
    expect(currencyRateStopPollingByPollingToken).toHaveBeenCalledTimes(0);
  });

  it('should not poll when currency rate checking is disabled', async () => {
    const state = arrangeState();
    state.metamask.useCurrencyRateCheck = false;

    renderHookWithProvider(() => useCurrencyRatePolling(), state);

    await Promise.all(mockPromises);
    expect(currencyRateStartPolling).toHaveBeenCalledTimes(0);
    expect(currencyRateStopPollingByPollingToken).toHaveBeenCalledTimes(0);
  });

  it('should poll with original native currency instead of (if provided)', async () => {
    const state = arrangeState();
    state.metamask.networkConfigurationsByChainId = {
      '0x1': arrangeNetworkConfiguration({
        chainId: '0x1',
        nativeCurrency: 'CUSTOM_TOKEN', // Invalid Currency
      }),
    };

    renderHookWithProvider(() => useCurrencyRatePolling(), state);

    // Wait for the asynchronous effect(s) to complete.
    await new Promise((r) => setTimeout(r, 0));
    await Promise.all(mockPromises);

    expect(currencyRateStartPolling).toHaveBeenCalledTimes(1);
    expect(currencyRateStartPolling).toHaveBeenCalledWith(['ETH']); // Polling using the original native token symbol
  });

  it('should poll with ticker if unable to retrieve original token symbol', async () => {
    const state = arrangeState();
    state.metamask.networkConfigurationsByChainId = {
      '0x1': arrangeNetworkConfiguration({
        chainId: '0x1',
        nativeCurrency: 'CUSTOM_TOKEN', // Invalid Currency
      }),
    };
    mockGetOriginalNativeTokenSymbol.mockResolvedValue(null);

    renderHookWithProvider(() => useCurrencyRatePolling(), state);

    // Wait for the asynchronous effect(s) to complete.
    await new Promise((r) => setTimeout(r, 0));
    await Promise.all(mockPromises);

    expect(currencyRateStartPolling).toHaveBeenCalledTimes(1);
    expect(currencyRateStartPolling).toHaveBeenCalledWith(['CUSTOM_TOKEN']); // Polling using the original native token symbol
  });

  it('should only poll selected network, if not using portfolio view', async () => {
    const state = arrangeState();
    state.metamask.networkConfigurationsByChainId = {
      '0x1': arrangeNetworkConfiguration({
        chainId: '0x1',
        nativeCurrency: 'ETH',
        networkClientId: 'clientId-1',
      }),
      '0x89': arrangeNetworkConfiguration({
        chainId: '0x89',
        nativeCurrency: 'POL',
        networkClientId: 'clientId-2',
      }),
    };
    // Selected Eth
    state.metamask.selectedNetworkClientId = 'clientId-1';
    // Not using Portfolio View, as we only have 1 token filter
    state.metamask.preferences = {
      tokenNetworkFilter: {
        '0x1': true,
      },
    };

    renderHookWithProvider(() => useCurrencyRatePolling(), state);

    // Wait for the asynchronous effect(s) to complete.
    await new Promise((r) => setTimeout(r, 0));
    await Promise.all(mockPromises);

    expect(currencyRateStartPolling).toHaveBeenCalledTimes(1);
    expect(currencyRateStartPolling).toHaveBeenCalledWith(['ETH']); // Polling using the original native token symbol
  });
});<|MERGE_RESOLUTION|>--- conflicted
+++ resolved
@@ -47,15 +47,10 @@
       useSafeChainsListValidation: true,
       selectedNetworkClientId: 'selectedNetworkClientId',
       enabledNetworkMap: {
-<<<<<<< HEAD
-        '0x1': true,
-        '0x38': true,
-=======
         eip155: {
           '0x1': true,
           '0x38': true,
         },
->>>>>>> 7f4e6d9b
       },
       networkConfigurationsByChainId: {
         '0x1': arrangeNetworkConfiguration({
