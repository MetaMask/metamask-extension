import { renderHookWithProvider } from '../../test/lib/render-helpers';
import { getOriginalNativeTokenSymbol } from '../helpers/utils/isOriginalNativeTokenSymbol';
import {
  currencyRateStartPolling,
  currencyRateStopPollingByPollingToken,
} from '../store/actions';
import useCurrencyRatePolling from './useCurrencyRatePolling';

let mockPromises: Promise<string>[];

jest.mock('../store/actions', () => ({
  currencyRateStartPolling: jest.fn().mockImplementation((input) => {
    const promise = Promise.resolve(`${input}_rates`);
    mockPromises.push(promise);
    return promise;
  }),
  currencyRateStopPollingByPollingToken: jest.fn(),
}));

jest.mock('../helpers/utils/isOriginalNativeTokenSymbol', () => ({
  getOriginalNativeTokenSymbol: jest.fn(),
}));

let originalPortfolioView: string | undefined;

describe('useCurrencyRatePolling', () => {
  const arrangeNetworkConfiguration = (props: {
    nativeCurrency: string;
    chainId: string;
    networkClientId?: string;
  }) => ({
    nativeCurrency: props.nativeCurrency,
    chainId: props.chainId,
    defaultRpcEndpointIndex: 0,
    rpcEndpoints: [
      { networkClientId: props.networkClientId ?? 'selectedNetworkClientId' },
    ],
  });

  const arrangeState = () => ({
    metamask: {
      isUnlocked: true,
      completedOnboarding: true,
      useCurrencyRateCheck: true,
      useSafeChainsListValidation: true,
      selectedNetworkClientId: 'selectedNetworkClientId',
<<<<<<< HEAD
=======
      enabledNetworkMap: {
        '0x1': true,
        '0x38': true,
      },
>>>>>>> 82db9a9c
      networkConfigurationsByChainId: {
        '0x1': arrangeNetworkConfiguration({
          chainId: '0x1',
          nativeCurrency: 'ETH',
        }),
        '0x38': arrangeNetworkConfiguration({
          chainId: '0x38',
          nativeCurrency: 'BNB',
        }),
      } as unknown,
      preferences: {},
    },
  });

  const mockGetOriginalNativeTokenSymbol = jest.mocked(
    getOriginalNativeTokenSymbol,
  );

  beforeEach(() => {
    // Mock process.env.PORTFOLIO_VIEW
    originalPortfolioView = process.env.PORTFOLIO_VIEW;
    process.env.PORTFOLIO_VIEW = 'true'; // Set your desired mock value here
    mockGetOriginalNativeTokenSymbol.mockImplementation(async ({ chainId }) => {
      if (chainId === '0x1') {
        return 'ETH';
      }
      if (chainId === '0x38') {
        return 'BNB';
      }
      return null;
    });

    mockPromises = [];
    jest.clearAllMocks();
  });

  afterEach(() => {
    // Restore the original value
    process.env.PORTFOLIO_VIEW = originalPortfolioView;
  });

  it('should poll currency rates for native currencies when enabled and stop on dismount', async () => {
    const state = arrangeState();

    const { unmount } = renderHookWithProvider(
      () => useCurrencyRatePolling(),
      state,
    );

    // Wait for the asynchronous effect(s) to complete.
    await new Promise((r) => setTimeout(r, 0));
    await Promise.all(mockPromises);

    expect(currencyRateStartPolling).toHaveBeenCalledTimes(1);
    expect(currencyRateStartPolling).toHaveBeenCalledWith(['ETH', 'BNB']);

    // Simulate unmount, which should trigger stopping the polling.
    unmount();
    expect(currencyRateStopPollingByPollingToken).toHaveBeenCalledTimes(1);
    expect(currencyRateStopPollingByPollingToken).toHaveBeenCalledWith(
      'ETH,BNB_rates',
    );
  });

  it('should not poll if onboarding is not completed', async () => {
    const state = arrangeState();
    state.metamask.completedOnboarding = false;

    renderHookWithProvider(() => useCurrencyRatePolling(), state);

    await Promise.all(mockPromises);
    expect(currencyRateStartPolling).toHaveBeenCalledTimes(0);
    expect(currencyRateStopPollingByPollingToken).toHaveBeenCalledTimes(0);
  });

  it('should not poll when locked', async () => {
    const state = arrangeState();
    state.metamask.isUnlocked = false;

    renderHookWithProvider(() => useCurrencyRatePolling(), state);

    await Promise.all(mockPromises);
    expect(currencyRateStartPolling).toHaveBeenCalledTimes(0);
    expect(currencyRateStopPollingByPollingToken).toHaveBeenCalledTimes(0);
  });

  it('should not poll when currency rate checking is disabled', async () => {
    const state = arrangeState();
    state.metamask.useCurrencyRateCheck = false;

    renderHookWithProvider(() => useCurrencyRatePolling(), state);

    await Promise.all(mockPromises);
    expect(currencyRateStartPolling).toHaveBeenCalledTimes(0);
    expect(currencyRateStopPollingByPollingToken).toHaveBeenCalledTimes(0);
  });

  it('should poll with original native currency instead of (if provided)', async () => {
    const state = arrangeState();
    state.metamask.networkConfigurationsByChainId = {
      '0x1': arrangeNetworkConfiguration({
        chainId: '0x1',
        nativeCurrency: 'CUSTOM_TOKEN', // Invalid Currency
      }),
    };

    renderHookWithProvider(() => useCurrencyRatePolling(), state);

    // Wait for the asynchronous effect(s) to complete.
    await new Promise((r) => setTimeout(r, 0));
    await Promise.all(mockPromises);

    expect(currencyRateStartPolling).toHaveBeenCalledTimes(1);
    expect(currencyRateStartPolling).toHaveBeenCalledWith(['ETH']); // Polling using the original native token symbol
  });

  it('should poll with ticker if unable to retrieve original token symbol', async () => {
    const state = arrangeState();
    state.metamask.networkConfigurationsByChainId = {
      '0x1': arrangeNetworkConfiguration({
        chainId: '0x1',
        nativeCurrency: 'CUSTOM_TOKEN', // Invalid Currency
      }),
    };
    mockGetOriginalNativeTokenSymbol.mockResolvedValue(null);

    renderHookWithProvider(() => useCurrencyRatePolling(), state);

    // Wait for the asynchronous effect(s) to complete.
    await new Promise((r) => setTimeout(r, 0));
    await Promise.all(mockPromises);

    expect(currencyRateStartPolling).toHaveBeenCalledTimes(1);
    expect(currencyRateStartPolling).toHaveBeenCalledWith(['CUSTOM_TOKEN']); // Polling using the original native token symbol
  });

  it('should only poll selected network, if not using portfolio view', async () => {
    const state = arrangeState();
    state.metamask.networkConfigurationsByChainId = {
      '0x1': arrangeNetworkConfiguration({
        chainId: '0x1',
        nativeCurrency: 'ETH',
        networkClientId: 'clientId-1',
      }),
      '0x89': arrangeNetworkConfiguration({
        chainId: '0x89',
        nativeCurrency: 'POL',
        networkClientId: 'clientId-2',
      }),
    };
    // Selected Eth
    state.metamask.selectedNetworkClientId = 'clientId-1';
    // Not using Portfolio View, as we only have 1 token filter
    state.metamask.preferences = {
      tokenNetworkFilter: {
        '0x1': true,
      },
    };

    renderHookWithProvider(() => useCurrencyRatePolling(), state);

    // Wait for the asynchronous effect(s) to complete.
    await new Promise((r) => setTimeout(r, 0));
    await Promise.all(mockPromises);

    expect(currencyRateStartPolling).toHaveBeenCalledTimes(1);
    expect(currencyRateStartPolling).toHaveBeenCalledWith(['ETH']); // Polling using the original native token symbol
  });
});<|MERGE_RESOLUTION|>--- conflicted
+++ resolved
@@ -44,13 +44,10 @@
       useCurrencyRateCheck: true,
       useSafeChainsListValidation: true,
       selectedNetworkClientId: 'selectedNetworkClientId',
-<<<<<<< HEAD
-=======
       enabledNetworkMap: {
         '0x1': true,
         '0x38': true,
       },
->>>>>>> 82db9a9c
       networkConfigurationsByChainId: {
         '0x1': arrangeNetworkConfiguration({
           chainId: '0x1',
