<<<<<<< HEAD
import { TransactionType } from '@metamask/transaction-controller';
=======
import {
  TransactionMeta,
  TransactionType,
} from '@metamask/transaction-controller';
>>>>>>> 46e05e6d

import { useConfirmContext } from '../pages/confirmations/context/confirm';
import { useMMICustodySignMessage } from './useMMICustodySignMessage';
import { useMMICustodySendTransaction } from './useMMICustodySendTransaction';

export function useMMIConfirmations() {
  const { custodySignFn } = useMMICustodySignMessage();
<<<<<<< HEAD
=======
  const { custodyTransactionFn } = useMMICustodySendTransaction();

>>>>>>> 46e05e6d
  const { currentConfirmation } = useConfirmContext();

  return {
    mmiSubmitDisabled:
      currentConfirmation &&
      (currentConfirmation.type === TransactionType.personalSign ||
        currentConfirmation.type === TransactionType.signTypedData) &&
      Boolean(currentConfirmation?.custodyId),
    mmiOnSignCallback: () => custodySignFn(currentConfirmation),
    mmiOnTransactionCallback: () =>
      custodyTransactionFn(currentConfirmation as TransactionMeta),
  };
}<|MERGE_RESOLUTION|>--- conflicted
+++ resolved
@@ -1,11 +1,7 @@
-<<<<<<< HEAD
-import { TransactionType } from '@metamask/transaction-controller';
-=======
 import {
   TransactionMeta,
   TransactionType,
 } from '@metamask/transaction-controller';
->>>>>>> 46e05e6d
 
 import { useConfirmContext } from '../pages/confirmations/context/confirm';
 import { useMMICustodySignMessage } from './useMMICustodySignMessage';
@@ -13,11 +9,8 @@
 
 export function useMMIConfirmations() {
   const { custodySignFn } = useMMICustodySignMessage();
-<<<<<<< HEAD
-=======
   const { custodyTransactionFn } = useMMICustodySendTransaction();
 
->>>>>>> 46e05e6d
   const { currentConfirmation } = useConfirmContext();
 
   return {
