--- conflicted
+++ resolved
@@ -1,12 +1,7 @@
-<<<<<<< HEAD
-import { TransactionType } from '@metamask/transaction-controller';
-=======
 import {
   TransactionMeta,
   TransactionType,
 } from '@metamask/transaction-controller';
-import { useSelector } from 'react-redux';
->>>>>>> 851db4cd
 
 import { useConfirmContext } from '../pages/confirmations/context/confirm';
 import { useMMICustodySignMessage } from './useMMICustodySignMessage';
@@ -14,13 +9,9 @@
 
 export function useMMIConfirmations() {
   const { custodySignFn } = useMMICustodySignMessage();
-<<<<<<< HEAD
-  const { currentConfirmation } = useConfirmContext();
-=======
   const { custodyTransactionFn } = useMMICustodySendTransaction();
 
-  const currentConfirmation = useSelector(currentConfirmationSelector);
->>>>>>> 851db4cd
+  const { currentConfirmation } = useConfirmContext();
 
   return {
     mmiSubmitDisabled:
