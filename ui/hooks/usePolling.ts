import { useEffect, useRef } from 'react';

type UsePollingOptions<PollingInput> = {
  callback?: (pollingToken: string) => (pollingToken: string) => void;
  startPolling: (input: PollingInput) => Promise<string>;
  stopPollingByPollingToken: (pollingToken: string) => void;
  input: PollingInput;
  enabled?: boolean;
};

const usePolling = <PollingInput>(
  usePollingOptions: UsePollingOptions<PollingInput>,
) => {
  const pollTokenRef = useRef<null | string>(null);
  const cleanupRef = useRef<null | ((pollingToken: string) => void)>(null);
<<<<<<< HEAD
  const isMounted = useRef(false);
=======

  const prevPollingInputStringified = useRef<string | null>(null);
  const hasPollingInputChanged =
    JSON.stringify(usePollingOptions.input) !==
    prevPollingInputStringified.current;
>>>>>>> 76631aaa

  useEffect(() => {
    let isMounted = false;
    if (usePollingOptions.enabled === false || !hasPollingInputChanged) {
      return () => {
        // noop
      };
    }

<<<<<<< HEAD
    isMounted.current = true;

=======
>>>>>>> 76631aaa
    const cleanup = () => {
      if (pollTokenRef.current) {
        usePollingOptions.stopPollingByPollingToken(pollTokenRef.current);
        cleanupRef.current?.(pollTokenRef.current);
      }
    };

    // Start polling when the component mounts
    usePollingOptions
      .startPolling(usePollingOptions.input)
      .then((pollToken) => {
        pollTokenRef.current = pollToken;
        // TODO: Fix in https://github.com/MetaMask/metamask-extension/issues/31880
        // eslint-disable-next-line @typescript-eslint/prefer-nullish-coalescing
        cleanupRef.current = usePollingOptions.callback?.(pollToken) || null;
        if (!isMounted.current) {
          cleanup();
        }
      });

    prevPollingInputStringified.current = JSON.stringify(
      usePollingOptions.input,
    );

    // Return a cleanup function to stop polling when the component unmounts
    return () => {
<<<<<<< HEAD
      isMounted.current = false;
=======
      isMounted = false;
      prevPollingInputStringified.current = null;
>>>>>>> 76631aaa
      cleanup();
    };
  }, [hasPollingInputChanged, usePollingOptions.enabled]);
};

export default usePolling;<|MERGE_RESOLUTION|>--- conflicted
+++ resolved
@@ -13,15 +13,11 @@
 ) => {
   const pollTokenRef = useRef<null | string>(null);
   const cleanupRef = useRef<null | ((pollingToken: string) => void)>(null);
-<<<<<<< HEAD
-  const isMounted = useRef(false);
-=======
 
   const prevPollingInputStringified = useRef<string | null>(null);
   const hasPollingInputChanged =
     JSON.stringify(usePollingOptions.input) !==
     prevPollingInputStringified.current;
->>>>>>> 76631aaa
 
   useEffect(() => {
     let isMounted = false;
@@ -31,11 +27,6 @@
       };
     }
 
-<<<<<<< HEAD
-    isMounted.current = true;
-
-=======
->>>>>>> 76631aaa
     const cleanup = () => {
       if (pollTokenRef.current) {
         usePollingOptions.stopPollingByPollingToken(pollTokenRef.current);
@@ -51,7 +42,7 @@
         // TODO: Fix in https://github.com/MetaMask/metamask-extension/issues/31880
         // eslint-disable-next-line @typescript-eslint/prefer-nullish-coalescing
         cleanupRef.current = usePollingOptions.callback?.(pollToken) || null;
-        if (!isMounted.current) {
+        if (!isMounted) {
           cleanup();
         }
       });
@@ -62,12 +53,8 @@
 
     // Return a cleanup function to stop polling when the component unmounts
     return () => {
-<<<<<<< HEAD
-      isMounted.current = false;
-=======
       isMounted = false;
       prevPollingInputStringified.current = null;
->>>>>>> 76631aaa
       cleanup();
     };
   }, [hasPollingInputChanged, usePollingOptions.enabled]);
