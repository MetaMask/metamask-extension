import { renderHook } from '@testing-library/react-hooks';
import { NameType } from '@metamask/name-controller';
import { getAddressSecurityAlertResponse } from '../selectors';
import {
  ResultType,
  SupportedEVMChain,
  mapChainIdToSupportedEVMChain,
} from '../../shared/lib/trust-signals';
import {
  useTrustSignal,
  useTrustSignals,
  TrustSignalDisplayState,
  UseTrustSignalRequest,
  type TrustSignalResult,
} from './useTrustSignals';

jest.mock('react-redux', () => ({
  // TODO: Fix in https://github.com/MetaMask/metamask-extension/issues/31973
  // eslint-disable-next-line @typescript-eslint/no-explicit-any
  useSelector: (selector: any) => selector(),
}));

jest.mock('../selectors', () => ({
  getAddressSecurityAlertResponse: jest.fn(),
}));

jest.mock('../../shared/lib/trust-signals', () => {
  const actual = jest.requireActual('../../shared/lib/trust-signals');
  return {
    ...actual,
    mapChainIdToSupportedEVMChain: jest.fn(),
  };
});

const VALUE_MOCK = '0x1234567890123456789012345678901234567890';
const VALUE_MOCK_2 = '0x9876543210987654321098765432109876543210';
const TRUST_LABEL_MOCK = 'Malicious Address';
const VERIFIED_LABEL_MOCK = 'Verified Contract';
const WARNING_LABEL_MOCK = 'Suspicious Activity';

describe('useTrustSignals', () => {
  const getAddressSecurityAlertResponseMock = jest.mocked(
    getAddressSecurityAlertResponse,
  );
  const mapChainIdToSupportedEVMChainMock = jest.mocked(
    mapChainIdToSupportedEVMChain,
  );

  beforeEach(() => {
    jest.resetAllMocks();
    mapChainIdToSupportedEVMChainMock.mockReturnValue(
      SupportedEVMChain.Ethereum,
    );
  });

  describe('useTrustSignal', () => {
    it('returns the first result from useTrustSignals', () => {
      getAddressSecurityAlertResponseMock.mockReturnValue({
        // TODO: Fix in https://github.com/MetaMask/metamask-extension/issues/31860
        // eslint-disable-next-line @typescript-eslint/naming-convention
        result_type: ResultType.Malicious,
        label: TRUST_LABEL_MOCK,
      });

<<<<<<< HEAD
      const {
        result: {
          all: [result],
        },
      } = renderHook(() =>
        useTrustSignal(VALUE_MOCK, NameType.ETHEREUM_ADDRESS),
=======
      const result = useTrustSignal(
        VALUE_MOCK,
        NameType.ETHEREUM_ADDRESS,
        '0x1',
>>>>>>> 66fac1d1
      );

      expect(result).toStrictEqual({
        state: TrustSignalDisplayState.Malicious,
        label: TRUST_LABEL_MOCK,
      });
    });
  });

  describe('useTrustSignals', () => {
    describe('Ethereum addresses with security alert responses', () => {
      it('returns malicious state for malicious addresses', () => {
        getAddressSecurityAlertResponseMock.mockReturnValue({
          // TODO: Fix in https://github.com/MetaMask/metamask-extension/issues/31860
          // eslint-disable-next-line @typescript-eslint/naming-convention
          result_type: ResultType.Malicious,
          label: TRUST_LABEL_MOCK,
        });

        const requests: UseTrustSignalRequest[] = [
          {
            value: VALUE_MOCK,
            type: NameType.ETHEREUM_ADDRESS,
            chainId: '0x1',
          },
        ];

        const {
          result: {
            all: [results],
          },
        } = renderHook(() => useTrustSignals(requests));

        expect(results).toHaveLength(1);
        expect((results as TrustSignalResult[])[0]).toStrictEqual({
          state: TrustSignalDisplayState.Malicious,
          label: TRUST_LABEL_MOCK,
        });

        expect(getAddressSecurityAlertResponseMock).toHaveBeenCalledWith(
          undefined,
          `ethereum:${VALUE_MOCK.toLowerCase()}`,
        );
      });

      it('returns unknown state when no chain id is provided', () => {
        getAddressSecurityAlertResponseMock.mockReturnValue({
          // TODO: Fix in https://github.com/MetaMask/metamask-extension/issues/31860
          // eslint-disable-next-line @typescript-eslint/naming-convention
          result_type: ResultType.Malicious,
          label: TRUST_LABEL_MOCK,
        });

        const requests: UseTrustSignalRequest[] = [
          {
            value: VALUE_MOCK,
            type: NameType.ETHEREUM_ADDRESS,
            chainId: '',
          },
        ];

        const results = useTrustSignals(requests);

        expect(results).toHaveLength(1);
        expect(results[0]).toStrictEqual({
          state: TrustSignalDisplayState.Unknown,
          label: null,
        });
      });

      it('returns warning state for warning addresses', () => {
        getAddressSecurityAlertResponseMock.mockReturnValue({
          // TODO: Fix in https://github.com/MetaMask/metamask-extension/issues/31860
          // eslint-disable-next-line @typescript-eslint/naming-convention
          result_type: ResultType.Warning,
          label: WARNING_LABEL_MOCK,
        });

        const requests: UseTrustSignalRequest[] = [
          {
            value: VALUE_MOCK,
            type: NameType.ETHEREUM_ADDRESS,
            chainId: '0x1',
          },
        ];

        const {
          result: {
            all: [results],
          },
        } = renderHook(() => useTrustSignals(requests));

        expect(results).toHaveLength(1);
        expect((results as TrustSignalResult[])[0]).toStrictEqual({
          state: TrustSignalDisplayState.Warning,
          label: WARNING_LABEL_MOCK,
        });
      });

      it('returns verified state for trusted addresses', () => {
        getAddressSecurityAlertResponseMock.mockReturnValue({
          // TODO: Fix in https://github.com/MetaMask/metamask-extension/issues/31860
          // eslint-disable-next-line @typescript-eslint/naming-convention
          result_type: ResultType.Trusted,
          label: VERIFIED_LABEL_MOCK,
        });

        const requests: UseTrustSignalRequest[] = [
          {
            value: VALUE_MOCK,
            type: NameType.ETHEREUM_ADDRESS,
            chainId: '0x1',
          },
        ];

        const {
          result: {
            all: [results],
          },
        } = renderHook(() => useTrustSignals(requests));

        expect(results).toHaveLength(1);
        expect((results as TrustSignalResult[])[0]).toStrictEqual({
          state: TrustSignalDisplayState.Verified,
          label: VERIFIED_LABEL_MOCK,
        });
      });

      it('returns unknown state for benign addresses', () => {
        getAddressSecurityAlertResponseMock.mockReturnValue({
          // TODO: Fix in https://github.com/MetaMask/metamask-extension/issues/31860
          // eslint-disable-next-line @typescript-eslint/naming-convention
          result_type: ResultType.Benign,
          label: 'Benign Address',
        });

        const requests: UseTrustSignalRequest[] = [
          {
            value: VALUE_MOCK,
            type: NameType.ETHEREUM_ADDRESS,
            chainId: '0x1',
          },
        ];

        const {
          result: {
            all: [results],
          },
        } = renderHook(() => useTrustSignals(requests));

        expect(results).toHaveLength(1);
        expect((results as TrustSignalResult[])[0]).toStrictEqual({
          state: TrustSignalDisplayState.Unknown,
          label: 'Benign Address',
        });
      });

      it('returns unknown state for error result type', () => {
        getAddressSecurityAlertResponseMock.mockReturnValue({
          // TODO: Fix in https://github.com/MetaMask/metamask-extension/issues/31860
          // eslint-disable-next-line @typescript-eslint/naming-convention
          result_type: ResultType.ErrorResult,
          label: 'Error occurred',
        });

        const requests: UseTrustSignalRequest[] = [
          {
            value: VALUE_MOCK,
            type: NameType.ETHEREUM_ADDRESS,
            chainId: '0x1',
          },
        ];

        const {
          result: {
            all: [results],
          },
        } = renderHook(() => useTrustSignals(requests));

        expect(results).toHaveLength(1);
        expect((results as TrustSignalResult[])[0]).toStrictEqual({
          state: TrustSignalDisplayState.Unknown,
          label: 'Error occurred',
        });
      });

      it('returns unknown state for undefined result_type', () => {
        getAddressSecurityAlertResponseMock.mockReturnValue({
          label: 'Some label',
        });

        const requests: UseTrustSignalRequest[] = [
          {
            value: VALUE_MOCK,
            type: NameType.ETHEREUM_ADDRESS,
            chainId: '0x1',
          },
        ];

        const {
          result: {
            all: [results],
          },
        } = renderHook(() => useTrustSignals(requests));

        expect(results).toHaveLength(1);
        expect((results as TrustSignalResult[])[0]).toStrictEqual({
          state: TrustSignalDisplayState.Unknown,
          label: 'Some label',
        });
      });

      it('handles missing label gracefully', () => {
        getAddressSecurityAlertResponseMock.mockReturnValue({
          // TODO: Fix in https://github.com/MetaMask/metamask-extension/issues/31860
          // eslint-disable-next-line @typescript-eslint/naming-convention
          result_type: ResultType.Trusted,
        });

        const requests: UseTrustSignalRequest[] = [
          {
            value: VALUE_MOCK,
            type: NameType.ETHEREUM_ADDRESS,
            chainId: '0x1',
          },
        ];

        const {
          result: {
            all: [results],
          },
        } = renderHook(() => useTrustSignals(requests));

        expect(results).toHaveLength(1);
        expect((results as TrustSignalResult[])[0]).toStrictEqual({
          state: TrustSignalDisplayState.Verified,
          label: null,
        });
      });
    });

    describe('No security alert response', () => {
      it('returns unknown state when no address is provided', () => {
        getAddressSecurityAlertResponseMock.mockReturnValue(undefined);

        const requests: UseTrustSignalRequest[] = [
          {
            value: '',
            type: NameType.ETHEREUM_ADDRESS,
            chainId: '0x1',
          },
        ];

        const results = useTrustSignals(requests);

        expect(results).toHaveLength(1);
        expect(results[0]).toStrictEqual({
          state: TrustSignalDisplayState.Unknown,
          label: null,
        });
      });

      it('returns unknown state when security alert response is undefined (no check initiated)', () => {
        getAddressSecurityAlertResponseMock.mockReturnValue(undefined);

        const requests: UseTrustSignalRequest[] = [
          {
            value: VALUE_MOCK,
            type: NameType.ETHEREUM_ADDRESS,
            chainId: '0x1',
          },
        ];

        const {
          result: {
            all: [results],
          },
        } = renderHook(() => useTrustSignals(requests));

        expect(results).toHaveLength(1);
        expect((results as TrustSignalResult[])[0]).toStrictEqual({
          state: TrustSignalDisplayState.Unknown,
          label: null,
        });
      });

      it('returns loading state when security alert response has Loading result type', () => {
        getAddressSecurityAlertResponseMock.mockReturnValue({
          // TODO: Fix in https://github.com/MetaMask/metamask-extension/issues/31860
          // eslint-disable-next-line @typescript-eslint/naming-convention
          result_type: ResultType.Loading,
          label: '',
        });

        const requests: UseTrustSignalRequest[] = [
          {
            value: VALUE_MOCK,
            type: NameType.ETHEREUM_ADDRESS,
            chainId: '0x1',
          },
        ];

        const {
          result: {
            all: [results],
          },
        } = renderHook(() => useTrustSignals(requests));

        expect(results).toHaveLength(1);
        expect((results as TrustSignalResult[])[0]).toStrictEqual({
          state: TrustSignalDisplayState.Loading,
          label: null,
        });
      });
    });

    describe('Multiple requests', () => {
      it('handles multiple requests correctly', () => {
        getAddressSecurityAlertResponseMock
          .mockReturnValueOnce({
            // TODO: Fix in https://github.com/MetaMask/metamask-extension/issues/31860
            // eslint-disable-next-line @typescript-eslint/naming-convention
            result_type: ResultType.Malicious,
            label: TRUST_LABEL_MOCK,
          })
          .mockReturnValueOnce({
            // TODO: Fix in https://github.com/MetaMask/metamask-extension/issues/31860
            // eslint-disable-next-line @typescript-eslint/naming-convention
            result_type: ResultType.Trusted,
            label: VERIFIED_LABEL_MOCK,
          });

        const requests: UseTrustSignalRequest[] = [
          {
            value: VALUE_MOCK,
            type: NameType.ETHEREUM_ADDRESS,
            chainId: '0x1',
          },
          {
            value: VALUE_MOCK_2,
            type: NameType.ETHEREUM_ADDRESS,
            chainId: '0x1',
          },
        ];

        const {
          result: {
            all: [results],
          },
        } = renderHook(() => useTrustSignals(requests));

        expect(results).toHaveLength(2);
        expect((results as TrustSignalResult[])[0]).toStrictEqual({
          state: TrustSignalDisplayState.Malicious,
          label: TRUST_LABEL_MOCK,
        });
        expect((results as TrustSignalResult[])[1]).toStrictEqual({
          state: TrustSignalDisplayState.Verified,
          label: VERIFIED_LABEL_MOCK,
        });

        expect(getAddressSecurityAlertResponseMock).toHaveBeenCalledTimes(2);
        expect(getAddressSecurityAlertResponseMock).toHaveBeenNthCalledWith(
          1,
          undefined,
          `ethereum:${VALUE_MOCK.toLowerCase()}`,
        );
        expect(getAddressSecurityAlertResponseMock).toHaveBeenNthCalledWith(
          2,
          undefined,
          `ethereum:${VALUE_MOCK_2.toLowerCase()}`,
        );
      });

      it('handles empty requests array', () => {
        const {
          result: {
            all: [results],
          },
        } = renderHook(() => useTrustSignals([]));

        expect(results).toHaveLength(0);
        expect(getAddressSecurityAlertResponseMock).not.toHaveBeenCalled();
      });
    });

    describe('Edge cases', () => {
      it('handles mixed address types in multiple requests', () => {
        getAddressSecurityAlertResponseMock.mockReturnValue({
          // TODO: Fix in https://github.com/MetaMask/metamask-extension/issues/31860
          // eslint-disable-next-line @typescript-eslint/naming-convention
          result_type: ResultType.Malicious,
          label: TRUST_LABEL_MOCK,
        });

        const requests: UseTrustSignalRequest[] = [
          {
            value: VALUE_MOCK,
            type: NameType.ETHEREUM_ADDRESS,
            chainId: '0x1',
          },
          {
            value: 'test.eth',
            type: NameType.ETHEREUM_ADDRESS, // Using ETHEREUM_ADDRESS as it's the only supported type
            chainId: '0x1',
          },
        ];

        const {
          result: {
            all: [results],
          },
        } = renderHook(() => useTrustSignals(requests));

        expect(results).toHaveLength(2);
        expect((results as TrustSignalResult[])[0]).toStrictEqual({
          state: TrustSignalDisplayState.Malicious,
          label: TRUST_LABEL_MOCK,
        });
        expect((results as TrustSignalResult[])[1]).toStrictEqual({
          state: TrustSignalDisplayState.Malicious,
          label: TRUST_LABEL_MOCK,
        });
      });
    });
  });
});<|MERGE_RESOLUTION|>--- conflicted
+++ resolved
@@ -62,19 +62,10 @@
         label: TRUST_LABEL_MOCK,
       });
 
-<<<<<<< HEAD
-      const {
-        result: {
-          all: [result],
-        },
-      } = renderHook(() =>
-        useTrustSignal(VALUE_MOCK, NameType.ETHEREUM_ADDRESS),
-=======
       const result = useTrustSignal(
         VALUE_MOCK,
         NameType.ETHEREUM_ADDRESS,
         '0x1',
->>>>>>> 66fac1d1
       );
 
       expect(result).toStrictEqual({
