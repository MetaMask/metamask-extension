import { useEffect, useState } from 'react';
import { useSelector } from 'react-redux';
import { CaipChainId, Hex } from '@metamask/utils';
<<<<<<< HEAD
import { getUseSafeChainsListValidation } from '../selectors';
import {
  getMultichainIsEvm,
  getMultichainCurrentNetwork,
} from '../selectors/multichain';
=======
import { useSafeChainsListValidationSelector } from '../selectors';
import { getMultichainCurrentNetwork } from '../selectors/multichain';
import { isEvmChainId } from '../../shared/lib/asset-utils';
>>>>>>> 5f5b8351

// TODO: Remove restricted import
// eslint-disable-next-line import/no-restricted-paths
import { getValidUrl } from '../../app/scripts/lib/util';
import { isOriginalNativeTokenSymbol } from '../helpers/utils/isOriginalNativeTokenSymbol';

export function useIsOriginalNativeTokenSymbol(
  chainId: Hex | CaipChainId,
  ticker: string,
  type: string,
  rpcUrl = '',
) {
  const [isOriginalNativeSymbol, setIsOriginalNativeSymbol] = useState(false);
  const useSafeChainsListValidation = useSelector(
    getUseSafeChainsListValidation,
  );

  const isEvm = isEvmChainId(chainId);
  const providerConfig = useSelector(getMultichainCurrentNetwork);

  useEffect(() => {
    const isLocalhost = (urlString: string) => {
      const url = getValidUrl(urlString);

      return (
        url !== null &&
        (url.hostname === 'localhost' || url.hostname === '127.0.0.1')
      );
    };

    async function getNativeTokenSymbol(networkId: Hex | CaipChainId) {
      if (!isEvm) {
        setIsOriginalNativeSymbol(ticker === providerConfig?.ticker);
        return;
      }

      try {
        // exclude local dev network
        if (isLocalhost(rpcUrl)) {
          setIsOriginalNativeSymbol(true);
          return;
        }

        const isOriginalNativeToken = await isOriginalNativeTokenSymbol({
          ticker,
          chainId: networkId,
          useAPICall: useSafeChainsListValidation,
        });

        setIsOriginalNativeSymbol(isOriginalNativeToken);
      } catch (err) {
        setIsOriginalNativeSymbol(false);
      }
    }

    getNativeTokenSymbol(chainId);
  }, [
    isOriginalNativeSymbol,
    chainId,
    ticker,
    type,
    rpcUrl,
    useSafeChainsListValidation,
    isEvm,
    providerConfig?.ticker,
  ]);

  return isOriginalNativeSymbol;
}<|MERGE_RESOLUTION|>--- conflicted
+++ resolved
@@ -1,17 +1,9 @@
 import { useEffect, useState } from 'react';
 import { useSelector } from 'react-redux';
 import { CaipChainId, Hex } from '@metamask/utils';
-<<<<<<< HEAD
 import { getUseSafeChainsListValidation } from '../selectors';
-import {
-  getMultichainIsEvm,
-  getMultichainCurrentNetwork,
-} from '../selectors/multichain';
-=======
-import { useSafeChainsListValidationSelector } from '../selectors';
 import { getMultichainCurrentNetwork } from '../selectors/multichain';
 import { isEvmChainId } from '../../shared/lib/asset-utils';
->>>>>>> 5f5b8351
 
 // TODO: Remove restricted import
 // eslint-disable-next-line import/no-restricted-paths
