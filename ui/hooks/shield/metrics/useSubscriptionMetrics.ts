--- conflicted
+++ resolved
@@ -22,11 +22,8 @@
   CaptureShieldMembershipCancelledEventParams,
   CaptureShieldPaymentMethodChangeEventParams,
   CaptureShieldSubscriptionRequestParams,
-<<<<<<< HEAD
   CaptureShieldSubscriptionRestartRequestEventParams,
-=======
   ExistingSubscriptionEventParams,
->>>>>>> b99a0591
 } from './types';
 import {
   formatCaptureShieldCtaClickedEventProps,
@@ -79,9 +76,10 @@
         | CaptureShieldEligibilityCohortTimeoutEventParams,
       event: MetaMetricsEventName,
     ) => {
-      const userAccountTypeAndCategory = getUserAccountTypeAndCategory(
-        selectedAccount,
-        hdKeyingsMetadata,
+      const commonTrackingProps = getShieldCommonTrackingProps(
+        selectedAccount,
+        hdKeyingsMetadata,
+        Number(totalFiatBalance),
       );
       const formattedParams = formatCaptureShieldEligibilityCohortEventsProps(
         params,
@@ -91,7 +89,7 @@
         event,
         category: MetaMetricsEventCategory.Shield,
         properties: {
-          ...userAccountTypeAndCategory,
+          ...commonTrackingProps,
           ...formattedParams,
         },
       });
@@ -159,12 +157,11 @@
     [trackEvent, selectedAccount, hdKeyingsMetadata, totalFiatBalance],
   );
 
-<<<<<<< HEAD
-  /**
-   * Capture the event when the payment method is retried after unsuccessful deduction attempt.
-   */
-  const captureShieldPaymentMethodRetriedEvent = useCallback(
-    (params: CaptureShieldPaymentMethodRetriedEventParams) => {
+  /**
+   * Capture the event when the subscription restart request is triggered.
+   */
+  const captureShieldSubscriptionRestartRequestEvent = useCallback(
+    (params: CaptureShieldSubscriptionRestartRequestEventParams) => {
       const commonTrackingProps = getShieldCommonTrackingProps(
         selectedAccount,
         hdKeyingsMetadata,
@@ -172,22 +169,26 @@
       );
       const formattedParams = formatExistingSubscriptionEventProps(params);
       trackEvent({
-        event: MetaMetricsEventName.ShieldPaymentMethodRetried,
-        category: MetaMetricsEventCategory.Shield,
-        properties: {
-          ...commonTrackingProps,
-          ...formattedParams,
-        },
-      });
-    },
-    [selectedAccount, hdKeyingsMetadata, totalFiatBalance, trackEvent],
+        event: MetaMetricsEventName.ShieldMembershipRestartRequest,
+        category: MetaMetricsEventCategory.Shield,
+        properties: {
+          ...commonTrackingProps,
+          ...formattedParams,
+          // TODO: Fix in https://github.com/MetaMask/metamask-extension/issues/31860
+          // eslint-disable-next-line @typescript-eslint/naming-convention
+          status: params.requestStatus,
+          // TODO: Fix in https://github.com/MetaMask/metamask-extension/issues/31860
+          // eslint-disable-next-line @typescript-eslint/naming-convention
+          error_message: params.errorMessage,
+        },
+      });
+    },
+    [trackEvent, selectedAccount, hdKeyingsMetadata, totalFiatBalance],
   );
 
   /**
    * Capture the event when the Shield membership is cancelled.
    */
-=======
->>>>>>> b99a0591
   const captureShieldMembershipCancelledEvent = useCallback(
     (params: CaptureShieldMembershipCancelledEventParams) => {
       const commonTrackingProps = getShieldCommonTrackingProps(
@@ -248,65 +249,6 @@
   );
 
   /**
-<<<<<<< HEAD
-   * Capture the event when payment failed due to insufficient allowance or users want to renew subscription that is ending soon.
-   */
-  const captureShieldPaymentMethodUpdatedEvent = useCallback(
-    (params: CaptureShieldPaymentMethodUpdatedEventParams) => {
-      const commonTrackingProps = getShieldCommonTrackingProps(
-        selectedAccount,
-        hdKeyingsMetadata,
-        Number(totalFiatBalance),
-      );
-      const formattedParams = formatExistingSubscriptionEventProps(params);
-      trackEvent({
-        event: MetaMetricsEventName.ShieldPaymentMethodUpdated,
-        category: MetaMetricsEventCategory.Shield,
-        properties: {
-          ...commonTrackingProps,
-          ...formattedParams,
-        },
-      });
-    },
-    [trackEvent, selectedAccount, hdKeyingsMetadata, totalFiatBalance],
-  );
-
-  /**
-   * Capture the event when the subscription restart request is triggered.
-   */
-  const captureShieldSubscriptionRestartRequestEvent = useCallback(
-    (params: CaptureShieldSubscriptionRestartRequestEventParams) => {
-      const commonTrackingProps = getShieldCommonTrackingProps(
-        selectedAccount,
-        hdKeyingsMetadata,
-        Number(totalFiatBalance),
-      );
-      const formattedParams = formatExistingSubscriptionEventProps(params);
-      trackEvent({
-        event: MetaMetricsEventName.ShieldMembershipRestartRequest,
-        category: MetaMetricsEventCategory.Shield,
-        properties: {
-          ...commonTrackingProps,
-          ...formattedParams,
-          // TODO: Fix in https://github.com/MetaMask/metamask-extension/issues/31860
-          // eslint-disable-next-line @typescript-eslint/naming-convention
-          status: params.requestStatus,
-          // TODO: Fix in https://github.com/MetaMask/metamask-extension/issues/31860
-          // eslint-disable-next-line @typescript-eslint/naming-convention
-          error_message: params.errorMessage,
-        },
-      });
-    },
-    [trackEvent, selectedAccount, hdKeyingsMetadata, totalFiatBalance],
-  );
-
-  /**
-   * Capture the event when the billing history is opened.
-   */
-  const captureShieldBillingHistoryOpenedEvent = useCallback(
-    (params: CaptureShieldBillingHistoryOpenedEventParams) => {
-      const commonTrackingProps = getShieldCommonTrackingProps(
-=======
    * Capture the various events when the shield membership is active.
    *
    * @param params - The parameters for the event.
@@ -314,8 +256,7 @@
    */
   const captureCommonExistingShieldSubscriptionEvents = useCallback(
     (params: ExistingSubscriptionEventParams, event: MetaMetricsEventName) => {
-      const userAccountTypeAndCategory = getUserAccountTypeAndCategory(
->>>>>>> b99a0591
+      const commonTrackingProps = getShieldCommonTrackingProps(
         selectedAccount,
         hdKeyingsMetadata,
         Number(totalFiatBalance),
@@ -414,16 +355,17 @@
    */
   const captureShieldErrorStateClickedEvent = useCallback(
     (params: CaptureShieldErrorStateClickedEventParams) => {
-      const userAccountTypeAndCategory = getUserAccountTypeAndCategory(
-        selectedAccount,
-        hdKeyingsMetadata,
+      const commonTrackingProps = getShieldCommonTrackingProps(
+        selectedAccount,
+        hdKeyingsMetadata,
+        Number(totalFiatBalance),
       );
       const formattedParams = formatExistingSubscriptionEventProps(params);
       trackEvent({
-        event: MetaMetricsEventName.ShieldErrorStateClicked,
-        category: MetaMetricsEventCategory.Shield,
-        properties: {
-          ...userAccountTypeAndCategory,
+        event: MetaMetricsEventName.ShieldMembershipErrorStateClicked,
+        category: MetaMetricsEventCategory.Shield,
+        properties: {
+          ...commonTrackingProps,
           ...formattedParams,
           type: params.errorCause,
           action: params.actionClicked,
@@ -432,7 +374,7 @@
         },
       });
     },
-    [trackEvent, selectedAccount, hdKeyingsMetadata],
+    [trackEvent, selectedAccount, hdKeyingsMetadata, totalFiatBalance],
   );
 
   return {
@@ -444,12 +386,9 @@
     captureShieldCtaClickedEvent,
     captureShieldClaimSubmissionEvent,
     captureShieldCryptoConfirmationEvent,
-<<<<<<< HEAD
-    captureShieldSubscriptionRestartRequestEvent,
-=======
     captureShieldEligibilityCohortEvent,
     captureCommonExistingShieldSubscriptionEvents,
     captureShieldErrorStateClickedEvent,
->>>>>>> b99a0591
+    captureShieldSubscriptionRestartRequestEvent,
   };
 };