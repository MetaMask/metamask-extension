--- conflicted
+++ resolved
@@ -175,11 +175,7 @@
     }
 
     if (isAggregatedFiatOverviewBalance) {
-<<<<<<< HEAD
-      return inputValue;
-=======
       return formatCurrency(inputValue, currency);
->>>>>>> 18992e29
     }
 
     return formatEthCurrencyDisplay({
