--- conflicted
+++ resolved
@@ -15,27 +15,13 @@
   const chainId = useSelector(getCurrentChainId);
   const metaMetricsId = useSelector(getMetaMetricsId);
 
-<<<<<<< HEAD
-  const getBuyURI = useCallback((_chainId: Hex) => {
-    switch (_chainId) {
-      case CHAIN_IDS.SEPOLIA:
-        return 'https://faucet.sepolia.dev/';
-      default: {
-        const params = new URLSearchParams();
-        params.set('metamaskEntry', 'ext_buy_sell_button');
-        if (metaMetricsId) {
-          params.set('metametricsId', metaMetricsId);
-        }
-        return `${portfolioUrl}/buy?${params.toString()}`;
-=======
   const getBuyURI = useCallback(
     (_chainId: Hex) => {
       // ChainId is not used in the current implementation but is kept for future use
       const params = new URLSearchParams();
-      params.set('metamaskEntry', 'ext_buy_button');
+      params.set('metamaskEntry', 'ext_buy_sell_button');
       if (metaMetricsId) {
         params.set('metametricsId', metaMetricsId);
->>>>>>> 9618d9ea
       }
       return `${portfolioUrl}/buy?${params.toString()}`;
     },
