/* eslint-disable camelcase */
import { useSelector } from 'react-redux';
import {
  getQuoteRequest,
  getFromToken,
  getToToken,
} from '../../../ducks/bridge/selectors';
<<<<<<< HEAD
=======
import { formatChainIdToCaip } from '../../../../shared/modules/bridge-utils/caip-formatters';
>>>>>>> d249fa7b

export const useRequestProperties = () => {
  const { srcChainId, destChainId, srcTokenAddress, destTokenAddress } =
    useSelector(getQuoteRequest);
  const fromToken = useSelector(getFromToken);
  const toToken = useSelector(getToToken);

  const token_symbol_source = fromToken?.symbol;
  const token_symbol_destination = toToken?.symbol;
  const token_address_source = srcTokenAddress;
  const token_address_destination = destTokenAddress;

  if (
    srcChainId &&
    destChainId &&
    token_address_source &&
    token_address_destination &&
    token_symbol_source &&
    token_symbol_destination
  ) {
    return {
      quoteRequestProperties: {
<<<<<<< HEAD
        chain_id_source: srcChainId,
        chain_id_destination: destChainId,
=======
        chain_id_source: formatChainIdToCaip(srcChainId),
        chain_id_destination: formatChainIdToCaip(destChainId),
>>>>>>> d249fa7b
        token_symbol_source,
        token_symbol_destination,
        token_address_source,
        token_address_destination,
      },
      flippedRequestProperties: {
<<<<<<< HEAD
        chain_id_source: destChainId,
        chain_id_destination: srcChainId,
=======
        chain_id_source: formatChainIdToCaip(destChainId),
        chain_id_destination: formatChainIdToCaip(srcChainId),
>>>>>>> d249fa7b
        token_symbol_source: token_symbol_destination,
        token_symbol_destination: token_symbol_source,
        token_address_source: token_address_destination,
        token_address_destination: token_address_source,
      },
    };
  }

  return {};
};<|MERGE_RESOLUTION|>--- conflicted
+++ resolved
@@ -5,10 +5,7 @@
   getFromToken,
   getToToken,
 } from '../../../ducks/bridge/selectors';
-<<<<<<< HEAD
-=======
 import { formatChainIdToCaip } from '../../../../shared/modules/bridge-utils/caip-formatters';
->>>>>>> d249fa7b
 
 export const useRequestProperties = () => {
   const { srcChainId, destChainId, srcTokenAddress, destTokenAddress } =
@@ -31,26 +28,16 @@
   ) {
     return {
       quoteRequestProperties: {
-<<<<<<< HEAD
-        chain_id_source: srcChainId,
-        chain_id_destination: destChainId,
-=======
         chain_id_source: formatChainIdToCaip(srcChainId),
         chain_id_destination: formatChainIdToCaip(destChainId),
->>>>>>> d249fa7b
         token_symbol_source,
         token_symbol_destination,
         token_address_source,
         token_address_destination,
       },
       flippedRequestProperties: {
-<<<<<<< HEAD
-        chain_id_source: destChainId,
-        chain_id_destination: srcChainId,
-=======
         chain_id_source: formatChainIdToCaip(destChainId),
         chain_id_destination: formatChainIdToCaip(srcChainId),
->>>>>>> d249fa7b
         token_symbol_source: token_symbol_destination,
         token_symbol_destination: token_symbol_source,
         token_address_source: token_address_destination,
