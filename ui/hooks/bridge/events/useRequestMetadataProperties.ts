/* eslint-disable camelcase */
import { useSelector } from 'react-redux';
import { BRIDGE_DEFAULT_SLIPPAGE } from '@metamask/bridge-controller';
import {
  getIsBridgeTx,
  getQuoteRequest,
} from '../../../ducks/bridge/selectors';
import { isHardwareKeyring } from '../../../helpers/utils/hardware';
import { getCurrentKeyring } from '../../../selectors';
import { getIsSmartTransaction } from '../../../../shared/modules/selectors';
import { ActionType } from './types';
import { useConvertedUsdAmounts } from './useConvertedUsdAmounts';

export const useRequestMetadataProperties = () => {
  const { slippage } = useSelector(getQuoteRequest);
  const isBridgeTx = useSelector(getIsBridgeTx);
  // TODO: Fix in https://github.com/MetaMask/metamask-extension/issues/31860
  // eslint-disable-next-line @typescript-eslint/naming-convention
  const stx_enabled = useSelector(getIsSmartTransaction);
  // TODO: Fix in https://github.com/MetaMask/metamask-extension/issues/31860
  // eslint-disable-next-line @typescript-eslint/naming-convention
  const { usd_amount_source } = useConvertedUsdAmounts();

  const keyring = useSelector(getCurrentKeyring);
<<<<<<< HEAD
  // @ts-expect-error keyring type is possibly wrong
  // TODO: Fix in https://github.com/MetaMask/metamask-extension/issues/31860
  // eslint-disable-next-line @typescript-eslint/naming-convention
  const is_hardware_wallet = isHardwareKeyring(keyring.type) ?? false;
=======
  const is_hardware_wallet = isHardwareKeyring(keyring?.type) ?? false;
>>>>>>> c9f5c5a9

  // TODO: Fix in https://github.com/MetaMask/metamask-extension/issues/31860
  // eslint-disable-next-line @typescript-eslint/naming-convention
  const slippage_limit = slippage;
  // TODO: Fix in https://github.com/MetaMask/metamask-extension/issues/31860
  // eslint-disable-next-line @typescript-eslint/naming-convention
  const swap_type = isBridgeTx
    ? ActionType.CROSSCHAIN_V1
    : ActionType.SWAPBRIDGE_V1;
  // TODO: Fix in https://github.com/MetaMask/metamask-extension/issues/31860
  // eslint-disable-next-line @typescript-eslint/naming-convention
  const custom_slippage = slippage_limit !== BRIDGE_DEFAULT_SLIPPAGE;

  return {
    // TODO: Fix in https://github.com/MetaMask/metamask-extension/issues/31860
    // eslint-disable-next-line @typescript-eslint/naming-convention
    slippage_limit: slippage ?? BRIDGE_DEFAULT_SLIPPAGE,
    // TODO: Fix in https://github.com/MetaMask/metamask-extension/issues/31860
    // eslint-disable-next-line @typescript-eslint/naming-convention
    custom_slippage,
    // TODO: Fix in https://github.com/MetaMask/metamask-extension/issues/31860
    // eslint-disable-next-line @typescript-eslint/naming-convention
    is_hardware_wallet,
    // TODO: Fix in https://github.com/MetaMask/metamask-extension/issues/31860
    // eslint-disable-next-line @typescript-eslint/naming-convention
    swap_type,
    // TODO: Fix in https://github.com/MetaMask/metamask-extension/issues/31860
    // eslint-disable-next-line @typescript-eslint/naming-convention
    stx_enabled,
    // TODO: Fix in https://github.com/MetaMask/metamask-extension/issues/31860
    // eslint-disable-next-line @typescript-eslint/naming-convention
    usd_amount_source,
  };
};<|MERGE_RESOLUTION|>--- conflicted
+++ resolved
@@ -8,59 +8,35 @@
 import { isHardwareKeyring } from '../../../helpers/utils/hardware';
 import { getCurrentKeyring } from '../../../selectors';
 import { getIsSmartTransaction } from '../../../../shared/modules/selectors';
+import { getMultichainCurrentChainId } from '../../../selectors/multichain';
+import { type SmartTransactionsState } from '../../../../shared/modules/selectors/smart-transactions';
 import { ActionType } from './types';
 import { useConvertedUsdAmounts } from './useConvertedUsdAmounts';
 
 export const useRequestMetadataProperties = () => {
   const { slippage } = useSelector(getQuoteRequest);
   const isBridgeTx = useSelector(getIsBridgeTx);
-  // TODO: Fix in https://github.com/MetaMask/metamask-extension/issues/31860
-  // eslint-disable-next-line @typescript-eslint/naming-convention
-  const stx_enabled = useSelector(getIsSmartTransaction);
-  // TODO: Fix in https://github.com/MetaMask/metamask-extension/issues/31860
-  // eslint-disable-next-line @typescript-eslint/naming-convention
+  const currentChainId = useSelector(getMultichainCurrentChainId);
+  const stx_enabled = useSelector((state: SmartTransactionsState) => {
+    return getIsSmartTransaction(state, currentChainId);
+  });
   const { usd_amount_source } = useConvertedUsdAmounts();
 
   const keyring = useSelector(getCurrentKeyring);
-<<<<<<< HEAD
-  // @ts-expect-error keyring type is possibly wrong
-  // TODO: Fix in https://github.com/MetaMask/metamask-extension/issues/31860
-  // eslint-disable-next-line @typescript-eslint/naming-convention
-  const is_hardware_wallet = isHardwareKeyring(keyring.type) ?? false;
-=======
   const is_hardware_wallet = isHardwareKeyring(keyring?.type) ?? false;
->>>>>>> c9f5c5a9
 
-  // TODO: Fix in https://github.com/MetaMask/metamask-extension/issues/31860
-  // eslint-disable-next-line @typescript-eslint/naming-convention
   const slippage_limit = slippage;
-  // TODO: Fix in https://github.com/MetaMask/metamask-extension/issues/31860
-  // eslint-disable-next-line @typescript-eslint/naming-convention
   const swap_type = isBridgeTx
     ? ActionType.CROSSCHAIN_V1
     : ActionType.SWAPBRIDGE_V1;
-  // TODO: Fix in https://github.com/MetaMask/metamask-extension/issues/31860
-  // eslint-disable-next-line @typescript-eslint/naming-convention
   const custom_slippage = slippage_limit !== BRIDGE_DEFAULT_SLIPPAGE;
 
   return {
-    // TODO: Fix in https://github.com/MetaMask/metamask-extension/issues/31860
-    // eslint-disable-next-line @typescript-eslint/naming-convention
     slippage_limit: slippage ?? BRIDGE_DEFAULT_SLIPPAGE,
-    // TODO: Fix in https://github.com/MetaMask/metamask-extension/issues/31860
-    // eslint-disable-next-line @typescript-eslint/naming-convention
     custom_slippage,
-    // TODO: Fix in https://github.com/MetaMask/metamask-extension/issues/31860
-    // eslint-disable-next-line @typescript-eslint/naming-convention
     is_hardware_wallet,
-    // TODO: Fix in https://github.com/MetaMask/metamask-extension/issues/31860
-    // eslint-disable-next-line @typescript-eslint/naming-convention
     swap_type,
-    // TODO: Fix in https://github.com/MetaMask/metamask-extension/issues/31860
-    // eslint-disable-next-line @typescript-eslint/naming-convention
     stx_enabled,
-    // TODO: Fix in https://github.com/MetaMask/metamask-extension/issues/31860
-    // eslint-disable-next-line @typescript-eslint/naming-convention
     usd_amount_source,
   };
 };