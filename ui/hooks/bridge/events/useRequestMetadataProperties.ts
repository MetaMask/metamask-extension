--- conflicted
+++ resolved
@@ -16,56 +16,28 @@
 export const useRequestMetadataProperties = () => {
   const { slippage } = useSelector(getQuoteRequest);
   const isBridgeTx = useSelector(getIsBridgeTx);
-<<<<<<< HEAD
-  // TODO: Fix in https://github.com/MetaMask/metamask-extension/issues/31860
-  // eslint-disable-next-line @typescript-eslint/naming-convention
-  const stx_enabled = useSelector(getIsSmartTransaction);
-  // TODO: Fix in https://github.com/MetaMask/metamask-extension/issues/31860
-  // eslint-disable-next-line @typescript-eslint/naming-convention
-=======
   const currentChainId = useSelector(getMultichainCurrentChainId);
   const stx_enabled = useSelector((state: SmartTransactionsState) => {
     return getIsSmartTransaction(state, currentChainId);
   });
->>>>>>> 79d90e84
   const { usd_amount_source } = useConvertedUsdAmounts();
 
   const keyring = useSelector(getCurrentKeyring);
   // @ts-expect-error keyring type is possibly wrong
-  // TODO: Fix in https://github.com/MetaMask/metamask-extension/issues/31860
-  // eslint-disable-next-line @typescript-eslint/naming-convention
   const is_hardware_wallet = isHardwareKeyring(keyring.type) ?? false;
 
-  // TODO: Fix in https://github.com/MetaMask/metamask-extension/issues/31860
-  // eslint-disable-next-line @typescript-eslint/naming-convention
   const slippage_limit = slippage;
-  // TODO: Fix in https://github.com/MetaMask/metamask-extension/issues/31860
-  // eslint-disable-next-line @typescript-eslint/naming-convention
   const swap_type = isBridgeTx
     ? ActionType.CROSSCHAIN_V1
     : ActionType.SWAPBRIDGE_V1;
-  // TODO: Fix in https://github.com/MetaMask/metamask-extension/issues/31860
-  // eslint-disable-next-line @typescript-eslint/naming-convention
   const custom_slippage = slippage_limit !== BRIDGE_DEFAULT_SLIPPAGE;
 
   return {
-    // TODO: Fix in https://github.com/MetaMask/metamask-extension/issues/31860
-    // eslint-disable-next-line @typescript-eslint/naming-convention
     slippage_limit: slippage ?? BRIDGE_DEFAULT_SLIPPAGE,
-    // TODO: Fix in https://github.com/MetaMask/metamask-extension/issues/31860
-    // eslint-disable-next-line @typescript-eslint/naming-convention
     custom_slippage,
-    // TODO: Fix in https://github.com/MetaMask/metamask-extension/issues/31860
-    // eslint-disable-next-line @typescript-eslint/naming-convention
     is_hardware_wallet,
-    // TODO: Fix in https://github.com/MetaMask/metamask-extension/issues/31860
-    // eslint-disable-next-line @typescript-eslint/naming-convention
     swap_type,
-    // TODO: Fix in https://github.com/MetaMask/metamask-extension/issues/31860
-    // eslint-disable-next-line @typescript-eslint/naming-convention
     stx_enabled,
-    // TODO: Fix in https://github.com/MetaMask/metamask-extension/issues/31860
-    // eslint-disable-next-line @typescript-eslint/naming-convention
     usd_amount_source,
   };
 };