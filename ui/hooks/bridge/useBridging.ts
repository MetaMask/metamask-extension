--- conflicted
+++ resolved
@@ -32,16 +32,13 @@
 import { trace, TraceName } from '../../../shared/lib/trace';
 import { toAssetId } from '../../../shared/lib/asset-utils';
 import { ALL_ALLOWED_BRIDGE_CHAIN_IDS } from '../../../shared/constants/bridge';
-<<<<<<< HEAD
 import { getFromChain } from '../../ducks/bridge/selectors';
-=======
 import {
   getFromChains,
   getLastSelectedChainId,
 } from '../../ducks/bridge/selectors';
 import { getMultichainProviderConfig } from '../../selectors/multichain';
 import { CHAIN_IDS } from '../../../shared/constants/network';
->>>>>>> eec2e919
 
 const useBridging = () => {
   const navigate = useNavigate();
@@ -52,9 +49,7 @@
   const isMetaMetricsEnabled = useSelector(getParticipateInMetaMetrics);
   const isMarketingEnabled = useSelector(getDataCollectionForMarketing);
 
-<<<<<<< HEAD
   const fromChain = useSelector(getFromChain);
-=======
   const lastSelectedChainId = useSelector(getLastSelectedChainId);
   const providerConfig = useSelector(getMultichainProviderConfig);
   const fromChains = useSelector(getFromChains);
@@ -68,7 +63,6 @@
       ),
     [fromChains],
   );
->>>>>>> eec2e919
 
   const openBridgeExperience = useCallback(
     (
@@ -91,16 +85,8 @@
        *
        * default fromChain: srctoken.chainId > lastSelectedId > MAINNET
        */
-<<<<<<< HEAD
-      const targetChainId = fromChain.chainId;
-      if (!srcAssetIdToUse && targetChainId) {
-=======
-      const targetChainId = isChainIdEnabledForBridging(lastSelectedChainId)
-        ? lastSelectedChainId
-        : CHAIN_IDS.MAINNET;
-      if (!srcAssetIdToUse && targetChainId !== providerConfig?.chainId) {
->>>>>>> eec2e919
-        srcAssetIdToUse = getNativeAssetForChainId(targetChainId)?.assetId;
+      if (!srcAssetIdToUse) {
+        srcAssetIdToUse = getNativeAssetForChainId(fromChain.chainId)?.assetId;
       }
 
       trace({
@@ -152,13 +138,8 @@
       trackEvent,
       isMetaMetricsEnabled,
       isMarketingEnabled,
-<<<<<<< HEAD
       fromChain?.chainId,
-=======
-      lastSelectedChainId,
-      providerConfig?.chainId,
       isChainIdEnabledForBridging,
->>>>>>> eec2e919
     ],
   );
 
