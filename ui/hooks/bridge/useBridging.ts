import { useCallback, useContext } from 'react';
import { useDispatch, useSelector } from 'react-redux';
import { useHistory } from 'react-router-dom';
import {
  type BridgeAsset,
  formatChainIdToCaip,
  type GenericQuoteRequest,
  getNativeAssetForChainId,
  UnifiedSwapBridgeEventName,
} from '@metamask/bridge-controller';
import {
  resetInputFields,
  trackUnifiedSwapBridgeEvent,
} from '../../ducks/bridge/actions';
import {
  getDataCollectionForMarketing,
  getMetaMetricsId,
  getParticipateInMetaMetrics,
} from '../../selectors';
import { MetaMetricsContext } from '../../contexts/metametrics';
import {
  MetaMetricsEventCategory,
  MetaMetricsEventName,
  MetaMetricsSwapsEventSource,
} from '../../../shared/constants/metametrics';

import {
  CROSS_CHAIN_SWAP_ROUTE,
  PREPARE_SWAP_ROUTE,
} from '../../helpers/constants/routes';
import { BridgeQueryParams } from '../../../shared/lib/deep-links/routes/swap';
import { trace, TraceName } from '../../../shared/lib/trace';
import { toAssetId } from '../../../shared/lib/asset-utils';
import { ALL_ALLOWED_BRIDGE_CHAIN_IDS } from '../../../shared/constants/bridge';
import { getLastSelectedChainId } from '../../ducks/bridge/selectors';
import { getMultichainProviderConfig } from '../../selectors/multichain';
import { CHAIN_IDS } from '../../../shared/constants/network';

const useBridging = () => {
  const history = useHistory();
  const dispatch = useDispatch();
  const trackEvent = useContext(MetaMetricsContext);

  const metaMetricsId = useSelector(getMetaMetricsId);
  const isMetaMetricsEnabled = useSelector(getParticipateInMetaMetrics);
  const isMarketingEnabled = useSelector(getDataCollectionForMarketing);

  const lastSelectedChainId = useSelector(getLastSelectedChainId);
  const providerConfig = useSelector(getMultichainProviderConfig);

  const openBridgeExperience = useCallback(
    (
      location: MetaMetricsSwapsEventSource | 'Carousel',
      srcToken?: Pick<BridgeAsset, 'symbol' | 'address'> & {
        chainId: GenericQuoteRequest['srcChainId'];
      },
    ) => {
      // If srcToken is a bridge token, use its assetId
      let srcAssetIdToUse =
        srcToken?.chainId &&
        ALL_ALLOWED_BRIDGE_CHAIN_IDS.includes(srcToken.chainId)
          ? toAssetId(srcToken.address, formatChainIdToCaip(srcToken.chainId))
          : undefined;

      /* If srcToken is not in a supported bridge chain, or is not specified
       * and the selected network filter is not active, set the srcAssetId to
       * a supported bridge native asset
       *
       * If an unsupported network is selected in the network filter, fall back to MAINNET
       *
       * default fromChain: srctoken.chainId > lastSelectedId > MAINNET
       */
      const targetChainId = ALL_ALLOWED_BRIDGE_CHAIN_IDS.includes(
        lastSelectedChainId,
      )
        ? lastSelectedChainId
        : CHAIN_IDS.MAINNET;
      if (!srcAssetIdToUse && targetChainId !== providerConfig?.chainId) {
        srcAssetIdToUse = getNativeAssetForChainId(targetChainId)?.assetId;
      }

      trace({
        name: TraceName.SwapViewLoaded,
        startTime: Date.now(),
      });
      trackEvent({
        event: MetaMetricsEventName.SwapLinkClicked,
        category: MetaMetricsEventCategory.Navigation,
        properties: {
          // TODO: Fix in https://github.com/MetaMask/metamask-extension/issues/31860
          // eslint-disable-next-line @typescript-eslint/naming-convention
          token_symbol: srcToken?.symbol ?? '',
          location,
          text: 'Swap',
          // TODO: Fix in https://github.com/MetaMask/metamask-extension/issues/31860
          // eslint-disable-next-line @typescript-eslint/naming-convention
          chain_id: srcToken?.chainId ?? lastSelectedChainId,
        },
      });
      dispatch(
        trackUnifiedSwapBridgeEvent(UnifiedSwapBridgeEventName.ButtonClicked, {
          location: location as never,
          // TODO: Fix in https://github.com/MetaMask/metamask-extension/issues/31860
          // eslint-disable-next-line @typescript-eslint/naming-convention
          token_symbol_source: srcToken?.symbol ?? 'ETH',
          // TODO: Fix in https://github.com/MetaMask/metamask-extension/issues/31860
          // eslint-disable-next-line @typescript-eslint/naming-convention
          token_symbol_destination: '',
        }),
      );
      dispatch(resetInputFields());
      let url = `${CROSS_CHAIN_SWAP_ROUTE}${PREPARE_SWAP_ROUTE}`;
<<<<<<< HEAD
=======

>>>>>>> 1371d2d0
      url += '?';
      if (srcAssetIdToUse) {
        url += `${BridgeQueryParams.FROM}=${srcAssetIdToUse}`;
      }

      if (location === MetaMetricsSwapsEventSource.TransactionShield) {
        url += `${srcAssetIdToUse ? '&' : ''}isFromTransactionShield=true`;
      }

      history.push(url);
    },
    [
      history,
      metaMetricsId,
      trackEvent,
      isMetaMetricsEnabled,
      isMarketingEnabled,
      lastSelectedChainId,
      providerConfig?.chainId,
    ],
  );

  return { openBridgeExperience };
};

export default useBridging;<|MERGE_RESOLUTION|>--- conflicted
+++ resolved
@@ -110,10 +110,7 @@
       );
       dispatch(resetInputFields());
       let url = `${CROSS_CHAIN_SWAP_ROUTE}${PREPARE_SWAP_ROUTE}`;
-<<<<<<< HEAD
-=======
 
->>>>>>> 1371d2d0
       url += '?';
       if (srcAssetIdToUse) {
         url += `${BridgeQueryParams.FROM}=${srcAssetIdToUse}`;
