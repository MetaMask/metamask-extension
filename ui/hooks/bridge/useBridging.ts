--- conflicted
+++ resolved
@@ -123,18 +123,14 @@
       navigate(url);
     },
     [
-<<<<<<< HEAD
-      isBridgeChain,
       navigate,
-=======
-      history,
->>>>>>> 886e4615
       metaMetricsId,
       trackEvent,
       isMetaMetricsEnabled,
       isMarketingEnabled,
       lastSelectedChainId,
       providerConfig?.chainId,
+      dispatch,
     ],
   );
 
