--- conflicted
+++ resolved
@@ -38,13 +38,7 @@
 const useBridging = () => {
   const history = useHistory();
   const dispatch = useDispatch();
-<<<<<<< HEAD
   const { trackEvent } = useContext(MetaMetricsContext);
-  const trackCrossChainSwapsEvent = useCrossChainSwapsEventTracker();
-=======
-  const trackEvent = useContext(MetaMetricsContext);
->>>>>>> baa6fb12
-
   const metaMetricsId = useSelector(getMetaMetricsId);
   const isMetaMetricsEnabled = useSelector(getParticipateInMetaMetrics);
   const isMarketingEnabled = useSelector(getDataCollectionForMarketing);
