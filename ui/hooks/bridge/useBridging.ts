import { useCallback, useContext } from 'react';
import { useDispatch, useSelector } from 'react-redux';
import { useNavigate } from 'react-router-dom-v5-compat';
import {
  type BridgeAsset,
  formatChainIdToCaip,
  type GenericQuoteRequest,
  getNativeAssetForChainId,
  UnifiedSwapBridgeEventName,
} from '@metamask/bridge-controller';
import {
  resetInputFields,
  trackUnifiedSwapBridgeEvent,
} from '../../ducks/bridge/actions';
import {
  getDataCollectionForMarketing,
  getMetaMetricsId,
  getParticipateInMetaMetrics,
} from '../../selectors';
import { MetaMetricsContext } from '../../contexts/metametrics';
import {
  MetaMetricsEventCategory,
  MetaMetricsEventName,
  MetaMetricsSwapsEventSource,
} from '../../../shared/constants/metametrics';

import {
  CROSS_CHAIN_SWAP_ROUTE,
  PREPARE_SWAP_ROUTE,
} from '../../helpers/constants/routes';
import { BridgeQueryParams } from '../../../shared/lib/deep-links/routes/swap';
import { trace, TraceName } from '../../../shared/lib/trace';
import { toAssetId } from '../../../shared/lib/asset-utils';
import { ALL_ALLOWED_BRIDGE_CHAIN_IDS } from '../../../shared/constants/bridge';
import { getLastSelectedChainId } from '../../ducks/bridge/selectors';
import { getMultichainProviderConfig } from '../../selectors/multichain';
import { CHAIN_IDS } from '../../../shared/constants/network';

const useBridging = () => {
  const navigate = useNavigate();
  const dispatch = useDispatch();
  const trackEvent = useContext(MetaMetricsContext);

  const metaMetricsId = useSelector(getMetaMetricsId);
  const isMetaMetricsEnabled = useSelector(getParticipateInMetaMetrics);
  const isMarketingEnabled = useSelector(getDataCollectionForMarketing);

  const lastSelectedChainId = useSelector(getLastSelectedChainId);
  const providerConfig = useSelector(getMultichainProviderConfig);

  const openBridgeExperience = useCallback(
    (
      location: MetaMetricsSwapsEventSource | 'Carousel',
      srcToken?: Pick<BridgeAsset, 'symbol' | 'address'> & {
        chainId: GenericQuoteRequest['srcChainId'];
      },
    ) => {
      // If srcToken is a bridge token, use its assetId
      let srcAssetIdToUse =
        srcToken?.chainId &&
        ALL_ALLOWED_BRIDGE_CHAIN_IDS.includes(srcToken.chainId)
          ? toAssetId(srcToken.address, formatChainIdToCaip(srcToken.chainId))
          : undefined;

      /* If srcToken is not in a supported bridge chain, or is not specified
       * and the selected network filter is not active, set the srcAssetId to
       * a supported bridge native asset
       *
       * If an unsupported network is selected in the network filter, fall back to MAINNET
       *
       * default fromChain: srctoken.chainId > lastSelectedId > MAINNET
       */
      const targetChainId = ALL_ALLOWED_BRIDGE_CHAIN_IDS.includes(
        lastSelectedChainId,
      )
        ? lastSelectedChainId
        : CHAIN_IDS.MAINNET;
      if (!srcAssetIdToUse && targetChainId !== providerConfig?.chainId) {
        srcAssetIdToUse = getNativeAssetForChainId(targetChainId)?.assetId;
      }

      trace({
        name: TraceName.SwapViewLoaded,
        startTime: Date.now(),
      });
      trackEvent({
        event: MetaMetricsEventName.SwapLinkClicked,
        category: MetaMetricsEventCategory.Navigation,
        properties: {
          // TODO: Fix in https://github.com/MetaMask/metamask-extension/issues/31860
          // eslint-disable-next-line @typescript-eslint/naming-convention
          token_symbol: srcToken?.symbol ?? '',
          location,
          text: 'Swap',
          // TODO: Fix in https://github.com/MetaMask/metamask-extension/issues/31860
          // eslint-disable-next-line @typescript-eslint/naming-convention
          chain_id: srcToken?.chainId ?? lastSelectedChainId,
        },
      });
      dispatch(
        trackUnifiedSwapBridgeEvent(UnifiedSwapBridgeEventName.ButtonClicked, {
          location: location as never,
          // TODO: Fix in https://github.com/MetaMask/metamask-extension/issues/31860
          // eslint-disable-next-line @typescript-eslint/naming-convention
          token_symbol_source: srcToken?.symbol ?? 'ETH',
          // TODO: Fix in https://github.com/MetaMask/metamask-extension/issues/31860
          // eslint-disable-next-line @typescript-eslint/naming-convention
          token_symbol_destination: '',
        }),
      );
      dispatch(resetInputFields());
      let url = `${CROSS_CHAIN_SWAP_ROUTE}${PREPARE_SWAP_ROUTE}`;
      url += '?';
      if (srcAssetIdToUse) {
        url += `${BridgeQueryParams.FROM}=${srcAssetIdToUse}`;
      }
<<<<<<< HEAD
      if (isSwap) {
        url += `&${BridgeQueryParams.SWAPS}=true`;
      }
      navigate(url);
=======
      history.push(url);
>>>>>>> 1c7b7c1b
    },
    [
      navigate,
      metaMetricsId,
      trackEvent,
      isMetaMetricsEnabled,
      isMarketingEnabled,
      lastSelectedChainId,
      providerConfig?.chainId,
      dispatch,
    ],
  );

  return { openBridgeExperience };
};

export default useBridging;<|MERGE_RESOLUTION|>--- conflicted
+++ resolved
@@ -114,14 +114,7 @@
       if (srcAssetIdToUse) {
         url += `${BridgeQueryParams.FROM}=${srcAssetIdToUse}`;
       }
-<<<<<<< HEAD
-      if (isSwap) {
-        url += `&${BridgeQueryParams.SWAPS}=true`;
-      }
       navigate(url);
-=======
-      history.push(url);
->>>>>>> 1c7b7c1b
     },
     [
       navigate,
