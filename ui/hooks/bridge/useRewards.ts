--- conflicted
+++ resolved
@@ -1,3 +1,5 @@
+'use no memo';
+
 import { useState, useEffect, useCallback, useRef } from 'react';
 import { useSelector, useDispatch } from 'react-redux';
 import { BigNumber } from 'bignumber.js';
@@ -147,9 +149,6 @@
   const prevRequestId = usePrevious(quote?.requestId);
   const [accountOptedIn, setAccountOptedIn] = useState<boolean | null>(null);
   const rewardsEnabled = useSelector(selectRewardsEnabled);
-<<<<<<< HEAD
-
-=======
   const rewardsAccountLinkedTimestamp = useSelector(
     selectRewardsAccountLinkedTimestamp,
   );
@@ -160,9 +159,8 @@
   // Track the current account's linked timestamp to trigger useEffect when it changes
   const [currentAccountLinkedTimestamp, setCurrentAccountLinkedTimestamp] =
     useState<number | null>(null);
-  // eslint-disable-next-line react-hooks/exhaustive-deps
->>>>>>> 71a1761b
   const debouncedEstimatePoints = useCallback(
+    // eslint-disable-next-line react-compiler/react-compiler
     debounce(
       async (
         estimationQuoteArg:
