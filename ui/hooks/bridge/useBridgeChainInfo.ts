--- conflicted
+++ resolved
@@ -36,14 +36,8 @@
   bridgeHistoryItem,
   srcTxMeta,
 }: UseBridgeChainInfoProps) {
-<<<<<<< HEAD
-  const networkConfigurationsByChainId = useSelector(
-    getMultichainNetworkConfigurationsByChainId,
-  );
-=======
   const [networkConfigurationsByChainId] =
     useSelector(getMultichainNetworkConfigurationsByChainId) ?? [];
->>>>>>> 71d92770
 
   if (srcTxMeta?.type !== TransactionType.bridge) {
     return {
