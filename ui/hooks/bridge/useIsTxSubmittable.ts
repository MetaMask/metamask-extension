import { useSelector } from 'react-redux';
import {
  getBridgeQuotes,
  getFromAmount,
  getFromToken,
  getToChain,
  getValidationErrors,
  getToToken,
} from '../../ducks/bridge/selectors';
import { getMultichainCurrentChainId } from '../../selectors/multichain';
import { useMultichainSelector } from '../useMultichainSelector';
import { useIsMultichainSwap } from '../../pages/bridge/hooks/useIsMultichainSwap';

export const useIsTxSubmittable = () => {
  const fromToken = useSelector(getFromToken);
  const toToken = useSelector(getToToken);
  const fromChainId = useMultichainSelector(getMultichainCurrentChainId);
  const toChain = useSelector(getToChain);
  const fromAmount = useSelector(getFromAmount);
  const { activeQuote } = useSelector(getBridgeQuotes);

  const isSwap = useIsMultichainSwap();
  const {
    isInsufficientBalance,
    isInsufficientGasBalance,
    isInsufficientGasForQuote,
    isTxAlertPresent,
    isToAccountValid,
  } = useSelector(getValidationErrors);

  return Boolean(
    fromToken &&
      toToken &&
      fromChainId &&
      (isSwap || toChain) &&
      fromAmount &&
      activeQuote &&
<<<<<<< HEAD
      !isToAccountValid &&
      !isInsufficientBalance(srcTokenBalance) &&
      !isInsufficientGasBalance(nativeAssetBalance) &&
      !isInsufficientGasForQuote(nativeAssetBalance) &&
=======
      !isInsufficientBalance &&
      !isInsufficientGasBalance &&
      !isInsufficientGasForQuote &&
>>>>>>> 769cca21
      !isTxAlertPresent,
  );
};<|MERGE_RESOLUTION|>--- conflicted
+++ resolved
@@ -35,16 +35,10 @@
       (isSwap || toChain) &&
       fromAmount &&
       activeQuote &&
-<<<<<<< HEAD
       !isToAccountValid &&
-      !isInsufficientBalance(srcTokenBalance) &&
-      !isInsufficientGasBalance(nativeAssetBalance) &&
-      !isInsufficientGasForQuote(nativeAssetBalance) &&
-=======
       !isInsufficientBalance &&
       !isInsufficientGasBalance &&
       !isInsufficientGasForQuote &&
->>>>>>> 769cca21
       !isTxAlertPresent,
   );
 };