--- conflicted
+++ resolved
@@ -5,6 +5,7 @@
   TransactionStatus,
 } from '@metamask/transaction-controller';
 import { useHistory } from 'react-router-dom';
+import { StatusTypes } from '@metamask/bridge-controller';
 import { selectBridgeHistoryForAccount } from '../../ducks/bridge-status/selectors';
 import { CROSS_CHAIN_SWAP_TX_DETAILS_ROUTE } from '../../helpers/constants/routes';
 
@@ -40,19 +41,12 @@
 
   // By complete, this means BOTH source and dest tx are confirmed
   const isBridgeComplete = bridgeHistoryItem
-<<<<<<< HEAD
-    ? Boolean(
-        bridgeHistoryItem?.status.srcChain.txHash &&
-          bridgeHistoryItem.status.destChain?.txHash,
-      )
-=======
     ? Boolean(bridgeHistoryItem?.status.srcChain.txHash) &&
       bridgeHistoryItem.status.status === StatusTypes.COMPLETE
     : null;
 
   const isBridgeFailed = bridgeHistoryItem
     ? bridgeHistoryItem?.status.status === StatusTypes.FAILED
->>>>>>> c9f5c5a9
     : null;
 
   const showBridgeTxDetails = FINAL_NON_CONFIRMED_STATUSES.includes(
@@ -69,6 +63,7 @@
   return {
     bridgeTxHistoryItem: bridgeHistoryItem,
     isBridgeComplete,
+    isBridgeFailed,
     showBridgeTxDetails,
   };
 }