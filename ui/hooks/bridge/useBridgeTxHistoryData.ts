import { useSelector } from 'react-redux';
import { type Hex } from '@metamask/utils';
import {
  type TransactionMeta,
  TransactionStatus,
} from '@metamask/transaction-controller';
<<<<<<< HEAD
=======
import { useNavigate } from 'react-router-dom-v5-compat';
>>>>>>> 67fcea3a
import { StatusTypes } from '@metamask/bridge-controller';
import { isBridgeComplete } from '../../../shared/lib/bridge-status/utils';
import { CROSS_CHAIN_SWAP_TX_DETAILS_ROUTE } from '../../helpers/constants/routes';
import { selectBridgeHistoryItemForTxMetaId } from '../../ducks/bridge-status/selectors';
import { useSafeNavigation } from '../../hooks/useSafeNavigation';

export const FINAL_NON_CONFIRMED_STATUSES = [
  TransactionStatus.failed,
  TransactionStatus.dropped,
  TransactionStatus.rejected,
];

export type TransactionGroup = {
  hasCancelled: boolean;
  hasRetried: boolean;
  initialTransaction: TransactionMeta;
  nonce: Hex;
  primaryTransaction: TransactionMeta;
  transactions: TransactionMeta[];
};

export type UseBridgeTxHistoryDataProps = {
  transactionGroup: TransactionGroup;
  isEarliestNonce: boolean;
};

export function useBridgeTxHistoryData({
  transactionGroup,
  isEarliestNonce,
}: UseBridgeTxHistoryDataProps) {
<<<<<<< HEAD
  const { navigate } = useSafeNavigation();
=======
  const navigate = useNavigate();
>>>>>>> 67fcea3a
  const txMeta = transactionGroup.initialTransaction;
  const srcTxMetaId = txMeta.id;
  const bridgeHistoryItem = useSelector((state) =>
    selectBridgeHistoryItemForTxMetaId(state, srcTxMetaId),
  );

  const isBridgeFailed = bridgeHistoryItem
    ? bridgeHistoryItem?.status.status === StatusTypes.FAILED
    : null;

  const showBridgeTxDetails = FINAL_NON_CONFIRMED_STATUSES.includes(
    txMeta.status,
  )
    ? undefined
    : () => {
<<<<<<< HEAD
        navigate(
          `${CROSS_CHAIN_SWAP_TX_DETAILS_ROUTE}/${srcTxMetaId}`,
          { state: { transactionGroup, isEarliestNonce } },
        );
=======
        navigate(`${CROSS_CHAIN_SWAP_TX_DETAILS_ROUTE}/${srcTxMetaId}`, {
          state: { transactionGroup, isEarliestNonce },
        });
>>>>>>> 67fcea3a
      };

  return {
    bridgeTxHistoryItem: bridgeHistoryItem,
    // By complete, this means BOTH source and dest tx are confirmed
    isBridgeComplete: bridgeHistoryItem
      ? isBridgeComplete(bridgeHistoryItem)
      : null,
    isBridgeFailed,
    showBridgeTxDetails,
  };
}<|MERGE_RESOLUTION|>--- conflicted
+++ resolved
@@ -4,15 +4,11 @@
   type TransactionMeta,
   TransactionStatus,
 } from '@metamask/transaction-controller';
-<<<<<<< HEAD
-=======
 import { useNavigate } from 'react-router-dom-v5-compat';
->>>>>>> 67fcea3a
 import { StatusTypes } from '@metamask/bridge-controller';
 import { isBridgeComplete } from '../../../shared/lib/bridge-status/utils';
 import { CROSS_CHAIN_SWAP_TX_DETAILS_ROUTE } from '../../helpers/constants/routes';
 import { selectBridgeHistoryItemForTxMetaId } from '../../ducks/bridge-status/selectors';
-import { useSafeNavigation } from '../../hooks/useSafeNavigation';
 
 export const FINAL_NON_CONFIRMED_STATUSES = [
   TransactionStatus.failed,
@@ -38,11 +34,7 @@
   transactionGroup,
   isEarliestNonce,
 }: UseBridgeTxHistoryDataProps) {
-<<<<<<< HEAD
-  const { navigate } = useSafeNavigation();
-=======
   const navigate = useNavigate();
->>>>>>> 67fcea3a
   const txMeta = transactionGroup.initialTransaction;
   const srcTxMetaId = txMeta.id;
   const bridgeHistoryItem = useSelector((state) =>
@@ -58,16 +50,9 @@
   )
     ? undefined
     : () => {
-<<<<<<< HEAD
-        navigate(
-          `${CROSS_CHAIN_SWAP_TX_DETAILS_ROUTE}/${srcTxMetaId}`,
-          { state: { transactionGroup, isEarliestNonce } },
-        );
-=======
         navigate(`${CROSS_CHAIN_SWAP_TX_DETAILS_ROUTE}/${srcTxMetaId}`, {
           state: { transactionGroup, isEarliestNonce },
         });
->>>>>>> 67fcea3a
       };
 
   return {
