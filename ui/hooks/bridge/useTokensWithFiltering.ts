import { useCallback, useMemo } from 'react';
import { useSelector } from 'react-redux';
import { ChainId } from '@metamask/controller-utils';
import { type CaipChainId, type Hex } from '@metamask/utils';
import {
  isSolanaChainId,
  isBitcoinChainId,
  formatChainIdToCaip,
  formatChainIdToHex,
  isNativeAddress,
  fetchBridgeTokens,
  BridgeClientId,
  type BridgeAsset,
  getNativeAssetForChainId,
} from '@metamask/bridge-controller';
import type {
  TokenListMap,
  TokenListToken,
} from '@metamask/assets-controllers';
import { AssetType } from '../../../shared/constants/transaction';
import { CHAIN_ID_TOKEN_IMAGE_MAP } from '../../../shared/constants/network';
import { useMultichainBalances } from '../useMultichainBalances';
import { useAsyncResult } from '../useAsync';
import { fetchTopAssetsList } from '../../pages/swaps/swaps.util';
import { MINUTE } from '../../../shared/constants/time';
import {
  type BridgeAppState,
  getTopAssetsFromFeatureFlags,
} from '../../ducks/bridge/selectors';
import fetchWithCache from '../../../shared/lib/fetch-with-cache';
import { BRIDGE_API_BASE_URL } from '../../../shared/constants/bridge';
import type {
  AssetWithDisplayData,
  ERC20Asset,
  NativeAsset,
} from '../../components/multichain/asset-picker-amount/asset-picker-modal/types';
import { getAssetImageUrl, toAssetId } from '../../../shared/lib/asset-utils';
import { MULTICHAIN_TOKEN_IMAGE_MAP } from '../../../shared/constants/multichain/networks';
import type { BridgeToken } from '../../ducks/bridge/types';

// This transforms the token object from the bridge-api into the format expected by the AssetPicker
const buildTokenData = (
  chainId: ChainId | Hex | CaipChainId,
  token?: BridgeAsset | TokenListToken,
):
  | AssetWithDisplayData<NativeAsset>
  | AssetWithDisplayData<ERC20Asset>
  | undefined => {
  if (!chainId || !token) {
    return undefined;
  }
  // Only tokens on the active chain are processed here here
  const sharedFields = {
    ...token,
    chainId:
      isSolanaChainId(chainId) || isBitcoinChainId(chainId)
        ? formatChainIdToCaip(chainId)
        : formatChainIdToHex(chainId),
    assetId:
      'assetId' in token
        ? token.assetId
        : toAssetId(token.address, formatChainIdToCaip(chainId)),
  };

  if (isNativeAddress(token.address)) {
    // Use MULTICHAIN_TOKEN_IMAGE_MAP for non-EVM chains
    const isNonEvm = isSolanaChainId(chainId) || isBitcoinChainId(chainId);
    const image = isNonEvm
      ? MULTICHAIN_TOKEN_IMAGE_MAP[
          sharedFields.chainId as keyof typeof MULTICHAIN_TOKEN_IMAGE_MAP
        ]
      : CHAIN_ID_TOKEN_IMAGE_MAP[
          sharedFields.chainId as keyof typeof CHAIN_ID_TOKEN_IMAGE_MAP
        ];

    return {
      ...sharedFields,
      type: AssetType.native,
      address: '', // Return empty string to match useMultichainBalances output
      image:
        image ??
        // TODO: Fix in https://github.com/MetaMask/metamask-extension/issues/31880
        // eslint-disable-next-line @typescript-eslint/prefer-nullish-coalescing
        (token.iconUrl || ('icon' in token ? token.icon : '') || ''),
      // Only unimported native assets are processed here so hardcode balance to 0
      balance: '0',
      string: '0',
    } as AssetWithDisplayData<NativeAsset>;
  }

  return {
    ...sharedFields,
    type: AssetType.token,
    image: token.iconUrl ?? ('icon' in token ? token.icon : '') ?? '',
    // Only tokens with 0 balance are processed here so hardcode empty string
    balance: '',
    string: undefined,
  };
};

type FilterPredicate = (
  symbol: string,
  address?: string,
  tokenChainId?: string,
) => boolean;

/**
 * Returns a token list generator that filters and sorts tokens in this order
 * - matches search query
 * - tokens with highest to lowest balance in selected currency
 * - detected tokens (without balance)
 * - popularity
 * - all other tokens
 *
 * @param chainId - the selected src/dest chainId
 * @param tokenToExclude - a token to exclude from the token list, usually the token being swapped from
 * @param tokenToExclude.symbol
 * @param tokenToExclude.address
 * @param tokenToExclude.chainId
 * @param accountAddress - the account address used for balances
 */
export const useTokensWithFiltering = (
  chainId?: ChainId | Hex | CaipChainId,
  tokenToExclude?: null | Pick<BridgeToken, 'symbol' | 'address' | 'chainId'>,
  accountAddress?: string,
) => {
  const topAssetsFromFeatureFlags = useSelector((state: BridgeAppState) =>
    getTopAssetsFromFeatureFlags(state, chainId),
  );

  const { assetsWithBalance: multichainTokensWithBalance } =
    useMultichainBalances(accountAddress);

  const cachedTokens = useSelector(
    (state: BridgeAppState) => state.metamask.tokensChainsCache,
  );

  const cachedTokenList = useMemo(() => {
    if (!chainId) {
      return undefined;
    }
    // For Bitcoin chains, we only support native asset
    if (isBitcoinChainId(chainId)) {
      // Return native asset for Bitcoin chains
      const nativeAsset = getNativeAssetForChainId(chainId);
      if (nativeAsset) {
        return {
          [nativeAsset.address || '']: nativeAsset,
        };
      }
      return undefined;
    }
    // For Solana chains, we don't cache in the same way, return undefined to trigger fetch
    if (isSolanaChainId(chainId)) {
      return undefined;
    }
    // For EVM chains, check the cache
    const hexChainId = formatChainIdToHex(chainId);
    return hexChainId ? cachedTokens[hexChainId]?.data : undefined;
  }, [chainId, cachedTokens]);
  const isTokenListCached = Boolean(cachedTokenList);

  const { value: fetchedTokenList, pending: isTokenListLoading } =
    useAsyncResult<Record<string, BridgeAsset> | TokenListMap>(async () => {
      if (isTokenListCached || !chainId) {
        return {};
      }
      // Otherwise fetch new token data
      return await fetchBridgeTokens(
        chainId,
        BridgeClientId.EXTENSION,
        async (url, options) => {
          const { headers, ...requestOptions } = options ?? {};
          return await fetchWithCache({
            url: url as string,
            ...requestOptions,
            fetchOptions: { method: 'GET', headers },
            cacheOptions: {
              cacheRefreshTime: 10 * MINUTE,
            },
            functionName: 'fetchBridgeTokens',
          });
        },
        BRIDGE_API_BASE_URL,
      );
    }, [chainId, isTokenListCached]);

  const tokenList = useMemo(() => {
    return cachedTokenList ?? fetchedTokenList;
  }, [cachedTokenList, fetchedTokenList]);

  const { value: topTokens, pending: isTopTokenListLoading } = useAsyncResult<
    { address: string }[]
  >(async () => {
    if (chainId) {
      // Use asset sorting from feature fags if defined
      if (topAssetsFromFeatureFlags) {
        return topAssetsFromFeatureFlags.map((tokenAddress: string) => ({
          address: tokenAddress,
        }));
      }

      return await fetchTopAssetsList(chainId);
    }
    return [];
  }, [chainId, topAssetsFromFeatureFlags]);

  // shouldAddToken is a filter condition passed in from the AssetPicker that determines whether a token should be included
  const filteredTokenListGenerator = useCallback(
    (filterCondition: FilterPredicate) =>
      (function* (): Generator<
        AssetWithDisplayData<NativeAsset> | AssetWithDisplayData<ERC20Asset>
      > {
        const shouldAddToken = (
          symbol: string,
          address?: string,
          tokenChainId?: string,
        ) => {
          /**
           * Native tokens can be represented differently across the codebase:
           * - When selected as source: address = '0x0000000000000000000000000000000000000000'
           * - When yielded in token lists: address = '' (empty string)
           *
           * @param addr - The token address to normalize
           * @returns Empty string for native addresses, original address otherwise
           */
          const normalizeAddress = (addr?: string) => {
            return addr && isNativeAddress(addr) ? '' : addr;
          };

          return (
            filterCondition(symbol, address, tokenChainId) &&
            (tokenToExclude && tokenChainId
              ? !(
                  tokenToExclude.symbol === symbol &&
                  (isSolanaChainId(tokenChainId)
                    ? // For Solana: normalize both addresses before comparison to handle native SOL
                      normalizeAddress(tokenToExclude.address) ===
                      normalizeAddress(address)
                    : // For EVM: use case-insensitive comparison (native tokens already normalized)
                      tokenToExclude.address?.toLowerCase() ===
                      address?.toLowerCase()) &&
                  tokenToExclude.chainId === formatChainIdToCaip(tokenChainId)
                )
              : true)
          );
        };

        if (!chainId || !topTokens) {
          return;
        }

        // For EVM chains, always yield the native token first (even with zero balance)
        if (!isSolanaChainId(chainId) && !isBitcoinChainId(chainId)) {
          const nativeAsset = getNativeAssetForChainId(chainId);
          if (nativeAsset && shouldAddToken(nativeAsset.symbol, '', chainId)) {
            // Check if we have a balance for the native token in multichain tokens
            const nativeTokenWithBalance = multichainTokensWithBalance.find(
              (token) =>
                (isNativeAddress(token.address) || token.isNative) &&
                token.chainId === chainId,
            );

            if (nativeTokenWithBalance) {
              // Use the native token with actual balance from multichain tokens
              yield {
                symbol: nativeTokenWithBalance.symbol,
                chainId: nativeTokenWithBalance.chainId,
                tokenFiatAmount: nativeTokenWithBalance.tokenFiatAmount,
                decimals: nativeTokenWithBalance.decimals,
                address: '',
                type: AssetType.native,
                balance: nativeTokenWithBalance.balance ?? '0',
                string: nativeTokenWithBalance.string ?? undefined,
                image:
                  CHAIN_ID_TOKEN_IMAGE_MAP[
                    formatChainIdToHex(
                      nativeTokenWithBalance.chainId,
                    ) as keyof typeof CHAIN_ID_TOKEN_IMAGE_MAP
                  ] ??
                  // TODO: Fix in https://github.com/MetaMask/metamask-extension/issues/31880
                  // eslint-disable-next-line @typescript-eslint/prefer-nullish-coalescing
                  (nativeAsset.icon || nativeAsset.iconUrl || ''),
              };
            } else {
              // Fall back to building with zero balance if not found in multichain tokens
              const nativeToken = buildTokenData(chainId, nativeAsset);
              if (nativeToken) {
                yield nativeToken;
              }
            }
          }
        }

        if (!tokenList || Object.keys(tokenList).length === 0) {
          return;
        }

        // Yield multichain tokens with balances and are not blocked
        for (const token of multichainTokensWithBalance) {
          if (
            shouldAddToken(
              token.symbol,
              token.address ?? undefined,
              token.chainId,
            )
          ) {
<<<<<<< HEAD
            if (isNativeAddress(token.address) || token.isNative) {
              // Skip native tokens for EVM chains as they were already yielded above
              if (
                !isSolanaChainId(chainId) &&
                !isBitcoinChainId(chainId) &&
                token.chainId === chainId
              ) {
                continue;
              }
=======
            if (
              (isNativeAddress(token.address) || token.isNative) &&
              !isSolanaChainId(token.chainId)
            ) {
>>>>>>> 0ffafcf9
              yield {
                symbol: token.symbol,
                chainId: token.chainId,
                tokenFiatAmount: token.tokenFiatAmount,
                decimals: token.decimals,
                address: '',
                type: AssetType.native,
                balance: token.balance ?? '0',
                string: token.string ?? undefined,
                image:
                  CHAIN_ID_TOKEN_IMAGE_MAP[
                    token.chainId as keyof typeof CHAIN_ID_TOKEN_IMAGE_MAP
                  ] ??
                  MULTICHAIN_TOKEN_IMAGE_MAP[
                    token.chainId as keyof typeof MULTICHAIN_TOKEN_IMAGE_MAP
                  ] ??
                  // TODO: Fix in https://github.com/MetaMask/metamask-extension/issues/31880
                  // eslint-disable-next-line @typescript-eslint/prefer-nullish-coalescing
                  (getNativeAssetForChainId(token.chainId)?.icon ||
                    // TODO: Fix in https://github.com/MetaMask/metamask-extension/issues/31880
                    // eslint-disable-next-line @typescript-eslint/prefer-nullish-coalescing
                    getNativeAssetForChainId(token.chainId)?.iconUrl ||
                    getAssetImageUrl(
                      token.address,
                      formatChainIdToCaip(token.chainId),
                    )),
              };
            } else {
              yield {
                ...token,
                symbol: token.symbol,
                chainId: token.chainId,
                tokenFiatAmount: token.tokenFiatAmount,
                decimals: token.decimals,
                address: token.address,
                type: AssetType.token,
                balance: token.balance ?? '',
                string: token.string ?? undefined,
                image:
                  (token.image ||
                    tokenList?.[token.address?.toLowerCase()]?.iconUrl) ??
                  getAssetImageUrl(
                    token.address,
                    formatChainIdToCaip(token.chainId),
                  ) ??
                  '',
              };
            }
          }
        }

        // Yield topTokens from selected chain
        // TODO: Fix in https://github.com/MetaMask/metamask-extension/issues/31860
        // eslint-disable-next-line @typescript-eslint/naming-convention
        for (const token_ of topTokens) {
          const matchedToken =
            tokenList?.[token_.address] ??
            tokenList?.[token_.address?.toLowerCase()];
          const token = buildTokenData(chainId, matchedToken);
          if (
            token &&
            shouldAddToken(token.symbol, token.address ?? undefined, chainId)
          ) {
            yield token;
          }
        }

        // Yield other tokens from selected chain
        // TODO: Fix in https://github.com/MetaMask/metamask-extension/issues/31860
        // eslint-disable-next-line @typescript-eslint/naming-convention
        for (const token_ of Object.values(tokenList)) {
          const token = buildTokenData(chainId, token_);
          if (
            token &&
            token.symbol.indexOf('$') === -1 &&
            shouldAddToken(token.symbol, token.address ?? undefined, chainId)
          ) {
            yield token;
          }
        }
      })(),
    [
      multichainTokensWithBalance,
      topTokens,
      chainId,
      tokenList,
      tokenToExclude,
    ],
  );
  return {
    filteredTokenListGenerator,
    isLoading: isTokenListLoading || isTopTokenListLoading,
  };
};<|MERGE_RESOLUTION|>--- conflicted
+++ resolved
@@ -305,7 +305,6 @@
               token.chainId,
             )
           ) {
-<<<<<<< HEAD
             if (isNativeAddress(token.address) || token.isNative) {
               // Skip native tokens for EVM chains as they were already yielded above
               if (
@@ -315,12 +314,6 @@
               ) {
                 continue;
               }
-=======
-            if (
-              (isNativeAddress(token.address) || token.isNative) &&
-              !isSolanaChainId(token.chainId)
-            ) {
->>>>>>> 0ffafcf9
               yield {
                 symbol: token.symbol,
                 chainId: token.chainId,
