--- conflicted
+++ resolved
@@ -110,17 +110,13 @@
         isSwap: boolean,
       ) => {
         const openTabSpy = jest.spyOn(global.platform, 'openTab');
-<<<<<<< HEAD
         jest
           .spyOn(bridgeSelectors, 'getFromChains')
           .mockReturnValueOnce([
             { chainId: CHAIN_IDS.MAINNET } as unknown as NetworkConfiguration,
             { chainId: CHAIN_IDS.OPTIMISM } as unknown as NetworkConfiguration,
           ]);
-        const { result, history } = renderUseBridging({
-=======
         const { result } = renderUseBridging({
->>>>>>> 4bf0f87c
           metamask: {
             useExternalServices: true,
             ...mockNetworkState(
@@ -154,11 +150,7 @@
             },
           },
         });
-<<<<<<< HEAD
-        const mockHistoryPush = jest.spyOn(history, 'push');
-=======
-
->>>>>>> 4bf0f87c
+
         result.current.openBridgeExperience(location, token, isSwap);
 
         expect(mockDispatch.mock.calls).toHaveLength(2);
@@ -210,17 +202,13 @@
         isSwap: boolean,
       ) => {
         const openTabSpy = jest.spyOn(global.platform, 'openTab');
-<<<<<<< HEAD
         jest
           .spyOn(bridgeSelectors, 'getFromChains')
           .mockReturnValueOnce([
             { chainId: CHAIN_IDS.MAINNET } as unknown as NetworkConfiguration,
             { chainId: CHAIN_IDS.OPTIMISM } as unknown as NetworkConfiguration,
           ]);
-        const { result, history } = renderUseBridging({
-=======
         const { result } = renderUseBridging({
->>>>>>> 4bf0f87c
           metamask: {
             useExternalServices: true,
             ...mockNetworkState({ chainId: CHAIN_IDS.BSC }),
