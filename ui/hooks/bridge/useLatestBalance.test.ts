import { zeroAddress } from 'ethereumjs-util';
import { SolScope, SolMethod } from '@metamask/keyring-api';
import * as bridgeController from '@metamask/bridge-controller';
import { toEvmCaipChainId } from '@metamask/multichain-network-controller';
import { SolScope } from '@metamask/keyring-api';
import { renderHookWithProvider } from '../../../test/lib/render-helpers';
import { CHAIN_IDS } from '../../../shared/constants/network';
import { createBridgeMockStore } from '../../../test/data/bridge/mock-bridge-store';
import { createTestProviderTools } from '../../../test/stub/provider';
import { MultichainNetworks } from '../../../shared/constants/multichain/networks';
import useLatestBalance from './useLatestBalance';

const mockCalcLatestSrcBalance = jest.fn();
jest.mock('@metamask/bridge-controller', () => {
  return {
    ...jest.requireActual('@metamask/bridge-controller'),
    calcLatestSrcBalance: (...args: unknown[]) =>
      mockCalcLatestSrcBalance(...args),
  };
});

const renderUseLatestBalance = (
  // TODO: Fix in https://github.com/MetaMask/metamask-extension/issues/31973
  // eslint-disable-next-line @typescript-eslint/no-explicit-any
  token: { address: string; decimals?: number | string; chainId: any },
  mockStoreState: object,
) =>
  // TODO: Fix in https://github.com/MetaMask/metamask-extension/issues/31973
  // eslint-disable-next-line @typescript-eslint/no-explicit-any
  renderHookWithProvider(() => useLatestBalance(token as any), mockStoreState);

describe('useLatestBalance', () => {
  beforeEach(() => {
    jest.clearAllMocks();
    const { provider } = createTestProviderTools({
      networkId: 'Ethereum',
      chainId: CHAIN_IDS.MAINNET,
    });

    global.ethereumProvider = provider;
  });

  it('returns balanceAmount for native asset in current chain', async () => {
    mockCalcLatestSrcBalance.mockResolvedValueOnce('1000000000000000000');

    const { result, waitForNextUpdate } = renderUseLatestBalance(
      { address: zeroAddress(), decimals: 18, chainId: CHAIN_IDS.MAINNET },
      createBridgeMockStore(),
    );

    await waitForNextUpdate();
    expect(result.current?.toString()).toBe('1');

    expect(mockCalcLatestSrcBalance).toHaveBeenCalledTimes(1);
    expect(mockCalcLatestSrcBalance).toHaveBeenCalledWith(
      global.ethereumProvider,
      '0x0dcd5d886577d5081b0c52e242ef29e70be3e7bc',
      '0x0000000000000000000000000000000000000000',
      CHAIN_IDS.MAINNET,
    );
  });

  it('returns balanceAmount for ERC20 asset in current chain', async () => {
    mockCalcLatestSrcBalance.mockResolvedValueOnce('15390000');

    const { result, waitForNextUpdate } = renderUseLatestBalance(
      {
        address: '0xa0b86991c6218b36c1d19d4a2e9eb0ce3606eb48',
        decimals: 6,
        chainId: CHAIN_IDS.MAINNET,
      },
      createBridgeMockStore(),
    );

    await waitForNextUpdate();
    expect(result.current?.toString()).toStrictEqual('15.39');

    expect(mockCalcLatestSrcBalance).toHaveBeenCalledTimes(1);
    expect(mockCalcLatestSrcBalance).toHaveBeenCalledWith(
      global.ethereumProvider,
      '0x0dcd5d886577d5081b0c52e242ef29e70be3e7bc',
      '0xa0b86991c6218b36c1d19d4a2e9eb0ce3606eb48',
      CHAIN_IDS.MAINNET,
    );
  });

  it('returns balanceAmount for ERC20 asset in current caip-formatted EVM chain', async () => {
    mockCalcLatestSrcBalance.mockResolvedValueOnce('15390000');

    const { result, waitForNextUpdate } = renderUseLatestBalance(
      {
        address: '0xa0b86991c6218b36c1d19d4a2e9eb0ce3606eb48',
        decimals: 6,
        chainId: toEvmCaipChainId(CHAIN_IDS.MAINNET),
      },
      createBridgeMockStore(),
    );

    await waitForNextUpdate();
    expect(result.current?.toString()).toStrictEqual('15.39');

    expect(mockCalcLatestSrcBalance).toHaveBeenCalledTimes(1);
    expect(mockCalcLatestSrcBalance).toHaveBeenCalledWith(
      global.ethereumProvider,
      '0x0dcd5d886577d5081b0c52e242ef29e70be3e7bc',
      '0xa0b86991c6218b36c1d19d4a2e9eb0ce3606eb48',
      CHAIN_IDS.MAINNET,
    );
  });

  it('returns balance amount for Solana token', async () => {
    const mockStoreState = createBridgeMockStore({
      metamaskStateOverrides: {
        internalAccounts: {
          selectedAccount: 'test-account-id',
          accounts: {
            'test-account-id': {
              id: 'test-account-id',
              type: 'solana',
              address: '8jKM7u4xsyvDpnqL5DQMVrh8AXxZKJPKJw5QsM7KEF8K',
<<<<<<< HEAD
              scopes: [SolScope.Mainnet, SolScope.Testnet, SolScope.Devnet],
              methods: [SolMethod.SendAndConfirmTransaction],
=======
              scopes: [SolScope.Mainnet],
>>>>>>> 06825466
            },
          },
        },
        balances: {
          'test-account-id': {
            [bridgeController.getNativeAssetForChainId(
              bridgeController.ChainId.SOLANA,
            ).assetId]: {
              amount: '2',
            },
          },
        },
      },
    });

    const { result, waitForNextUpdate } = renderUseLatestBalance(
      {
        address: bridgeController.getNativeAssetForChainId(
          MultichainNetworks.SOLANA,
        ).assetId,
        decimals: 9,
        chainId: MultichainNetworks.SOLANA,
      },
      mockStoreState,
    );

    await waitForNextUpdate();
    expect(result.current?.toString()).toBe('2');
  });
});<|MERGE_RESOLUTION|>--- conflicted
+++ resolved
@@ -118,12 +118,8 @@
               id: 'test-account-id',
               type: 'solana',
               address: '8jKM7u4xsyvDpnqL5DQMVrh8AXxZKJPKJw5QsM7KEF8K',
-<<<<<<< HEAD
               scopes: [SolScope.Mainnet, SolScope.Testnet, SolScope.Devnet],
               methods: [SolMethod.SendAndConfirmTransaction],
-=======
-              scopes: [SolScope.Mainnet],
->>>>>>> 06825466
             },
           },
         },
