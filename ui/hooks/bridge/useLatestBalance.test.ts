import { zeroAddress } from 'ethereumjs-util';
import * as bridgeController from '@metamask/bridge-controller';
import { toEvmCaipChainId } from '@metamask/multichain-network-controller';
import { renderHookWithProvider } from '../../../test/lib/render-helpers';
import { CHAIN_IDS } from '../../../shared/constants/network';
import { createBridgeMockStore } from '../../../test/data/bridge/mock-bridge-store';
import { createTestProviderTools } from '../../../test/stub/provider';
import { MultichainNetworks } from '../../../shared/constants/multichain/networks';
import useLatestBalance from './useLatestBalance';

const mockCalcLatestSrcBalance = jest.fn();
jest.mock('@metamask/bridge-controller', () => {
  return {
    ...jest.requireActual('@metamask/bridge-controller'),
    calcLatestSrcBalance: (...args: unknown[]) =>
      mockCalcLatestSrcBalance(...args),
  };
});

const renderUseLatestBalance = (
<<<<<<< HEAD
=======
  // TODO: Fix in https://github.com/MetaMask/metamask-extension/issues/31973
>>>>>>> 4c122d36
  // eslint-disable-next-line @typescript-eslint/no-explicit-any
  token: { address: string; decimals?: number | string; chainId: any },
  mockStoreState: object,
) =>
<<<<<<< HEAD
=======
  // TODO: Fix in https://github.com/MetaMask/metamask-extension/issues/31973
>>>>>>> 4c122d36
  // eslint-disable-next-line @typescript-eslint/no-explicit-any
  renderHookWithProvider(() => useLatestBalance(token as any), mockStoreState);

describe('useLatestBalance', () => {
  beforeEach(() => {
    jest.clearAllMocks();
    const { provider } = createTestProviderTools({
      networkId: 'Ethereum',
      chainId: CHAIN_IDS.MAINNET,
    });

    global.ethereumProvider = provider;
  });

  it('returns balanceAmount for native asset in current chain', async () => {
    mockCalcLatestSrcBalance.mockResolvedValueOnce('1000000000000000000');

    const { result, waitForNextUpdate } = renderUseLatestBalance(
      { address: zeroAddress(), decimals: 18, chainId: CHAIN_IDS.MAINNET },
      createBridgeMockStore(),
    );

    await waitForNextUpdate();
    expect(result.current?.toString()).toBe('1');

    expect(mockCalcLatestSrcBalance).toHaveBeenCalledTimes(1);
    expect(mockCalcLatestSrcBalance).toHaveBeenCalledWith(
      global.ethereumProvider,
      '0x0dcd5d886577d5081b0c52e242ef29e70be3e7bc',
      '0x0000000000000000000000000000000000000000',
      CHAIN_IDS.MAINNET,
    );
  });

  it('returns balanceAmount for ERC20 asset in current chain', async () => {
    mockCalcLatestSrcBalance.mockResolvedValueOnce('15390000');

    const { result, waitForNextUpdate } = renderUseLatestBalance(
      {
        address: '0xa0b86991c6218b36c1d19d4a2e9eb0ce3606eb48',
        decimals: 6,
        chainId: CHAIN_IDS.MAINNET,
      },
      createBridgeMockStore(),
    );

    await waitForNextUpdate();
    expect(result.current?.toString()).toStrictEqual('15.39');

    expect(mockCalcLatestSrcBalance).toHaveBeenCalledTimes(1);
    expect(mockCalcLatestSrcBalance).toHaveBeenCalledWith(
      global.ethereumProvider,
      '0x0dcd5d886577d5081b0c52e242ef29e70be3e7bc',
      '0xa0b86991c6218b36c1d19d4a2e9eb0ce3606eb48',
      CHAIN_IDS.MAINNET,
    );
  });

  it('returns balanceAmount for ERC20 asset in current caip-formatted EVM chain', async () => {
    mockCalcLatestSrcBalance.mockResolvedValueOnce('15390000');

    const { result, waitForNextUpdate } = renderUseLatestBalance(
      {
        address: '0xa0b86991c6218b36c1d19d4a2e9eb0ce3606eb48',
        decimals: 6,
        chainId: toEvmCaipChainId(CHAIN_IDS.MAINNET),
      },
      createBridgeMockStore(),
    );

    await waitForNextUpdate();
    expect(result.current?.toString()).toStrictEqual('15.39');

    expect(mockCalcLatestSrcBalance).toHaveBeenCalledTimes(1);
    expect(mockCalcLatestSrcBalance).toHaveBeenCalledWith(
      global.ethereumProvider,
      '0x0dcd5d886577d5081b0c52e242ef29e70be3e7bc',
      '0xa0b86991c6218b36c1d19d4a2e9eb0ce3606eb48',
      CHAIN_IDS.MAINNET,
    );
  });

  it('returns balance amount for Solana token', async () => {
    const mockStoreState = createBridgeMockStore({
      metamaskStateOverrides: {
        internalAccounts: {
          selectedAccount: 'test-account-id',
          accounts: {
            'test-account-id': {
              id: 'test-account-id',
              type: 'solana',
<<<<<<< HEAD
              address: 'account-address',
=======
              address: '8jKM7u4xsyvDpnqL5DQMVrh8AXxZKJPKJw5QsM7KEF8K',
>>>>>>> 4c122d36
            },
          },
        },
        balances: {
          'test-account-id': {
            [bridgeController.getNativeAssetForChainId(
              bridgeController.ChainId.SOLANA,
            ).assetId]: {
              amount: '2',
            },
          },
        },
      },
    });

    const { result, waitForNextUpdate } = renderUseLatestBalance(
      {
        address: bridgeController.getNativeAssetForChainId(
          MultichainNetworks.SOLANA,
        ).assetId,
        decimals: 9,
        chainId: MultichainNetworks.SOLANA,
      },
      mockStoreState,
    );

    await waitForNextUpdate();
    expect(result.current?.toString()).toBe('2');
  });
});<|MERGE_RESOLUTION|>--- conflicted
+++ resolved
@@ -18,18 +18,12 @@
 });
 
 const renderUseLatestBalance = (
-<<<<<<< HEAD
-=======
   // TODO: Fix in https://github.com/MetaMask/metamask-extension/issues/31973
->>>>>>> 4c122d36
   // eslint-disable-next-line @typescript-eslint/no-explicit-any
   token: { address: string; decimals?: number | string; chainId: any },
   mockStoreState: object,
 ) =>
-<<<<<<< HEAD
-=======
   // TODO: Fix in https://github.com/MetaMask/metamask-extension/issues/31973
->>>>>>> 4c122d36
   // eslint-disable-next-line @typescript-eslint/no-explicit-any
   renderHookWithProvider(() => useLatestBalance(token as any), mockStoreState);
 
@@ -121,11 +115,7 @@
             'test-account-id': {
               id: 'test-account-id',
               type: 'solana',
-<<<<<<< HEAD
-              address: 'account-address',
-=======
               address: '8jKM7u4xsyvDpnqL5DQMVrh8AXxZKJPKJw5QsM7KEF8K',
->>>>>>> 4c122d36
             },
           },
         },
