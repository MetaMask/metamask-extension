import React from 'react';
import { Provider } from 'react-redux';
import { renderHook } from '@testing-library/react-hooks';
import { EthAccountType } from '@metamask/keyring-api';

import { useAssetDetails } from '../pages/confirmations/hooks/useAssetDetails';
import configureStore from '../store/store';
import * as Actions from '../store/actions';
import { TokenStandard } from '../../shared/constants/transaction';
import { ETH_EOA_METHODS } from '../../shared/constants/eth-methods';
import { CHAIN_IDS } from '../../shared/constants/network';
import { mockNetworkState } from '../../test/stub/networks';

const renderUseAssetDetails = ({
  tokenAddress,
  userAddress,
  transactionData,
}) => {
  const mockState = {
    metamask: {
<<<<<<< HEAD
      networkConfigurationsByChainId: {
        [CHAIN_IDS.GOERLI]: {
          chainId: CHAIN_IDS.GOERLI,
          rpcEndpoints: [{}],
        },
      },

=======
      ...mockNetworkState({ chainId: CHAIN_IDS.GOERLI }),
>>>>>>> 33a33b42
      tokenList: {},
      tokens: [],
      internalAccounts: {
        accounts: {
          'cf8dace4-9439-4bd4-b3a8-88c821c8fcb3': {
            address: userAddress,
            id: 'cf8dace4-9439-4bd4-b3a8-88c821c8fcb3',
            metadata: {
              name: 'Test Account',
              keyring: {
                type: 'HD Key Tree',
              },
            },
            options: {},
            methods: ETH_EOA_METHODS,
            type: EthAccountType.Eoa,
          },
        },
        selectedAccount: 'cf8dace4-9439-4bd4-b3a8-88c821c8fcb3',
      },
    },
  };

  const wrapper = ({ children }) => (
    <Provider store={configureStore(mockState)}>{children}</Provider>
  );

  return renderHook(
    () => useAssetDetails(tokenAddress, userAddress, transactionData),
    { wrapper },
  );
};

describe('useAssetDetails', () => {
  let getTokenStandardAndDetailsStub;

  beforeEach(() => {
    getTokenStandardAndDetailsStub = jest.spyOn(
      Actions,
      'getTokenStandardAndDetails',
    );
  });

  it('should return object with tokenSymbol set to an empty string, when getAssetDetails returns and empty object', async () => {
    getTokenStandardAndDetailsStub.mockImplementation(() =>
      Promise.resolve({}),
    );
    const toAddress = '000000000000000000000000000000000000dead';
    const tokenAddress = '0x1';

    const transactionData = `0xa9059cbb000000000000000000000000${toAddress}000000000000000000000000000000000000000000000000016345785d8a0000`;

    const { result, waitForNextUpdate } = renderUseAssetDetails({
      tokenAddress,
      userAddress: '0x111',
      transactionData,
    });

    await waitForNextUpdate();

    expect(result.current).toStrictEqual(
      expect.objectContaining({
        assetAddress: tokenAddress,
        tokenSymbol: '',
      }),
    );
  });

  it('should return object with correct tokenValues for an ERC20 token', async () => {
    const userAddress = '0xf04a5cc80b1e94c69b48f5ee68a08cd2f09a7c3e';
    const tokenAddress = '0xC02aaA39b223FE8D0A0e5C4F27eAD9083C756Cc2';
    const toAddress = '000000000000000000000000000000000000dead';
    const transactionData = `0xa9059cbb000000000000000000000000${toAddress}00000000000000000000000000000000000000000000000000000000000001f4`;

    const standard = TokenStandard.ERC20;
    const symbol = 'WETH';
    const balance = '1';
    const decimals = 18;

    getTokenStandardAndDetailsStub.mockImplementation(() =>
      Promise.resolve({
        standard,
        balance,
        symbol,
        decimals,
      }),
    );

    const { result, waitForNextUpdate } = renderUseAssetDetails({
      tokenAddress,
      userAddress,
      transactionData,
    });

    await waitForNextUpdate();

    expect(result.current).toStrictEqual({
      assetAddress: tokenAddress,
      assetName: undefined,
      assetStandard: standard,
      decimals,
      toAddress: `0x${toAddress}`,
      tokenAmount: '0.0000000000000005',
      tokenId: undefined,
      tokenImage: undefined,
      tokenSymbol: symbol,
      userBalance: balance,
    });
  });

  it('should return object with correct tokenValues for an ERC20 token with no decimals', async () => {
    const userAddress = '0xf04a5cc80b1e94c69b48f5ee68a08cd2f09a7c3e';
    const tokenAddress = '0xC02aaA39b223FE8D0A0e5C4F27eAD9083C756Cc2';
    const toAddress = '000000000000000000000000000000000000dead';
    const transactionData = `0xa9059cbb000000000000000000000000${toAddress}00000000000000000000000000000000000000000000000000000000000001f4`;

    const standard = TokenStandard.ERC20;
    const symbol = 'WETH';
    const balance = '1';

    getTokenStandardAndDetailsStub.mockImplementation(() =>
      Promise.resolve({
        standard,
        balance,
        symbol,
      }),
    );

    const { result, waitForNextUpdate } = renderUseAssetDetails({
      tokenAddress,
      userAddress,
      transactionData,
    });

    await waitForNextUpdate();

    expect(result.current).toStrictEqual({
      assetAddress: tokenAddress,
      assetName: undefined,
      assetStandard: standard,
      toAddress: `0x${toAddress}`,
      tokenAmount: undefined,
      tokenId: undefined,
      tokenImage: undefined,
      tokenSymbol: symbol,
      userBalance: balance,
      decimals: undefined,
    });
  });

  it('should return object with correct tokenValues for an ERC721 token', async () => {
    const tokenAddress = '0xBC4CA0EdA7647A8aB7C2061c2E118A18a936f13D';
    const toAddress = '000000000000000000000000000000000000dead';
    const tokenId = '12';
    const transactionData = `0x23b872dd000000000000000000000000a544eebe103733f22ef62af556023bc918b73d36000000000000000000000000${toAddress}000000000000000000000000000000000000000000000000000000000000000${Number(
      tokenId,
    ).toString(16)}`;

    const symbol = 'BAYC';
    const name = 'BoredApeYachtClub';
    const image =
      'https://bafybeihw3gvmthmvrenfmcvagtais5tv7r4nmiezgsv7nyknjubxw4lite.ipfs.dweb.link';
    const standard = TokenStandard.ERC721;

    getTokenStandardAndDetailsStub.mockImplementation(() =>
      Promise.resolve({
        standard,
        symbol,
        name,
        image,
      }),
    );

    const { result, waitForNextUpdate } = renderUseAssetDetails({
      tokenAddress,
      transactionData,
    });

    await waitForNextUpdate();

    expect(result.current).toStrictEqual({
      assetAddress: tokenAddress,
      assetName: name,
      assetStandard: standard,
      decimals: undefined,
      toAddress: `0x${toAddress}`,
      tokenId,
      tokenImage: image,
      tokenSymbol: symbol,
      userBalance: undefined,
      tokenAmount: undefined,
    });
  });

  it('should return object with correct tokenValues for an ERC1155 token', async () => {
    const tokenAddress = '0x76BE3b62873462d2142405439777e971754E8E77';
    const toAddress = '000000000000000000000000000000000000dead';
    const tokenId = '802';
    const transactionData = `0xf242432a000000000000000000000000a544eebe103733f22ef62af556023bc918b73d36000000000000000000000000000000000000000000000000000000000000dead0000000000000000000000000000000000000000000000000000000000000${Number(
      tokenId,
    ).toString(
      16,
    )}000000000000000000000000000000000000000000000000000000000000009c00000000000000000000000000000000000000000000000000000000000000a000000000000000000000000000000000000000000000000000000000000000040000000000000000000000000000000000000000000000000000000000000000`;

    const image =
      'https://bafybeihw3gvmthmvrenfmcvagtais5tv7r4nmiezgsv7nyknjubxw4lite.ipfs.dweb.link';
    const standard = TokenStandard.ERC1155;

    getTokenStandardAndDetailsStub.mockImplementation(() =>
      Promise.resolve({
        standard,
        image,
      }),
    );

    const { result, waitForNextUpdate } = renderUseAssetDetails({
      tokenAddress,
      transactionData,
    });

    await waitForNextUpdate();

    expect(result.current).toStrictEqual({
      assetAddress: tokenAddress,
      assetName: undefined,
      assetStandard: standard,
      decimals: undefined,
      toAddress: `0x${toAddress}`,
      tokenId,
      tokenImage: image,
      tokenSymbol: '',
      userBalance: undefined,
      tokenAmount: undefined,
    });
  });
});<|MERGE_RESOLUTION|>--- conflicted
+++ resolved
@@ -18,17 +18,7 @@
 }) => {
   const mockState = {
     metamask: {
-<<<<<<< HEAD
-      networkConfigurationsByChainId: {
-        [CHAIN_IDS.GOERLI]: {
-          chainId: CHAIN_IDS.GOERLI,
-          rpcEndpoints: [{}],
-        },
-      },
-
-=======
       ...mockNetworkState({ chainId: CHAIN_IDS.GOERLI }),
->>>>>>> 33a33b42
       tokenList: {},
       tokens: [],
       internalAccounts: {
