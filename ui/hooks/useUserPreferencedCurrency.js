--- conflicted
+++ resolved
@@ -1,13 +1,9 @@
 import { useSelector } from 'react-redux';
-<<<<<<< HEAD
-import { getPreferences, getShouldShowFiat } from '../selectors';
-=======
 import {
   getPreferences,
   getShouldShowFiat,
   getCurrentCurrency,
 } from '../selectors';
->>>>>>> 23a85982
 import { getNativeCurrency } from '../ducks/metamask/metamask';
 
 import { PRIMARY, SECONDARY, ETH } from '../helpers/constants/common';
