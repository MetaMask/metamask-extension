import { shallowEqual, useSelector } from 'react-redux';
import { getPreferences, getSelectedInternalAccount } from '../selectors';
import {
  getMultichainNativeCurrency,
  getMultichainCurrentCurrency,
  getMultichainShouldShowFiat,
} from '../selectors/multichain';

import { PRIMARY } from '../helpers/constants/common';
import { EtherDenomination } from '../../shared/constants/common';
import { ETH_DEFAULT_DECIMALS } from '../constants';
import { useMultichainSelector } from './useMultichainSelector';

/**
 * Defines the shape of the options parameter for useUserPreferencedCurrency
 *
 * @typedef {object} UseUserPreferencedCurrencyOptions
 * @property {number} [numberOfDecimals] - Number of significant decimals to display
 * @property {number} [ethNumberOfDecimals] - Number of significant decimals to display
 *                                             when using ETH
 * @property {number} [fiatNumberOfDecimals] - Number of significant decimals to display
 *                                            when using fiat
 */

/**
 * Defines the return shape of useUserPreferencedCurrency
 *
 * @typedef {object} UserPreferredCurrency
 * @property {string} currency - the currency type to use (eg: 'ETH', 'usd')
 * @property {number} numberOfDecimals - Number of significant decimals to display
 */

/**
 * useUserPreferencedCurrency
 *
 * returns an object that contains what currency to use for displaying values based
 * on whether the user needs to check showNativeTokenAsMainBalance setting, as well as the significant number of decimals
 * to display based on the currency
 *
 *
 * @param {"PRIMARY" | "SECONDARY"} type - what display type is being rendered
 * @param {UseUserPreferencedCurrencyOptions} opts - options to override default values
 * @returns {UserPreferredCurrency}
 */
export function useUserPreferencedCurrency(type, opts = {}) {
  const selectedAccount = useSelector(getSelectedInternalAccount);
  const account = opts.account ?? selectedAccount;
  const nativeCurrency = useMultichainSelector(
    getMultichainNativeCurrency,
    account,
  );

  const { showNativeTokenAsMainBalance } = useSelector(
    getPreferences,
    shallowEqual,
  );
  const showFiat = useMultichainSelector(getMultichainShouldShowFiat, account);
  const currentCurrency = useMultichainSelector(
    getMultichainCurrentCurrency,
    account,
  );

  const fiatReturn = {
    currency: currentCurrency,
    numberOfDecimals: opts.numberOfDecimals || opts.fiatNumberOfDecimals || 2,
  };

  const nativeReturn = {
    currency: nativeCurrency || EtherDenomination.ETH,
    numberOfDecimals:
      opts.numberOfDecimals || opts.ethNumberOfDecimals || ETH_DEFAULT_DECIMALS,
  };

  if (opts.showNativeOverride) {
    return nativeReturn;
  } else if (opts.showFiatOverride) {
    return fiatReturn;
  } else if (!showFiat) {
    return nativeReturn;
  } else if (
<<<<<<< HEAD
    (opts.withCheckShowNativeToken && showNativeTokenAsMainBalance) ||
    !opts.withCheckShowNativeToken
=======
    (opts.shouldCheckShowNativeToken && showNativeTokenAsMainBalance) ||
    !opts.shouldCheckShowNativeToken
>>>>>>> 18992e29
  ) {
    return type === PRIMARY ? nativeReturn : fiatReturn;
  }
  return type === PRIMARY ? fiatReturn : nativeReturn;
<<<<<<< HEAD
}

/*
if ((withCheck && showNat) || !withCheck) {
  return primary ? native : fiat;
} else {
  return primary ? fiat : native;
}
*/
=======
}
>>>>>>> 18992e29
<|MERGE_RESOLUTION|>--- conflicted
+++ resolved
@@ -78,18 +78,12 @@
   } else if (!showFiat) {
     return nativeReturn;
   } else if (
-<<<<<<< HEAD
-    (opts.withCheckShowNativeToken && showNativeTokenAsMainBalance) ||
-    !opts.withCheckShowNativeToken
-=======
     (opts.shouldCheckShowNativeToken && showNativeTokenAsMainBalance) ||
     !opts.shouldCheckShowNativeToken
->>>>>>> 18992e29
   ) {
     return type === PRIMARY ? nativeReturn : fiatReturn;
   }
   return type === PRIMARY ? fiatReturn : nativeReturn;
-<<<<<<< HEAD
 }
 
 /*
@@ -98,7 +92,4 @@
 } else {
   return primary ? fiat : native;
 }
-*/
-=======
-}
->>>>>>> 18992e29
+*/