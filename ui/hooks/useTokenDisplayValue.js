import { useMemo } from 'react';
<<<<<<< HEAD
import { getTokenValueParam } from '../../shared/lib/metamask-controller-utils';
import { calcTokenAmount } from '../../shared/lib/transactions-controller-utils';
=======
import { calcTokenAmount } from '../../shared/modules/token-utils';
import { getTokenValueParam } from '../helpers/utils/token-util';
>>>>>>> 9a9eef56
import { useTokenData } from './useTokenData';

/**
 * Defines the shape for the Token input parameter for useTokenDisplayValue
 *
 * @typedef {object} Token
 * @property {string} symbol - The string to use as a suffix for the token (eg. DAI)
 * @property {number} decimals - The number of decimals to show when displaying this type of token
 */

/**
 * useTokenDisplayValue
 * Given the data string from txParams and a token object with symbol and decimals, return
 * a displayValue that represents a string representing that token amount as a string. Also
 * return a tokenData object for downstream usage and the suffix for the token to use as props
 * for other hooks and/or components
 *
 * @param {string} [transactionData] - Raw data string from token transaction
 * @param {Token} [token] - The token associated with this transaction
 * @param {boolean} [isTokenTransaction] - Due to the nature of hooks, it isn't possible
 *                                         to conditionally call this hook. This flag will
 *                                         force this hook to return null if it set as false
 *                                         which indicates the transaction is not associated
 *                                         with a token.
 * @returns {string} The computed displayValue of the provided transactionData and token
 */
export function useTokenDisplayValue(
  transactionData,
  token,
  isTokenTransaction = true,
) {
  const tokenData = useTokenData(transactionData, isTokenTransaction);
  const tokenValue = getTokenValueParam(tokenData);

  const shouldCalculateTokenValue = Boolean(
    // If we are currently processing a token transaction
    isTokenTransaction &&
      // and raw transaction data string is provided
      transactionData &&
      // and a token object has been provided
      token &&
      // and the provided token object contains a defined decimal value we need to calculate amount
      token.decimals &&
      // and we are able to parse the token detail we to calculate amount from the raw data
      tokenValue,
  );

  const displayValue = useMemo(() => {
    if (!shouldCalculateTokenValue) {
      return null;
    }

    return calcTokenAmount(tokenValue, token.decimals).toString(10);
  }, [shouldCalculateTokenValue, tokenValue, token]);

  return displayValue;
}<|MERGE_RESOLUTION|>--- conflicted
+++ resolved
@@ -1,18 +1,12 @@
 import { useMemo } from 'react';
-<<<<<<< HEAD
-import { getTokenValueParam } from '../../shared/lib/metamask-controller-utils';
-import { calcTokenAmount } from '../../shared/lib/transactions-controller-utils';
-=======
 import { calcTokenAmount } from '../../shared/modules/token-utils';
 import { getTokenValueParam } from '../helpers/utils/token-util';
->>>>>>> 9a9eef56
 import { useTokenData } from './useTokenData';
 
 /**
  * Defines the shape for the Token input parameter for useTokenDisplayValue
- *
- * @typedef {object} Token
- * @property {string} symbol - The string to use as a suffix for the token (eg. DAI)
+ * @typedef {Object} Token
+ * @property {string} symbol   - The string to use as a suffix for the token (eg. DAI)
  * @property {number} decimals - The number of decimals to show when displaying this type of token
  */
 
@@ -22,15 +16,14 @@
  * a displayValue that represents a string representing that token amount as a string. Also
  * return a tokenData object for downstream usage and the suffix for the token to use as props
  * for other hooks and/or components
- *
- * @param {string} [transactionData] - Raw data string from token transaction
- * @param {Token} [token] - The token associated with this transaction
+ * @param {string}  [transactionData]    - Raw data string from token transaction
+ * @param {Token}   [token]              - The token associated with this transaction
  * @param {boolean} [isTokenTransaction] - Due to the nature of hooks, it isn't possible
  *                                         to conditionally call this hook. This flag will
  *                                         force this hook to return null if it set as false
  *                                         which indicates the transaction is not associated
  *                                         with a token.
- * @returns {string} The computed displayValue of the provided transactionData and token
+ * @return {string} - The computed displayValue of the provided transactionData and token
  */
 export function useTokenDisplayValue(
   transactionData,
@@ -38,8 +31,6 @@
   isTokenTransaction = true,
 ) {
   const tokenData = useTokenData(transactionData, isTokenTransaction);
-  const tokenValue = getTokenValueParam(tokenData);
-
   const shouldCalculateTokenValue = Boolean(
     // If we are currently processing a token transaction
     isTokenTransaction &&
@@ -47,19 +38,17 @@
       transactionData &&
       // and a token object has been provided
       token &&
-      // and the provided token object contains a defined decimal value we need to calculate amount
-      token.decimals &&
-      // and we are able to parse the token detail we to calculate amount from the raw data
-      tokenValue,
+      // and we are able to parse the token details from the raw data
+      tokenData?.args?.length,
   );
 
   const displayValue = useMemo(() => {
     if (!shouldCalculateTokenValue) {
       return null;
     }
-
+    const tokenValue = getTokenValueParam(tokenData);
     return calcTokenAmount(tokenValue, token.decimals).toString(10);
-  }, [shouldCalculateTokenValue, tokenValue, token]);
+  }, [shouldCalculateTokenValue, tokenData, token]);
 
   return displayValue;
 }