import React from 'react';
import { renderHook } from '@testing-library/react-hooks';
import { Provider } from 'react-redux';

import mockState from '../../test/data/mock-state.json';
import configureStore from '../store/store';
import { mockNetworkState } from '../../test/stub/networks';
import { CHAIN_IDS } from '../../shared/constants/network';
import { useUserPreferencedCurrency } from './useUserPreferencedCurrency';

const renderUseUserPreferencedCurrency = (state, value, restProps) => {
  const defaultState = {
    ...mockState,
    metamask: {
      ...mockState.metamask,
      completedOnboarding: true,
      ...mockNetworkState({
        chainId: state.showFiat ? CHAIN_IDS.MAINNET : CHAIN_IDS.LOCALHOST,
        ticker: state?.nativeCurrency,
      }),
      currentCurrency: state.currentCurrency,
      currencyRates: { ETH: { conversionRate: 280.45 } },
      preferences: {
        showFiatInTestnets: state.showFiat,
        showNativeTokenAsMainBalance: state.showNativeTokenAsMainBalance,
      },
    },
  };

  const wrapper = ({ children }) => (
    <Provider store={configureStore(defaultState)}>{children}</Provider>
  );

  return renderHook(() => useUserPreferencedCurrency(value, restProps), {
    wrapper,
  });
};
const tests = [
  {
    state: {
      showNativeTokenAsMainBalance: true,
      nativeCurrency: 'ETH',
      showFiat: true,
      currentCurrency: 'usd',
    },
    params: {
      showNativeOverride: true,
    },
    result: {
      currency: 'ETH',
      numberOfDecimals: 8,
    },
  },
  {
    state: {
      showNativeTokenAsMainBalance: true,
      nativeCurrency: 'ETH',
      showFiat: true,
      currentCurrency: 'usd',
    },
    params: {
      showFiatOverride: true,
    },
    result: {
      currency: 'usd',
      numberOfDecimals: 2,
    },
  },
  {
    state: {
      showNativeTokenAsMainBalance: true,
      nativeCurrency: 'ETH',
      showFiat: true,
      currentCurrency: 'usd',
    },
    params: {
      type: 'PRIMARY',
<<<<<<< HEAD
      withCheckShowNativeToken: true,
=======
      shouldCheckShowNativeToken: true,
>>>>>>> fd8317f6
    },
    result: {
      currency: 'ETH',
      numberOfDecimals: 8,
    },
  },
  {
    state: {
      showNativeTokenAsMainBalance: false,
      nativeCurrency: 'ETH',
      showFiat: true,
      currentCurrency: 'usd',
    },
    params: {
      type: 'PRIMARY',
    },
    result: {
      currency: 'ETH',
      numberOfDecimals: 8,
    },
  },
  {
    state: {
      showNativeTokenAsMainBalance: false,
      nativeCurrency: 'ETH',
      showFiat: true,
      currentCurrency: 'usd',
    },
    params: {
      type: 'SECONDARY',
    },
    result: {
      currency: 'usd',
      numberOfDecimals: 2,
    },
  },
  {
    state: {
      showNativeTokenAsMainBalance: false,
      nativeCurrency: 'ETH',
      showFiat: false,
      currentCurrency: 'usd',
    },
    params: {
      type: 'SECONDARY',
    },
    result: {
      currency: 'ETH',
      numberOfDecimals: 8,
    },
  },
  {
    state: {
      showNativeTokenAsMainBalance: true,
      nativeCurrency: 'ETH',
      showFiat: true,
      currentCurrency: 'usd',
    },
    params: {
      type: 'PRIMARY',
    },
    result: {
      currency: 'ETH',
      numberOfDecimals: 8,
    },
  },
  {
    state: {
      showNativeTokenAsMainBalance: true,
      nativeCurrency: 'ETH',
      showFiat: true,
      currentCurrency: 'usd',
    },
    params: {
      type: 'SECONDARY',
    },
    result: {
      currency: 'usd',
      numberOfDecimals: 2,
    },
  },
  {
    state: {
      showNativeTokenAsMainBalance: true,
      nativeCurrency: 'ETH',
      showFiat: true,
      currentCurrency: 'usd',
    },
    params: {
      type: 'SECONDARY',
<<<<<<< HEAD
      withCheckShowNativeToken: true,
=======
      shouldCheckShowNativeToken: true,
>>>>>>> fd8317f6
    },
    result: {
      currency: 'usd',
      numberOfDecimals: 2,
    },
  },
];
describe('useUserPreferencedCurrency', () => {
  tests.forEach(({ params: { type, ...otherParams }, state, result }) => {
<<<<<<< HEAD
    describe(`when showFiat is ${state.showFiat}, withCheckShowNativeToken is ${otherParams.withCheckShowNativeToken}, showNativeTokenAsMainBalance is ${state.showNativeTokenAsMainBalance} and type is ${type}`, () => {
=======
    describe(`when showFiat is ${state.showFiat}, shouldCheckShowNativeToken is ${otherParams.shouldCheckShowNativeToken}, showNativeTokenAsMainBalance is ${state.showNativeTokenAsMainBalance} and type is ${type}`, () => {
>>>>>>> fd8317f6
      const { result: hookResult } = renderUseUserPreferencedCurrency(
        state,
        type,
        otherParams,
      );
      it(`should return currency as ${
        result.currency || 'not modified by user preferences'
      }`, () => {
        expect(hookResult.current.currency).toStrictEqual(result.currency);
      });
      it(`should return decimals as ${
        result.numberOfDecimals || 'not modified by user preferences'
      }`, () => {
        expect(hookResult.current.numberOfDecimals).toStrictEqual(
          result.numberOfDecimals,
        );
      });
    });
  });
});<|MERGE_RESOLUTION|>--- conflicted
+++ resolved
@@ -75,11 +75,7 @@
     },
     params: {
       type: 'PRIMARY',
-<<<<<<< HEAD
-      withCheckShowNativeToken: true,
-=======
       shouldCheckShowNativeToken: true,
->>>>>>> fd8317f6
     },
     result: {
       currency: 'ETH',
@@ -170,11 +166,7 @@
     },
     params: {
       type: 'SECONDARY',
-<<<<<<< HEAD
-      withCheckShowNativeToken: true,
-=======
       shouldCheckShowNativeToken: true,
->>>>>>> fd8317f6
     },
     result: {
       currency: 'usd',
@@ -184,11 +176,7 @@
 ];
 describe('useUserPreferencedCurrency', () => {
   tests.forEach(({ params: { type, ...otherParams }, state, result }) => {
-<<<<<<< HEAD
-    describe(`when showFiat is ${state.showFiat}, withCheckShowNativeToken is ${otherParams.withCheckShowNativeToken}, showNativeTokenAsMainBalance is ${state.showNativeTokenAsMainBalance} and type is ${type}`, () => {
-=======
     describe(`when showFiat is ${state.showFiat}, shouldCheckShowNativeToken is ${otherParams.shouldCheckShowNativeToken}, showNativeTokenAsMainBalance is ${state.showNativeTokenAsMainBalance} and type is ${type}`, () => {
->>>>>>> fd8317f6
       const { result: hookResult } = renderUseUserPreferencedCurrency(
         state,
         type,
