--- conflicted
+++ resolved
@@ -29,10 +29,7 @@
     showInExtension?: boolean;
     variableName?: string;
     cardPlacement?: string;
-<<<<<<< HEAD
-=======
     extensionMinimumVersionNumber?: string;
->>>>>>> fd295214
   };
 };
 
@@ -83,10 +80,7 @@
       priorityPlacement,
       variableName,
       cardPlacement,
-<<<<<<< HEAD
-=======
       extensionMinimumVersionNumber,
->>>>>>> fd295214
     } = entry.fields;
 
     const slide: CarouselSlide = {
