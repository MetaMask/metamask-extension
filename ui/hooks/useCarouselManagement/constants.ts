export const REMOTE_MODE_SLIDE = {
  id: 'remoteMode',
  title: 'slideRemoteModeTitle',
  description: 'slideRemoteModeDescription',
  image: './images/slide-cold-storage.svg',
  href: '/home.html#remote',
};

///: BEGIN:ONLY_INCLUDE_IF(solana)
export const SOLANA_SLIDE = {
  id: 'solana',
  title: 'slideSolanaTitle',
  description: 'slideSolanaDescription',
  image: './images/slide-solana-icon.svg',
};
///: END:ONLY_INCLUDE_IF

export const SMART_ACCOUNT_UPGRADE_SLIDE = {
  id: 'smartAccountUpgrade',
  title: 'slideSmartAccountUpgradeTitle',
  description: 'slideSmartAccountUpgradeDescription',
  image: './images/smart-account-upgrade.png',
};

export const SWEEPSTAKES_SLIDE = {
  id: 'sweepStake',
  title: 'slideSweepStakeTitle',
  description: 'slideSweepStakeDescription',
  image: './images/sweepstakes.png',
  href: 'https://portfolio.metamask.io/explore/nfts?event=012e19e2',
};

export const FUND_SLIDE = {
  id: 'fund',
  title: 'slideFundWalletTitle',
  description: 'slideFundWalletDescription',
  image: './images/slide-fund-icon.svg',
  href: 'https://portfolio.metamask.io/buy/build-quote',
};

///: BEGIN:ONLY_INCLUDE_IF(build-main,build-beta,build-flask)
export const BRIDGE_SLIDE = {
  id: 'bridge',
  title: 'slideBridgeTitle',
  description: 'slideBridgeDescription',
  image: './images/slide-bridge-icon.svg',
};
///: END:ONLY_INCLUDE_IF

export const CARD_SLIDE = {
  id: 'card',
  title: 'slideDebitCardTitle',
  description: 'slideDebitCardDescription',
  image: './images/slide-card-icon.svg',
  href: 'https://portfolio.metamask.io/card',
};

export const CASH_SLIDE = {
  id: 'cash',
  title: 'slideCashOutTitle',
  description: 'slideCashOutDescription',
  image: './images/slide-sell-icon.svg',
  href: 'https://portfolio.metamask.io/sell',
};

export const MULTI_SRP_SLIDE = {
  id: 'multiSrp',
  title: 'slideMultiSrpTitle',
  description: 'slideMultiSrpDescription',
  image: './images/slide-multi-srp-icon.svg',
};

<<<<<<< HEAD
=======
export const BACKUPANDSYNC_SLIDE = {
  id: 'backupAndSync',
  title: 'backupAndSyncSlideTitle',
  description: 'backupAndSyncSlideDescription',
  image: './images/slide-backup-and-sync-icon.png',
};

>>>>>>> 626e8e3c
export const ZERO_BALANCE = '0x0';

export const SWEEPSTAKES_START = new Date('2025-04-09T00:00:00Z');
export const SWEEPSTAKES_END = new Date('2025-04-28T23:59:59Z');<|MERGE_RESOLUTION|>--- conflicted
+++ resolved
@@ -70,8 +70,6 @@
   image: './images/slide-multi-srp-icon.svg',
 };
 
-<<<<<<< HEAD
-=======
 export const BACKUPANDSYNC_SLIDE = {
   id: 'backupAndSync',
   title: 'backupAndSyncSlideTitle',
@@ -79,7 +77,6 @@
   image: './images/slide-backup-and-sync-icon.png',
 };
 
->>>>>>> 626e8e3c
 export const ZERO_BALANCE = '0x0';
 
 export const SWEEPSTAKES_START = new Date('2025-04-09T00:00:00Z');
