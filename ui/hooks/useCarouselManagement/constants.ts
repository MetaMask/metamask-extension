--- conflicted
+++ resolved
@@ -7,14 +7,6 @@
   href: '/home.html#remote',
 };
 
-<<<<<<< HEAD
-export const SMART_ACCOUNT_UPGRADE_SLIDE = {
-  id: 'smartAccountUpgrade',
-  title: 'slideSmartAccountUpgradeTitle',
-  description: 'slideSmartAccountUpgradeDescription',
-  image: './images/smart-account-upgrade.png',
-};
-=======
 ///: BEGIN:ONLY_INCLUDE_IF(solana)
 export const SOLANA_SLIDE = {
   id: 'solana',
@@ -23,7 +15,13 @@
   image: './images/slide-solana-icon.svg',
 };
 ///: END:ONLY_INCLUDE_IF
->>>>>>> dfc7eda4
+
+export const SMART_ACCOUNT_UPGRADE_SLIDE = {
+  id: 'smartAccountUpgrade',
+  title: 'slideSmartAccountUpgradeTitle',
+  description: 'slideSmartAccountUpgradeDescription',
+  image: './images/smart-account-upgrade.png',
+};
 
 export const SWEEPSTAKES_SLIDE = {
   id: 'sweepStake',
