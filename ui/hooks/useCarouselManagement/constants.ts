--- conflicted
+++ resolved
@@ -7,8 +7,6 @@
   href: '/home.html#remote',
 };
 
-<<<<<<< HEAD
-=======
 ///: BEGIN:ONLY_INCLUDE_IF(solana)
 export const SOLANA_SLIDE = {
   id: 'solana',
@@ -25,7 +23,6 @@
   image: './images/smart-account-upgrade.png',
 };
 
->>>>>>> 2f987b6e
 export const SWEEPSTAKES_SLIDE = {
   id: 'sweepStake',
   title: 'slideSweepStakeTitle',
@@ -67,8 +64,6 @@
   href: 'https://portfolio.metamask.io/sell',
 };
 
-<<<<<<< HEAD
-=======
 export const MULTI_SRP_SLIDE = {
   id: 'multiSrp',
   title: 'slideMultiSrpTitle',
@@ -76,7 +71,6 @@
   image: './images/slide-multi-srp-icon.svg',
 };
 
->>>>>>> 2f987b6e
 export const ZERO_BALANCE = '0x0';
 
 export const SWEEPSTAKES_START = new Date('2025-04-09T00:00:00Z');
