import { useEffect } from 'react';
import { useDispatch, useSelector } from 'react-redux';
import { updateSlides } from '../../store/actions';
import { getSelectedAccountCachedBalance, getSlides } from '../../selectors';
import type { CarouselSlide } from '../../../shared/constants/app-state';
import { getIsRemoteModeEnabled } from '../../selectors/remote-mode';
import {
  FUND_SLIDE,
  ///: BEGIN:ONLY_INCLUDE_IF(build-main,build-beta,build-flask)
  BRIDGE_SLIDE,
  ///: END:ONLY_INCLUDE_IF
  CARD_SLIDE,
  CASH_SLIDE,
  REMOTE_MODE_SLIDE,
  SMART_ACCOUNT_UPGRADE_SLIDE,
  SWEEPSTAKES_START,
  SWEEPSTAKES_END,
  ZERO_BALANCE,
  MULTI_SRP_SLIDE,
<<<<<<< HEAD
  BACKUPANDSYNC_SLIDE,
=======
  SWEEPSTAKES_SLIDE,
  ///: BEGIN:ONLY_INCLUDE_IF(solana)
  SOLANA_SLIDE,
  ///: END:ONLY_INCLUDE_IF
>>>>>>> 146252c5
} from './constants';

type UseSlideManagementProps = {
  testDate?: string; // Only used in unit/e2e tests to simulate dates for sweepstakes campaign
};

export function getSweepstakesCampaignActive(currentDate: Date) {
  return currentDate >= SWEEPSTAKES_START && currentDate <= SWEEPSTAKES_END;
}

export const useCarouselManagement = ({
  testDate,
}: UseSlideManagementProps = {}) => {
  const inTest = Boolean(process.env.IN_TEST);
  const dispatch = useDispatch();
  const slides = useSelector(getSlides);
  const totalBalance = useSelector(getSelectedAccountCachedBalance);
  const isRemoteModeEnabled = useSelector(getIsRemoteModeEnabled);

  const hasZeroBalance = totalBalance === ZERO_BALANCE;

  useEffect(() => {
    const defaultSlides: CarouselSlide[] = [];
    const existingSweepstakesSlide = slides.find(
      (slide: CarouselSlide) => slide.id === SWEEPSTAKES_SLIDE.id,
    );
    const isSweepstakesSlideDismissed =
      existingSweepstakesSlide?.dismissed ?? false;

    const fundSlide = {
      ...FUND_SLIDE,
      undismissable: hasZeroBalance,
    };

    ///: BEGIN:ONLY_INCLUDE_IF(build-main,build-beta,build-flask)
    defaultSlides.push(SMART_ACCOUNT_UPGRADE_SLIDE);
    defaultSlides.push(BRIDGE_SLIDE);
    ///: END:ONLY_INCLUDE_IF
    defaultSlides.push(CARD_SLIDE);
    defaultSlides.push(CASH_SLIDE);
    defaultSlides.push(MULTI_SRP_SLIDE);
<<<<<<< HEAD
    defaultSlides.push(BACKUPANDSYNC_SLIDE);
=======
    ///: BEGIN:ONLY_INCLUDE_IF(solana)
    defaultSlides.push(SOLANA_SLIDE);
    ///: END:ONLY_INCLUDE_IF
>>>>>>> 146252c5

    defaultSlides.splice(hasZeroBalance ? 0 : 2, 0, fundSlide);

    if (isRemoteModeEnabled) {
      defaultSlides.unshift(REMOTE_MODE_SLIDE);
    }

    // Handle sweepstakes slide
    const currentDate = testDate
      ? new Date(testDate)
      : new Date(new Date().toISOString());
    const isSweepstakesActive = getSweepstakesCampaignActive(currentDate);

    // Only show the sweepstakes slide if:
    // 1. Not in test mode
    // 2. Sweepstakes campaign is active
    // 3. Slide has not been dismissed by user
    if (!inTest && isSweepstakesActive && !isSweepstakesSlideDismissed) {
      const newSweepstakesSlide = {
        ...SWEEPSTAKES_SLIDE,
        dismissed: false,
      };
      defaultSlides.unshift(newSweepstakesSlide);
    } else if (existingSweepstakesSlide?.dismissed) {
      // Add the sweepstakes slide with the dismissed state preserved
      // We need this to maintain the persisted dismissed state
      const dismissedSweepstakesSlide = {
        ...SWEEPSTAKES_SLIDE,
        dismissed: true,
      };

      defaultSlides.push(dismissedSweepstakesSlide);
    }

    dispatch(updateSlides(defaultSlides));
  }, [dispatch, hasZeroBalance, isRemoteModeEnabled, slides, testDate, inTest]);

  return { slides };
};<|MERGE_RESOLUTION|>--- conflicted
+++ resolved
@@ -17,14 +17,11 @@
   SWEEPSTAKES_END,
   ZERO_BALANCE,
   MULTI_SRP_SLIDE,
-<<<<<<< HEAD
   BACKUPANDSYNC_SLIDE,
-=======
   SWEEPSTAKES_SLIDE,
   ///: BEGIN:ONLY_INCLUDE_IF(solana)
   SOLANA_SLIDE,
   ///: END:ONLY_INCLUDE_IF
->>>>>>> 146252c5
 } from './constants';
 
 type UseSlideManagementProps = {
@@ -66,13 +63,10 @@
     defaultSlides.push(CARD_SLIDE);
     defaultSlides.push(CASH_SLIDE);
     defaultSlides.push(MULTI_SRP_SLIDE);
-<<<<<<< HEAD
     defaultSlides.push(BACKUPANDSYNC_SLIDE);
-=======
     ///: BEGIN:ONLY_INCLUDE_IF(solana)
     defaultSlides.push(SOLANA_SLIDE);
     ///: END:ONLY_INCLUDE_IF
->>>>>>> 146252c5
 
     defaultSlides.splice(hasZeroBalance ? 0 : 2, 0, fundSlide);
 
