import { useEffect } from 'react';
import { useDispatch, useSelector } from 'react-redux';
import { updateSlides } from '../../store/actions';
import { getSelectedAccountCachedBalance, getSlides } from '../../selectors';
import type { CarouselSlide } from '../../../shared/constants/app-state';
import { getIsRemoteModeEnabled } from '../../selectors/remote-mode';
import {
  FUND_SLIDE,
  ///: BEGIN:ONLY_INCLUDE_IF(build-main,build-beta,build-flask)
  BRIDGE_SLIDE,
  ///: END:ONLY_INCLUDE_IF
  CARD_SLIDE,
  CASH_SLIDE,
  REMOTE_MODE_SLIDE,
<<<<<<< HEAD
  SMART_ACCOUNT_UPGRADE_SLIDE,
  SWEEPSTAKES_SLIDE,
=======
>>>>>>> dfc7eda4
  SWEEPSTAKES_START,
  SWEEPSTAKES_END,
  ZERO_BALANCE,
  MULTI_SRP_SLIDE,
  SWEEPSTAKES_SLIDE,
  ///: BEGIN:ONLY_INCLUDE_IF(solana)
  SOLANA_SLIDE,
  ///: END:ONLY_INCLUDE_IF
} from './constants';

type UseSlideManagementProps = {
  testDate?: string; // Only used in unit/e2e tests to simulate dates for sweepstakes campaign
};

export function getSweepstakesCampaignActive(currentDate: Date) {
  return currentDate >= SWEEPSTAKES_START && currentDate <= SWEEPSTAKES_END;
}

export const useCarouselManagement = ({
  testDate,
}: UseSlideManagementProps = {}) => {
  const inTest = Boolean(process.env.IN_TEST);
  const dispatch = useDispatch();
  const slides = useSelector(getSlides);
  const totalBalance = useSelector(getSelectedAccountCachedBalance);
  const isRemoteModeEnabled = useSelector(getIsRemoteModeEnabled);

  const hasZeroBalance = totalBalance === ZERO_BALANCE;

  useEffect(() => {
    const defaultSlides: CarouselSlide[] = [];
    const existingSweepstakesSlide = slides.find(
      (slide: CarouselSlide) => slide.id === SWEEPSTAKES_SLIDE.id,
    );
    const isSweepstakesSlideDismissed =
      existingSweepstakesSlide?.dismissed ?? false;

    const fundSlide = {
      ...FUND_SLIDE,
      undismissable: hasZeroBalance,
    };

    defaultSlides.push(SMART_ACCOUNT_UPGRADE_SLIDE);
    ///: BEGIN:ONLY_INCLUDE_IF(build-main,build-beta,build-flask)
    defaultSlides.push(BRIDGE_SLIDE);
    ///: END:ONLY_INCLUDE_IF
    defaultSlides.push(CARD_SLIDE);
    defaultSlides.push(CASH_SLIDE);
    defaultSlides.push(MULTI_SRP_SLIDE);
    ///: BEGIN:ONLY_INCLUDE_IF(solana)
    defaultSlides.push(SOLANA_SLIDE);
    ///: END:ONLY_INCLUDE_IF

    defaultSlides.splice(hasZeroBalance ? 0 : 2, 0, fundSlide);

    if (isRemoteModeEnabled) {
      defaultSlides.unshift(REMOTE_MODE_SLIDE);
    }

    // Handle sweepstakes slide
    const currentDate = testDate
      ? new Date(testDate)
      : new Date(new Date().toISOString());
    const isSweepstakesActive = getSweepstakesCampaignActive(currentDate);

    // Only show the sweepstakes slide if:
    // 1. Not in test mode
    // 2. Sweepstakes campaign is active
    // 3. Slide has not been dismissed by user
    if (!inTest && isSweepstakesActive && !isSweepstakesSlideDismissed) {
      const newSweepstakesSlide = {
        ...SWEEPSTAKES_SLIDE,
        dismissed: false,
      };
      defaultSlides.unshift(newSweepstakesSlide);
    } else if (existingSweepstakesSlide?.dismissed) {
      // Add the sweepstakes slide with the dismissed state preserved
      // We need this to maintain the persisted dismissed state
      const dismissedSweepstakesSlide = {
        ...SWEEPSTAKES_SLIDE,
        dismissed: true,
      };

      defaultSlides.push(dismissedSweepstakesSlide);
    }

    dispatch(updateSlides(defaultSlides));
  }, [dispatch, hasZeroBalance, isRemoteModeEnabled, slides, testDate, inTest]);

  return { slides };
};<|MERGE_RESOLUTION|>--- conflicted
+++ resolved
@@ -12,11 +12,7 @@
   CARD_SLIDE,
   CASH_SLIDE,
   REMOTE_MODE_SLIDE,
-<<<<<<< HEAD
   SMART_ACCOUNT_UPGRADE_SLIDE,
-  SWEEPSTAKES_SLIDE,
-=======
->>>>>>> dfc7eda4
   SWEEPSTAKES_START,
   SWEEPSTAKES_END,
   ZERO_BALANCE,
