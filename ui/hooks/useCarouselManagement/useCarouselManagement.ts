--- conflicted
+++ resolved
@@ -19,19 +19,8 @@
 } from '../../selectors';
 import { fetchCarouselSlidesFromContentful } from './fetchCarouselSlidesFromContentful';
 
-<<<<<<< HEAD
-type UseSlideManagementProps = {
-  testDate?: string; // Only used in unit/e2e tests to simulate dates for sweepstakes campaign
-  enabled?: boolean;
-};
-
-export function getSweepstakesCampaignActive(currentDate: Date) {
-  return currentDate >= SWEEPSTAKES_START && currentDate <= SWEEPSTAKES_END;
-}
-=======
 type UseSlideManagementProps = { testDate?: string; enabled?: boolean };
 const ZERO_BALANCE = '0x0';
->>>>>>> cce5daa2
 
 export function isActive(
   slide: { startDate?: string; endDate?: string },
@@ -124,87 +113,17 @@
         prevSlidesRef.current = empty;
       }
       return;
-<<<<<<< HEAD
-    }
-    const defaultSlides: CarouselSlide[] = [];
-    const existingSweepstakesSlide = slides.find(
-      (slide: CarouselSlide) => slide.id === SWEEPSTAKES_SLIDE.id,
-    );
-    const isSweepstakesSlideDismissed =
-      existingSweepstakesSlide?.dismissed ?? false;
-
-    const fundSlide = {
-      ...FUND_SLIDE,
-      undismissable: hasZeroBalance,
-    };
-
-    if (!isSolanaAddress(selectedAccount.address)) {
-      defaultSlides.push(SMART_ACCOUNT_UPGRADE_SLIDE);
-    }
-    defaultSlides.push(BRIDGE_SLIDE);
-    defaultSlides.push(CARD_SLIDE);
-    defaultSlides.push(CASH_SLIDE);
-    defaultSlides.push(MULTI_SRP_SLIDE);
-    defaultSlides.push(BACKUPANDSYNC_SLIDE);
-    if (!useExternalServices) {
-      defaultSlides.push(BASIC_FUNCTIONALITY_SLIDE);
-    }
-    ///: BEGIN:ONLY_INCLUDE_IF(solana)
-    defaultSlides.push(SOLANA_SLIDE);
-    ///: END:ONLY_INCLUDE_IF
-    defaultSlides.splice(hasZeroBalance ? 0 : 2, 0, fundSlide);
-
-    // Handle sweepstakes slide
-    const currentDate = testDate
-      ? new Date(testDate)
-      : new Date(new Date().toISOString());
-    const isSweepstakesActive = getSweepstakesCampaignActive(currentDate);
-
-    // Only show the sweepstakes slide if:
-    // 1. Not in test mode
-    // 2. Sweepstakes campaign is active
-    // 3. Slide has not been dismissed by user
-    if (!inTest && isSweepstakesActive && !isSweepstakesSlideDismissed) {
-      const newSweepstakesSlide = {
-        ...SWEEPSTAKES_SLIDE,
-        dismissed: false,
-      };
-      defaultSlides.unshift(newSweepstakesSlide);
-    } else if (existingSweepstakesSlide?.dismissed) {
-      // Add the sweepstakes slide with the dismissed state preserved
-      // We need this to maintain the persisted dismissed state
-      const dismissedSweepstakesSlide = {
-        ...SWEEPSTAKES_SLIDE,
-        dismissed: true,
-      };
-
-      defaultSlides.push(dismissedSweepstakesSlide);
-=======
->>>>>>> cce5daa2
     }
     const maybeFetchContentful = async () => {
       const contentfulEnabled =
         remoteFeatureFlags?.contentfulCarouselEnabled ?? false;
 
-<<<<<<< HEAD
-      if (useExternalServices && showDownloadMobileAppSlide) {
-        const userProfileLineage = await getUserProfileLineageAction();
-        if (userProfileLineage) {
-          const isUserAvailableOnMobile = userProfileLineage.lineage.some(
-            (lineage) => lineage.agent === Platform.MOBILE,
-          );
-
-          if (!isUserAvailableOnMobile) {
-            defaultSlides.unshift(DOWNLOAD_MOBILE_APP_SLIDE);
-          }
-=======
       // Early Return if Contentful is disabled
       if (!contentfulEnabled) {
         const empty: CarouselSlide[] = [];
         if (!isEqual(prevSlidesRef.current, empty)) {
           dispatch(updateSlides(empty));
           prevSlidesRef.current = empty;
->>>>>>> cce5daa2
         }
         return;
       }
