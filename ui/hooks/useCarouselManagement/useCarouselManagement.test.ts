--- conflicted
+++ resolved
@@ -19,11 +19,8 @@
   ZERO_BALANCE,
   REMOTE_MODE_SLIDE,
   MULTI_SRP_SLIDE,
-<<<<<<< HEAD
-  SMART_ACCOUNT_UPGRADE_SLIDE,
-=======
-  SOLANA_SLIDE,
->>>>>>> dfc7eda4
+  SOLANA_SLIDE,
+  SMART_ACCOUNT_UPGRADE_SLIDE,
 } from './constants';
 
 const SLIDES_ZERO_FUNDS_REMOTE_OFF_SWEEPSTAKES_OFF = [
