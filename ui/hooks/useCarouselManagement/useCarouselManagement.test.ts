--- conflicted
+++ resolved
@@ -18,192 +18,129 @@
   SWEEPSTAKES_END,
   ZERO_BALANCE,
   REMOTE_MODE_SLIDE,
-<<<<<<< HEAD
-=======
-  MULTI_SRP_SLIDE,
-  SOLANA_SLIDE,
-  SMART_ACCOUNT_UPGRADE_SLIDE,
->>>>>>> 2f987b6e
+  MULTI_SRP_SLIDE,
+  SOLANA_SLIDE,
+  SMART_ACCOUNT_UPGRADE_SLIDE,
 } from './constants';
 
 const SLIDES_ZERO_FUNDS_REMOTE_OFF_SWEEPSTAKES_OFF = [
   { ...FUND_SLIDE, undismissable: true },
-<<<<<<< HEAD
-=======
-  SMART_ACCOUNT_UPGRADE_SLIDE,
->>>>>>> 2f987b6e
-  ///: BEGIN:ONLY_INCLUDE_IF(build-main,build-beta,build-flask)
-  BRIDGE_SLIDE,
-  ///: END:ONLY_INCLUDE_IF
-  CARD_SLIDE,
-  CASH_SLIDE,
-<<<<<<< HEAD
+  SMART_ACCOUNT_UPGRADE_SLIDE,
+  ///: BEGIN:ONLY_INCLUDE_IF(build-main,build-beta,build-flask)
+  BRIDGE_SLIDE,
+  ///: END:ONLY_INCLUDE_IF
+  CARD_SLIDE,
+  CASH_SLIDE,
+  MULTI_SRP_SLIDE,
+  ///: BEGIN:ONLY_INCLUDE_IF(solana)
+  SOLANA_SLIDE,
+  ///: END:ONLY_INCLUDE_IF
 ];
 
 const SLIDES_POSITIVE_FUNDS_REMOTE_OFF_SWEEPSTAKES_OFF = [
-  ///: BEGIN:ONLY_INCLUDE_IF(build-main,build-beta,build-flask)
-  BRIDGE_SLIDE,
-  ///: END:ONLY_INCLUDE_IF
-  CARD_SLIDE,
+  SMART_ACCOUNT_UPGRADE_SLIDE,
+  ///: BEGIN:ONLY_INCLUDE_IF(build-main,build-beta,build-flask)
+  BRIDGE_SLIDE,
+  ///: END:ONLY_INCLUDE_IF
   { ...FUND_SLIDE, undismissable: false },
-  CASH_SLIDE,
-=======
-  MULTI_SRP_SLIDE,
-  ///: BEGIN:ONLY_INCLUDE_IF(solana)
-  SOLANA_SLIDE,
-  ///: END:ONLY_INCLUDE_IF
-];
-
-const SLIDES_POSITIVE_FUNDS_REMOTE_OFF_SWEEPSTAKES_OFF = [
-  SMART_ACCOUNT_UPGRADE_SLIDE,
-  ///: BEGIN:ONLY_INCLUDE_IF(build-main,build-beta,build-flask)
-  BRIDGE_SLIDE,
-  ///: END:ONLY_INCLUDE_IF
-  { ...FUND_SLIDE, undismissable: false },
-  CARD_SLIDE,
-  CASH_SLIDE,
-  MULTI_SRP_SLIDE,
-  ///: BEGIN:ONLY_INCLUDE_IF(solana)
-  SOLANA_SLIDE,
-  ///: END:ONLY_INCLUDE_IF
->>>>>>> 2f987b6e
+  CARD_SLIDE,
+  CASH_SLIDE,
+  MULTI_SRP_SLIDE,
+  ///: BEGIN:ONLY_INCLUDE_IF(solana)
+  SOLANA_SLIDE,
+  ///: END:ONLY_INCLUDE_IF
 ];
 
 const SLIDES_ZERO_FUNDS_REMOTE_ON_SWEEPSTAKES_OFF = [
   REMOTE_MODE_SLIDE,
   { ...FUND_SLIDE, undismissable: true },
-<<<<<<< HEAD
-=======
-  SMART_ACCOUNT_UPGRADE_SLIDE,
->>>>>>> 2f987b6e
-  ///: BEGIN:ONLY_INCLUDE_IF(build-main,build-beta,build-flask)
-  BRIDGE_SLIDE,
-  ///: END:ONLY_INCLUDE_IF
-  CARD_SLIDE,
-  CASH_SLIDE,
-<<<<<<< HEAD
-=======
-  MULTI_SRP_SLIDE,
-  ///: BEGIN:ONLY_INCLUDE_IF(solana)
-  SOLANA_SLIDE,
-  ///: END:ONLY_INCLUDE_IF
->>>>>>> 2f987b6e
+  SMART_ACCOUNT_UPGRADE_SLIDE,
+  ///: BEGIN:ONLY_INCLUDE_IF(build-main,build-beta,build-flask)
+  BRIDGE_SLIDE,
+  ///: END:ONLY_INCLUDE_IF
+  CARD_SLIDE,
+  CASH_SLIDE,
+  MULTI_SRP_SLIDE,
+  ///: BEGIN:ONLY_INCLUDE_IF(solana)
+  SOLANA_SLIDE,
+  ///: END:ONLY_INCLUDE_IF
 ];
 
 const SLIDES_POSITIVE_FUNDS_REMOTE_ON_SWEEPSTAKES_OFF = [
   REMOTE_MODE_SLIDE,
-<<<<<<< HEAD
-  ///: BEGIN:ONLY_INCLUDE_IF(build-main,build-beta,build-flask)
-  BRIDGE_SLIDE,
-  ///: END:ONLY_INCLUDE_IF
-  CARD_SLIDE,
+  SMART_ACCOUNT_UPGRADE_SLIDE,
+  ///: BEGIN:ONLY_INCLUDE_IF(build-main,build-beta,build-flask)
+  BRIDGE_SLIDE,
+  ///: END:ONLY_INCLUDE_IF
   { ...FUND_SLIDE, undismissable: false },
-  CASH_SLIDE,
-=======
-  SMART_ACCOUNT_UPGRADE_SLIDE,
-  ///: BEGIN:ONLY_INCLUDE_IF(build-main,build-beta,build-flask)
-  BRIDGE_SLIDE,
-  ///: END:ONLY_INCLUDE_IF
-  { ...FUND_SLIDE, undismissable: false },
-  CARD_SLIDE,
-  CASH_SLIDE,
-  MULTI_SRP_SLIDE,
-  ///: BEGIN:ONLY_INCLUDE_IF(solana)
-  SOLANA_SLIDE,
-  ///: END:ONLY_INCLUDE_IF
->>>>>>> 2f987b6e
+  CARD_SLIDE,
+  CASH_SLIDE,
+  MULTI_SRP_SLIDE,
+  ///: BEGIN:ONLY_INCLUDE_IF(solana)
+  SOLANA_SLIDE,
+  ///: END:ONLY_INCLUDE_IF
 ];
 
 const SLIDES_ZERO_FUNDS_REMOTE_OFF_SWEEPSTAKES_ON = [
   { ...SWEEPSTAKES_SLIDE, dismissed: false },
   { ...FUND_SLIDE, undismissable: true },
-<<<<<<< HEAD
-=======
-  SMART_ACCOUNT_UPGRADE_SLIDE,
->>>>>>> 2f987b6e
-  ///: BEGIN:ONLY_INCLUDE_IF(build-main,build-beta,build-flask)
-  BRIDGE_SLIDE,
-  ///: END:ONLY_INCLUDE_IF
-  CARD_SLIDE,
-  CASH_SLIDE,
-<<<<<<< HEAD
-=======
-  MULTI_SRP_SLIDE,
-  ///: BEGIN:ONLY_INCLUDE_IF(solana)
-  SOLANA_SLIDE,
-  ///: END:ONLY_INCLUDE_IF
->>>>>>> 2f987b6e
+  SMART_ACCOUNT_UPGRADE_SLIDE,
+  ///: BEGIN:ONLY_INCLUDE_IF(build-main,build-beta,build-flask)
+  BRIDGE_SLIDE,
+  ///: END:ONLY_INCLUDE_IF
+  CARD_SLIDE,
+  CASH_SLIDE,
+  MULTI_SRP_SLIDE,
+  ///: BEGIN:ONLY_INCLUDE_IF(solana)
+  SOLANA_SLIDE,
+  ///: END:ONLY_INCLUDE_IF
 ];
 
 const SLIDES_POSITIVE_FUNDS_REMOTE_OFF_SWEEPSTAKES_ON = [
   { ...SWEEPSTAKES_SLIDE, dismissed: false },
-<<<<<<< HEAD
-  ///: BEGIN:ONLY_INCLUDE_IF(build-main,build-beta,build-flask)
-  BRIDGE_SLIDE,
-  ///: END:ONLY_INCLUDE_IF
-  CARD_SLIDE,
+  SMART_ACCOUNT_UPGRADE_SLIDE,
+  ///: BEGIN:ONLY_INCLUDE_IF(build-main,build-beta,build-flask)
+  BRIDGE_SLIDE,
+  ///: END:ONLY_INCLUDE_IF
   { ...FUND_SLIDE, undismissable: false },
-  CASH_SLIDE,
-=======
-  SMART_ACCOUNT_UPGRADE_SLIDE,
-  ///: BEGIN:ONLY_INCLUDE_IF(build-main,build-beta,build-flask)
-  BRIDGE_SLIDE,
-  ///: END:ONLY_INCLUDE_IF
-  { ...FUND_SLIDE, undismissable: false },
-  CARD_SLIDE,
-  CASH_SLIDE,
-  MULTI_SRP_SLIDE,
-  ///: BEGIN:ONLY_INCLUDE_IF(solana)
-  SOLANA_SLIDE,
-  ///: END:ONLY_INCLUDE_IF
->>>>>>> 2f987b6e
+  CARD_SLIDE,
+  CASH_SLIDE,
+  MULTI_SRP_SLIDE,
+  ///: BEGIN:ONLY_INCLUDE_IF(solana)
+  SOLANA_SLIDE,
+  ///: END:ONLY_INCLUDE_IF
 ];
 
 const SLIDES_ZERO_FUNDS_REMOTE_ON_SWEEPSTAKES_ON = [
   { ...SWEEPSTAKES_SLIDE, dismissed: false },
   REMOTE_MODE_SLIDE,
   { ...FUND_SLIDE, undismissable: true },
-<<<<<<< HEAD
-=======
-  SMART_ACCOUNT_UPGRADE_SLIDE,
->>>>>>> 2f987b6e
-  ///: BEGIN:ONLY_INCLUDE_IF(build-main,build-beta,build-flask)
-  BRIDGE_SLIDE,
-  ///: END:ONLY_INCLUDE_IF
-  CARD_SLIDE,
-  CASH_SLIDE,
-<<<<<<< HEAD
-=======
-  MULTI_SRP_SLIDE,
-  ///: BEGIN:ONLY_INCLUDE_IF(solana)
-  SOLANA_SLIDE,
-  ///: END:ONLY_INCLUDE_IF
->>>>>>> 2f987b6e
+  SMART_ACCOUNT_UPGRADE_SLIDE,
+  ///: BEGIN:ONLY_INCLUDE_IF(build-main,build-beta,build-flask)
+  BRIDGE_SLIDE,
+  ///: END:ONLY_INCLUDE_IF
+  CARD_SLIDE,
+  CASH_SLIDE,
+  MULTI_SRP_SLIDE,
+  ///: BEGIN:ONLY_INCLUDE_IF(solana)
+  SOLANA_SLIDE,
+  ///: END:ONLY_INCLUDE_IF
 ];
 
 const SLIDES_POSITIVE_FUNDS_REMOTE_ON_SWEEPSTAKES_ON = [
   { ...SWEEPSTAKES_SLIDE, dismissed: false },
   REMOTE_MODE_SLIDE,
-<<<<<<< HEAD
-  ///: BEGIN:ONLY_INCLUDE_IF(build-main,build-beta,build-flask)
-  BRIDGE_SLIDE,
-  ///: END:ONLY_INCLUDE_IF
-  CARD_SLIDE,
+  SMART_ACCOUNT_UPGRADE_SLIDE,
+  ///: BEGIN:ONLY_INCLUDE_IF(build-main,build-beta,build-flask)
+  BRIDGE_SLIDE,
+  ///: END:ONLY_INCLUDE_IF
   { ...FUND_SLIDE, undismissable: false },
-  CASH_SLIDE,
-=======
-  SMART_ACCOUNT_UPGRADE_SLIDE,
-  ///: BEGIN:ONLY_INCLUDE_IF(build-main,build-beta,build-flask)
-  BRIDGE_SLIDE,
-  ///: END:ONLY_INCLUDE_IF
-  { ...FUND_SLIDE, undismissable: false },
-  CARD_SLIDE,
-  CASH_SLIDE,
-  MULTI_SRP_SLIDE,
-  ///: BEGIN:ONLY_INCLUDE_IF(solana)
-  SOLANA_SLIDE,
-  ///: END:ONLY_INCLUDE_IF
->>>>>>> 2f987b6e
+  CARD_SLIDE,
+  CASH_SLIDE,
+  MULTI_SRP_SLIDE,
+  ///: BEGIN:ONLY_INCLUDE_IF(solana)
+  SOLANA_SLIDE,
+  ///: END:ONLY_INCLUDE_IF
 ];
 
 jest.mock('react-redux', () => ({
@@ -219,21 +156,12 @@
   ...jest.requireActual('../../selectors/selectors.js'),
   getSelectedAccountCachedBalance: jest.fn(),
   getSlides: jest.fn(),
-<<<<<<< HEAD
 }));
 
 jest.mock('../../selectors/remote-feature-flags', () => ({
   getIsRemoteModeEnabled: jest.fn(),
 }));
 
-=======
-}));
-
-jest.mock('../../selectors/remote-feature-flags', () => ({
-  getIsRemoteModeEnabled: jest.fn(),
-}));
-
->>>>>>> 2f987b6e
 const mockUpdateSlides = jest.mocked(updateSlides);
 const mockUseSelector = jest.mocked(useSelector);
 const mockUseDispatch = jest.mocked(useDispatch);
@@ -313,61 +241,48 @@
       const updatedSlides = mockUpdateSlides.mock.calls[0][0];
 
       expect(updatedSlides[0].undismissable).toBe(true);
-<<<<<<< HEAD
-=======
     });
   });
 
   describe('zero funds, remote on, sweepstakes off', () => {
     beforeEach(() => {
       mockGetIsRemoteModeEnabled.mockReturnValue(true);
->>>>>>> 2f987b6e
-    });
-  });
-
-<<<<<<< HEAD
-  describe('zero funds, remote on, sweepstakes off', () => {
+    });
+
+    it('should have correct slide order', () => {
+      renderHook(() => useCarouselManagement({ testDate: invalidTestDate }));
+
+      const updatedSlides = mockUpdateSlides.mock.calls[0][0];
+
+      expect(updatedSlides).toStrictEqual(
+        SLIDES_ZERO_FUNDS_REMOTE_ON_SWEEPSTAKES_OFF,
+      );
+    });
+  });
+
+  describe('zero funds, remote off, sweepstakes on', () => {
+    it('should have correct slide order', () => {
+      renderHook(() => useCarouselManagement({ testDate: validTestDate }));
+
+      const updatedSlides = mockUpdateSlides.mock.calls[0][0];
+
+      expect(updatedSlides).toStrictEqual(
+        SLIDES_ZERO_FUNDS_REMOTE_OFF_SWEEPSTAKES_ON,
+      );
+    });
+  });
+
+  describe('zero funds, remote on, sweepstakes on', () => {
     beforeEach(() => {
       mockGetIsRemoteModeEnabled.mockReturnValue(true);
     });
 
-=======
->>>>>>> 2f987b6e
-    it('should have correct slide order', () => {
-      renderHook(() => useCarouselManagement({ testDate: invalidTestDate }));
-
-      const updatedSlides = mockUpdateSlides.mock.calls[0][0];
-
-      expect(updatedSlides).toStrictEqual(
-        SLIDES_ZERO_FUNDS_REMOTE_ON_SWEEPSTAKES_OFF,
-      );
-    });
-  });
-
-  describe('zero funds, remote off, sweepstakes on', () => {
     it('should have correct slide order', () => {
       renderHook(() => useCarouselManagement({ testDate: validTestDate }));
 
       const updatedSlides = mockUpdateSlides.mock.calls[0][0];
 
       expect(updatedSlides).toStrictEqual(
-        SLIDES_ZERO_FUNDS_REMOTE_OFF_SWEEPSTAKES_ON,
-      );
-    });
-  });
-
-  describe('zero funds, remote on, sweepstakes on', () => {
-    beforeEach(() => {
-      mockGetIsRemoteModeEnabled.mockReturnValue(true);
-    });
-
-    it('should have correct slide order', () => {
-      renderHook(() => useCarouselManagement({ testDate: validTestDate }));
-
-      const updatedSlides = mockUpdateSlides.mock.calls[0][0];
-<<<<<<< HEAD
-
-      expect(updatedSlides).toStrictEqual(
         SLIDES_ZERO_FUNDS_REMOTE_ON_SWEEPSTAKES_ON,
       );
     });
@@ -378,20 +293,6 @@
       mockGetSelectedAccountCachedBalance.mockReturnValue('0x1');
     });
 
-=======
-
-      expect(updatedSlides).toStrictEqual(
-        SLIDES_ZERO_FUNDS_REMOTE_ON_SWEEPSTAKES_ON,
-      );
-    });
-  });
-
-  describe('positive funds, remote off, sweepstakes off', () => {
-    beforeEach(() => {
-      mockGetSelectedAccountCachedBalance.mockReturnValue('0x1');
-    });
-
->>>>>>> 2f987b6e
     it('should have correct slide order', () => {
       renderHook(() => useCarouselManagement({ testDate: invalidTestDate }));
 
@@ -441,21 +342,12 @@
       mockGetSelectedAccountCachedBalance.mockReturnValue('0x1');
       mockGetIsRemoteModeEnabled.mockReturnValue(true);
     });
-<<<<<<< HEAD
 
     it('should have correct slide order', () => {
       renderHook(() => useCarouselManagement({ testDate: validTestDate }));
 
       const updatedSlides = mockUpdateSlides.mock.calls[0][0];
 
-=======
-
-    it('should have correct slide order', () => {
-      renderHook(() => useCarouselManagement({ testDate: validTestDate }));
-
-      const updatedSlides = mockUpdateSlides.mock.calls[0][0];
-
->>>>>>> 2f987b6e
       expect(updatedSlides).toStrictEqual(
         SLIDES_POSITIVE_FUNDS_REMOTE_ON_SWEEPSTAKES_ON,
       );
@@ -482,15 +374,9 @@
       rerender({ testDate: invalidTestDate });
 
       expect(mockUpdateSlides).toHaveBeenCalled();
-<<<<<<< HEAD
 
       updatedSlides = mockUpdateSlides.mock.calls[0][0];
 
-=======
-
-      updatedSlides = mockUpdateSlides.mock.calls[0][0];
-
->>>>>>> 2f987b6e
       expect(updatedSlides).toStrictEqual(
         SLIDES_ZERO_FUNDS_REMOTE_OFF_SWEEPSTAKES_OFF,
       );
