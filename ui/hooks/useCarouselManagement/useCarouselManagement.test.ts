import { renderHook } from '@testing-library/react-hooks';
import { useDispatch, useSelector } from 'react-redux';
import { updateSlides } from '../../store/actions';
<<<<<<< HEAD
import { getSelectedAccountCachedBalance, getSlides } from '../../selectors';
=======
import {
  getSelectedAccountCachedBalance,
  getSelectedInternalAccount,
  getSlides,
  getUseExternalServices,
} from '../../selectors';
>>>>>>> c9f5c5a9
import { getIsRemoteModeEnabled } from '../../selectors/remote-mode';
import { CarouselSlide } from '../../../shared/constants/app-state';
import {
  getSweepstakesCampaignActive,
  useCarouselManagement,
} from './useCarouselManagement';
import {
  FUND_SLIDE,
  BRIDGE_SLIDE,
  CARD_SLIDE,
  CASH_SLIDE,
  SWEEPSTAKES_SLIDE,
  SWEEPSTAKES_START,
  SWEEPSTAKES_END,
  ZERO_BALANCE,
  REMOTE_MODE_SLIDE,
  MULTI_SRP_SLIDE,
<<<<<<< HEAD
} from './constants';
=======
  BACKUPANDSYNC_SLIDE,
  SOLANA_SLIDE,
  SMART_ACCOUNT_UPGRADE_SLIDE,
  BASIC_FUNCTIONALITY_SLIDE,
} from './constants';
import { fetchCarouselSlidesFromContentful } from './fetchCarouselSlidesFromContentful';

jest.mock('./fetchCarouselSlidesFromContentful');
jest
  .mocked(fetchCarouselSlidesFromContentful)
  .mockResolvedValue({ prioritySlides: [], regularSlides: [] });
>>>>>>> c9f5c5a9

const SLIDES_ZERO_FUNDS_REMOTE_OFF_SWEEPSTAKES_OFF = [
  { ...FUND_SLIDE, undismissable: true },
  ///: BEGIN:ONLY_INCLUDE_IF(build-main,build-beta,build-flask)
  BRIDGE_SLIDE,
  ///: END:ONLY_INCLUDE_IF
  CARD_SLIDE,
  CASH_SLIDE,
  MULTI_SRP_SLIDE,
<<<<<<< HEAD
=======
  BACKUPANDSYNC_SLIDE,
  BASIC_FUNCTIONALITY_SLIDE,
  ///: BEGIN:ONLY_INCLUDE_IF(solana)
  SOLANA_SLIDE,
  ///: END:ONLY_INCLUDE_IF
>>>>>>> c9f5c5a9
];

const SLIDES_POSITIVE_FUNDS_REMOTE_OFF_SWEEPSTAKES_OFF = [
  ///: BEGIN:ONLY_INCLUDE_IF(build-main,build-beta,build-flask)
  BRIDGE_SLIDE,
  ///: END:ONLY_INCLUDE_IF
  CARD_SLIDE,
  { ...FUND_SLIDE, undismissable: false },
  CASH_SLIDE,
  MULTI_SRP_SLIDE,
<<<<<<< HEAD
=======
  BACKUPANDSYNC_SLIDE,
  BASIC_FUNCTIONALITY_SLIDE,
  ///: BEGIN:ONLY_INCLUDE_IF(solana)
  SOLANA_SLIDE,
  ///: END:ONLY_INCLUDE_IF
>>>>>>> c9f5c5a9
];

const SLIDES_ZERO_FUNDS_REMOTE_ON_SWEEPSTAKES_OFF = [
  REMOTE_MODE_SLIDE,
  { ...FUND_SLIDE, undismissable: true },
  ///: BEGIN:ONLY_INCLUDE_IF(build-main,build-beta,build-flask)
  BRIDGE_SLIDE,
  ///: END:ONLY_INCLUDE_IF
  CARD_SLIDE,
  CASH_SLIDE,
  MULTI_SRP_SLIDE,
<<<<<<< HEAD
=======
  BACKUPANDSYNC_SLIDE,
  BASIC_FUNCTIONALITY_SLIDE,
  ///: BEGIN:ONLY_INCLUDE_IF(solana)
  SOLANA_SLIDE,
  ///: END:ONLY_INCLUDE_IF
>>>>>>> c9f5c5a9
];

const SLIDES_POSITIVE_FUNDS_REMOTE_ON_SWEEPSTAKES_OFF = [
  REMOTE_MODE_SLIDE,
  ///: BEGIN:ONLY_INCLUDE_IF(build-main,build-beta,build-flask)
  BRIDGE_SLIDE,
  ///: END:ONLY_INCLUDE_IF
  CARD_SLIDE,
  { ...FUND_SLIDE, undismissable: false },
  CASH_SLIDE,
  MULTI_SRP_SLIDE,
<<<<<<< HEAD
=======
  BACKUPANDSYNC_SLIDE,
  BASIC_FUNCTIONALITY_SLIDE,
  ///: BEGIN:ONLY_INCLUDE_IF(solana)
  SOLANA_SLIDE,
  ///: END:ONLY_INCLUDE_IF
>>>>>>> c9f5c5a9
];

const SLIDES_ZERO_FUNDS_REMOTE_OFF_SWEEPSTAKES_ON = [
  { ...SWEEPSTAKES_SLIDE, dismissed: false },
  { ...FUND_SLIDE, undismissable: true },
  ///: BEGIN:ONLY_INCLUDE_IF(build-main,build-beta,build-flask)
  BRIDGE_SLIDE,
  ///: END:ONLY_INCLUDE_IF
  CARD_SLIDE,
  CASH_SLIDE,
  MULTI_SRP_SLIDE,
<<<<<<< HEAD
=======
  BACKUPANDSYNC_SLIDE,
  BASIC_FUNCTIONALITY_SLIDE,
  ///: BEGIN:ONLY_INCLUDE_IF(solana)
  SOLANA_SLIDE,
  ///: END:ONLY_INCLUDE_IF
>>>>>>> c9f5c5a9
];

const SLIDES_POSITIVE_FUNDS_REMOTE_OFF_SWEEPSTAKES_ON = [
  { ...SWEEPSTAKES_SLIDE, dismissed: false },
  ///: BEGIN:ONLY_INCLUDE_IF(build-main,build-beta,build-flask)
  BRIDGE_SLIDE,
  ///: END:ONLY_INCLUDE_IF
  CARD_SLIDE,
  { ...FUND_SLIDE, undismissable: false },
  CASH_SLIDE,
  MULTI_SRP_SLIDE,
<<<<<<< HEAD
=======
  BACKUPANDSYNC_SLIDE,
  BASIC_FUNCTIONALITY_SLIDE,
  ///: BEGIN:ONLY_INCLUDE_IF(solana)
  SOLANA_SLIDE,
  ///: END:ONLY_INCLUDE_IF
>>>>>>> c9f5c5a9
];

const SLIDES_ZERO_FUNDS_REMOTE_ON_SWEEPSTAKES_ON = [
  { ...SWEEPSTAKES_SLIDE, dismissed: false },
  REMOTE_MODE_SLIDE,
  { ...FUND_SLIDE, undismissable: true },
  ///: BEGIN:ONLY_INCLUDE_IF(build-main,build-beta,build-flask)
  BRIDGE_SLIDE,
  ///: END:ONLY_INCLUDE_IF
  CARD_SLIDE,
  CASH_SLIDE,
  MULTI_SRP_SLIDE,
<<<<<<< HEAD
=======
  BACKUPANDSYNC_SLIDE,
  BASIC_FUNCTIONALITY_SLIDE,
  ///: BEGIN:ONLY_INCLUDE_IF(solana)
  SOLANA_SLIDE,
  ///: END:ONLY_INCLUDE_IF
>>>>>>> c9f5c5a9
];

const SLIDES_POSITIVE_FUNDS_REMOTE_ON_SWEEPSTAKES_ON = [
  { ...SWEEPSTAKES_SLIDE, dismissed: false },
  REMOTE_MODE_SLIDE,
  ///: BEGIN:ONLY_INCLUDE_IF(build-main,build-beta,build-flask)
  BRIDGE_SLIDE,
  ///: END:ONLY_INCLUDE_IF
  CARD_SLIDE,
  { ...FUND_SLIDE, undismissable: false },
  CASH_SLIDE,
  MULTI_SRP_SLIDE,
<<<<<<< HEAD
=======
  BACKUPANDSYNC_SLIDE,
  BASIC_FUNCTIONALITY_SLIDE,
  ///: BEGIN:ONLY_INCLUDE_IF(solana)
  SOLANA_SLIDE,
  ///: END:ONLY_INCLUDE_IF
>>>>>>> c9f5c5a9
];

jest.mock('react-redux', () => ({
  useDispatch: jest.fn(),
  useSelector: jest.fn((selector) => selector()),
}));

jest.mock('../../store/actions', () => ({
  updateSlides: jest.fn(),
}));

jest.mock('../../selectors/selectors.js', () => ({
  ...jest.requireActual('../../selectors/selectors.js'),
  getSelectedAccountCachedBalance: jest.fn(),
  getSlides: jest.fn(),
  getUseExternalServices: jest.fn(),
}));

jest.mock('../../selectors/remote-feature-flags', () => ({
  getIsRemoteModeEnabled: jest.fn(),
}));

const mockUpdateSlides = jest.mocked(updateSlides);
const mockUseSelector = jest.mocked(useSelector);
const mockUseDispatch = jest.mocked(useDispatch);

const mockGetSlides = jest.fn();
const mockGetSelectedAccountCachedBalance = jest.fn();
<<<<<<< HEAD
=======
const mockGetUseExternalServices = jest.fn();
const mockGetSelectedInternalAccount = jest
  .fn()
  .mockImplementation(() => MOCK_ACCOUNT);
>>>>>>> c9f5c5a9
const mockGetIsRemoteModeEnabled = jest.fn();

describe('useCarouselManagement', () => {
  let validTestDate: string;
  let invalidTestDate: string;

  beforeEach(() => {
    delete process.env.IN_TEST;
    // Test dates
    validTestDate = new Date(SWEEPSTAKES_START.getTime() + 1000).toISOString(); // 1 day after
    invalidTestDate = new Date(
      SWEEPSTAKES_START.getTime() - 1000,
    ).toISOString(); // 1 day before
    // Mocks
    mockUseDispatch.mockReturnValue(jest.fn());
    mockUseSelector.mockImplementation((selector) => {
      if (selector === getSlides) {
        return mockGetSlides();
      }
      if (selector === getSelectedAccountCachedBalance) {
        return mockGetSelectedAccountCachedBalance();
      }
      if (selector === getIsRemoteModeEnabled) {
        return mockGetIsRemoteModeEnabled();
      }
      if (selector === getUseExternalServices) {
        return mockGetUseExternalServices();
      }
      return undefined;
    });
    // Default values
    mockGetSlides.mockReturnValue([]);
    mockGetSelectedAccountCachedBalance.mockReturnValue(ZERO_BALANCE);
    mockGetIsRemoteModeEnabled.mockReturnValue(false);
    mockGetUseExternalServices.mockReturnValue(false);
    // Reset mocks
    jest.clearAllMocks();
  });

  afterEach(() => {
    process.env.IN_TEST = 'true';
  });

  describe('getSweepstakesCampaignActive', () => {
    it('returns true when date is within the sweepstakes period', () => {
      const testDate = new Date(SWEEPSTAKES_START.getTime() + 1000); // 1 second after start
      expect(getSweepstakesCampaignActive(testDate)).toBe(true);
    });

    it('returns false when date is before the sweepstakes period', () => {
      const testDate = new Date(SWEEPSTAKES_START.getTime() - 1000); // 1 second before start
      expect(getSweepstakesCampaignActive(testDate)).toBe(false);
    });

    it('returns false when date is after the sweepstakes period', () => {
      const testDate = new Date(SWEEPSTAKES_END.getTime() + 1000); // 1 second after end
      expect(getSweepstakesCampaignActive(testDate)).toBe(false);
    });
  });

  describe('zero funds, remote off, sweepstakes off', () => {
    it('should have correct slide order', () => {
      renderHook(() => useCarouselManagement({ testDate: invalidTestDate }));

      const updatedSlides = mockUpdateSlides.mock.calls[0][0];

      expect(updatedSlides).toStrictEqual(
        SLIDES_ZERO_FUNDS_REMOTE_OFF_SWEEPSTAKES_OFF,
      );
    });

    it('should mark fund slide as undismissable', () => {
      renderHook(() => useCarouselManagement({ testDate: invalidTestDate }));

      const updatedSlides = mockUpdateSlides.mock.calls[0][0];

      expect(updatedSlides[0].undismissable).toBe(true);
    });

    it('should mark fund slide as undismissable when using the hex 0x00 for zero balance', async () => {
      mockGetSelectedAccountCachedBalance.mockReturnValue('0x00');
      renderHook(() => useCarouselManagement({ testDate: validTestDate }));

      await waitFor(() => expect(mockUpdateSlides).toHaveBeenCalled());
      const updatedSlides: CarouselSlide[] = mockUpdateSlides.mock.calls[0][0];

      const fundsSlide = updatedSlides.find((s) => s.id === FUND_SLIDE.id);
      expect(fundsSlide).toBeDefined();
      expect(fundsSlide?.undismissable).toBe(true);
    });
  });

  describe('zero funds, remote on, sweepstakes off', () => {
    beforeEach(() => {
      mockGetIsRemoteModeEnabled.mockReturnValue(true);
    });

    it('should have correct slide order', () => {
      renderHook(() => useCarouselManagement({ testDate: invalidTestDate }));

      const updatedSlides = mockUpdateSlides.mock.calls[0][0];

      expect(updatedSlides).toStrictEqual(
        SLIDES_ZERO_FUNDS_REMOTE_ON_SWEEPSTAKES_OFF,
      );
    });
  });

  describe('zero funds, remote off, sweepstakes on', () => {
    it('should have correct slide order', () => {
      renderHook(() => useCarouselManagement({ testDate: validTestDate }));

      const updatedSlides = mockUpdateSlides.mock.calls[0][0];

      expect(updatedSlides).toStrictEqual(
        SLIDES_ZERO_FUNDS_REMOTE_OFF_SWEEPSTAKES_ON,
      );
    });
  });

  describe('zero funds, remote on, sweepstakes on', () => {
    beforeEach(() => {
      mockGetIsRemoteModeEnabled.mockReturnValue(true);
    });

    it('should have correct slide order', () => {
      renderHook(() => useCarouselManagement({ testDate: validTestDate }));

      const updatedSlides = mockUpdateSlides.mock.calls[0][0];

      expect(updatedSlides).toStrictEqual(
        SLIDES_ZERO_FUNDS_REMOTE_ON_SWEEPSTAKES_ON,
      );
    });
  });

  describe('positive funds, remote off, sweepstakes off', () => {
    beforeEach(() => {
      mockGetSelectedAccountCachedBalance.mockReturnValue('0x1');
    });

    it('should have correct slide order', () => {
      renderHook(() => useCarouselManagement({ testDate: invalidTestDate }));

      const updatedSlides = mockUpdateSlides.mock.calls[0][0];

      expect(updatedSlides).toStrictEqual(
        SLIDES_POSITIVE_FUNDS_REMOTE_OFF_SWEEPSTAKES_OFF,
      );
    });
  });

  describe('positive funds, remote on, sweepstakes off', () => {
    beforeEach(() => {
      mockGetSelectedAccountCachedBalance.mockReturnValue('0x1');
      mockGetIsRemoteModeEnabled.mockReturnValue(true);
      mockGetUseExternalServices.mockReturnValue(false);
    });

    it('should have correct slide order', () => {
      renderHook(() => useCarouselManagement({ testDate: invalidTestDate }));

      const updatedSlides = mockUpdateSlides.mock.calls[0][0];

      expect(updatedSlides).toStrictEqual(
        SLIDES_POSITIVE_FUNDS_REMOTE_ON_SWEEPSTAKES_OFF,
      );
    });
  });

  describe('positive funds, remote off, sweepstakes on', () => {
    beforeEach(() => {
      mockGetSelectedAccountCachedBalance.mockReturnValue('0x1');
    });

    it('should have correct slide order', () => {
      renderHook(() => useCarouselManagement({ testDate: validTestDate }));

      const updatedSlides = mockUpdateSlides.mock.calls[0][0];

      expect(updatedSlides).toStrictEqual(
        SLIDES_POSITIVE_FUNDS_REMOTE_OFF_SWEEPSTAKES_ON,
      );
    });
  });

  describe('positive funds, remote on, sweepstakes on', () => {
    beforeEach(() => {
      mockGetSelectedAccountCachedBalance.mockReturnValue('0x1');
      mockGetIsRemoteModeEnabled.mockReturnValue(true);
    });

    it('should have correct slide order', () => {
      renderHook(() => useCarouselManagement({ testDate: validTestDate }));

      const updatedSlides = mockUpdateSlides.mock.calls[0][0];

      expect(updatedSlides).toStrictEqual(
        SLIDES_POSITIVE_FUNDS_REMOTE_ON_SWEEPSTAKES_ON,
      );
    });
  });

  describe('state changes', () => {
    it('should update slides when balance changes', () => {
      mockGetSelectedAccountCachedBalance.mockReturnValue('0x1');

      const { rerender } = renderHook((props) => useCarouselManagement(props), {
        initialProps: { testDate: invalidTestDate },
      });

      expect(mockUpdateSlides).toHaveBeenCalled();
      let updatedSlides = mockUpdateSlides.mock.calls[0][0];
      expect(updatedSlides).toStrictEqual(
        SLIDES_POSITIVE_FUNDS_REMOTE_OFF_SWEEPSTAKES_OFF,
      );

      mockGetSelectedAccountCachedBalance.mockReturnValue(ZERO_BALANCE);
      mockUpdateSlides.mockClear();

      rerender({ testDate: invalidTestDate });

      expect(mockUpdateSlides).toHaveBeenCalled();

      updatedSlides = mockUpdateSlides.mock.calls[0][0];

      expect(updatedSlides).toStrictEqual(
        SLIDES_ZERO_FUNDS_REMOTE_OFF_SWEEPSTAKES_OFF,
      );
    });

    it('should update slides when testDate changes', () => {
      const { rerender } = renderHook((props) => useCarouselManagement(props), {
        initialProps: { hasZeroBalance: false, testDate: invalidTestDate },
      });

      expect(mockUpdateSlides).toHaveBeenCalled();
      let updatedSlides = mockUpdateSlides.mock.calls[0][0];

      expect(updatedSlides).toStrictEqual(
        SLIDES_ZERO_FUNDS_REMOTE_OFF_SWEEPSTAKES_OFF,
      );

      mockUpdateSlides.mockClear();

      rerender({ hasZeroBalance: false, testDate: validTestDate });

      expect(mockUpdateSlides).toHaveBeenCalled();
      updatedSlides = mockUpdateSlides.mock.calls[0][0];
      expect(updatedSlides).toStrictEqual(
        SLIDES_ZERO_FUNDS_REMOTE_OFF_SWEEPSTAKES_ON,
      );
    });
  });

  describe('edge cases', () => {
    it('should handle exactly at SWEEPSTAKES_START time', () => {
      const testDate = SWEEPSTAKES_START.toISOString();

      renderHook(() =>
        useCarouselManagement({
          testDate,
        }),
      );

      const updatedSlides = mockUpdateSlides.mock
        .calls[0][0] as CarouselSlide[];
      expect(updatedSlides[0].id).toBe(SWEEPSTAKES_SLIDE.id);
    });

    it('should handle exactly at SWEEPSTAKES_END time', () => {
      const testDate = SWEEPSTAKES_END.toISOString();

      renderHook(() =>
        useCarouselManagement({
          testDate,
        }),
      );

      const updatedSlides = mockUpdateSlides.mock
        .calls[0][0] as CarouselSlide[];
      expect(updatedSlides[0].id).toBe(SWEEPSTAKES_SLIDE.id);
    });

    it('should handle invalid testDate gracefully', () => {
      const testDate = 'invalid-date';

      expect(() =>
        renderHook(() =>
          useCarouselManagement({
            testDate,
          }),
        ),
      ).not.toThrow();

<<<<<<< HEAD
      expect(mockUpdateSlides).toHaveBeenCalled();
=======
      await waitFor(() => expect(mockUpdateSlides).toHaveBeenCalled());
    });
  });

  describe('Smart account upgrade slide', () => {
    beforeEach(() => {
      mockGetUseExternalServices.mockReturnValue(false);
    });
    it('should not be displayed if solana address is selected', () => {
      jest.spyOn(AccountUtils, 'isSolanaAddress').mockReturnValue(true);
      renderHook(() => useCarouselManagement({ testDate: validTestDate }));

      const updatedSlides = mockUpdateSlides.mock.calls[0][0];

      expect(updatedSlides).toStrictEqual([
        { ...SWEEPSTAKES_SLIDE, dismissed: false },
        { ...FUND_SLIDE, undismissable: true },
        ///: BEGIN:ONLY_INCLUDE_IF(build-main,build-beta,build-flask)
        BRIDGE_SLIDE,
        ///: END:ONLY_INCLUDE_IF
        CARD_SLIDE,
        CASH_SLIDE,
        MULTI_SRP_SLIDE,
        BACKUPANDSYNC_SLIDE,
        BASIC_FUNCTIONALITY_SLIDE,
        SOLANA_SLIDE,
      ]);
>>>>>>> c9f5c5a9
    });
  });
});<|MERGE_RESOLUTION|>--- conflicted
+++ resolved
@@ -1,18 +1,16 @@
 import { renderHook } from '@testing-library/react-hooks';
+import { waitFor } from '@testing-library/react';
 import { useDispatch, useSelector } from 'react-redux';
 import { updateSlides } from '../../store/actions';
-<<<<<<< HEAD
-import { getSelectedAccountCachedBalance, getSlides } from '../../selectors';
-=======
 import {
   getSelectedAccountCachedBalance,
   getSelectedInternalAccount,
   getSlides,
   getUseExternalServices,
 } from '../../selectors';
->>>>>>> c9f5c5a9
 import { getIsRemoteModeEnabled } from '../../selectors/remote-mode';
 import { CarouselSlide } from '../../../shared/constants/app-state';
+import * as AccountUtils from '../../../shared/lib/multichain/accounts';
 import {
   getSweepstakesCampaignActive,
   useCarouselManagement,
@@ -28,9 +26,6 @@
   ZERO_BALANCE,
   REMOTE_MODE_SLIDE,
   MULTI_SRP_SLIDE,
-<<<<<<< HEAD
-} from './constants';
-=======
   BACKUPANDSYNC_SLIDE,
   SOLANA_SLIDE,
   SMART_ACCOUNT_UPGRADE_SLIDE,
@@ -42,159 +37,169 @@
 jest
   .mocked(fetchCarouselSlidesFromContentful)
   .mockResolvedValue({ prioritySlides: [], regularSlides: [] });
->>>>>>> c9f5c5a9
 
 const SLIDES_ZERO_FUNDS_REMOTE_OFF_SWEEPSTAKES_OFF = [
   { ...FUND_SLIDE, undismissable: true },
-  ///: BEGIN:ONLY_INCLUDE_IF(build-main,build-beta,build-flask)
-  BRIDGE_SLIDE,
-  ///: END:ONLY_INCLUDE_IF
-  CARD_SLIDE,
-  CASH_SLIDE,
-  MULTI_SRP_SLIDE,
-<<<<<<< HEAD
-=======
-  BACKUPANDSYNC_SLIDE,
-  BASIC_FUNCTIONALITY_SLIDE,
-  ///: BEGIN:ONLY_INCLUDE_IF(solana)
-  SOLANA_SLIDE,
-  ///: END:ONLY_INCLUDE_IF
->>>>>>> c9f5c5a9
+  SMART_ACCOUNT_UPGRADE_SLIDE,
+  ///: BEGIN:ONLY_INCLUDE_IF(build-main,build-beta,build-flask)
+  BRIDGE_SLIDE,
+  ///: END:ONLY_INCLUDE_IF
+  CARD_SLIDE,
+  CASH_SLIDE,
+  MULTI_SRP_SLIDE,
+  BACKUPANDSYNC_SLIDE,
+  BASIC_FUNCTIONALITY_SLIDE,
+  ///: BEGIN:ONLY_INCLUDE_IF(solana)
+  SOLANA_SLIDE,
+  ///: END:ONLY_INCLUDE_IF
 ];
 
 const SLIDES_POSITIVE_FUNDS_REMOTE_OFF_SWEEPSTAKES_OFF = [
-  ///: BEGIN:ONLY_INCLUDE_IF(build-main,build-beta,build-flask)
-  BRIDGE_SLIDE,
-  ///: END:ONLY_INCLUDE_IF
-  CARD_SLIDE,
+  SMART_ACCOUNT_UPGRADE_SLIDE,
+  ///: BEGIN:ONLY_INCLUDE_IF(build-main,build-beta,build-flask)
+  BRIDGE_SLIDE,
+  ///: END:ONLY_INCLUDE_IF
   { ...FUND_SLIDE, undismissable: false },
-  CASH_SLIDE,
-  MULTI_SRP_SLIDE,
-<<<<<<< HEAD
-=======
-  BACKUPANDSYNC_SLIDE,
-  BASIC_FUNCTIONALITY_SLIDE,
-  ///: BEGIN:ONLY_INCLUDE_IF(solana)
-  SOLANA_SLIDE,
-  ///: END:ONLY_INCLUDE_IF
->>>>>>> c9f5c5a9
+  CARD_SLIDE,
+  CASH_SLIDE,
+  MULTI_SRP_SLIDE,
+  BACKUPANDSYNC_SLIDE,
+  BASIC_FUNCTIONALITY_SLIDE,
+  ///: BEGIN:ONLY_INCLUDE_IF(solana)
+  SOLANA_SLIDE,
+  ///: END:ONLY_INCLUDE_IF
 ];
 
 const SLIDES_ZERO_FUNDS_REMOTE_ON_SWEEPSTAKES_OFF = [
   REMOTE_MODE_SLIDE,
   { ...FUND_SLIDE, undismissable: true },
-  ///: BEGIN:ONLY_INCLUDE_IF(build-main,build-beta,build-flask)
-  BRIDGE_SLIDE,
-  ///: END:ONLY_INCLUDE_IF
-  CARD_SLIDE,
-  CASH_SLIDE,
-  MULTI_SRP_SLIDE,
-<<<<<<< HEAD
-=======
-  BACKUPANDSYNC_SLIDE,
-  BASIC_FUNCTIONALITY_SLIDE,
-  ///: BEGIN:ONLY_INCLUDE_IF(solana)
-  SOLANA_SLIDE,
-  ///: END:ONLY_INCLUDE_IF
->>>>>>> c9f5c5a9
+  SMART_ACCOUNT_UPGRADE_SLIDE,
+  ///: BEGIN:ONLY_INCLUDE_IF(build-main,build-beta,build-flask)
+  BRIDGE_SLIDE,
+  ///: END:ONLY_INCLUDE_IF
+  CARD_SLIDE,
+  CASH_SLIDE,
+  MULTI_SRP_SLIDE,
+  BACKUPANDSYNC_SLIDE,
+  BASIC_FUNCTIONALITY_SLIDE,
+  ///: BEGIN:ONLY_INCLUDE_IF(solana)
+  SOLANA_SLIDE,
+  ///: END:ONLY_INCLUDE_IF
 ];
 
 const SLIDES_POSITIVE_FUNDS_REMOTE_ON_SWEEPSTAKES_OFF = [
   REMOTE_MODE_SLIDE,
-  ///: BEGIN:ONLY_INCLUDE_IF(build-main,build-beta,build-flask)
-  BRIDGE_SLIDE,
-  ///: END:ONLY_INCLUDE_IF
-  CARD_SLIDE,
+  SMART_ACCOUNT_UPGRADE_SLIDE,
+  ///: BEGIN:ONLY_INCLUDE_IF(build-main,build-beta,build-flask)
+  BRIDGE_SLIDE,
+  ///: END:ONLY_INCLUDE_IF
   { ...FUND_SLIDE, undismissable: false },
-  CASH_SLIDE,
-  MULTI_SRP_SLIDE,
-<<<<<<< HEAD
-=======
-  BACKUPANDSYNC_SLIDE,
-  BASIC_FUNCTIONALITY_SLIDE,
-  ///: BEGIN:ONLY_INCLUDE_IF(solana)
-  SOLANA_SLIDE,
-  ///: END:ONLY_INCLUDE_IF
->>>>>>> c9f5c5a9
+  CARD_SLIDE,
+  CASH_SLIDE,
+  MULTI_SRP_SLIDE,
+  BACKUPANDSYNC_SLIDE,
+  BASIC_FUNCTIONALITY_SLIDE,
+  ///: BEGIN:ONLY_INCLUDE_IF(solana)
+  SOLANA_SLIDE,
+  ///: END:ONLY_INCLUDE_IF
 ];
 
 const SLIDES_ZERO_FUNDS_REMOTE_OFF_SWEEPSTAKES_ON = [
   { ...SWEEPSTAKES_SLIDE, dismissed: false },
   { ...FUND_SLIDE, undismissable: true },
-  ///: BEGIN:ONLY_INCLUDE_IF(build-main,build-beta,build-flask)
-  BRIDGE_SLIDE,
-  ///: END:ONLY_INCLUDE_IF
-  CARD_SLIDE,
-  CASH_SLIDE,
-  MULTI_SRP_SLIDE,
-<<<<<<< HEAD
-=======
-  BACKUPANDSYNC_SLIDE,
-  BASIC_FUNCTIONALITY_SLIDE,
-  ///: BEGIN:ONLY_INCLUDE_IF(solana)
-  SOLANA_SLIDE,
-  ///: END:ONLY_INCLUDE_IF
->>>>>>> c9f5c5a9
+  SMART_ACCOUNT_UPGRADE_SLIDE,
+  ///: BEGIN:ONLY_INCLUDE_IF(build-main,build-beta,build-flask)
+  BRIDGE_SLIDE,
+  ///: END:ONLY_INCLUDE_IF
+  CARD_SLIDE,
+  CASH_SLIDE,
+  MULTI_SRP_SLIDE,
+  BACKUPANDSYNC_SLIDE,
+  BASIC_FUNCTIONALITY_SLIDE,
+  ///: BEGIN:ONLY_INCLUDE_IF(solana)
+  SOLANA_SLIDE,
+  ///: END:ONLY_INCLUDE_IF
 ];
 
 const SLIDES_POSITIVE_FUNDS_REMOTE_OFF_SWEEPSTAKES_ON = [
   { ...SWEEPSTAKES_SLIDE, dismissed: false },
-  ///: BEGIN:ONLY_INCLUDE_IF(build-main,build-beta,build-flask)
-  BRIDGE_SLIDE,
-  ///: END:ONLY_INCLUDE_IF
-  CARD_SLIDE,
+  SMART_ACCOUNT_UPGRADE_SLIDE,
+  ///: BEGIN:ONLY_INCLUDE_IF(build-main,build-beta,build-flask)
+  BRIDGE_SLIDE,
+  ///: END:ONLY_INCLUDE_IF
   { ...FUND_SLIDE, undismissable: false },
-  CASH_SLIDE,
-  MULTI_SRP_SLIDE,
-<<<<<<< HEAD
-=======
-  BACKUPANDSYNC_SLIDE,
-  BASIC_FUNCTIONALITY_SLIDE,
-  ///: BEGIN:ONLY_INCLUDE_IF(solana)
-  SOLANA_SLIDE,
-  ///: END:ONLY_INCLUDE_IF
->>>>>>> c9f5c5a9
+  CARD_SLIDE,
+  CASH_SLIDE,
+  MULTI_SRP_SLIDE,
+  BACKUPANDSYNC_SLIDE,
+  BASIC_FUNCTIONALITY_SLIDE,
+  ///: BEGIN:ONLY_INCLUDE_IF(solana)
+  SOLANA_SLIDE,
+  ///: END:ONLY_INCLUDE_IF
 ];
 
 const SLIDES_ZERO_FUNDS_REMOTE_ON_SWEEPSTAKES_ON = [
   { ...SWEEPSTAKES_SLIDE, dismissed: false },
   REMOTE_MODE_SLIDE,
   { ...FUND_SLIDE, undismissable: true },
-  ///: BEGIN:ONLY_INCLUDE_IF(build-main,build-beta,build-flask)
-  BRIDGE_SLIDE,
-  ///: END:ONLY_INCLUDE_IF
-  CARD_SLIDE,
-  CASH_SLIDE,
-  MULTI_SRP_SLIDE,
-<<<<<<< HEAD
-=======
-  BACKUPANDSYNC_SLIDE,
-  BASIC_FUNCTIONALITY_SLIDE,
-  ///: BEGIN:ONLY_INCLUDE_IF(solana)
-  SOLANA_SLIDE,
-  ///: END:ONLY_INCLUDE_IF
->>>>>>> c9f5c5a9
+  SMART_ACCOUNT_UPGRADE_SLIDE,
+  ///: BEGIN:ONLY_INCLUDE_IF(build-main,build-beta,build-flask)
+  BRIDGE_SLIDE,
+  ///: END:ONLY_INCLUDE_IF
+  CARD_SLIDE,
+  CASH_SLIDE,
+  MULTI_SRP_SLIDE,
+  BACKUPANDSYNC_SLIDE,
+  BASIC_FUNCTIONALITY_SLIDE,
+  ///: BEGIN:ONLY_INCLUDE_IF(solana)
+  SOLANA_SLIDE,
+  ///: END:ONLY_INCLUDE_IF
 ];
 
 const SLIDES_POSITIVE_FUNDS_REMOTE_ON_SWEEPSTAKES_ON = [
   { ...SWEEPSTAKES_SLIDE, dismissed: false },
   REMOTE_MODE_SLIDE,
-  ///: BEGIN:ONLY_INCLUDE_IF(build-main,build-beta,build-flask)
-  BRIDGE_SLIDE,
-  ///: END:ONLY_INCLUDE_IF
-  CARD_SLIDE,
+  SMART_ACCOUNT_UPGRADE_SLIDE,
+  ///: BEGIN:ONLY_INCLUDE_IF(build-main,build-beta,build-flask)
+  BRIDGE_SLIDE,
+  ///: END:ONLY_INCLUDE_IF
   { ...FUND_SLIDE, undismissable: false },
-  CASH_SLIDE,
-  MULTI_SRP_SLIDE,
-<<<<<<< HEAD
-=======
-  BACKUPANDSYNC_SLIDE,
-  BASIC_FUNCTIONALITY_SLIDE,
-  ///: BEGIN:ONLY_INCLUDE_IF(solana)
-  SOLANA_SLIDE,
-  ///: END:ONLY_INCLUDE_IF
->>>>>>> c9f5c5a9
-];
+  CARD_SLIDE,
+  CASH_SLIDE,
+  MULTI_SRP_SLIDE,
+  BACKUPANDSYNC_SLIDE,
+  BASIC_FUNCTIONALITY_SLIDE,
+  ///: BEGIN:ONLY_INCLUDE_IF(solana)
+  SOLANA_SLIDE,
+  ///: END:ONLY_INCLUDE_IF
+];
+
+const MOCK_ACCOUNT = {
+  address: '0xb552685e3d2790efd64a175b00d51f02cdafee5d',
+  id: 'c3deeb99-ba0d-4a4e-a0aa-033fc1f79ae3',
+  metadata: {
+    importTime: 0,
+    name: 'Snap Account 1',
+    keyring: {
+      type: 'Snap Keyring',
+    },
+    snap: {
+      enabled: true,
+      id: 'local:snap-id',
+      name: 'snap-name',
+    },
+  },
+  options: {},
+  methods: [
+    'personal_sign',
+    'eth_signTransaction',
+    'eth_signTypedData_v1',
+    'eth_signTypedData_v3',
+    'eth_signTypedData_v4',
+  ],
+  scopes: ['eip155:0'],
+  type: 'eip155:eoa',
+};
 
 jest.mock('react-redux', () => ({
   useDispatch: jest.fn(),
@@ -212,7 +217,7 @@
   getUseExternalServices: jest.fn(),
 }));
 
-jest.mock('../../selectors/remote-feature-flags', () => ({
+jest.mock('../../selectors/remote-mode', () => ({
   getIsRemoteModeEnabled: jest.fn(),
 }));
 
@@ -222,13 +227,10 @@
 
 const mockGetSlides = jest.fn();
 const mockGetSelectedAccountCachedBalance = jest.fn();
-<<<<<<< HEAD
-=======
 const mockGetUseExternalServices = jest.fn();
 const mockGetSelectedInternalAccount = jest
   .fn()
   .mockImplementation(() => MOCK_ACCOUNT);
->>>>>>> c9f5c5a9
 const mockGetIsRemoteModeEnabled = jest.fn();
 
 describe('useCarouselManagement', () => {
@@ -251,6 +253,9 @@
       if (selector === getSelectedAccountCachedBalance) {
         return mockGetSelectedAccountCachedBalance();
       }
+      if (selector === getSelectedInternalAccount) {
+        return mockGetSelectedInternalAccount();
+      }
       if (selector === getIsRemoteModeEnabled) {
         return mockGetIsRemoteModeEnabled();
       }
@@ -290,9 +295,10 @@
   });
 
   describe('zero funds, remote off, sweepstakes off', () => {
-    it('should have correct slide order', () => {
+    it('should have correct slide order', async () => {
       renderHook(() => useCarouselManagement({ testDate: invalidTestDate }));
 
+      await waitFor(() => expect(mockUpdateSlides).toHaveBeenCalled());
       const updatedSlides = mockUpdateSlides.mock.calls[0][0];
 
       expect(updatedSlides).toStrictEqual(
@@ -300,9 +306,10 @@
       );
     });
 
-    it('should mark fund slide as undismissable', () => {
+    it('should mark fund slide as undismissable', async () => {
       renderHook(() => useCarouselManagement({ testDate: invalidTestDate }));
 
+      await waitFor(() => expect(mockUpdateSlides).toHaveBeenCalled());
       const updatedSlides = mockUpdateSlides.mock.calls[0][0];
 
       expect(updatedSlides[0].undismissable).toBe(true);
@@ -326,9 +333,10 @@
       mockGetIsRemoteModeEnabled.mockReturnValue(true);
     });
 
-    it('should have correct slide order', () => {
+    it('should have correct slide order', async () => {
       renderHook(() => useCarouselManagement({ testDate: invalidTestDate }));
 
+      await waitFor(() => expect(mockUpdateSlides).toHaveBeenCalled());
       const updatedSlides = mockUpdateSlides.mock.calls[0][0];
 
       expect(updatedSlides).toStrictEqual(
@@ -338,9 +346,10 @@
   });
 
   describe('zero funds, remote off, sweepstakes on', () => {
-    it('should have correct slide order', () => {
+    it('should have correct slide order', async () => {
       renderHook(() => useCarouselManagement({ testDate: validTestDate }));
 
+      await waitFor(() => expect(mockUpdateSlides).toHaveBeenCalled());
       const updatedSlides = mockUpdateSlides.mock.calls[0][0];
 
       expect(updatedSlides).toStrictEqual(
@@ -354,9 +363,10 @@
       mockGetIsRemoteModeEnabled.mockReturnValue(true);
     });
 
-    it('should have correct slide order', () => {
+    it('should have correct slide order', async () => {
       renderHook(() => useCarouselManagement({ testDate: validTestDate }));
 
+      await waitFor(() => expect(mockUpdateSlides).toHaveBeenCalled());
       const updatedSlides = mockUpdateSlides.mock.calls[0][0];
 
       expect(updatedSlides).toStrictEqual(
@@ -370,9 +380,10 @@
       mockGetSelectedAccountCachedBalance.mockReturnValue('0x1');
     });
 
-    it('should have correct slide order', () => {
+    it('should have correct slide order', async () => {
       renderHook(() => useCarouselManagement({ testDate: invalidTestDate }));
 
+      await waitFor(() => expect(mockUpdateSlides).toHaveBeenCalled());
       const updatedSlides = mockUpdateSlides.mock.calls[0][0];
 
       expect(updatedSlides).toStrictEqual(
@@ -388,9 +399,10 @@
       mockGetUseExternalServices.mockReturnValue(false);
     });
 
-    it('should have correct slide order', () => {
+    it('should have correct slide order', async () => {
       renderHook(() => useCarouselManagement({ testDate: invalidTestDate }));
 
+      await waitFor(() => expect(mockUpdateSlides).toHaveBeenCalled());
       const updatedSlides = mockUpdateSlides.mock.calls[0][0];
 
       expect(updatedSlides).toStrictEqual(
@@ -404,9 +416,10 @@
       mockGetSelectedAccountCachedBalance.mockReturnValue('0x1');
     });
 
-    it('should have correct slide order', () => {
+    it('should have correct slide order', async () => {
       renderHook(() => useCarouselManagement({ testDate: validTestDate }));
 
+      await waitFor(() => expect(mockUpdateSlides).toHaveBeenCalled());
       const updatedSlides = mockUpdateSlides.mock.calls[0][0];
 
       expect(updatedSlides).toStrictEqual(
@@ -421,9 +434,10 @@
       mockGetIsRemoteModeEnabled.mockReturnValue(true);
     });
 
-    it('should have correct slide order', () => {
+    it('should have correct slide order', async () => {
       renderHook(() => useCarouselManagement({ testDate: validTestDate }));
 
+      await waitFor(() => expect(mockUpdateSlides).toHaveBeenCalled());
       const updatedSlides = mockUpdateSlides.mock.calls[0][0];
 
       expect(updatedSlides).toStrictEqual(
@@ -433,14 +447,14 @@
   });
 
   describe('state changes', () => {
-    it('should update slides when balance changes', () => {
+    it('should update slides when balance changes', async () => {
       mockGetSelectedAccountCachedBalance.mockReturnValue('0x1');
 
       const { rerender } = renderHook((props) => useCarouselManagement(props), {
         initialProps: { testDate: invalidTestDate },
       });
 
-      expect(mockUpdateSlides).toHaveBeenCalled();
+      await waitFor(() => expect(mockUpdateSlides).toHaveBeenCalled());
       let updatedSlides = mockUpdateSlides.mock.calls[0][0];
       expect(updatedSlides).toStrictEqual(
         SLIDES_POSITIVE_FUNDS_REMOTE_OFF_SWEEPSTAKES_OFF,
@@ -451,7 +465,7 @@
 
       rerender({ testDate: invalidTestDate });
 
-      expect(mockUpdateSlides).toHaveBeenCalled();
+      await waitFor(() => expect(mockUpdateSlides).toHaveBeenCalled());
 
       updatedSlides = mockUpdateSlides.mock.calls[0][0];
 
@@ -460,12 +474,12 @@
       );
     });
 
-    it('should update slides when testDate changes', () => {
+    it('should update slides when testDate changes', async () => {
       const { rerender } = renderHook((props) => useCarouselManagement(props), {
         initialProps: { hasZeroBalance: false, testDate: invalidTestDate },
       });
 
-      expect(mockUpdateSlides).toHaveBeenCalled();
+      await waitFor(() => expect(mockUpdateSlides).toHaveBeenCalled());
       let updatedSlides = mockUpdateSlides.mock.calls[0][0];
 
       expect(updatedSlides).toStrictEqual(
@@ -476,7 +490,7 @@
 
       rerender({ hasZeroBalance: false, testDate: validTestDate });
 
-      expect(mockUpdateSlides).toHaveBeenCalled();
+      await waitFor(() => expect(mockUpdateSlides).toHaveBeenCalled());
       updatedSlides = mockUpdateSlides.mock.calls[0][0];
       expect(updatedSlides).toStrictEqual(
         SLIDES_ZERO_FUNDS_REMOTE_OFF_SWEEPSTAKES_ON,
@@ -485,7 +499,7 @@
   });
 
   describe('edge cases', () => {
-    it('should handle exactly at SWEEPSTAKES_START time', () => {
+    it('should handle exactly at SWEEPSTAKES_START time', async () => {
       const testDate = SWEEPSTAKES_START.toISOString();
 
       renderHook(() =>
@@ -494,12 +508,13 @@
         }),
       );
 
+      await waitFor(() => expect(mockUpdateSlides).toHaveBeenCalled());
       const updatedSlides = mockUpdateSlides.mock
         .calls[0][0] as CarouselSlide[];
       expect(updatedSlides[0].id).toBe(SWEEPSTAKES_SLIDE.id);
     });
 
-    it('should handle exactly at SWEEPSTAKES_END time', () => {
+    it('should handle exactly at SWEEPSTAKES_END time', async () => {
       const testDate = SWEEPSTAKES_END.toISOString();
 
       renderHook(() =>
@@ -508,12 +523,13 @@
         }),
       );
 
+      await waitFor(() => expect(mockUpdateSlides).toHaveBeenCalled());
       const updatedSlides = mockUpdateSlides.mock
         .calls[0][0] as CarouselSlide[];
       expect(updatedSlides[0].id).toBe(SWEEPSTAKES_SLIDE.id);
     });
 
-    it('should handle invalid testDate gracefully', () => {
+    it('should handle invalid testDate for sweepstakes gracefully', async () => {
       const testDate = 'invalid-date';
 
       expect(() =>
@@ -524,9 +540,6 @@
         ),
       ).not.toThrow();
 
-<<<<<<< HEAD
-      expect(mockUpdateSlides).toHaveBeenCalled();
-=======
       await waitFor(() => expect(mockUpdateSlides).toHaveBeenCalled());
     });
   });
@@ -554,7 +567,6 @@
         BASIC_FUNCTIONALITY_SLIDE,
         SOLANA_SLIDE,
       ]);
->>>>>>> c9f5c5a9
     });
   });
 });