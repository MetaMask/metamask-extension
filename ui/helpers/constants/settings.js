import { ICON_NAMES } from '../../components/component-library';
import {
  ALERTS_ROUTE,
  ADVANCED_ROUTE,
  SECURITY_ROUTE,
  GENERAL_ROUTE,
  ABOUT_US_ROUTE,
  NETWORKS_ROUTE,
  CONTACT_LIST_ROUTE,
  EXPERIMENTAL_ROUTE,
  ///: BEGIN:ONLY_INCLUDE_IN(flask)
  SNAPS_LIST_ROUTE,
  ///: END:ONLY_INCLUDE_IN
} from './routes';

export const SETTINGS_CONSTANTS = [
  {
    tabMessage: (t) => t('general'),
    sectionMessage: (t) => t('currencyConversion'),
    descriptionMessage: (t) => t('currencyConversion'),
    route: `${GENERAL_ROUTE}#currency-conversion`,
    iconName: ICON_NAMES.SETTING,
  },
  {
    tabMessage: (t) => t('general'),
    sectionMessage: (t) => t('primaryCurrencySetting'),
    descriptionMessage: (t) => t('primaryCurrencySettingDescription'),
    route: `${GENERAL_ROUTE}#primary-currency`,
    iconName: ICON_NAMES.SETTING,
  },
  {
    tabMessage: (t) => t('general'),
    sectionMessage: (t) => t('currentLanguage'),
    descriptionMessage: (t) => t('currentLanguage'),
    route: `${GENERAL_ROUTE}#current-language`,
    iconName: ICON_NAMES.SETTING,
  },
  {
    tabMessage: (t) => t('general'),
    sectionMessage: (t) => t('theme'),
    descriptionMessage: (t) => t('themeDescription'),
    route: `${GENERAL_ROUTE}#theme`,
    icon: 'fa fa-flask',
  },
  {
    tabMessage: (t) => t('general'),
    sectionMessage: (t) => t('accountIdenticon'),
    descriptionMessage: (t) => t('accountIdenticon'),
    route: `${GENERAL_ROUTE}#account-identicon`,
    iconName: ICON_NAMES.SETTING,
  },
  {
    tabMessage: (t) => t('general'),
    sectionMessage: (t) => t('hideZeroBalanceTokens'),
    descriptionMessage: (t) => t('hideZeroBalanceTokens'),
    route: `${GENERAL_ROUTE}#zero-balancetokens`,
    iconName: ICON_NAMES.SETTING,
  },
  {
    tabMessage: (t) => t('advanced'),
    sectionMessage: (t) => t('stateLogs'),
    descriptionMessage: (t) => t('stateLogsDescription'),
    route: `${ADVANCED_ROUTE}#state-logs`,
    icon: 'fas fa-sliders-h',
  },
  {
    tabMessage: (t) => t('advanced'),
    sectionMessage: (t) => t('syncWithMobile'),
    descriptionMessage: (t) => t('syncWithMobile'),
    route: `${ADVANCED_ROUTE}#sync-withmobile`,
    icon: 'fas fa-sliders-h',
  },
  {
    tabMessage: (t) => t('advanced'),
    sectionMessage: (t) => t('clearActivity'),
    descriptionMessage: (t) => t('clearActivityDescription'),
    route: `${ADVANCED_ROUTE}#clear-activity`,
<<<<<<< HEAD
    icon: 'fas fa-sliders-h',
  },
  {
    tabMessage: (t) => t('advanced'),
    sectionMessage: (t) => t('showAdvancedGasInline'),
    descriptionMessage: (t) => t('showAdvancedGasInlineDescription'),
    route: `${ADVANCED_ROUTE}#advanced-gascontrols`,
=======
>>>>>>> 4b271868
    icon: 'fas fa-sliders-h',
  },
  {
    tabMessage: (t) => t('advanced'),
    sectionMessage: (t) => t('showHexData'),
    descriptionMessage: (t) => t('showHexDataDescription'),
    route: `${ADVANCED_ROUTE}#show-hexdata`,
    icon: 'fas fa-sliders-h',
  },
  {
    tabMessage: (t) => t('advanced'),
    sectionMessage: (t) => t('showFiatConversionInTestnets'),
    descriptionMessage: (t) => t('showFiatConversionInTestnetsDescription'),
    route: `${ADVANCED_ROUTE}#conversion-testnetworks`,
    icon: 'fas fa-sliders-h',
  },
  {
    tabMessage: (t) => t('advanced'),
    sectionMessage: (t) => t('showTestnetNetworks'),
    descriptionMessage: (t) => t('showTestnetNetworksDescription'),
    route: `${ADVANCED_ROUTE}#show-testnets`,
    icon: 'fas fa-sliders-h',
  },
  {
    tabMessage: (t) => t('advanced'),
    sectionMessage: (t) => t('nonceField'),
    descriptionMessage: (t) => t('nonceFieldDescription'),
    route: `${ADVANCED_ROUTE}#customize-nonce`,
    icon: 'fas fa-sliders-h',
  },
  {
    tabMessage: (t) => t('advanced'),
    sectionMessage: (t) => t('autoLockTimeLimit'),
    descriptionMessage: (t) => t('autoLockTimeLimitDescription'),
    route: `${ADVANCED_ROUTE}#autolock-timer`,
    icon: 'fas fa-sliders-h',
  },
  {
    tabMessage: (t) => t('advanced'),
    sectionMessage: (t) => t('preferredLedgerConnectionType'),
    descriptionMessage: (t) => t('preferredLedgerConnectionType'),
    route: `${ADVANCED_ROUTE}#ledger-connection`,
    icon: 'fas fa-sliders-h',
  },
  {
    tabMessage: (t) => t('advanced'),
    sectionMessage: (t) => t('dismissReminderField'),
    descriptionMessage: (t) => t('dismissReminderDescriptionField'),
    route: `${ADVANCED_ROUTE}#dimiss-secretrecovery`,
    icon: 'fas fa-sliders-h',
  },
  {
    tabMessage: (t) => t('advanced'),
    sectionMessage: (t) => t('toggleEthSignField'),
    descriptionMessage: (t) => t('toggleEthSignDescriptionField'),
    route: `${ADVANCED_ROUTE}#toggle-ethsign`,
    icon: 'fas fa-sliders-h',
  },
  {
    tabMessage: (t) => t('contacts'),
    sectionMessage: (t) => t('contacts'),
    descriptionMessage: (t) => t('contacts'),
    route: CONTACT_LIST_ROUTE,
    icon: ICON_NAMES.BOOK,
  },
  ///: BEGIN:ONLY_INCLUDE_IN(flask)
  {
    tabMessage: (t) => t('snaps'),
    sectionMessage: (t) => t('snaps'),
    descriptionMessage: (t) => t('snaps'),
    route: SNAPS_LIST_ROUTE,
    icon: 'fa fa-flask',
  },
  ///: END:ONLY_INCLUDE_IN
  {
    tabMessage: (t) => t('securityAndPrivacy'),
    sectionMessage: (t) => t('revealSeedWords'),
    descriptionMessage: (t) => t('revealSeedWords'),
    route: `${SECURITY_ROUTE}#reveal-secretrecovery`,
    icon: 'fa fa-lock',
  },
  {
    tabMessage: (t) => t('securityAndPrivacy'),
    sectionMessage: (t) => t('showIncomingTransactions'),
    descriptionMessage: (t) => t('showIncomingTransactionsDescription'),
    route: `${SECURITY_ROUTE}#incoming-transaction`,
    icon: 'fa fa-lock',
  },
  {
    tabMessage: (t) => t('securityAndPrivacy'),
    sectionMessage: (t) => t('usePhishingDetection'),
    descriptionMessage: (t) => t('usePhishingDetectionDescription'),
    route: `${SECURITY_ROUTE}#phishing-detection`,
    icon: 'fa fa-lock',
  },
  {
    tabMessage: (t) => t('securityAndPrivacy'),
    sectionMessage: (t) => t('participateInMetaMetrics'),
    descriptionMessage: (t) => t('participateInMetaMetricsDescription'),
    route: `${SECURITY_ROUTE}#metrametrics`,
    icon: 'fa fa-lock',
  },
  {
    tabMessage: (t) => t('securityAndPrivacy'),
    sectionMessage: (t) => t('chooseYourNetwork'),
    descriptionMessage: (t) => t('chooseYourNetworkDescription'),
    route: `${SECURITY_ROUTE}#-chose-your-network`,
    icon: 'fa fa-lock',
  },
  {
    tabMessage: (t) => t('securityAndPrivacy'),
    sectionMessage: (t) => t('addCustomIPFSGateway'),
    descriptionMessage: (t) => t('addCustomIPFSGatewayDescription'),
    route: `${SECURITY_ROUTE}#-add-custom-ipfs-gateway`,
    icon: 'fa fa-lock',
  },
  {
    tabMessage: (t) => t('securityAndPrivacy'),
    sectionMessage: (t) => t('autoDetectTokens'),
    descriptionMessage: (t) => t('autoDetectTokensDescription'),
    route: `${SECURITY_ROUTE}#-auto-detect-tokens`,
    icon: 'fa fa-lock',
  },
  {
    tabMessage: (t) => t('securityAndPrivacy'),
    sectionMessage: (t) => t('useMultiAccountBalanceChecker'),
    descriptionMessage: (t) => t('useMultiAccountBalanceCheckerDescription'),
    route: `${SECURITY_ROUTE}#-use-milti-account-balance-checker`,
    icon: 'fa fa-lock',
  },
  {
    tabMessage: (t) => t('securityAndPrivacy'),
    sectionMessage: (t) => t('currencyRateCheckToggle'),
    descriptionMessage: (t) => t('currencyRateCheckToggleDescription'),
    route: `${SECURITY_ROUTE}#price-checker`,
    icon: 'fa fa-lock',
  },
  {
    tabMessage: (t) => t('alerts'),
    sectionMessage: (t) => t('alertSettingsUnconnectedAccount'),
    descriptionMessage: (t) => t('alertSettingsUnconnectedAccount'),
    route: `${ALERTS_ROUTE}#unconnected-account`,
    iconName: ICON_NAMES.NOTIFICATION,
  },
  {
    tabMessage: (t) => t('alerts'),
    sectionMessage: (t) => t('alertSettingsWeb3ShimUsage'),
    descriptionMessage: (t) => t('alertSettingsWeb3ShimUsage'),
    route: `${ALERTS_ROUTE}#web3-shimusage`,
    icon: 'fa fa-bell',
  },
  {
    tabMessage: (t) => t('networks'),
    sectionMessage: (t) => t('mainnet'),
    descriptionMessage: (t) => t('mainnet'),
    route: `${NETWORKS_ROUTE}#networks-mainnet`,
    icon: 'fa fa-plug',
  },
  {
    tabMessage: (t) => t('networks'),
    sectionMessage: (t) => t('goerli'),
    descriptionMessage: (t) => t('goerli'),
    route: `${NETWORKS_ROUTE}#networks-goerli`,
    icon: 'fa fa-plug',
  },
  {
    tabMessage: (t) => t('networks'),
    sectionMessage: (t) => t('sepolia'),
    descriptionMessage: (t) => t('sepolia'),
    route: `${NETWORKS_ROUTE}#networks-sepolia`,
    icon: 'fa fa-plug',
  },
  {
    tabMessage: (t) => t('networks'),
    sectionMessage: (t) => t('lineatestnet'),
    descriptionMessage: (t) => t('lineatestnet'),
    route: `${NETWORKS_ROUTE}#networks-lineatestnet`,
    icon: 'fa fa-plug',
  },
  {
    tabMessage: (t) => t('networks'),
    sectionMessage: (t) => t('localhost'),
    descriptionMessage: (t) => t('localhost'),
    route: `${NETWORKS_ROUTE}#networks-localhost`,
    icon: 'fa fa-plug',
  },
  {
    tabMessage: (t) => t('about'),
    sectionMessage: (t) => t('metamaskVersion'),
    descriptionMessage: (t) => t('builtAroundTheWorld'),
    route: `${ABOUT_US_ROUTE}#version`,
    icon: 'fa fa-info-circle',
  },
  {
    tabMessage: (t) => t('about'),
    sectionMessage: (t) => t('links'),
    descriptionMessage: (t) => t('links'),
    route: `${ABOUT_US_ROUTE}#links`,
    icon: 'fa fa-info-circle',
  },
  {
    tabMessage: (t) => t('about'),
    sectionMessage: (t) => t('privacyMsg'),
    descriptionMessage: (t) => t('privacyMsg'),
    route: `${ABOUT_US_ROUTE}#privacy-policy`,
    icon: 'fa fa-info-circle',
  },
  {
    tabMessage: (t) => t('about'),
    sectionMessage: (t) => t('terms'),
    descriptionMessage: (t) => t('terms'),
    route: `${ABOUT_US_ROUTE}#terms`,
    icon: 'fa fa-info-circle',
  },

  {
    tabMessage: (t) => t('about'),
    sectionMessage: (t) => t('attributions'),
    descriptionMessage: (t) => t('attributions'),
    route: `${ABOUT_US_ROUTE}#attributions`,
    icon: 'fa fa-info-circle',
  },

  {
    tabMessage: (t) => t('about'),
    sectionMessage: (t) => t('supportCenter'),
    descriptionMessage: (t) => t('supportCenter'),
    route: `${ABOUT_US_ROUTE}#supportcenter`,
    icon: 'fa fa-info-circle',
  },

  {
    tabMessage: (t) => t('about'),
    sectionMessage: (t) => t('visitWebSite'),
    descriptionMessage: (t) => t('visitWebSite'),
    route: `${ABOUT_US_ROUTE}#visitwebsite`,
    icon: 'fa fa-info-circle',
  },

  {
    tabMessage: (t) => t('about'),
    sectionMessage: (t) => t('contactUs'),
    descriptionMessage: (t) => t('contactUs'),
    route: `${ABOUT_US_ROUTE}#contactus`,
    icon: 'fa fa-info-circle',
  },
  {
    tabMessage: (t) => t('about'),
    sectionMessage: (t) => t('betaTerms'),
    descriptionMessage: (t) => t('betaTerms'),
    route: `${ABOUT_US_ROUTE}#beta-terms`,
    icon: 'fa fa-info-circle',
  },
  {
    tabMessage: (t) => t('experimental'),
    sectionMessage: (t) => t('enableOpenSeaAPI'),
    descriptionMessage: (t) => t('enableOpenSeaAPIDescription'),
    route: `${EXPERIMENTAL_ROUTE}#opensea-api`,
    icon: 'fa fa-flask',
  },
  {
    tabMessage: (t) => t('experimental'),
    sectionMessage: (t) => t('useNftDetection'),
    descriptionMessage: (t) => t('useNftDetectionDescription'),
    route: `${EXPERIMENTAL_ROUTE}#autodetect-nfts`,
    icon: 'fa fa-flask',
  },
  {
    tabMessage: (t) => t('advanced'),
    sectionMessage: (t) => t('backupUserData'),
    descriptionMessage: (t) => t('backupUserDataDescription'),
    route: `${ADVANCED_ROUTE}#backup-userdata`,
    icon: 'fas fa-download',
  },
  {
    tabMessage: (t) => t('advanced'),
    sectionMessage: (t) => t('restoreUserData'),
    descriptionMessage: (t) => t('restoreUserDataDescription'),
    route: `${ADVANCED_ROUTE}#restore-userdata`,
    icon: 'fas fa-upload',
  },
  {
    tabMessage: (t) => t('experimental'),
    sectionMessage: (t) => t('transactionSecurityCheck'),
    descriptionMessage: (t) => t('transactionSecurityCheckDescription'),
    route: `${EXPERIMENTAL_ROUTE}#transaction-security-check`,
    icon: 'fa fa-flask',
  },
];<|MERGE_RESOLUTION|>--- conflicted
+++ resolved
@@ -75,16 +75,6 @@
     sectionMessage: (t) => t('clearActivity'),
     descriptionMessage: (t) => t('clearActivityDescription'),
     route: `${ADVANCED_ROUTE}#clear-activity`,
-<<<<<<< HEAD
-    icon: 'fas fa-sliders-h',
-  },
-  {
-    tabMessage: (t) => t('advanced'),
-    sectionMessage: (t) => t('showAdvancedGasInline'),
-    descriptionMessage: (t) => t('showAdvancedGasInlineDescription'),
-    route: `${ADVANCED_ROUTE}#advanced-gascontrols`,
-=======
->>>>>>> 4b271868
     icon: 'fas fa-sliders-h',
   },
   {
