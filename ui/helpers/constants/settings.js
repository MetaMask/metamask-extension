/* eslint-disable @metamask/design-tokens/color-no-hex*/
import { IconName } from '../../components/component-library';
import {
  ADVANCED_ROUTE,
  SECURITY_ROUTE,
  GENERAL_ROUTE,
  ABOUT_US_ROUTE,
  NETWORKS_ROUTE,
  CONTACT_LIST_ROUTE,
  EXPERIMENTAL_ROUTE,
  DEVELOPER_OPTIONS_ROUTE,
} from './routes';

/**
 * @typedef SettingRouteConfig
 * # @param {Function} tabMessage
 * # @param {Function} sectionMessage
 * # @param {Function} descriptionMessage
 * # @param {string} route tab route with appended arbitrary, unique anchor tag / hash route
 * # @param {string} iconName
 * # @param {string} featureFlag ENV variable name. If the ENV value exists, the route will be searchable; else, route will not be searchable.
 */

/** @type {SettingRouteConfig[]} */
// When editing this array, double-check the order of the settingsRefs in the setting's respective component.
const SETTINGS_CONSTANTS = [
  {
    tabMessage: (t) => t('general'),
    sectionMessage: (t) => t('currencyConversion'),
    descriptionMessage: (t) => t('currencyConversion'),
    route: `${GENERAL_ROUTE}#currency-conversion`,
    iconName: IconName.Setting,
  },
  {
    tabMessage: (t) => t('general'),
    sectionMessage: (t) => t('showNativeTokenAsMainBalance'),
    descriptionMessage: (t) => t('showNativeTokenAsMainBalance'),
    route: `${GENERAL_ROUTE}#show-native-token-as-main-balance`,
    iconName: IconName.Setting,
  },
  {
    tabMessage: (t) => t('general'),
    sectionMessage: (t) => t('currentLanguage'),
    descriptionMessage: (t) => t('currentLanguage'),
    route: `${GENERAL_ROUTE}#current-language`,
    iconName: IconName.Setting,
  },
  {
    tabMessage: (t) => t('general'),
    sectionMessage: (t) => t('theme'),
    descriptionMessage: (t) => t('themeDescription'),
    route: `${GENERAL_ROUTE}#theme`,
    icon: 'fa fa-flask',
  },
  {
    tabMessage: (t) => t('general'),
    sectionMessage: (t) => t('accountIdenticon'),
    descriptionMessage: (t) => t('accountIdenticon'),
    route: `${GENERAL_ROUTE}#account-identicon`,
    iconName: IconName.Setting,
  },
  {
    tabMessage: (t) => t('general'),
    sectionMessage: (t) => t('hideZeroBalanceTokens'),
    descriptionMessage: (t) => t('hideZeroBalanceTokens'),
    route: `${GENERAL_ROUTE}#zero-balancetokens`,
    iconName: IconName.Setting,
  },
  // advanced settingsRefs[0]
  {
    tabMessage: (t) => t('advanced'),
    sectionMessage: (t) => t('stateLogs'),
    descriptionMessage: (t) => t('stateLogsDescription'),
    route: `${ADVANCED_ROUTE}#state-logs`,
    icon: 'fas fa-sliders-h',
  },
  // advanced settingsRefs[1]
  {
    tabMessage: (t) => t('advanced'),
    sectionMessage: (t) => t('clearActivity'),
    descriptionMessage: (t) => t('clearActivityDescription'),
    route: `${ADVANCED_ROUTE}#clear-activity`,
    icon: 'fas fa-sliders-h',
  },
  // advanced settingsRefs[2]
  {
    tabMessage: (t) => t('advanced'),
    sectionMessage: (t) => t('smartTransactions'),
    descriptionMessage: (t) => t('stxOptInDescription'),
    route: `${ADVANCED_ROUTE}#smart-transactions`,
    icon: 'fas fa-upload',
  },
  // advanced settingsRefs[3]
  {
    tabMessage: (t) => t('advanced'),
    sectionMessage: (t) => t('showHexData'),
    descriptionMessage: (t) => t('showHexDataDescription'),
    route: `${ADVANCED_ROUTE}#show-hexdata`,
    icon: 'fas fa-sliders-h',
  },
  // advanced settingsRefs[4]
  {
    tabMessage: (t) => t('advanced'),
    sectionMessage: (t) => t('showFiatConversionInTestnets'),
    descriptionMessage: (t) => t('showFiatConversionInTestnetsDescription'),
    route: `${ADVANCED_ROUTE}#conversion-testnetworks`,
    icon: 'fas fa-sliders-h',
  },
  // advanced settingsRefs[5]
  {
    tabMessage: (t) => t('advanced'),
    sectionMessage: (t) => t('showTestnetNetworks'),
    descriptionMessage: (t) => t('showTestnetNetworksDescription'),
    route: `${ADVANCED_ROUTE}#show-testnets`,
    icon: 'fas fa-sliders-h',
  },
  // advanced settingsRefs[6]
  {
    tabMessage: (t) => t('advanced'),
    sectionMessage: (t) => t('nonceField'),
    descriptionMessage: (t) => t('nonceFieldDesc'),
    route: `${ADVANCED_ROUTE}#customize-nonce`,
    icon: 'fas fa-sliders-h',
  },
  // advanced settingsRefs[7]
  {
    tabMessage: (t) => t('advanced'),
    sectionMessage: (t) => t('autoLockTimeLimit'),
    descriptionMessage: (t) => t('autoLockTimeLimitDescription'),
    route: `${ADVANCED_ROUTE}#autolock-timer`,
    icon: 'fas fa-sliders-h',
  },
  // advanced settingsRefs[8]
  {
    tabMessage: (t) => t('advanced'),
    sectionMessage: (t) => t('showExtensionInFullSizeView'),
    descriptionMessage: (t) => t('showExtensionInFullSizeViewDescription'),
    route: `${ADVANCED_ROUTE}#extension-full-size-view`,
    icon: 'fas fa-sliders-h',
  },
  // advanced settingsRefs[9]
  {
    tabMessage: (t) => t('advanced'),
    sectionMessage: (t) => t('dismissReminderField'),
    descriptionMessage: (t) => t('dismissReminderDescriptionField'),
    route: `${ADVANCED_ROUTE}#dismiss-secretrecovery`,
    icon: 'fas fa-sliders-h',
  },
  // advanced settingsRefs[10]
  {
    tabMessage: (t) => t('advanced'),
    sectionMessage: (t) => t('exportYourData'),
    descriptionMessage: (t) => t('exportYourDataDescription'),
    route: `${ADVANCED_ROUTE}#export-data`,
    icon: 'fas fa-download',
  },
  {
    tabMessage: (t) => t('contacts'),
    sectionMessage: (t) => t('contacts'),
    descriptionMessage: (t) => t('contacts'),
    route: CONTACT_LIST_ROUTE,
    iconName: IconName.Book,
  },
  // securityAndPrivacy settingsRefs[0]
  {
    tabMessage: (t) => t('securityAndPrivacy'),
    sectionMessage: (t) => t('basicConfigurationLabel'),
    descriptionMessage: (t) => t('basicConfigurationDescription'),
    route: `${SECURITY_ROUTE}#basic-functionality-toggle`,
    icon: 'fa fa-lock',
  },
  // securityAndPrivacy settingsRefs[1]
  {
    tabMessage: (t) => t('securityAndPrivacy'),
    sectionMessage: (t) => t('revealSeedWords'),
    descriptionMessage: (t) => t('revealSeedWords'),
    route: `${SECURITY_ROUTE}#reveal-secretrecovery`,
    icon: 'fa fa-lock',
  },
  // securityAndPrivacy settingsRefs[2]
  {
    tabMessage: (t) => t('securityAndPrivacy'),
    sectionMessage: (t) => t('showIncomingTransactions'),
    descriptionMessage: (t) => t('showIncomingTransactionsDescription'),
    route: `${SECURITY_ROUTE}#incoming-transaction`,
    icon: 'fa fa-lock',
  },
  // securityAndPrivacy settingsRefs[3]
  {
    tabMessage: (t) => t('securityAndPrivacy'),
    sectionMessage: (t) => t('usePhishingDetection'),
    descriptionMessage: (t) => t('usePhishingDetectionDescription'),
    route: `${SECURITY_ROUTE}#phishing-detection`,
    icon: 'fa fa-lock',
  },
  // securityAndPrivacy settingsRefs[4]
  {
    tabMessage: (t) => t('securityAndPrivacy'),
    sectionMessage: (t) => t('use4ByteResolution'),
    descriptionMessage: (t) => t('use4ByteResolutionDescription'),
    route: `${SECURITY_ROUTE}#decode-smart-contracts`,
    icon: 'fa fa-lock',
  },
  // securityAndPrivacy settingsRefs[5]
  {
    tabMessage: (t) => t('securityAndPrivacy'),
    sectionMessage: (t) => t('participateInMetaMetrics'),
    descriptionMessage: (t) => t('participateInMetaMetricsDescription'),
    route: `${SECURITY_ROUTE}#metametrics`,
    icon: 'fa fa-lock',
  },
  // securityAndPrivacy settingsRefs[6]
  {
    tabMessage: (t) => t('securityAndPrivacy'),
    sectionMessage: (t) => t('networkProvider'),
    descriptionMessage: (t) =>
      `${t('chooseYourNetwork')} ${t('chooseYourNetworkDescription')}`,
    route: `${SECURITY_ROUTE}#network-provider`,
    icon: 'fa fa-lock',
  },
  // securityAndPrivacy settingsRefs[7]
  {
    tabMessage: (t) => t('securityAndPrivacy'),
    sectionMessage: (t) => t('ipfsGateway'),
    descriptionMessage: (t) => t('ipfsGatewayDescription'),
    route: `${SECURITY_ROUTE}#add-custom-ipfs-gateway`,
    icon: 'fa fa-lock',
  },
  // securityAndPrivacy settingsRefs[8]
  {
    tabMessage: (t) => t('securityAndPrivacy'),
    sectionMessage: (t) => t('autoDetectTokens'),
    descriptionMessage: (t) => t('autoDetectTokensDescription'),
    route: `${SECURITY_ROUTE}#auto-detect-tokens`,
    icon: 'fa fa-lock',
  },
  // securityAndPrivacy settingsRefs[9]
  {
    tabMessage: (t) => t('securityAndPrivacy'),
    sectionMessage: (t) => t('useMultiAccountBalanceChecker'),
    descriptionMessage: (t) =>
      t('useMultiAccountBalanceCheckerSettingDescription'),
    route: `${SECURITY_ROUTE}#batch-account-balance-requests`,
    icon: 'fa fa-lock',
  },
  // securityAndPrivacy settingsRefs[10]
  {
    tabMessage: (t) => t('securityAndPrivacy'),
    sectionMessage: (t) => t('currencyRateCheckToggle'),
    descriptionMessage: (t) => t('currencyRateCheckToggleDescription'),
    route: `${SECURITY_ROUTE}#price-checker`,
    icon: 'fa fa-lock',
  },
  // securityAndPrivacy settingsRefs[11]
  {
    tabMessage: (t) => t('securityAndPrivacy'),
    sectionMessage: (t) => t('ensDomainsSettingTitle'),
    descriptionMessage: (t) => t('ensDomainsSettingDescriptionIntroduction'),
    route: `${SECURITY_ROUTE}#ens-domains`,
    icon: 'fa fa-lock',
  },
  // securityAndPrivacy settingsRefs[12]
  {
    tabMessage: (t) => t('securityAndPrivacy'),
    sectionMessage: (t) => t('displayNftMedia'),
    descriptionMessage: (t) => t('displayNftMediaDescription'),
    route: `${SECURITY_ROUTE}#display-nft-media`,
    icon: 'fa fa-lock',
  },
  // securityAndPrivacy settingsRefs[13]
  {
    tabMessage: (t) => t('securityAndPrivacy'),
    sectionMessage: (t) => t('useNftDetection'),
    descriptionMessage: (t) => t('useNftDetectionDescriptionText'),
    route: `${SECURITY_ROUTE}#autodetect-nfts`,
    icon: 'fa fa-lock',
  },
  // securityAndPrivacy settingsRefs[14]
  {
    tabMessage: (t) => t('securityAndPrivacy'),
    sectionMessage: (t) => t('useSafeChainsListValidation'),
    descriptionMessage: (t) => t('useSafeChainsListValidationDescription'),
    route: `${SECURITY_ROUTE}#network-details-check`,
    icon: 'fa fa-lock',
  },
  // securityAndPrivacy settingsRefs[15]
  {
    tabMessage: (t) => t('securityAndPrivacy'),
    sectionMessage: (t) => t('externalNameSourcesSetting'),
    descriptionMessage: (t) => t('externalNameSourcesSettingDescription'),
    route: `${SECURITY_ROUTE}#proposed-nicknames`,
    icon: 'fa fa-lock',
  },
  // securityAndPrivacy settingsRefs[16]
  {
    tabMessage: (t) => t('securityAndPrivacy'),
    sectionMessage: (t) => t('securityAlerts'),
    descriptionMessage: (t) => t('securityAlertsDescription'),
    route: `${SECURITY_ROUTE}#security-alerts`,
    icon: 'fa fa-lock',
  },
  // securityAndPrivacy settingsRefs[17]
  {
    tabMessage: (t) => t('securityAndPrivacy'),
    sectionMessage: (t) => t('blockaid'),
    descriptionMessage: (t) => t('blockaidMessage'),
    route: `${SECURITY_ROUTE}#security-alerts-blockaid`,
    icon: 'fa fa-lock',
  },
  // securityAndPrivacy settingsRefs[18]
  {
    tabMessage: (t) => t('securityAndPrivacy'),
    sectionMessage: (t) => t('simulationsSettingSubHeader'),
    descriptionMessage: (t) => t('simulationsSettingDescription'),
    route: `${SECURITY_ROUTE}#transaction-simulations`,
    icon: 'fa fa-lock',
  },
  // securityAndPrivacy settingsRefs[19]
  {
    tabMessage: (t) => t('securityAndPrivacy'),
    sectionMessage: (t) => t('dataCollectionForMarketing'),
    descriptionMessage: (t) => t('dataCollectionForMarketingDescription'),
    route: `${SECURITY_ROUTE}#dataCollectionForMarketing`,
    icon: 'fa fa-lock',
  },
  {
<<<<<<< HEAD
=======
    tabMessage: (t) => t('securityAndPrivacy'),
    sectionMessage: (t) => t('deleteMetaMetricsData'),
    descriptionMessage: (t) => t('deleteMetaMetricsDataDescription'),
    route: `${SECURITY_ROUTE}#delete-metametrics-data`,
    icon: 'fa fa-lock',
  },
  {
    tabMessage: (t) => t('alerts'),
    sectionMessage: (t) => t('alertSettingsUnconnectedAccount'),
    descriptionMessage: (t) => t('alertSettingsUnconnectedAccount'),
    route: `${ALERTS_ROUTE}#unconnected-account`,
    iconName: IconName.Notification,
  },
  {
    tabMessage: (t) => t('alerts'),
    sectionMessage: (t) => t('alertSettingsWeb3ShimUsage'),
    descriptionMessage: (t) => t('alertSettingsWeb3ShimUsage'),
    route: `${ALERTS_ROUTE}#web3-shimusage`,
    icon: 'fa fa-bell',
  },
  {
>>>>>>> fd4cdf08
    tabMessage: (t) => t('networks'),
    sectionMessage: (t) => t('mainnet'),
    descriptionMessage: (t) => t('mainnet'),
    route: `${NETWORKS_ROUTE}#networks-mainnet`,
    icon: 'fa fa-plug',
  },
  {
    tabMessage: (t) => t('networks'),
    sectionMessage: (t) => t('lineaMainnet'),
    descriptionMessage: (t) => t('lineaMainnet'),
    route: `${NETWORKS_ROUTE}#networks-linea-mainnet`,
    icon: 'fa fa-plug',
  },
  {
    tabMessage: (t) => t('networks'),
    sectionMessage: (t) => t('goerli'),
    descriptionMessage: (t) => t('goerli'),
    route: `${NETWORKS_ROUTE}#networks-goerli`,
    icon: 'fa fa-plug',
  },
  {
    tabMessage: (t) => t('networks'),
    sectionMessage: (t) => t('sepolia'),
    descriptionMessage: (t) => t('sepolia'),
    route: `${NETWORKS_ROUTE}#networks-sepolia`,
    icon: 'fa fa-plug',
  },
  {
    tabMessage: (t) => t('networks'),
    sectionMessage: (t) => t('lineaGoerli'),
    descriptionMessage: (t) => t('lineaGoerli'),
    route: `${NETWORKS_ROUTE}#networks-linea-goerli`,
    icon: 'fa fa-plug',
  },
  {
    tabMessage: (t) => t('networks'),
    sectionMessage: (t) => t('lineaSepolia'),
    descriptionMessage: (t) => t('lineaSepolia'),
    route: `${NETWORKS_ROUTE}#networks-linea-sepolia`,
    icon: 'fa fa-plug',
  },
  {
    tabMessage: (t) => t('networks'),
    sectionMessage: (t) => t('localhost'),
    descriptionMessage: (t) => t('localhost'),
    route: `${NETWORKS_ROUTE}#networks-localhost`,
    icon: 'fa fa-plug',
  },
  {
    tabMessage: (t) => t('about'),
    sectionMessage: (t) => t('metamaskVersion'),
    descriptionMessage: (t) => t('builtAroundTheWorld'),
    route: `${ABOUT_US_ROUTE}#version`,
    iconName: IconName.Info,
  },
  {
    tabMessage: (t) => t('about'),
    sectionMessage: (t) => t('links'),
    descriptionMessage: (t) => t('links'),
    route: `${ABOUT_US_ROUTE}#links`,
    iconName: IconName.Info,
  },
  {
    tabMessage: (t) => t('about'),
    sectionMessage: (t) => t('privacyMsg'),
    descriptionMessage: (t) => t('privacyMsg'),
    route: `${ABOUT_US_ROUTE}#privacy-policy`,
    iconName: IconName.Info,
  },
  {
    tabMessage: (t) => t('about'),
    sectionMessage: (t) => t('terms'),
    descriptionMessage: (t) => t('terms'),
    route: `${ABOUT_US_ROUTE}#terms`,
    iconName: IconName.Info,
  },

  {
    tabMessage: (t) => t('about'),
    sectionMessage: (t) => t('attributions'),
    descriptionMessage: (t) => t('attributions'),
    route: `${ABOUT_US_ROUTE}#attributions`,
    iconName: IconName.Info,
  },

  {
    tabMessage: (t) => t('about'),
    sectionMessage: (t) => t('supportCenter'),
    descriptionMessage: (t) => t('supportCenter'),
    route: `${ABOUT_US_ROUTE}#supportcenter`,
    iconName: IconName.Info,
  },

  {
    tabMessage: (t) => t('about'),
    sectionMessage: (t) => t('visitWebSite'),
    descriptionMessage: (t) => t('visitWebSite'),
    route: `${ABOUT_US_ROUTE}#visitwebsite`,
    iconName: IconName.Info,
  },

  {
    tabMessage: (t) => t('about'),
    sectionMessage: (t) => t('contactUs'),
    descriptionMessage: (t) => t('contactUs'),
    route: `${ABOUT_US_ROUTE}#contactus`,
    iconName: IconName.Info,
  },
  {
    tabMessage: (t) => t('about'),
    sectionMessage: (t) => t('betaTerms'),
    descriptionMessage: (t) => t('betaTerms'),
    route: `${ABOUT_US_ROUTE}#beta-terms`,
    iconName: IconName.Info,
  },
  // experimental settingsRefs[0]
  {
    tabMessage: (t) => t('experimental'),
    sectionMessage: (t) => t('petnamesEnabledToggle'),
    descriptionMessage: (t) => t('petnamesEnabledToggleDescription'),
    route: `${EXPERIMENTAL_ROUTE}#nicknames`,
    icon: 'fas fa-flask',
  },
  // experimental settingsRefs[1]
  {
    tabMessage: (t) => t('experimental'),
    sectionMessage: (t) => t('notificationsFeatureToggle'),
    descriptionMessage: (t) => t('notificationsFeatureToggleDescription'),
    route: `${EXPERIMENTAL_ROUTE}#notifications`,
    icon: 'fas fa-flask',
  },
  // experimental settingsRefs[2]
  {
    tabMessage: (t) => t('experimental'),
    sectionMessage: (t) => t('redesignedConfirmationsEnabledToggle'),
    descriptionMessage: (t) => t('redesignedConfirmationsToggleDescription'),
    route: `${EXPERIMENTAL_ROUTE}#redesigned-confirmations`,
    icon: 'fas fa-flask',
  },
  // experimental settingsRefs[3]
  {
    tabMessage: (t) => t('experimental'),
    sectionMessage: (t) => t('redesignedTransactionsEnabledToggle'),
    descriptionMessage: (t) => t('redesignedTransactionsToggleDescription'),
    route: `${EXPERIMENTAL_ROUTE}#redesigned-transactions`,
    icon: 'fas fa-flask',
  },
  ///: BEGIN:ONLY_INCLUDE_IF(keyring-snaps)
  // since this route is only included with keyring-snaps feature flag, this needs to be the last settingsRef for the experimental tab
  // experimental settingsRefs[4]
  {
    tabMessage: (t) => t('experimental'),
    sectionMessage: (t) => t('snaps'),
    descriptionMessage: (t) => t('addSnapAccountToggle'),
    route: `${EXPERIMENTAL_ROUTE}#snaps`,
    icon: 'fas fa-flask',
  },
  ///: END:ONLY_INCLUDE_IF
  // developerOptions settingsRefs[0]
  {
    featureFlag: 'ENABLE_SETTINGS_PAGE_DEV_OPTIONS',
    tabMessage: (t) => t('developerOptions'),
    sectionMessage: 'Reset States',
    descriptionMessage: 'Reset States',
    route: `${DEVELOPER_OPTIONS_ROUTE}#reset-states`,
    icon: IconName.CodeCircle,
  },
  // developerOptions settingsRefs[1]
  {
    featureFlag: 'ENABLE_SETTINGS_PAGE_DEV_OPTIONS',
    tabMessage: (t) => t('developerOptions'),
    sectionMessage: 'Announcements',
    descriptionMessage:
      "Resets isShown boolean to false for all announcements. Announcements are the notifications shown in the What's New popup modal.",
    route: `${DEVELOPER_OPTIONS_ROUTE}#reset-states-announcements`,
    icon: IconName.CodeCircle,
  },
  // developerOptions settingsRefs[2]
  {
    featureFlag: 'ENABLE_SETTINGS_PAGE_DEV_OPTIONS',
    tabMessage: (t) => t('developerOptions'),
    sectionMessage: 'Service Worker Keep Alive',
    descriptionMessage:
      'Resets various states related to onboarding and redirects to the "Secure Your Wallet" onboarding page.',
    route: `${DEVELOPER_OPTIONS_ROUTE}#reset-states-onboarding`,
    icon: IconName.CodeCircle,
  },
  // developerOptions settingsRefs[3]
  {
    featureFlag: 'ENABLE_SETTINGS_PAGE_DEV_OPTIONS',
    tabMessage: (t) => t('developerOptions'),
    sectionMessage: 'Service Worker Keep Alive',
    descriptionMessage:
      'Results in a timestamp being continuously saved to session.storage',
    route: `${DEVELOPER_OPTIONS_ROUTE}#service-worker-keep-alive`,
    icon: IconName.CodeCircle,
  },
];

export default SETTINGS_CONSTANTS;<|MERGE_RESOLUTION|>--- conflicted
+++ resolved
@@ -324,8 +324,6 @@
     icon: 'fa fa-lock',
   },
   {
-<<<<<<< HEAD
-=======
     tabMessage: (t) => t('securityAndPrivacy'),
     sectionMessage: (t) => t('deleteMetaMetricsData'),
     descriptionMessage: (t) => t('deleteMetaMetricsDataDescription'),
@@ -333,21 +331,6 @@
     icon: 'fa fa-lock',
   },
   {
-    tabMessage: (t) => t('alerts'),
-    sectionMessage: (t) => t('alertSettingsUnconnectedAccount'),
-    descriptionMessage: (t) => t('alertSettingsUnconnectedAccount'),
-    route: `${ALERTS_ROUTE}#unconnected-account`,
-    iconName: IconName.Notification,
-  },
-  {
-    tabMessage: (t) => t('alerts'),
-    sectionMessage: (t) => t('alertSettingsWeb3ShimUsage'),
-    descriptionMessage: (t) => t('alertSettingsWeb3ShimUsage'),
-    route: `${ALERTS_ROUTE}#web3-shimusage`,
-    icon: 'fa fa-bell',
-  },
-  {
->>>>>>> fd4cdf08
     tabMessage: (t) => t('networks'),
     sectionMessage: (t) => t('mainnet'),
     descriptionMessage: (t) => t('mainnet'),
