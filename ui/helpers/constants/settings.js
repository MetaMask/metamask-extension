--- conflicted
+++ resolved
@@ -206,7 +206,6 @@
     icon: 'fa fa-lock',
   },
   // securityAndPrivacy settingsRefs[2]
-<<<<<<< HEAD
   {
     tabMessage: (t) => t('securityAndPrivacy'),
     sectionMessage: (t) => t('securityChangePassword'),
@@ -215,8 +214,6 @@
     icon: 'fa fa-lock',
   },
   // securityAndPrivacy settingsRefs[3]
-=======
->>>>>>> b365fbdb
   {
     tabMessage: (t) => t('securityAndPrivacy'),
     sectionMessage: (t) => t('usePhishingDetection'),
@@ -224,7 +221,7 @@
     route: `${SECURITY_ROUTE}#phishing-detection`,
     icon: 'fa fa-lock',
   },
-  // securityAndPrivacy settingsRefs[3]
+  // securityAndPrivacy settingsRefs[4]
   {
     tabMessage: (t) => t('securityAndPrivacy'),
     sectionMessage: (t) => t('skipDeepLinkInterstitial'),
@@ -232,7 +229,7 @@
     route: `${SECURITY_ROUTE}#skip-deep-link-interstitial`,
     icon: 'fa fa-lock',
   },
-  // securityAndPrivacy settingsRefs[4]
+  // securityAndPrivacy settingsRefs[5]
   {
     tabMessage: (t) => t('securityAndPrivacy'),
     sectionMessage: (t) => t('use4ByteResolution'),
@@ -240,7 +237,7 @@
     route: `${SECURITY_ROUTE}#decode-smart-contracts`,
     icon: 'fa fa-lock',
   },
-  // securityAndPrivacy settingsRefs[5]
+  // securityAndPrivacy settingsRefs[6]
   {
     tabMessage: (t) => t('securityAndPrivacy'),
     sectionMessage: (t) => t('participateInMetaMetrics'),
@@ -248,7 +245,7 @@
     route: `${SECURITY_ROUTE}#metametrics`,
     icon: 'fa fa-lock',
   },
-  // securityAndPrivacy settingsRefs[6]
+  // securityAndPrivacy settingsRefs[7]
   {
     tabMessage: (t) => t('securityAndPrivacy'),
     sectionMessage: (t) => t('networkProvider'),
@@ -257,7 +254,7 @@
     route: `${SECURITY_ROUTE}#network-provider`,
     icon: 'fa fa-lock',
   },
-  // securityAndPrivacy settingsRefs[7]
+  // securityAndPrivacy settingsRefs[8]
   {
     tabMessage: (t) => t('securityAndPrivacy'),
     sectionMessage: (t) => t('ipfsGateway'),
@@ -265,7 +262,7 @@
     route: `${SECURITY_ROUTE}#add-custom-ipfs-gateway`,
     icon: 'fa fa-lock',
   },
-  // securityAndPrivacy settingsRefs[8]
+  // securityAndPrivacy settingsRefs[9]
   {
     tabMessage: (t) => t('securityAndPrivacy'),
     sectionMessage: (t) => t('autoDetectTokens'),
@@ -273,7 +270,7 @@
     route: `${SECURITY_ROUTE}#auto-detect-tokens`,
     icon: 'fa fa-lock',
   },
-  // securityAndPrivacy settingsRefs[9]
+  // securityAndPrivacy settingsRefs[10]
   {
     tabMessage: (t) => t('securityAndPrivacy'),
     sectionMessage: (t) => t('useMultiAccountBalanceChecker'),
@@ -282,7 +279,7 @@
     route: `${SECURITY_ROUTE}#batch-account-balance-requests`,
     icon: 'fa fa-lock',
   },
-  // securityAndPrivacy settingsRefs[10]
+  // securityAndPrivacy settingsRefs[11]
   {
     tabMessage: (t) => t('securityAndPrivacy'),
     sectionMessage: (t) => t('currencyRateCheckToggle'),
@@ -290,7 +287,7 @@
     route: `${SECURITY_ROUTE}#price-checker`,
     icon: 'fa fa-lock',
   },
-  // securityAndPrivacy settingsRefs[11]
+  // securityAndPrivacy settingsRefs[12]
   {
     tabMessage: (t) => t('securityAndPrivacy'),
     sectionMessage: (t) => t('ensDomainsSettingTitle'),
@@ -298,7 +295,7 @@
     route: `${SECURITY_ROUTE}#ens-domains`,
     icon: 'fa fa-lock',
   },
-  // securityAndPrivacy settingsRefs[12]
+  // securityAndPrivacy settingsRefs[13]
   {
     tabMessage: (t) => t('securityAndPrivacy'),
     sectionMessage: (t) => t('displayNftMedia'),
@@ -306,7 +303,7 @@
     route: `${SECURITY_ROUTE}#display-nft-media`,
     icon: 'fa fa-lock',
   },
-  // securityAndPrivacy settingsRefs[13]
+  // securityAndPrivacy settingsRefs[14]
   {
     tabMessage: (t) => t('securityAndPrivacy'),
     sectionMessage: (t) => t('useNftDetection'),
@@ -314,7 +311,7 @@
     route: `${SECURITY_ROUTE}#autodetect-nfts`,
     icon: 'fa fa-lock',
   },
-  // securityAndPrivacy settingsRefs[14]
+  // securityAndPrivacy settingsRefs[15]
   {
     tabMessage: (t) => t('securityAndPrivacy'),
     sectionMessage: (t) => t('useSafeChainsListValidation'),
@@ -322,7 +319,7 @@
     route: `${SECURITY_ROUTE}#network-details-check`,
     icon: 'fa fa-lock',
   },
-  // securityAndPrivacy settingsRefs[15]
+  // securityAndPrivacy settingsRefs[16]
   {
     tabMessage: (t) => t('securityAndPrivacy'),
     sectionMessage: (t) => t('externalNameSourcesSetting'),
@@ -330,7 +327,7 @@
     route: `${SECURITY_ROUTE}#proposed-nicknames`,
     icon: 'fa fa-lock',
   },
-  // securityAndPrivacy settingsRefs[16]
+  // securityAndPrivacy settingsRefs[17]
   {
     tabMessage: (t) => t('securityAndPrivacy'),
     sectionMessage: (t) => t('securityAlerts'),
@@ -338,7 +335,7 @@
     route: `${SECURITY_ROUTE}#security-alerts`,
     icon: 'fa fa-lock',
   },
-  // securityAndPrivacy settingsRefs[17]
+  // securityAndPrivacy settingsRefs[18]
   {
     tabMessage: (t) => t('securityAndPrivacy'),
     sectionMessage: (t) => t('blockaid'),
@@ -346,7 +343,7 @@
     route: `${SECURITY_ROUTE}#security-alerts-blockaid`,
     icon: 'fa fa-lock',
   },
-  // securityAndPrivacy settingsRefs[18]
+  // securityAndPrivacy settingsRefs[19]
   {
     tabMessage: (t) => t('securityAndPrivacy'),
     sectionMessage: (t) => t('simulationsSettingSubHeader'),
@@ -354,7 +351,7 @@
     route: `${SECURITY_ROUTE}#transaction-simulations`,
     icon: 'fa fa-lock',
   },
-  // securityAndPrivacy settingsRefs[19]
+  // securityAndPrivacy settingsRefs[20]
   {
     tabMessage: (t) => t('securityAndPrivacy'),
     sectionMessage: (t) => t('dataCollectionForMarketing'),
@@ -362,7 +359,7 @@
     route: `${SECURITY_ROUTE}#dataCollectionForMarketing`,
     icon: 'fa fa-lock',
   },
-  // securityAndPrivacy settingsRefs[20]
+  // securityAndPrivacy settingsRefs[21]
   {
     tabMessage: (t) => t('securityAndPrivacy'),
     sectionMessage: (t) => t('deleteMetaMetricsData'),
