import { memoize } from 'lodash';

type AppRoute = {
  path: string;
  label: string;
  trackInAnalytics: boolean;
};

export const DEFAULT_ROUTE = '/';
export const UNLOCK_ROUTE = '/unlock';
export const LOCK_ROUTE = '/lock';
export const ASSET_ROUTE = '/asset';
export const SETTINGS_ROUTE = '/settings';
export const GENERAL_ROUTE = '/settings/general';
export const ADVANCED_ROUTE = '/settings/advanced';
export const DEVELOPER_OPTIONS_ROUTE = '/settings/developer-options';
export const EXPERIMENTAL_ROUTE = '/settings/experimental';
export const TRANSACTION_SHIELD_ROUTE = '/settings/transaction-shield';
export const SECURITY_ROUTE = '/settings/security';
export const ABOUT_US_ROUTE = '/settings/about-us';
export const NETWORKS_ROUTE = '/settings/networks';
export const NETWORKS_FORM_ROUTE = '/settings/networks/form';
export const ADD_NETWORK_ROUTE = '/settings/networks/add-network';
export const ADD_POPULAR_CUSTOM_NETWORK =
  '/settings/networks/add-popular-custom-network';
export const CONTACT_LIST_ROUTE = '/settings/contact-list';
export const CONTACT_EDIT_ROUTE = '/settings/contact-list/edit-contact';
export const CONTACT_ADD_ROUTE = '/settings/contact-list/add-contact';
export const CONTACT_VIEW_ROUTE = '/settings/contact-list/view-contact';
export const SNAP_SETTINGS_ROUTE = '/settings/snap';
export const REVEAL_SRP_LIST_ROUTE =
  '/settings/security-and-privacy/reveal-srp-list';
export const SECURITY_PASSWORD_CHANGE_ROUTE =
  '/settings/security-and-privacy/password-change';
export const BACKUPANDSYNC_ROUTE =
  '/settings/security-and-privacy/backup-and-sync';
export const REVEAL_SEED_ROUTE = '/seed';
export const SMART_ACCOUNT_UPDATE = '/smart-account-update';
export const IMPORT_SRP_ROUTE = '/import-srp';
export const RESTORE_VAULT_ROUTE = '/restore-vault';
export const IMPORT_TOKEN_ROUTE = '/import-token';
export const IMPORT_TOKENS_ROUTE = '/import-tokens';
export const CONFIRM_IMPORT_TOKEN_ROUTE = '/confirm-import-token';
export const CONFIRM_ADD_SUGGESTED_TOKEN_ROUTE = '/confirm-add-suggested-token';
export const ACCOUNT_LIST_PAGE_ROUTE = '/account-list';
<<<<<<< HEAD
=======
export const MULTICHAIN_ACCOUNT_ADDRESS_LIST_PAGE_ROUTE =
  '/multichain-account-address-list';
export const MULTICHAIN_ACCOUNT_PRIVATE_KEY_LIST_PAGE_ROUTE =
  '/multichain-account-private-key-list';
export const ADD_WALLET_PAGE_ROUTE = '/add-wallet-page';
>>>>>>> fd295214
export const MULTICHAIN_ACCOUNT_DETAILS_PAGE_ROUTE =
  '/multichain-account-details';
export const MULTICHAIN_WALLET_DETAILS_PAGE_ROUTE =
  '/multichain-wallet-details-page';
<<<<<<< HEAD
=======
export const MULTICHAIN_SMART_ACCOUNT_PAGE_ROUTE = '/multichain-smart-account';
>>>>>>> fd295214
export const NEW_ACCOUNT_ROUTE = '/new-account';
export const ACCOUNT_DETAILS_ROUTE = '/account-details';
export const ACCOUNT_DETAILS_QR_CODE_ROUTE = '/account-details/qr-code';
export const CONFIRM_ADD_SUGGESTED_NFT_ROUTE = '/confirm-add-suggested-nft';
export const CONNECT_HARDWARE_ROUTE = '/new-account/connect';
export const SEND_ROUTE = '/send';
export const REMOTE_ROUTE = '/remote';
export const REMOTE_ROUTE_SETUP_SWAPS = '/remote/setup-swaps';
export const REMOTE_ROUTE_SETUP_DAILY_ALLOWANCE =
  '/remote/setup-daily-allowance';
export const CONNECTIONS = '/connections';
export const PERMISSIONS = '/permissions';
export const REVIEW_PERMISSIONS = '/review-permissions';
export const CONNECT_ROUTE = '/connect';
export const CONNECT_CONFIRM_PERMISSIONS_ROUTE = '/confirm-permissions';
export const CONNECT_SNAPS_CONNECT_ROUTE = '/snaps-connect';
export const CONNECT_SNAP_INSTALL_ROUTE = '/snap-install';
export const CONNECT_SNAP_UPDATE_ROUTE = '/snap-update';
export const CONNECT_SNAP_RESULT_ROUTE = '/snap-install-result';
export const SNAPS_ROUTE = '/snaps';
export const SNAPS_VIEW_ROUTE = '/snaps/view';
export const NOTIFICATIONS_ROUTE = '/notifications';
export const NOTIFICATIONS_SETTINGS_ROUTE = '/notifications/settings';
export const CONNECTED_ROUTE = '/connected';
export const CONNECTED_ACCOUNTS_ROUTE = '/connected/accounts';
export const CONFIRM_TRANSACTION_ROUTE = '/confirm-transaction';
export const CONFIRMATION_V_NEXT_ROUTE = '/confirmation';
export const CONFIRM_SEND_ETHER_PATH = '/send-ether';
export const CONFIRM_SEND_TOKEN_PATH = '/send-token';
export const CONFIRM_DEPLOY_CONTRACT_PATH = '/deploy-contract';
export const CONFIRM_APPROVE_PATH = '/approve';
export const CONFIRM_SET_APPROVAL_FOR_ALL_PATH = '/set-approval-for-all';
export const CONFIRM_TRANSFER_FROM_PATH = '/transfer-from';
export const CONFIRM_SAFE_TRANSFER_FROM_PATH = '/safe-transfer-from';
export const CONFIRM_TOKEN_METHOD_PATH = '/token-method';
export const CONFIRM_INCREASE_ALLOWANCE_PATH = '/increase-allowance';
export const SIGNATURE_REQUEST_PATH = '/signature-request';
export const DECRYPT_MESSAGE_REQUEST_PATH = '/decrypt-message-request';
export const ENCRYPTION_PUBLIC_KEY_REQUEST_PATH =
  '/encryption-public-key-request';
export const CROSS_CHAIN_SWAP_ROUTE = '/cross-chain';
export const CROSS_CHAIN_SWAP_TX_DETAILS_ROUTE = '/cross-chain/tx-details';
export const SWAPS_ROUTE = '/swaps';
export const PREPARE_SWAP_ROUTE = '/swaps/prepare-swap-page';
export const SWAPS_NOTIFICATION_ROUTE = '/swaps/notification-page';
export const LOADING_QUOTES_ROUTE = '/swaps/loading-quotes';
export const AWAITING_SIGNATURES_ROUTE = '/swaps/awaiting-signatures';
export const SMART_TRANSACTION_STATUS_ROUTE = '/swaps/smart-transaction-status';
export const AWAITING_SWAP_ROUTE = '/swaps/awaiting-swap';
export const SWAPS_ERROR_ROUTE = '/swaps/swaps-error';
export const SWAPS_MAINTENANCE_ROUTE = '/swaps/maintenance';
export const ONBOARDING_ROUTE = '/onboarding';
export const ONBOARDING_REVEAL_SRP_ROUTE = '/onboarding/reveal-recovery-phrase';
export const ONBOARDING_REVIEW_SRP_ROUTE = '/onboarding/review-recovery-phrase';
export const ONBOARDING_CONFIRM_SRP_ROUTE =
  '/onboarding/confirm-recovery-phrase';
export const ONBOARDING_CREATE_PASSWORD_ROUTE = '/onboarding/create-password';
export const ONBOARDING_COMPLETION_ROUTE = '/onboarding/completion';
export const ONBOARDING_UNLOCK_ROUTE = '/onboarding/unlock';
export const ONBOARDING_HELP_US_IMPROVE_ROUTE = '/onboarding/help-us-improve';
export const ONBOARDING_IMPORT_WITH_SRP_ROUTE =
  '/onboarding/import-with-recovery-phrase';
export const ONBOARDING_SECURE_YOUR_WALLET_ROUTE =
  '/onboarding/secure-your-wallet';
export const ONBOARDING_PRIVACY_SETTINGS_ROUTE = '/onboarding/privacy-settings';
export const ONBOARDING_PIN_EXTENSION_ROUTE = '/onboarding/pin-extension';
export const ONBOARDING_WELCOME_ROUTE = '/onboarding/welcome';
export const ONBOARDING_METAMETRICS = '/onboarding/metametrics';
export const ONBOARDING_ACCOUNT_EXIST = '/onboarding/account-exist';
export const ONBOARDING_ACCOUNT_NOT_FOUND = '/onboarding/account-not-found';
export const ONBOARDING_DOWNLOAD_APP_ROUTE = '/onboarding/download-app';
export const NONEVM_BALANCE_CHECK_ROUTE = '/nonevm-balance-check';

///: BEGIN:ONLY_INCLUDE_IF(build-flask)
export const INITIALIZE_EXPERIMENTAL_AREA = '/initialize/experimental-area';
export const ONBOARDING_EXPERIMENTAL_AREA = '/onboarding/experimental-area';
///: END:ONLY_INCLUDE_IF

export const DEEP_LINK_ROUTE = '/link';
export const WALLET_DETAILS_ROUTE = '/wallet-details/:id';
export const DEFI_ROUTE = '/defi';

export const ROUTES = [
  { path: DEFAULT_ROUTE, label: 'Home', trackInAnalytics: true },
  { path: '', label: 'Home', trackInAnalytics: true }, // "" is an alias for the Home route
  { path: UNLOCK_ROUTE, label: 'Unlock Page', trackInAnalytics: true },
  { path: LOCK_ROUTE, label: 'Lock Page', trackInAnalytics: true },
  {
    path: ACCOUNT_LIST_PAGE_ROUTE,
    label: 'Account List Page',
    trackInAnalytics: true,
  },
  {
    path: `${MULTICHAIN_ACCOUNT_DETAILS_PAGE_ROUTE}/:id`,
    label: 'Account Details Page',
    trackInAnalytics: true,
  },
  {
    path: `${MULTICHAIN_WALLET_DETAILS_PAGE_ROUTE}/:id`,
    label: 'Wallet Details Page',
    trackInAnalytics: true,
  },
  {
<<<<<<< HEAD
=======
    path: `${MULTICHAIN_SMART_ACCOUNT_PAGE_ROUTE}/:address`,
    label: 'Smart Account Page',
    trackInAnalytics: true,
  },
  {
>>>>>>> fd295214
    path: `${ASSET_ROUTE}/:asset/:id`,
    label: 'Asset Page',
    trackInAnalytics: true,
  },
  {
    path: `${ASSET_ROUTE}/image/:asset/:id`,
    label: 'Nft Image Page',
    trackInAnalytics: true,
  },
  { path: SETTINGS_ROUTE, label: 'Settings Page', trackInAnalytics: true },
  {
    path: GENERAL_ROUTE,
    label: 'General Settings Page',
    trackInAnalytics: true,
  },
  {
    path: ADVANCED_ROUTE,
    label: 'Advanced Settings Page',
    trackInAnalytics: true,
  },
  {
    path: DEVELOPER_OPTIONS_ROUTE,
    label: 'Developer Options Page',
    // DEVELOPER_OPTIONS_ROUTE not in PATH_NAME_MAP because we're not tracking analytics for this page
    trackInAnalytics: false,
  },
  {
    path: EXPERIMENTAL_ROUTE,
    label: 'Experimental Settings Page',
    trackInAnalytics: true,
  },
  {
    path: SECURITY_ROUTE,
    label: 'Security Settings Page',
    trackInAnalytics: true,
  },
  {
    path: ABOUT_US_ROUTE,
    label: 'About Us Page',
    trackInAnalytics: true,
  },
  {
    path: NETWORKS_ROUTE,
    label: 'Network Settings Page',
    trackInAnalytics: true,
  },
  {
    path: NETWORKS_FORM_ROUTE,
    label: 'Network Settings Page Form',
    trackInAnalytics: true,
  },
  {
    path: ADD_NETWORK_ROUTE,
    label: 'Add Network From Settings Page Form',
    trackInAnalytics: true,
  },
  {
    path: ADD_POPULAR_CUSTOM_NETWORK,
    label: 'Add Network From A List Of Popular Custom Networks',
    trackInAnalytics: true,
  },
  {
    path: CONTACT_LIST_ROUTE,
    label: 'Contact List Settings Page',
    trackInAnalytics: true,
  },
  {
    path: `${CONTACT_EDIT_ROUTE}/:address`,
    label: 'Edit Contact Settings Page',
    trackInAnalytics: true,
  },
  {
    path: CONTACT_ADD_ROUTE,
    label: 'Add Contact Settings Page',
    trackInAnalytics: true,
  },
  {
    path: `${CONTACT_VIEW_ROUTE}/:address`,
    label: 'View Contact Settings Page',
    trackInAnalytics: true,
  },
  {
    path: `${SNAP_SETTINGS_ROUTE}/:snapId`,
    label: 'Snap Settings Page',
    trackInAnalytics: true,
  },
  {
    path: REVEAL_SRP_LIST_ROUTE,
    label: 'Reveal Secret Recovery Phrase List Page',
    trackInAnalytics: true,
  },
  {
    path: SECURITY_PASSWORD_CHANGE_ROUTE,
    label: 'Change Password',
    trackInAnalytics: true,
  },
  {
    path: BACKUPANDSYNC_ROUTE,
    label: 'Backup And Sync Settings Page',
    trackInAnalytics: true,
  },
  {
    path: REVEAL_SEED_ROUTE,
    label: 'Reveal Secret Recovery Phrase Page',
    trackInAnalytics: false,
  },
  {
    path: `${REVEAL_SEED_ROUTE}/:keyringId`,
    label: 'Reveal Secret Recovery Phrase Page',
    trackInAnalytics: true,
  },
  {
    path: SMART_ACCOUNT_UPDATE,
    label: 'Smart Account Update Page',
    trackInAnalytics: true,
  },
  {
    path: IMPORT_SRP_ROUTE,
    label: 'Import Secret Recovery Phrase Page',
    trackInAnalytics: true,
  },
  {
    path: RESTORE_VAULT_ROUTE,
    label: 'Restore Vault Page',
    trackInAnalytics: true,
  },
  {
    path: IMPORT_TOKEN_ROUTE,
    label: 'Import Token Page',
    trackInAnalytics: true,
  },
  {
    path: IMPORT_TOKENS_ROUTE,
    label: 'Import Tokens Page',
    trackInAnalytics: true,
  },
  {
    path: CONFIRM_IMPORT_TOKEN_ROUTE,
    label: 'Confirm Import Token Page',
    trackInAnalytics: true,
  },
  {
    path: CONFIRM_ADD_SUGGESTED_TOKEN_ROUTE,
    label: 'Confirm Add Suggested Token Page',
    trackInAnalytics: true,
  },
  {
    path: NEW_ACCOUNT_ROUTE,
    label: 'New Account Page',
    trackInAnalytics: true,
  },
  {
    path: ACCOUNT_DETAILS_ROUTE,
    label: 'Account Details Page',
    trackInAnalytics: true,
  },
  {
    path: ACCOUNT_DETAILS_QR_CODE_ROUTE,
    label: 'Account Details QR Code Page',
    trackInAnalytics: true,
  },
  {
    path: CONFIRM_ADD_SUGGESTED_NFT_ROUTE,
    label: 'Confirm Add Suggested NFT Page',
    trackInAnalytics: true,
  },
  {
    path: CONNECT_HARDWARE_ROUTE,
    label: 'Connect Hardware Wallet Page',
    trackInAnalytics: true,
  },
  { path: SEND_ROUTE, label: 'Send Page', trackInAnalytics: true },
  { path: REMOTE_ROUTE, label: 'Remote Mode Page', trackInAnalytics: true },
  {
    path: REMOTE_ROUTE_SETUP_SWAPS,
    label: 'Remote Mode Setup Swaps Page',
    trackInAnalytics: true,
  },
  {
    path: REMOTE_ROUTE_SETUP_DAILY_ALLOWANCE,
    label: 'Remote Mode Setup Daily Allowance Page',
    trackInAnalytics: true,
  },
  { path: CONNECTIONS, label: 'Connections', trackInAnalytics: true },
  { path: PERMISSIONS, label: 'Permissions', trackInAnalytics: true },
  {
    path: `${CONNECT_ROUTE}/:id`,
    label: 'Connect To Site Confirmation Page',
    trackInAnalytics: true,
  },
  {
    path: `${CONNECT_ROUTE}/:id${CONNECT_CONFIRM_PERMISSIONS_ROUTE}`,
    label: 'Grant Connected Site Permissions Confirmation Page',
    trackInAnalytics: true,
  },
  {
    path: `${CONNECT_ROUTE}/:id${CONNECT_SNAPS_CONNECT_ROUTE}`,
    label: 'Snaps Connect Page',
    trackInAnalytics: true,
  },
  {
    path: `${CONNECT_ROUTE}/:id${CONNECT_SNAP_INSTALL_ROUTE}`,
    label: 'Snap Install Page',
    trackInAnalytics: true,
  },
  {
    path: `${CONNECT_ROUTE}/:id${CONNECT_SNAP_UPDATE_ROUTE}`,
    label: 'Snap Update Page',
    trackInAnalytics: true,
  },
  {
    path: `${CONNECT_ROUTE}/:id${CONNECT_SNAP_RESULT_ROUTE}`,
    label: 'Snap Install Result Page',
    trackInAnalytics: true,
  },
  { path: SNAPS_ROUTE, label: 'Snaps List Page', trackInAnalytics: true },
  {
    path: `${SNAPS_VIEW_ROUTE}/:snapId`,
    label: 'Snap View Page',
    trackInAnalytics: true,
  },
  {
    path: NOTIFICATIONS_ROUTE,
    label: 'Notifications Page',
    trackInAnalytics: true,
  },
  {
    path: `${NOTIFICATIONS_ROUTE}/:uuid`,
    label: 'Notification Detail Page',
    trackInAnalytics: true,
  },
  {
    path: NOTIFICATIONS_SETTINGS_ROUTE,
    label: 'Notifications Settings Page',
    trackInAnalytics: true,
  },
  {
    path: CONNECTED_ROUTE,
    label: 'Sites Connected To This Account Page',
    trackInAnalytics: true,
  },
  {
    path: CONNECTED_ACCOUNTS_ROUTE,
    label: 'Accounts Connected To This Site Page',
    trackInAnalytics: true,
  },
  {
    path: CONFIRM_TRANSACTION_ROUTE,
    label: 'Confirmation Root Page',
    trackInAnalytics: true,
  },
  {
    path: `${CONFIRM_TRANSACTION_ROUTE}/:id`,
    label: 'Confirmation Root Page',
    trackInAnalytics: true,
  },
  {
    path: CONFIRMATION_V_NEXT_ROUTE,
    label: 'New Confirmation Page',
    trackInAnalytics: true,
  },
  {
    path: `${CONFIRMATION_V_NEXT_ROUTE}/:id`,
    label: 'New Confirmation Page',
    trackInAnalytics: true,
  },
  {
    path: `${CONFIRM_TRANSACTION_ROUTE}/:id${CONFIRM_SEND_ETHER_PATH}`,
    label: 'Confirm Send Ether Transaction Page',
    trackInAnalytics: true,
  },
  {
    path: `${CONFIRM_TRANSACTION_ROUTE}/:id${CONFIRM_SEND_TOKEN_PATH}`,
    label: 'Confirm Send Token Transaction Page',
    trackInAnalytics: true,
  },
  {
    path: `${CONFIRM_TRANSACTION_ROUTE}/:id${CONFIRM_DEPLOY_CONTRACT_PATH}`,
    label: 'Confirm Deploy Contract Transaction Page',
    trackInAnalytics: true,
  },
  {
    path: `${CONFIRM_TRANSACTION_ROUTE}/:id${CONFIRM_APPROVE_PATH}`,
    label: 'Confirm Approve Transaction Page',
    trackInAnalytics: true,
  },
  {
    path: `${CONFIRM_TRANSACTION_ROUTE}/:id${CONFIRM_SET_APPROVAL_FOR_ALL_PATH}`,
    label: 'Confirm Set Approval For All Transaction Page',
    trackInAnalytics: true,
  },
  {
    path: `${CONFIRM_TRANSACTION_ROUTE}/:id${CONFIRM_TRANSFER_FROM_PATH}`,
    label: 'Confirm Transfer From Transaction Page',
    trackInAnalytics: true,
  },
  {
    path: `${CONFIRM_TRANSACTION_ROUTE}/:id${CONFIRM_SAFE_TRANSFER_FROM_PATH}`,
    label: 'Confirm Safe Transfer From Transaction Page',
    trackInAnalytics: true,
  },
  {
    path: `${CONFIRM_TRANSACTION_ROUTE}/:id${CONFIRM_TOKEN_METHOD_PATH}`,
    label: 'Confirm Token Method Transaction Page',
    trackInAnalytics: true,
  },
  {
    path: `${CONFIRM_TRANSACTION_ROUTE}/:id${CONFIRM_INCREASE_ALLOWANCE_PATH}`,
    label: 'Confirm Increase Allowance Transaction Page',
    trackInAnalytics: true,
  },
  {
    path: `${CONFIRM_TRANSACTION_ROUTE}/:id${SIGNATURE_REQUEST_PATH}`,
    label: 'Signature Request Page',
    trackInAnalytics: true,
  },
  {
    path: `${CONFIRM_TRANSACTION_ROUTE}/:id${DECRYPT_MESSAGE_REQUEST_PATH}`,
    label: 'Decrypt Message Request Page',
    trackInAnalytics: true,
  },
  {
    path: `${CONFIRM_TRANSACTION_ROUTE}/:id${ENCRYPTION_PUBLIC_KEY_REQUEST_PATH}`,
    label: 'Encryption Public Key Request Page',
    trackInAnalytics: true,
  },
  {
    path: CROSS_CHAIN_SWAP_ROUTE,
    label: 'Prepare Cross Chain Swap Page',
    trackInAnalytics: true,
  },
  { path: SWAPS_ROUTE, label: 'Swaps', trackInAnalytics: false },
  {
    path: PREPARE_SWAP_ROUTE,
    label: 'Prepare Swap Page',
    trackInAnalytics: true,
  },
  {
    path: SWAPS_NOTIFICATION_ROUTE,
    label: 'Swaps Notification Page',
    trackInAnalytics: true,
  },
  {
    path: LOADING_QUOTES_ROUTE,
    label: 'Swaps Loading Quotes Page',
    trackInAnalytics: true,
  },
  {
    path: AWAITING_SWAP_ROUTE,
    label: 'Swaps Awaiting Swaps Page',
    trackInAnalytics: true,
  },
  {
    path: SWAPS_ERROR_ROUTE,
    label: 'Swaps Error Page',
    trackInAnalytics: true,
  },
  {
    path: DEEP_LINK_ROUTE,
    label: 'Deep link Redirect Page',
    trackInAnalytics: true,
  },
  {
    path: WALLET_DETAILS_ROUTE,
    label: 'Wallet Details Page',
    trackInAnalytics: true,
  },
  // Onboarding routes
  { path: ONBOARDING_ROUTE, label: 'Onboarding', trackInAnalytics: false },
  {
    path: ONBOARDING_WELCOME_ROUTE,
    label: 'Onboarding Welcome',
    trackInAnalytics: false,
  },
  {
    path: ONBOARDING_CREATE_PASSWORD_ROUTE,
    label: 'Onboarding Create Password',
    trackInAnalytics: false,
  },
  {
    path: ONBOARDING_SECURE_YOUR_WALLET_ROUTE,
    label: 'Onboarding Secure Your Wallet',
    trackInAnalytics: false,
  },
  {
    path: ONBOARDING_REVIEW_SRP_ROUTE,
    label: 'Onboarding Review Recovery Phrase',
    trackInAnalytics: false,
  },
  {
    path: ONBOARDING_CONFIRM_SRP_ROUTE,
    label: 'Onboarding Confirm Recovery Phrase',
    trackInAnalytics: false,
  },
  {
    path: ONBOARDING_REVEAL_SRP_ROUTE,
    label: 'Onboarding Reveal Recovery Phrase',
    trackInAnalytics: false,
  },
  {
    path: ONBOARDING_IMPORT_WITH_SRP_ROUTE,
    label: 'Onboarding Import With Recovery Phrase',
    trackInAnalytics: false,
  },
  {
    path: ONBOARDING_UNLOCK_ROUTE,
    label: 'Onboarding Unlock',
    trackInAnalytics: false,
  },
  {
    path: ONBOARDING_PRIVACY_SETTINGS_ROUTE,
    label: 'Onboarding Privacy Settings',
    trackInAnalytics: false,
  },
  {
    path: ONBOARDING_COMPLETION_ROUTE,
    label: 'Onboarding Completion',
    trackInAnalytics: false,
  },
  {
    path: ONBOARDING_PIN_EXTENSION_ROUTE,
    label: 'Onboarding Pin Extension',
    trackInAnalytics: false,
  },
  {
    path: ONBOARDING_HELP_US_IMPROVE_ROUTE,
    label: 'Onboarding Help Us Improve',
    trackInAnalytics: false,
  },
  {
    path: ONBOARDING_METAMETRICS,
    label: 'Onboarding Metametrics',
    trackInAnalytics: false,
  },
  {
    path: ONBOARDING_ACCOUNT_EXIST,
    label: 'Onboarding Account Exist',
    trackInAnalytics: false,
  },
  {
    path: ONBOARDING_ACCOUNT_NOT_FOUND,
    label: 'Onboarding Account Not Found',
    trackInAnalytics: false,
  },
  // Additional routes
  { path: DEFI_ROUTE, label: 'DeFi', trackInAnalytics: false },
  {
    path: REVIEW_PERMISSIONS,
    label: 'Review Permissions',
    trackInAnalytics: false,
  },
  {
    path: CROSS_CHAIN_SWAP_TX_DETAILS_ROUTE,
    label: 'Cross Chain Transaction Details',
    trackInAnalytics: false,
  },
  {
    path: AWAITING_SIGNATURES_ROUTE,
    label: 'Swaps Awaiting Signatures',
    trackInAnalytics: false,
  },
  {
    path: SMART_TRANSACTION_STATUS_ROUTE,
    label: 'Swaps Smart Transaction Status',
    trackInAnalytics: false,
  },
  {
    path: SWAPS_MAINTENANCE_ROUTE,
    label: 'Swaps Maintenance',
    trackInAnalytics: false,
  },
  ///: BEGIN:ONLY_INCLUDE_IF(build-flask)
  {
    path: INITIALIZE_EXPERIMENTAL_AREA,
    label: 'Initialize Experimental Area',
    trackInAnalytics: false,
  },
  {
    path: ONBOARDING_EXPERIMENTAL_AREA,
    label: 'Onboarding Experimental Area',
    trackInAnalytics: false,
  },
  ///: END:ONLY_INCLUDE_IF
] as const satisfies AppRoute[];

export type AppRoutes = (typeof ROUTES)[number];

export const getPaths = memoize(() =>
  ROUTES.filter((r) => r.trackInAnalytics).map((r) => r.path),
);

// PATH_NAME_MAP for backward compatibility - only includes analytics-tracked routes
export const PATH_NAME_MAP = new Map<AppRoutes['path'], AppRoutes['label']>();

// Populate the map only with routes that have trackInAnalytics: true
ROUTES.forEach((route) => {
  if (route.trackInAnalytics) {
    PATH_NAME_MAP.set(route.path, route.label);
  }
});<|MERGE_RESOLUTION|>--- conflicted
+++ resolved
@@ -43,22 +43,16 @@
 export const CONFIRM_IMPORT_TOKEN_ROUTE = '/confirm-import-token';
 export const CONFIRM_ADD_SUGGESTED_TOKEN_ROUTE = '/confirm-add-suggested-token';
 export const ACCOUNT_LIST_PAGE_ROUTE = '/account-list';
-<<<<<<< HEAD
-=======
 export const MULTICHAIN_ACCOUNT_ADDRESS_LIST_PAGE_ROUTE =
   '/multichain-account-address-list';
 export const MULTICHAIN_ACCOUNT_PRIVATE_KEY_LIST_PAGE_ROUTE =
   '/multichain-account-private-key-list';
 export const ADD_WALLET_PAGE_ROUTE = '/add-wallet-page';
->>>>>>> fd295214
 export const MULTICHAIN_ACCOUNT_DETAILS_PAGE_ROUTE =
   '/multichain-account-details';
 export const MULTICHAIN_WALLET_DETAILS_PAGE_ROUTE =
   '/multichain-wallet-details-page';
-<<<<<<< HEAD
-=======
 export const MULTICHAIN_SMART_ACCOUNT_PAGE_ROUTE = '/multichain-smart-account';
->>>>>>> fd295214
 export const NEW_ACCOUNT_ROUTE = '/new-account';
 export const ACCOUNT_DETAILS_ROUTE = '/account-details';
 export const ACCOUNT_DETAILS_QR_CODE_ROUTE = '/account-details/qr-code';
@@ -162,14 +156,11 @@
     trackInAnalytics: true,
   },
   {
-<<<<<<< HEAD
-=======
     path: `${MULTICHAIN_SMART_ACCOUNT_PAGE_ROUTE}/:address`,
     label: 'Smart Account Page',
     trackInAnalytics: true,
   },
   {
->>>>>>> fd295214
     path: `${ASSET_ROUTE}/:asset/:id`,
     label: 'Asset Page',
     trackInAnalytics: true,
