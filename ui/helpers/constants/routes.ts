const DEFAULT_ROUTE = '/';
const UNLOCK_ROUTE = '/unlock';
const LOCK_ROUTE = '/lock';
const ASSET_ROUTE = '/asset';
const SETTINGS_ROUTE = '/settings';
const GENERAL_ROUTE = '/settings/general';
const ADVANCED_ROUTE = '/settings/advanced';
const EXPERIMENTAL_ROUTE = '/settings/experimental';
const SECURITY_ROUTE = '/settings/security';
const ABOUT_US_ROUTE = '/settings/about-us';
const ALERTS_ROUTE = '/settings/alerts';
const NETWORKS_ROUTE = '/settings/networks';
const NETWORKS_FORM_ROUTE = '/settings/networks/form';
const ADD_NETWORK_ROUTE = '/settings/networks/add-network';
const ADD_POPULAR_CUSTOM_NETWORK =
  '/settings/networks/add-popular-custom-network';
const CONTACT_LIST_ROUTE = '/settings/contact-list';
const CONTACT_EDIT_ROUTE = '/settings/contact-list/edit-contact';
const CONTACT_ADD_ROUTE = '/settings/contact-list/add-contact';
const CONTACT_VIEW_ROUTE = '/settings/contact-list/view-contact';
const REVEAL_SEED_ROUTE = '/seed';
const RESTORE_VAULT_ROUTE = '/restore-vault';
const IMPORT_TOKEN_ROUTE = '/import-token';
const CONFIRM_IMPORT_TOKEN_ROUTE = '/confirm-import-token';
const CONFIRM_ADD_SUGGESTED_TOKEN_ROUTE = '/confirm-add-suggested-token';
const NEW_ACCOUNT_ROUTE = '/new-account';
const CONFIRM_ADD_SUGGESTED_NFT_ROUTE = '/confirm-add-suggested-nft';
const CONNECT_HARDWARE_ROUTE = '/new-account/connect';
///: BEGIN:ONLY_INCLUDE_IF(build-mmi)
const CUSTODY_ACCOUNT_ROUTE = '/new-account/custody';
const INSTITUTIONAL_FEATURES_DONE_ROUTE = '/institutional-features/done';
const CUSTODY_ACCOUNT_DONE_ROUTE = '/new-account/custody/done';
const CONFIRM_ADD_CUSTODIAN_TOKEN = '/confirm-add-custodian-token';
const INTERACTIVE_REPLACEMENT_TOKEN_PAGE =
  '/interactive-replacement-token-page';
///: END:ONLY_INCLUDE_IF
const SEND_ROUTE = '/send';
const CONNECTIONS = '/connections';
const ALL_CONNECTIONS = '/all-connections';
const TOKEN_DETAILS = '/token-details';
const CONNECT_ROUTE = '/connect';
const CONNECT_CONFIRM_PERMISSIONS_ROUTE = '/confirm-permissions';
///: BEGIN:ONLY_INCLUDE_IF(snaps)
const CONNECT_SNAPS_CONNECT_ROUTE = '/snaps-connect';
const CONNECT_SNAP_INSTALL_ROUTE = '/snap-install';
const CONNECT_SNAP_UPDATE_ROUTE = '/snap-update';
const CONNECT_SNAP_RESULT_ROUTE = '/snap-install-result';
const NOTIFICATIONS_ROUTE = '/notifications';
const SNAPS_ROUTE = '/snaps';
const SNAPS_VIEW_ROUTE = '/snaps/view';
///: END:ONLY_INCLUDE_IF
///: BEGIN:ONLY_INCLUDE_IF(keyring-snaps)
const ADD_SNAP_ACCOUNT_ROUTE = '/add-snap-account';
///: END:ONLY_INCLUDE_IF
const CONNECTED_ROUTE = '/connected';
const CONNECTED_ACCOUNTS_ROUTE = '/connected/accounts';
const SWAPS_ROUTE = '/swaps';
const PREPARE_SWAP_ROUTE = '/swaps/prepare-swap-page';
const SWAPS_NOTIFICATION_ROUTE = '/swaps/notification-page';
const BUILD_QUOTE_ROUTE = '/swaps/build-quote';
const VIEW_QUOTE_ROUTE = '/swaps/view-quote';
const LOADING_QUOTES_ROUTE = '/swaps/loading-quotes';
const AWAITING_SIGNATURES_ROUTE = '/swaps/awaiting-signatures';
const SMART_TRANSACTION_STATUS_ROUTE = '/swaps/smart-transaction-status';
const AWAITING_SWAP_ROUTE = '/swaps/awaiting-swap';
const SWAPS_ERROR_ROUTE = '/swaps/swaps-error';
const SWAPS_MAINTENANCE_ROUTE = '/swaps/maintenance';

const ONBOARDING_ROUTE = '/onboarding';
const ONBOARDING_REVIEW_SRP_ROUTE = '/onboarding/review-recovery-phrase';
const ONBOARDING_CONFIRM_SRP_ROUTE = '/onboarding/confirm-recovery-phrase';
const ONBOARDING_CREATE_PASSWORD_ROUTE = '/onboarding/create-password';
const ONBOARDING_COMPLETION_ROUTE = '/onboarding/completion';
const MMI_ONBOARDING_COMPLETION_ROUTE = '/onboarding/account-completion';
const ONBOARDING_UNLOCK_ROUTE = '/onboarding/unlock';
const ONBOARDING_HELP_US_IMPROVE_ROUTE = '/onboarding/help-us-improve';
const ONBOARDING_IMPORT_WITH_SRP_ROUTE =
  '/onboarding/import-with-recovery-phrase';
const ONBOARDING_SECURE_YOUR_WALLET_ROUTE = '/onboarding/secure-your-wallet';
const ONBOARDING_PRIVACY_SETTINGS_ROUTE = '/onboarding/privacy-settings';
const ONBOARDING_PIN_EXTENSION_ROUTE = '/onboarding/pin-extension';
const ONBOARDING_WELCOME_ROUTE = '/onboarding/welcome';
const ONBOARDING_METAMETRICS = '/onboarding/metametrics';

///: BEGIN:ONLY_INCLUDE_IF(build-flask)
const INITIALIZE_EXPERIMENTAL_AREA = '/initialize/experimental-area';
const ONBOARDING_EXPERIMENTAL_AREA = '/onboarding/experimental-area';
///: END:ONLY_INCLUDE_IF
///: BEGIN:ONLY_INCLUDE_IF(desktop)
const DESKTOP_ERROR_ROUTE = '/desktop/error';
const DESKTOP_PAIRING_ROUTE = '/desktop-pairing';
///: END:ONLY_INCLUDE_IF

const CONFIRM_TRANSACTION_ROUTE = '/confirm-transaction';
const CONFIRM_SEND_ETHER_PATH = '/send-ether';
const CONFIRM_SEND_TOKEN_PATH = '/send-token';
const CONFIRM_DEPLOY_CONTRACT_PATH = '/deploy-contract';
const CONFIRM_APPROVE_PATH = '/approve';
const CONFIRM_SET_APPROVAL_FOR_ALL_PATH = '/set-approval-for-all';
const CONFIRM_TRANSFER_FROM_PATH = '/transfer-from';
const CONFIRM_SAFE_TRANSFER_FROM_PATH = '/safe-transfer-from';
const CONFIRM_TOKEN_METHOD_PATH = '/token-method';
const SIGNATURE_REQUEST_PATH = '/signature-request';
const DECRYPT_MESSAGE_REQUEST_PATH = '/decrypt-message-request';
const ENCRYPTION_PUBLIC_KEY_REQUEST_PATH = '/encryption-public-key-request';
const CONFIRMATION_V_NEXT_ROUTE = '/confirmation';

// Used to pull a convenient name for analytics tracking events. The key must
// be react-router ready path, and can include params such as :id for popup windows
const PATH_NAME_MAP = {
  [DEFAULT_ROUTE]: 'Home',
  [UNLOCK_ROUTE]: 'Unlock Page',
  [LOCK_ROUTE]: 'Lock Page',
  [`${ASSET_ROUTE}/:asset/:id`]: `Asset Page`,
  [SETTINGS_ROUTE]: 'Settings Page',
  [GENERAL_ROUTE]: 'General Settings Page',
  [ADVANCED_ROUTE]: 'Advanced Settings Page',
  [EXPERIMENTAL_ROUTE]: 'Experimental Settings Page',
  [SECURITY_ROUTE]: 'Security Settings Page',
  [ABOUT_US_ROUTE]: 'About Us Page',
  [ALERTS_ROUTE]: 'Alerts Settings Page',
  [NETWORKS_ROUTE]: 'Network Settings Page',
  [NETWORKS_FORM_ROUTE]: 'Network Settings Page Form',
  [ADD_NETWORK_ROUTE]: 'Add Network From Settings Page Form',
  [ADD_POPULAR_CUSTOM_NETWORK]:
    'Add Network From A List Of Popular Custom Networks',
  [CONTACT_LIST_ROUTE]: 'Contact List Settings Page',
  [`${CONTACT_EDIT_ROUTE}/:address`]: 'Edit Contact Settings Page',
  [CONTACT_ADD_ROUTE]: 'Add Contact Settings Page',
  [`${CONTACT_VIEW_ROUTE}/:address`]: 'View Contact Settings Page',
  [REVEAL_SEED_ROUTE]: 'Reveal Secret Recovery Phrase Page',
  [RESTORE_VAULT_ROUTE]: 'Restore Vault Page',
  [IMPORT_TOKEN_ROUTE]: 'Import Token Page',
  [CONFIRM_IMPORT_TOKEN_ROUTE]: 'Confirm Import Token Page',
  [CONFIRM_ADD_SUGGESTED_TOKEN_ROUTE]: 'Confirm Add Suggested Token Page',
  [NEW_ACCOUNT_ROUTE]: 'New Account Page',
  ///: BEGIN:ONLY_INCLUDE_IF(keyring-snaps)
  [ADD_SNAP_ACCOUNT_ROUTE]: 'Add Snap Account List Page',
  [`${ADD_SNAP_ACCOUNT_ROUTE}/:snapId`]: `Add Snap Account Page`,
  ///: END:ONLY_INCLUDE_IF
  [CONFIRM_ADD_SUGGESTED_NFT_ROUTE]: 'Confirm Add Suggested NFT Page',
  [CONNECT_HARDWARE_ROUTE]: 'Connect Hardware Wallet Page',
<<<<<<< HEAD
  ///: BEGIN:ONLY_INCLUDE_IN(snaps)
=======
  ///: BEGIN:ONLY_INCLUDE_IF(snaps)
>>>>>>> 4e8e0b41
  [NOTIFICATIONS_ROUTE]: 'Notifications Page',
  [`${CONNECT_ROUTE}/:id${CONNECT_SNAPS_CONNECT_ROUTE}`]: 'Snaps Connect Page',
  [`${CONNECT_ROUTE}/:id${CONNECT_SNAP_INSTALL_ROUTE}`]: 'Snap Install Page',
  [`${CONNECT_ROUTE}/:id${CONNECT_SNAP_UPDATE_ROUTE}`]: 'Snap Update Page',
  [`${CONNECT_ROUTE}/:id${CONNECT_SNAP_RESULT_ROUTE}`]:
    'Snap Install Result Page',
  [SNAPS_ROUTE]: 'Snaps List Page',
  [`${SNAPS_VIEW_ROUTE}/:snapId`]: 'Snap View Page',
<<<<<<< HEAD
  ///: END:ONLY_INCLUDE_IN
  ///: BEGIN:ONLY_INCLUDE_IN(build-mmi)
=======
  ///: END:ONLY_INCLUDE_IF
  ///: BEGIN:ONLY_INCLUDE_IF(build-mmi)
>>>>>>> 4e8e0b41
  [INSTITUTIONAL_FEATURES_DONE_ROUTE]: 'Institutional Features Done Page',
  [CUSTODY_ACCOUNT_ROUTE]: 'Connect Custody',
  [CUSTODY_ACCOUNT_DONE_ROUTE]: 'Connect Custody Account done',
  [CONFIRM_ADD_CUSTODIAN_TOKEN]: 'Confirm Add Custodian Token',
  [INTERACTIVE_REPLACEMENT_TOKEN_PAGE]: 'Interactive replacement token page',
  ///: END:ONLY_INCLUDE_IF
  [SEND_ROUTE]: 'Send Page',
  [CONNECTIONS]: 'Connections',
  [ALL_CONNECTIONS]: 'All Connections',
  [`${TOKEN_DETAILS}/:address`]: 'Token Details Page',
  [`${CONNECT_ROUTE}/:id`]: 'Connect To Site Confirmation Page',
  [`${CONNECT_ROUTE}/:id${CONNECT_CONFIRM_PERMISSIONS_ROUTE}`]:
    'Grant Connected Site Permissions Confirmation Page',
  [CONNECTED_ROUTE]: 'Sites Connected To This Account Page',
  [CONNECTED_ACCOUNTS_ROUTE]: 'Accounts Connected To This Site Page',
  [`${CONFIRM_TRANSACTION_ROUTE}/:id`]: 'Confirmation Root Page',
  [CONFIRM_TRANSACTION_ROUTE]: 'Confirmation Root Page',
  // TODO: rename when this is the only confirmation page
  [CONFIRMATION_V_NEXT_ROUTE]: 'New Confirmation Page',
  [`${CONFIRM_TRANSACTION_ROUTE}/:id${CONFIRM_TOKEN_METHOD_PATH}`]:
    'Confirm Token Method Transaction Page',
  [`${CONFIRM_TRANSACTION_ROUTE}/:id${CONFIRM_SEND_ETHER_PATH}`]:
    'Confirm Send Ether Transaction Page',
  [`${CONFIRM_TRANSACTION_ROUTE}/:id${CONFIRM_SEND_TOKEN_PATH}`]:
    'Confirm Send Token Transaction Page',
  [`${CONFIRM_TRANSACTION_ROUTE}/:id${CONFIRM_DEPLOY_CONTRACT_PATH}`]:
    'Confirm Deploy Contract Transaction Page',
  [`${CONFIRM_TRANSACTION_ROUTE}/:id${CONFIRM_APPROVE_PATH}`]:
    'Confirm Approve Transaction Page',
  [`${CONFIRM_TRANSACTION_ROUTE}/:id${CONFIRM_SET_APPROVAL_FOR_ALL_PATH}`]:
    'Confirm Set Approval For All Transaction Page',
  [`${CONFIRM_TRANSACTION_ROUTE}/:id${CONFIRM_TRANSFER_FROM_PATH}`]:
    'Confirm Transfer From Transaction Page',
  [`${CONFIRM_TRANSACTION_ROUTE}/:id${CONFIRM_SAFE_TRANSFER_FROM_PATH}`]:
    'Confirm Safe Transfer From Transaction Page',
  [`${CONFIRM_TRANSACTION_ROUTE}/:id${SIGNATURE_REQUEST_PATH}`]:
    'Signature Request Page',
  [`${CONFIRM_TRANSACTION_ROUTE}/:id${DECRYPT_MESSAGE_REQUEST_PATH}`]:
    'Decrypt Message Request Page',
  [`${CONFIRM_TRANSACTION_ROUTE}/:id${ENCRYPTION_PUBLIC_KEY_REQUEST_PATH}`]:
    'Encryption Public Key Request Page',
  [BUILD_QUOTE_ROUTE]: 'Swaps Build Quote Page',
  [PREPARE_SWAP_ROUTE]: 'Prepare Swap Page',
  [SWAPS_NOTIFICATION_ROUTE]: 'Swaps Notification Page',
  [VIEW_QUOTE_ROUTE]: 'Swaps View Quotes Page',
  [LOADING_QUOTES_ROUTE]: 'Swaps Loading Quotes Page',
  [AWAITING_SWAP_ROUTE]: 'Swaps Awaiting Swaps Page',
  [SWAPS_ERROR_ROUTE]: 'Swaps Error Page',
};

export {
  DEFAULT_ROUTE,
  ALERTS_ROUTE,
  ASSET_ROUTE,
  UNLOCK_ROUTE,
  LOCK_ROUTE,
  SETTINGS_ROUTE,
  REVEAL_SEED_ROUTE,
  RESTORE_VAULT_ROUTE,
  IMPORT_TOKEN_ROUTE,
  CONFIRM_IMPORT_TOKEN_ROUTE,
  CONFIRM_ADD_SUGGESTED_TOKEN_ROUTE,
  NEW_ACCOUNT_ROUTE,
  CONFIRM_ADD_SUGGESTED_NFT_ROUTE,
  CONNECT_HARDWARE_ROUTE,
  SEND_ROUTE,
  CONNECTIONS,
  ALL_CONNECTIONS,
  TOKEN_DETAILS,
  CONFIRM_TRANSACTION_ROUTE,
  CONFIRM_SEND_ETHER_PATH,
  CONFIRM_SEND_TOKEN_PATH,
  CONFIRM_DEPLOY_CONTRACT_PATH,
  CONFIRM_APPROVE_PATH,
  CONFIRM_SET_APPROVAL_FOR_ALL_PATH,
  CONFIRM_TRANSFER_FROM_PATH,
  CONFIRM_SAFE_TRANSFER_FROM_PATH,
  CONFIRM_TOKEN_METHOD_PATH,
  SIGNATURE_REQUEST_PATH,
  DECRYPT_MESSAGE_REQUEST_PATH,
  ENCRYPTION_PUBLIC_KEY_REQUEST_PATH,
  CONFIRMATION_V_NEXT_ROUTE,
  ADVANCED_ROUTE,
  EXPERIMENTAL_ROUTE,
  SECURITY_ROUTE,
  GENERAL_ROUTE,
  ABOUT_US_ROUTE,
  CONTACT_LIST_ROUTE,
  CONTACT_EDIT_ROUTE,
  CONTACT_ADD_ROUTE,
  CONTACT_VIEW_ROUTE,
  ///: BEGIN:ONLY_INCLUDE_IF(build-mmi)
  CUSTODY_ACCOUNT_DONE_ROUTE,
  CUSTODY_ACCOUNT_ROUTE,
  INSTITUTIONAL_FEATURES_DONE_ROUTE,
  CONFIRM_ADD_CUSTODIAN_TOKEN,
  INTERACTIVE_REPLACEMENT_TOKEN_PAGE,
  ///: END:ONLY_INCLUDE_IF
  NETWORKS_ROUTE,
  NETWORKS_FORM_ROUTE,
  ADD_NETWORK_ROUTE,
  ADD_POPULAR_CUSTOM_NETWORK,
  CONNECT_ROUTE,
  CONNECT_CONFIRM_PERMISSIONS_ROUTE,
  ///: BEGIN:ONLY_INCLUDE_IF(snaps)
  CONNECT_SNAPS_CONNECT_ROUTE,
  CONNECT_SNAP_INSTALL_ROUTE,
  CONNECT_SNAP_UPDATE_ROUTE,
  CONNECT_SNAP_RESULT_ROUTE,
  NOTIFICATIONS_ROUTE,
  SNAPS_ROUTE,
  SNAPS_VIEW_ROUTE,
  ///: END:ONLY_INCLUDE_IF
  ///: BEGIN:ONLY_INCLUDE_IF(keyring-snaps)
  ADD_SNAP_ACCOUNT_ROUTE,
  ///: END:ONLY_INCLUDE_IF
  CONNECTED_ROUTE,
  CONNECTED_ACCOUNTS_ROUTE,
  PATH_NAME_MAP,
  SWAPS_ROUTE,
  PREPARE_SWAP_ROUTE,
  SWAPS_NOTIFICATION_ROUTE,
  BUILD_QUOTE_ROUTE,
  VIEW_QUOTE_ROUTE,
  LOADING_QUOTES_ROUTE,
  AWAITING_SWAP_ROUTE,
  AWAITING_SIGNATURES_ROUTE,
  SWAPS_ERROR_ROUTE,
  SWAPS_MAINTENANCE_ROUTE,
  SMART_TRANSACTION_STATUS_ROUTE,
  ONBOARDING_ROUTE,
  ONBOARDING_HELP_US_IMPROVE_ROUTE,
  ONBOARDING_CREATE_PASSWORD_ROUTE,
  ONBOARDING_IMPORT_WITH_SRP_ROUTE,
  ONBOARDING_SECURE_YOUR_WALLET_ROUTE,
  ONBOARDING_REVIEW_SRP_ROUTE,
  ONBOARDING_CONFIRM_SRP_ROUTE,
  ONBOARDING_PRIVACY_SETTINGS_ROUTE,
  ONBOARDING_COMPLETION_ROUTE,
  MMI_ONBOARDING_COMPLETION_ROUTE,
  ONBOARDING_UNLOCK_ROUTE,
  ONBOARDING_PIN_EXTENSION_ROUTE,
  ONBOARDING_WELCOME_ROUTE,
  ONBOARDING_METAMETRICS,
  ///: BEGIN:ONLY_INCLUDE_IF(build-flask)
  INITIALIZE_EXPERIMENTAL_AREA,
  ONBOARDING_EXPERIMENTAL_AREA,
  DESKTOP_ERROR_ROUTE,
  DESKTOP_PAIRING_ROUTE,
  ///: END:ONLY_INCLUDE_IF
};<|MERGE_RESOLUTION|>--- conflicted
+++ resolved
@@ -140,11 +140,7 @@
   ///: END:ONLY_INCLUDE_IF
   [CONFIRM_ADD_SUGGESTED_NFT_ROUTE]: 'Confirm Add Suggested NFT Page',
   [CONNECT_HARDWARE_ROUTE]: 'Connect Hardware Wallet Page',
-<<<<<<< HEAD
-  ///: BEGIN:ONLY_INCLUDE_IN(snaps)
-=======
   ///: BEGIN:ONLY_INCLUDE_IF(snaps)
->>>>>>> 4e8e0b41
   [NOTIFICATIONS_ROUTE]: 'Notifications Page',
   [`${CONNECT_ROUTE}/:id${CONNECT_SNAPS_CONNECT_ROUTE}`]: 'Snaps Connect Page',
   [`${CONNECT_ROUTE}/:id${CONNECT_SNAP_INSTALL_ROUTE}`]: 'Snap Install Page',
@@ -153,13 +149,8 @@
     'Snap Install Result Page',
   [SNAPS_ROUTE]: 'Snaps List Page',
   [`${SNAPS_VIEW_ROUTE}/:snapId`]: 'Snap View Page',
-<<<<<<< HEAD
-  ///: END:ONLY_INCLUDE_IN
-  ///: BEGIN:ONLY_INCLUDE_IN(build-mmi)
-=======
   ///: END:ONLY_INCLUDE_IF
   ///: BEGIN:ONLY_INCLUDE_IF(build-mmi)
->>>>>>> 4e8e0b41
   [INSTITUTIONAL_FEATURES_DONE_ROUTE]: 'Institutional Features Done Page',
   [CUSTODY_ACCOUNT_ROUTE]: 'Connect Custody',
   [CUSTODY_ACCOUNT_DONE_ROUTE]: 'Connect Custody Account done',
