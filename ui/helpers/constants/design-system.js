--- conflicted
+++ resolved
@@ -4,29 +4,7 @@
  * should match the property. When detailing a collection of things, it should
  * match the plural form of the thing. e.g. COLORS, TYPOGRAPHY
  */
-
-/**
- * !!! DEPRECATED DO NOT USE!!!
- */
-const DEPRECATED_COLORS = {
-  UI1: 'ui-1',
-  UI2: 'ui-2',
-  UI3: 'ui-3',
-  UI4: 'ui-4',
-  BLACK: 'black',
-  GREY: 'grey',
-  NEUTRAL_GREY: 'neutral-grey',
-  WHITE: 'white',
-  PRIMARY1: 'primary-1',
-  PRIMARY3: 'primary-3',
-  SECONDARY1: 'secondary-1',
-  SUCCESS1: 'success-1',
-  SUCCESS3: 'success-3',
-  ERROR1: 'error-1',
-  ALERT1: 'alert-1',
-};
-
-const BASE_COLORS = {
+export const COLORS = {
   BACKGROUND_DEFAULT: 'background-default',
   BACKGROUND_ALTERNATIVE: 'background-alternative',
   TEXT_DEFAULT: 'text-default',
@@ -75,8 +53,6 @@
   GOERLI: 'goerli',
   TRANSPARENT: 'transparent',
   LOCALHOST: 'localhost',
-<<<<<<< HEAD
-=======
   /**
    * !!! DEPRECATED DO NOT USE!!!
    */
@@ -91,20 +67,7 @@
   SUCCESS3: 'success-3',
   ERROR1: 'error-1',
   ALERT1: 'alert-1',
->>>>>>> b1ea3d5e
-};
-
-export const COLORS = new Proxy(
-  { ...DEPRECATED_COLORS, ...BASE_COLORS },
-  {
-    get(target, prop) {
-      if (prop in DEPRECATED_COLORS) {
-        console.warn('DEPRECATED COLOR WARNING: ', prop);
-      }
-      return target[prop];
-    },
-  },
-);
+};
 
 export const TYPOGRAPHY = {
   H1: 'h1',
