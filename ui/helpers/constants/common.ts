export const PRIMARY = 'PRIMARY';
export const SECONDARY = 'SECONDARY';

const _contractAddressLink =
  'https://metamask.zendesk.com/hc/en-us/articles/360020028092-What-is-the-known-contract-address-warning-';

///: BEGIN:ONLY_INCLUDE_IF(build-mmi)
const _mmiWebSite = 'https://metamask.io/institutions/';
export const MMI_WEB_SITE = _mmiWebSite;
///: END:ONLY_INCLUDE_IF

// eslint-disable-next-line prefer-destructuring
export const METAMETRICS_SETTINGS_LINK =
  'https://support.metamask.io/privacy-and-security/how-to-manage-your-metametrics-settings';
// eslint-disable-next-line prefer-destructuring
export const SUPPORT_REQUEST_LINK = process.env.SUPPORT_REQUEST_LINK;
export const CONTRACT_ADDRESS_LINK = _contractAddressLink;
export const PASSWORD_MIN_LENGTH = 8;
export const OUTDATED_BROWSER_VERSIONS = {
  // Chrome and Edge should match the latest Chrome version released ~2 years ago,
  // or the earliest version that supports our MV3 functionality, whichever is higher
  chrome: '<109',
  edge: '<109',
  // Firefox should match the most recent end-of-life extended support release
  firefox: '<91',
  // Opera versions correspond to differently numbered Chromium versions.
  // Opera should be set to the equivalent of the Chromium version set
  // Opera 95 is based on Chromium 109
  // See https://en.wikipedia.org/wiki/History_of_the_Opera_web_browser
  opera: '<95',
<<<<<<< HEAD
=======
};

/**
 * Specifies the browser and their versions where a regression in the extension port
 * stream established between the contentscript and background was breaking for
 * prerendered pages.
 *
 * @see {@link https://issues.chromium.org/issues/40273420}
 */
export const BROKEN_PRERENDER_BROWSER_VERSIONS = {
  chrome: '>=113',
  edge: '>=113',
};

/**
 * Specifies the browser and their versions on a specific OS where a fix for the
 * prerender regression specified in BROKEN_PRERENDER_BROWSER_VERSIONS was resolved.
 *
 * @see {@link https://chromium.googlesource.com/chromium/src/+/a88eee8a2798c1dc4d69b255ccad24fea5ff2d8b}
 */
export const FIXED_PRERENDER_BROWSER_VERSIONS = {
  // https://chromiumdash.appspot.com/commits?commit=a88eee8a2798c1dc4d69b255ccad24fea5ff2d8b&platform=Windows
  windows: {
    chrome: '>=120',
    edge: '>=120',
  },
  // https://chromiumdash.appspot.com/commits?commit=a88eee8a2798c1dc4d69b255ccad24fea5ff2d8b&platform=Mac
  macos: {
    chrome: '>=120',
    edge: '>=120',
  },
  // https://chromiumdash.appspot.com/commits?commit=a88eee8a2798c1dc4d69b255ccad24fea5ff2d8b&platform=Linux
  chrome: '>=121',
  edge: '>=121',
>>>>>>> 8fabd544
};<|MERGE_RESOLUTION|>--- conflicted
+++ resolved
@@ -28,8 +28,6 @@
   // Opera 95 is based on Chromium 109
   // See https://en.wikipedia.org/wiki/History_of_the_Opera_web_browser
   opera: '<95',
-<<<<<<< HEAD
-=======
 };
 
 /**
@@ -64,5 +62,4 @@
   // https://chromiumdash.appspot.com/commits?commit=a88eee8a2798c1dc4d69b255ccad24fea5ff2d8b&platform=Linux
   chrome: '>=121',
   edge: '>=121',
->>>>>>> 8fabd544
 };