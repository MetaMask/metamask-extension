import React from 'react';
import PropTypes from 'prop-types';
import { Redirect, Route, useLocation } from 'react-router-dom';
import { UNLOCK_ROUTE, ONBOARDING_ROUTE } from '../../constants/routes';

const OnboardingRoute = { pathname: ONBOARDING_ROUTE };

/**
 * Authenticated - A wrapper component for v5 routes that require authentication
 *
 * This component checks if the user is unlocked and has completed onboarding.
 * If not, it redirects to the appropriate route using v5 Redirect.
 *
 * This is the original v5 implementation - for v5-compat routes, use AuthenticatedV5Compat instead.
 *
 * @param {object} props - Component props
 * @returns {React.Element} Route or Redirect component
 */
export default function Authenticated(props) {
  const { isUnlocked, completedOnboarding } = props;
  const location = useLocation();

  switch (true) {
    case isUnlocked && completedOnboarding:
      return <Route {...props} />;
    case !completedOnboarding:
      return <Redirect to={OnboardingRoute} />;
    default:
      return (
        <Redirect to={{ pathname: UNLOCK_ROUTE, state: { from: location } }} />
      );
  }
}

Authenticated.propTypes = {
  isUnlocked: PropTypes.bool,
  completedOnboarding: PropTypes.bool,
  path: PropTypes.string,
<<<<<<< HEAD
  component: PropTypes.function,
=======
  component: PropTypes.elementType,
>>>>>>> 76950c1d
  exact: PropTypes.bool,
};<|MERGE_RESOLUTION|>--- conflicted
+++ resolved
@@ -36,10 +36,6 @@
   isUnlocked: PropTypes.bool,
   completedOnboarding: PropTypes.bool,
   path: PropTypes.string,
-<<<<<<< HEAD
-  component: PropTypes.function,
-=======
   component: PropTypes.elementType,
->>>>>>> 76950c1d
   exact: PropTypes.bool,
 };