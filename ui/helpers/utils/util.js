import punycode from 'punycode/punycode';
import abi from 'human-standard-token-abi';
import BigNumber from 'bignumber.js';
import * as ethUtil from 'ethereumjs-util';
import { DateTime } from 'luxon';
import { getFormattedIpfsUrl } from '@metamask/assets-controllers';
import slip44 from '@metamask/slip44';
import * as lodash from 'lodash';
import bowser from 'bowser';
///: BEGIN:ONLY_INCLUDE_IN(snaps)
import { getSnapPrefix } from '@metamask/snaps-utils';
import { WALLET_SNAP_PERMISSION_KEY } from '@metamask/rpc-methods';
// eslint-disable-next-line import/no-duplicates
import { isObject } from '@metamask/utils';
///: END:ONLY_INCLUDE_IN
// eslint-disable-next-line import/no-duplicates
import { isStrictHexString } from '@metamask/utils';
import { CHAIN_IDS, NETWORK_TYPES } from '../../../shared/constants/network';
import {
  toChecksumHexAddress,
  stripHexPrefix,
} from '../../../shared/modules/hexstring-utils';
import {
  TRUNCATED_ADDRESS_START_CHARS,
  TRUNCATED_NAME_CHAR_LIMIT,
  TRUNCATED_ADDRESS_END_CHARS,
} from '../../../shared/constants/labels';
import { Numeric } from '../../../shared/modules/Numeric';
import { OUTDATED_BROWSER_VERSIONS } from '../constants/common';
///: BEGIN:ONLY_INCLUDE_IN(snaps)
import {
  SNAPS_DERIVATION_PATHS,
  SNAPS_METADATA,
} from '../../../shared/constants/snaps';
///: END:ONLY_INCLUDE_IN
// formatData :: ( date: <Unix Timestamp> ) -> String
import { isEqualCaseInsensitive } from '../../../shared/modules/string-utils';
import { hexToDecimal } from '../../../shared/modules/conversion.utils';

export function formatDate(date, format = "M/d/y 'at' T") {
  if (!date) {
    return '';
  }
  return DateTime.fromMillis(date).toFormat(format);
}

export function formatDateWithYearContext(
  date,
  formatThisYear = 'MMM d',
  fallback = 'MMM d, y',
) {
  if (!date) {
    return '';
  }
  const dateTime = DateTime.fromMillis(date);
  const now = DateTime.local();
  return dateTime.toFormat(
    now.year === dateTime.year ? formatThisYear : fallback,
  );
}
/**
 * Determines if the provided chainId is a default MetaMask chain
 *
 * @param {string} chainId - chainId to check
 */
export function isDefaultMetaMaskChain(chainId) {
  if (
    !chainId ||
    chainId === CHAIN_IDS.MAINNET ||
    chainId === CHAIN_IDS.LINEA_MAINNET ||
    chainId === CHAIN_IDS.GOERLI ||
    chainId === CHAIN_IDS.SEPOLIA ||
    chainId === CHAIN_IDS.LINEA_GOERLI ||
    chainId === CHAIN_IDS.LOCALHOST
  ) {
    return true;
  }

  return false;
}

export function valuesFor(obj) {
  if (!obj) {
    return [];
  }
  return Object.keys(obj).map(function (key) {
    return obj[key];
  });
}

export function addressSummary(
  address,
  firstSegLength = 10,
  lastSegLength = 4,
  includeHex = true,
) {
  if (!address) {
    return '';
  }
  let checked = toChecksumHexAddress(address);
  if (!includeHex) {
    checked = stripHexPrefix(checked);
  }
  return checked
    ? `${checked.slice(0, firstSegLength)}...${checked.slice(
        checked.length - lastSegLength,
      )}`
    : '...';
}

export function isValidDomainName(address) {
  const match = punycode
    .toASCII(address)
    .toLowerCase()
    // Checks that the domain consists of at least one valid domain pieces separated by periods, followed by a tld
    // Each piece of domain name has only the characters a-z, 0-9, and a hyphen (but not at the start or end of chunk)
    // A chunk has minimum length of 1, but minimum tld is set to 2 for now (no 1-character tlds exist yet)
    .match(
      /^(?:[a-z0-9](?:[-a-z0-9]*[a-z0-9])?\.)+[a-z0-9][-a-z0-9]*[a-z0-9]$/u,
    );
  return match !== null;
}

export function isOriginContractAddress(to, sendTokenAddress) {
  if (!to || !sendTokenAddress) {
    return false;
  }
  return to.toLowerCase() === sendTokenAddress.toLowerCase();
}

// Takes wei Hex, returns wei BN, even if input is null
export function numericBalance(balance) {
  if (!balance) {
    return new ethUtil.BN(0, 16);
  }
  const stripped = stripHexPrefix(balance);
  return new ethUtil.BN(stripped, 16);
}

// Takes  hex, returns [beforeDecimal, afterDecimal]
export function parseBalance(balance) {
  let afterDecimal;
  const wei = numericBalance(balance);
  const weiString = wei.toString();
  const trailingZeros = /0+$/u;

  const beforeDecimal =
    weiString.length > 18 ? weiString.slice(0, weiString.length - 18) : '0';
  afterDecimal = `000000000000000000${wei}`
    .slice(-18)
    .replace(trailingZeros, '');
  if (afterDecimal === '') {
    afterDecimal = '0';
  }
  return [beforeDecimal, afterDecimal];
}

// Takes wei hex, returns an object with three properties.
// Its "formatted" property is what we generally use to render values.
export function formatBalance(
  balance,
  decimalsToKeep,
  needsParse = true,
  ticker = 'ETH',
) {
  const parsed = needsParse ? parseBalance(balance) : balance.split('.');
  const beforeDecimal = parsed[0];
  let afterDecimal = parsed[1];
  let formatted = 'None';
  if (decimalsToKeep === undefined) {
    if (beforeDecimal === '0') {
      if (afterDecimal !== '0') {
        const sigFigs = afterDecimal.match(/^0*(.{2})/u); // default: grabs 2 most significant digits
        if (sigFigs) {
          afterDecimal = sigFigs[0];
        }
        formatted = `0.${afterDecimal} ${ticker}`;
      }
    } else {
      formatted = `${beforeDecimal}.${afterDecimal.slice(0, 3)} ${ticker}`;
    }
  } else {
    afterDecimal += Array(decimalsToKeep).join('0');
    formatted = `${beforeDecimal}.${afterDecimal.slice(
      0,
      decimalsToKeep,
    )} ${ticker}`;
  }
  return formatted;
}

export function getContractAtAddress(tokenAddress) {
  return global.eth.contract(abi).at(tokenAddress);
}

export function getRandomFileName() {
  let fileName = '';
  const charBank = [
    ...'abcdefghijklmnopqrstuvwxyzABCDEFGHIJKLMNOPQRSTUVWXYZ0123456789',
  ];
  const fileNameLength = Math.floor(Math.random() * 7 + 6);

  for (let i = 0; i < fileNameLength; i++) {
    fileName += charBank[Math.floor(Math.random() * charBank.length)];
  }

  return fileName;
}

/**
 * Shortens an Ethereum address for display, preserving the beginning and end.
 * Returns the given address if it is no longer than 10 characters.
 * Shortened addresses are 13 characters long.
 *
 * Example output: 0xabcde...12345
 *
 * @param {string} address - The address to shorten.
 * @returns {string} The shortened address, or the original if it was no longer
 * than 10 characters.
 */
export function shortenAddress(address = '') {
  if (address.length < TRUNCATED_NAME_CHAR_LIMIT) {
    return address;
  }

  return `${address.slice(0, TRUNCATED_ADDRESS_START_CHARS)}...${address.slice(
    -TRUNCATED_ADDRESS_END_CHARS,
  )}`;
}

export function getAccountByAddress(accounts = [], targetAddress) {
  return accounts.find(({ address }) => address === targetAddress);
}

/**
 * Strips the following schemes from URL strings:
 * - http
 * - https
 *
 * @param {string} urlString - The URL string to strip the scheme from.
 * @returns {string} The URL string, without the scheme, if it was stripped.
 */
export function stripHttpSchemes(urlString) {
  return urlString.replace(/^https?:\/\//u, '');
}

/**
 * Strips the following schemes from URL strings:
 * - https
 *
 * @param {string} urlString - The URL string to strip the scheme from.
 * @returns {string} The URL string, without the scheme, if it was stripped.
 */
export function stripHttpsScheme(urlString) {
  return urlString.replace(/^https:\/\//u, '');
}

/**
 * Strips `https` schemes from URL strings, if the URL does not have a port.
 * This is useful
 *
 * @param {string} urlString - The URL string to strip the scheme from.
 * @returns {string} The URL string, without the scheme, if it was stripped.
 */
export function stripHttpsSchemeWithoutPort(urlString) {
  if (getURL(urlString).port) {
    return urlString;
  }

  return stripHttpsScheme(urlString);
}

/**
 * Checks whether a URL-like value (object or string) is an extension URL.
 *
 * @param {string | URL | object} urlLike - The URL-like value to test.
 * @returns {boolean} Whether the URL-like value is an extension URL.
 */
export function isExtensionUrl(urlLike) {
  const EXT_PROTOCOLS = ['chrome-extension:', 'moz-extension:'];

  if (typeof urlLike === 'string') {
    for (const protocol of EXT_PROTOCOLS) {
      if (urlLike.startsWith(protocol)) {
        return true;
      }
    }
  }

  if (urlLike?.protocol) {
    return EXT_PROTOCOLS.includes(urlLike.protocol);
  }
  return false;
}

/**
 * Checks whether an address is in a passed list of objects with address properties. The check is performed on the
 * lowercased version of the addresses.
 *
 * @param {string} address - The hex address to check
 * @param {Array} list - The array of objects to check
 * @returns {boolean} Whether or not the address is in the list
 */
export function checkExistingAddresses(address, list = []) {
  if (!address) {
    return false;
  }

  const matchesAddress = (obj) => {
    return obj.address.toLowerCase() === address.toLowerCase();
  };

  return list.some(matchesAddress);
}

export function bnGreaterThan(a, b) {
  if (a === null || a === undefined || b === null || b === undefined) {
    return null;
  }
  return new BigNumber(a, 10).gt(b, 10);
}

export function bnLessThan(a, b) {
  if (a === null || a === undefined || b === null || b === undefined) {
    return null;
  }
  return new BigNumber(a, 10).lt(b, 10);
}

export function bnGreaterThanEqualTo(a, b) {
  if (a === null || a === undefined || b === null || b === undefined) {
    return null;
  }
  return new BigNumber(a, 10).gte(b, 10);
}

export function bnLessThanEqualTo(a, b) {
  if (a === null || a === undefined || b === null || b === undefined) {
    return null;
  }
  return new BigNumber(a, 10).lte(b, 10);
}

export function getURL(url) {
  try {
    return new URL(url);
  } catch (err) {
    return '';
  }
}

export function getIsBrowserDeprecated(
  browser = bowser.getParser(window.navigator.userAgent),
) {
  return browser.satisfies(OUTDATED_BROWSER_VERSIONS) ?? false;
}

export function getURLHost(url) {
  return getURL(url)?.host || '';
}

export function getURLHostName(url) {
  return getURL(url)?.hostname || '';
}

<<<<<<< HEAD
// Once we reach this threshold, we switch to higher unit
const MINUTE_CUTOFF = 90 * 60;
const SECOND_CUTOFF = 90;

export const toHumanReadableTime = (t, milliseconds) => {
  if (milliseconds === undefined || milliseconds === null) {
    return '';
  }
  const seconds = Math.ceil(milliseconds / 1000);
  if (seconds <= SECOND_CUTOFF) {
    return t('gasTimingSecondsShort', [seconds]);
  }
  if (seconds <= MINUTE_CUTOFF) {
    return t('gasTimingMinutesShort', [Math.ceil(seconds / 60)]);
  }
  return t('gasTimingHoursShort', [Math.ceil(seconds / 3600)]);
};

export function clearClipboard() {
  window.navigator.clipboard.writeText('');
}

const solidityTypes = () => {
  const types = [
    'bool',
    'address',
    'string',
    'bytes',
    'int',
    'uint',
    'fixed',
    'ufixed',
  ];

  const ints = Array.from(new Array(32)).map(
    (_, index) => `int${(index + 1) * 8}`,
  );
  const uints = Array.from(new Array(32)).map(
    (_, index) => `uint${(index + 1) * 8}`,
  );
  const bytes = Array.from(new Array(32)).map(
    (_, index) => `bytes${index + 1}`,
  );

  /**
   * fixed and ufixed
   * This value type also can be declared keywords such as ufixedMxN and fixedMxN.
   * The M represents the amount of bits that the type takes,
   * with N representing the number of decimal points that are available.
   *  M has to be divisible by 8, and a number from 8 to 256.
   * N has to be a value between 0 and 80, also being inclusive.
   */
  const fixedM = Array.from(new Array(32)).map(
    (_, index) => `fixed${(index + 1) * 8}`,
  );
  const ufixedM = Array.from(new Array(32)).map(
    (_, index) => `ufixed${(index + 1) * 8}`,
  );
  const fixed = Array.from(new Array(80)).map((_, index) =>
    fixedM.map((aFixedM) => `${aFixedM}x${index + 1}`),
  );
  const ufixed = Array.from(new Array(80)).map((_, index) =>
    ufixedM.map((auFixedM) => `${auFixedM}x${index + 1}`),
  );

  return [
    ...types,
    ...ints,
    ...uints,
    ...bytes,
    ...fixed.flat(),
    ...ufixed.flat(),
  ];
};

const SOLIDITY_TYPES = solidityTypes();

const stripArrayType = (potentialArrayType) =>
  potentialArrayType.replace(/\[[[0-9]*\]*/gu, '');

const stripOneLayerofNesting = (potentialArrayType) =>
  potentialArrayType.replace(/\[[[0-9]*\]/u, '');

const isArrayType = (potentialArrayType) =>
  potentialArrayType.match(/\[[[0-9]*\]*/u) !== null;

const isSolidityType = (type) => SOLIDITY_TYPES.includes(type);

export const sanitizeMessage = (msg, primaryType, types) => {
  if (!types) {
    throw new Error(`Invalid types definition`);
  }

  // Primary type can be an array.
  const isArray = primaryType && isArrayType(primaryType);
  if (isArray) {
    return {
      value: msg.map((value) =>
        sanitizeMessage(value, stripOneLayerofNesting(primaryType), types),
      ),
      type: primaryType,
    };
  } else if (isSolidityType(primaryType)) {
    return { value: msg, type: primaryType };
  }

  // If not, assume to be struct
  const baseType = isArray ? stripArrayType(primaryType) : primaryType;

  const baseTypeDefinitions = types[baseType];
  if (!baseTypeDefinitions) {
    throw new Error(`Invalid primary type definition`);
  }

  const sanitizedStruct = {};
  const msgKeys = Object.keys(msg);
  msgKeys.forEach((msgKey) => {
    const definedType = Object.values(baseTypeDefinitions).find(
      (baseTypeDefinition) => baseTypeDefinition.name === msgKey,
    );

    if (!definedType) {
      return;
    }

    sanitizedStruct[msgKey] = sanitizeMessage(
      msg[msgKey],
      definedType.type,
      types,
    );
  });
  return { value: sanitizedStruct, type: primaryType };
};

export function getAssetImageURL(image, ipfsGateway) {
  if (!image || typeof image !== 'string') {
    return '';
  }

  if (ipfsGateway && image.startsWith('ipfs://')) {
    return getFormattedIpfsUrl(ipfsGateway, image, true);
  }
  return image;
}

export function roundToDecimalPlacesRemovingExtraZeroes(
  numberish,
  numberOfDecimalPlaces,
) {
  if (numberish === undefined || numberish === null) {
    return '';
  }
  return new Numeric(
    new Numeric(numberish, 10).toFixed(numberOfDecimalPlaces),
    10,
  ).toNumber();
}

/**
 * Gets the name of the SLIP-44 protocol corresponding to the specified
 * `coin_type`.
 *
 * @param {string | number} coinType - The SLIP-44 `coin_type` value whose name
 * to retrieve.
 * @returns {string | undefined} The name of the protocol if found.
 */
export function coinTypeToProtocolName(coinType) {
  if (String(coinType) === '1') {
    return 'Test Networks';
  }
  return slip44[coinType]?.name || undefined;
}

/**
 * Tests "nullishness". Used to guard a section of a component from being
 * rendered based on a value.
 *
 * @param {any} value - A value (literally anything).
 * @returns `true` if the value is null or undefined, `false` otherwise.
 */
export function isNullish(value) {
  return value === null || value === undefined;
}

///: BEGIN:ONLY_INCLUDE_IN(snaps)
/**
 * @param {string[]} path
 * @param {string} curve
 * @returns {string | null}
 */
export function getSnapDerivationPathName(path, curve) {
  const pathMetadata = SNAPS_DERIVATION_PATHS.find(
    (derivationPath) =>
      derivationPath.curve === curve &&
      lodash.isEqual(derivationPath.path, path),
  );

  return pathMetadata?.name ?? null;
}

export const removeSnapIdPrefix = (snapId) =>
  snapId?.replace(getSnapPrefix(snapId), '');

export const getSnapName = (snapId, subjectMetadata) => {
  if (SNAPS_METADATA[snapId]?.name) {
    return SNAPS_METADATA[snapId].name;
  }

  return subjectMetadata?.name ?? removeSnapIdPrefix(snapId);
};

export const getDedupedSnaps = (request, permissions) => {
  const permission = request?.permissions?.[WALLET_SNAP_PERMISSION_KEY];
  const requestedSnaps = permission?.caveats[0].value;
  const currentSnaps =
    permissions?.[WALLET_SNAP_PERMISSION_KEY]?.caveats[0].value;

  if (!isObject(currentSnaps) && requestedSnaps) {
    return Object.keys(requestedSnaps);
  }

  const requestedSnapKeys = requestedSnaps ? Object.keys(requestedSnaps) : [];
  const currentSnapKeys = currentSnaps ? Object.keys(currentSnaps) : [];
  const dedupedSnaps = requestedSnapKeys.filter(
    (snapId) => !currentSnapKeys.includes(snapId),
  );

  return dedupedSnaps.length > 0 ? dedupedSnaps : requestedSnapKeys;
};

///: END:ONLY_INCLUDE_IN

/**
 * The method escape RTL character in string
 *
 * @param {*} value
 * @returns {(string|*)} escaped string or original param value
 */
export const sanitizeString = (value) => {
  if (!value) {
    return value;
  }
  if (!lodash.isString(value)) {
    return value;
  }
  const regex = /\u202E/giu;
  return value.replace(regex, '\\u202E');
};

/**
 * This method checks current provider type and returns its string representation
 *
 * @param {*} provider
 * @param {*} t
 * @returns
 */

export const getNetworkNameFromProviderType = (providerName) => {
  if (providerName === NETWORK_TYPES.RPC) {
    return '';
  }
  return providerName;
};

/**
 * Checks if the given keyring type is able to export an account.
 *
 * @param keyringType - The type of the keyring.
 * @returns {boolean} `false` if the keyring type includes 'Hardware' or 'Snap', `true` otherwise.
 */
export const isAbleToExportAccount = (keyringType = '') => {
  return !keyringType.includes('Hardware') && !keyringType.includes('Snap');
};

/**
 * Checks if a tokenId in Hex or decimal format already exists in an object.
 *
 * @param {string} address - collection address.
 * @param {string} tokenId - tokenId to search for
 * @param {*} obj - object to look into
 * @returns {boolean} `false` if tokenId does not already exist.
 */
export const checkTokenIdExists = (address, tokenId, obj) => {
  // check if input tokenId is hexadecimal
  // If it is convert to decimal and compare with existing tokens
  const isHex = isStrictHexString(tokenId);
  let convertedTokenId = tokenId;
  if (isHex) {
    // Convert to decimal
    convertedTokenId = hexToDecimal(tokenId);
  }

  if (obj[address]) {
    const value = obj[address];
    return lodash.some(value.nfts, (nft) => {
      return (
        nft.address === address &&
        (isEqualCaseInsensitive(nft.tokenId, tokenId) ||
          isEqualCaseInsensitive(nft.tokenId, convertedTokenId.toString()))
      );
    });
  }
  return false;
};
=======
///: BEGIN:ONLY_INCLUDE_IN(flask)
const SNAP_PERMISSION_MESSAGES = {
  snap_clearState: (t) => t('snap_clearState'),
  snap_confirm: (t) => t('snap_confirm'),
  snap_getState: (t) => t('snap_getState'),
  snap_updateState: (t) => t('snap_updateState'),
};

/**
 * A utility function for retrieving Snap-related permission locale messages.
 * Mainly exists so that our locale message verification script does
 * not misclassify the related messages as unused.
 *
 * @param {Function} t - The translation function.
 * @param {string} permissionName - The name of the permission to get the locale
 * message key for.
 * @returns {string} The locale message for the given permission name, or
 * the message for unrecognized permissions if the permission name is not
 * recognized.
 */
export function getPermissionLocaleMessage(t, permissionName) {
  if (permissionName.startsWith('wallet_snap_')) {
    return t('wallet_snap_', [permissionName.replace('wallet_snap_', '')]);
  } else if (permissionName.startsWith('snap_getBip44Entropy_')) {
    // TODO:flask Establish coin_type to protocol name enum per SLIP-44
    return t('snap_getBip44Entropy_', [
      permissionName.replace('snap_getBip44Entropy_', ''),
    ]);
  } else if (SNAP_PERMISSION_MESSAGES[permissionName]) {
    return SNAP_PERMISSION_MESSAGES[permissionName](t);
  }

  return t('unknownPermission', [permissionName]);
}
///: END:ONLY_INCLUDE_IN
>>>>>>> 908481a1
<|MERGE_RESOLUTION|>--- conflicted
+++ resolved
@@ -3,40 +3,23 @@
 import BigNumber from 'bignumber.js';
 import * as ethUtil from 'ethereumjs-util';
 import { DateTime } from 'luxon';
-import { getFormattedIpfsUrl } from '@metamask/assets-controllers';
-import slip44 from '@metamask/slip44';
-import * as lodash from 'lodash';
-import bowser from 'bowser';
-///: BEGIN:ONLY_INCLUDE_IN(snaps)
-import { getSnapPrefix } from '@metamask/snaps-utils';
-import { WALLET_SNAP_PERMISSION_KEY } from '@metamask/rpc-methods';
-// eslint-disable-next-line import/no-duplicates
-import { isObject } from '@metamask/utils';
-///: END:ONLY_INCLUDE_IN
-// eslint-disable-next-line import/no-duplicates
-import { isStrictHexString } from '@metamask/utils';
-import { CHAIN_IDS, NETWORK_TYPES } from '../../../shared/constants/network';
+import { addHexPrefix } from '../../../app/scripts/lib/util';
 import {
-  toChecksumHexAddress,
-  stripHexPrefix,
-} from '../../../shared/modules/hexstring-utils';
+  GOERLI_CHAIN_ID,
+  KOVAN_CHAIN_ID,
+  LOCALHOST_CHAIN_ID,
+  MAINNET_CHAIN_ID,
+  RINKEBY_CHAIN_ID,
+  ROPSTEN_CHAIN_ID,
+} from '../../../shared/constants/network';
+import { toChecksumHexAddress } from '../../../shared/modules/hexstring-utils';
 import {
   TRUNCATED_ADDRESS_START_CHARS,
   TRUNCATED_NAME_CHAR_LIMIT,
   TRUNCATED_ADDRESS_END_CHARS,
 } from '../../../shared/constants/labels';
-import { Numeric } from '../../../shared/modules/Numeric';
-import { OUTDATED_BROWSER_VERSIONS } from '../constants/common';
-///: BEGIN:ONLY_INCLUDE_IN(snaps)
-import {
-  SNAPS_DERIVATION_PATHS,
-  SNAPS_METADATA,
-} from '../../../shared/constants/snaps';
-///: END:ONLY_INCLUDE_IN
+
 // formatData :: ( date: <Unix Timestamp> ) -> String
-import { isEqualCaseInsensitive } from '../../../shared/modules/string-utils';
-import { hexToDecimal } from '../../../shared/modules/conversion.utils';
-
 export function formatDate(date, format = "M/d/y 'at' T") {
   if (!date) {
     return '';
@@ -60,23 +43,28 @@
 }
 /**
  * Determines if the provided chainId is a default MetaMask chain
- *
  * @param {string} chainId - chainId to check
  */
 export function isDefaultMetaMaskChain(chainId) {
   if (
     !chainId ||
-    chainId === CHAIN_IDS.MAINNET ||
-    chainId === CHAIN_IDS.LINEA_MAINNET ||
-    chainId === CHAIN_IDS.GOERLI ||
-    chainId === CHAIN_IDS.SEPOLIA ||
-    chainId === CHAIN_IDS.LINEA_GOERLI ||
-    chainId === CHAIN_IDS.LOCALHOST
+    chainId === MAINNET_CHAIN_ID ||
+    chainId === ROPSTEN_CHAIN_ID ||
+    chainId === RINKEBY_CHAIN_ID ||
+    chainId === KOVAN_CHAIN_ID ||
+    chainId === GOERLI_CHAIN_ID ||
+    chainId === LOCALHOST_CHAIN_ID
   ) {
     return true;
   }
 
   return false;
+}
+
+// Both inputs should be strings. This method is currently used to compare tokenAddress hex strings.
+export function isEqualCaseInsensitive(value1, value2) {
+  if (typeof value1 !== 'string' || typeof value2 !== 'string') return false;
+  return value1.toLowerCase() === value2.toLowerCase();
 }
 
 export function valuesFor(obj) {
@@ -99,7 +87,7 @@
   }
   let checked = toChecksumHexAddress(address);
   if (!includeHex) {
-    checked = stripHexPrefix(checked);
+    checked = ethUtil.stripHexPrefix(checked);
   }
   return checked
     ? `${checked.slice(0, firstSegLength)}...${checked.slice(
@@ -133,7 +121,7 @@
   if (!balance) {
     return new ethUtil.BN(0, 16);
   }
-  const stripped = stripHexPrefix(balance);
+  const stripped = ethUtil.stripHexPrefix(balance);
   return new ethUtil.BN(stripped, 16);
 }
 
@@ -207,12 +195,30 @@
   return fileName;
 }
 
+export function exportAsFile(filename, data, type = 'text/csv') {
+  // eslint-disable-next-line no-param-reassign
+  filename = filename || getRandomFileName();
+  // source: https://stackoverflow.com/a/33542499 by Ludovic Feltz
+  const blob = new window.Blob([data], { type });
+  if (window.navigator.msSaveOrOpenBlob) {
+    window.navigator.msSaveBlob(blob, filename);
+  } else {
+    const elem = window.document.createElement('a');
+    elem.target = '_blank';
+    elem.href = window.URL.createObjectURL(blob);
+    elem.download = filename;
+    document.body.appendChild(elem);
+    elem.click();
+    document.body.removeChild(elem);
+  }
+}
+
 /**
  * Shortens an Ethereum address for display, preserving the beginning and end.
  * Returns the given address if it is no longer than 10 characters.
  * Shortened addresses are 13 characters long.
  *
- * Example output: 0xabcde...12345
+ * Example output: 0xabcd...1234
  *
  * @param {string} address - The address to shorten.
  * @returns {string} The shortened address, or the original if it was no longer
@@ -253,21 +259,6 @@
  */
 export function stripHttpsScheme(urlString) {
   return urlString.replace(/^https:\/\//u, '');
-}
-
-/**
- * Strips `https` schemes from URL strings, if the URL does not have a port.
- * This is useful
- *
- * @param {string} urlString - The URL string to strip the scheme from.
- * @returns {string} The URL string, without the scheme, if it was stripped.
- */
-export function stripHttpsSchemeWithoutPort(urlString) {
-  if (getURL(urlString).port) {
-    return urlString;
-  }
-
-  return stripHttpsScheme(urlString);
 }
 
 /**
@@ -313,6 +304,67 @@
   return list.some(matchesAddress);
 }
 
+/**
+ * Given a number and specified precision, returns that number in base 10 with a maximum of precision
+ * significant digits, but without any trailing zeros after the decimal point To be used when wishing
+ * to display only as much digits to the user as necessary
+ *
+ * @param {string | number | BigNumber} n - The number to format
+ * @param {number} precision - The maximum number of significant digits in the return value
+ * @returns {string} The number in decimal form, with <= precision significant digits and no decimal trailing zeros
+ */
+export function toPrecisionWithoutTrailingZeros(n, precision) {
+  return new BigNumber(n)
+    .toPrecision(precision)
+    .replace(/(\.[0-9]*[1-9])0*|(\.0*)/u, '$1');
+}
+
+/**
+ * Given and object where all values are strings, returns the same object with all values
+ * now prefixed with '0x'
+ */
+export function addHexPrefixToObjectValues(obj) {
+  return Object.keys(obj).reduce((newObj, key) => {
+    return { ...newObj, [key]: addHexPrefix(obj[key]) };
+  }, {});
+}
+
+/**
+ * Given the standard set of information about a transaction, returns a transaction properly formatted for
+ * publishing via JSON RPC and web3
+ *
+ * @param {boolean} [sendToken] - Indicates whether or not the transaciton is a token transaction
+ * @param {string} data - A hex string containing the data to include in the transaction
+ * @param {string} to - A hex address of the tx recipient address
+ * @param {string} from - A hex address of the tx sender address
+ * @param {string} gas - A hex representation of the gas value for the transaction
+ * @param {string} gasPrice - A hex representation of the gas price for the transaction
+ * @returns {Object} An object ready for submission to the blockchain, with all values appropriately hex prefixed
+ */
+export function constructTxParams({
+  sendToken,
+  data,
+  to,
+  amount,
+  from,
+  gas,
+  gasPrice,
+}) {
+  const txParams = {
+    data,
+    from,
+    value: '0',
+    gas,
+    gasPrice,
+  };
+
+  if (!sendToken) {
+    txParams.value = amount;
+    txParams.to = to;
+  }
+  return addHexPrefixToObjectValues(txParams);
+}
+
 export function bnGreaterThan(a, b) {
   if (a === null || a === undefined || b === null || b === undefined) {
     return null;
@@ -349,12 +401,6 @@
   }
 }
 
-export function getIsBrowserDeprecated(
-  browser = bowser.getParser(window.navigator.userAgent),
-) {
-  return browser.satisfies(OUTDATED_BROWSER_VERSIONS) ?? false;
-}
-
 export function getURLHost(url) {
   return getURL(url)?.host || '';
 }
@@ -363,312 +409,6 @@
   return getURL(url)?.hostname || '';
 }
 
-<<<<<<< HEAD
-// Once we reach this threshold, we switch to higher unit
-const MINUTE_CUTOFF = 90 * 60;
-const SECOND_CUTOFF = 90;
-
-export const toHumanReadableTime = (t, milliseconds) => {
-  if (milliseconds === undefined || milliseconds === null) {
-    return '';
-  }
-  const seconds = Math.ceil(milliseconds / 1000);
-  if (seconds <= SECOND_CUTOFF) {
-    return t('gasTimingSecondsShort', [seconds]);
-  }
-  if (seconds <= MINUTE_CUTOFF) {
-    return t('gasTimingMinutesShort', [Math.ceil(seconds / 60)]);
-  }
-  return t('gasTimingHoursShort', [Math.ceil(seconds / 3600)]);
-};
-
-export function clearClipboard() {
-  window.navigator.clipboard.writeText('');
-}
-
-const solidityTypes = () => {
-  const types = [
-    'bool',
-    'address',
-    'string',
-    'bytes',
-    'int',
-    'uint',
-    'fixed',
-    'ufixed',
-  ];
-
-  const ints = Array.from(new Array(32)).map(
-    (_, index) => `int${(index + 1) * 8}`,
-  );
-  const uints = Array.from(new Array(32)).map(
-    (_, index) => `uint${(index + 1) * 8}`,
-  );
-  const bytes = Array.from(new Array(32)).map(
-    (_, index) => `bytes${index + 1}`,
-  );
-
-  /**
-   * fixed and ufixed
-   * This value type also can be declared keywords such as ufixedMxN and fixedMxN.
-   * The M represents the amount of bits that the type takes,
-   * with N representing the number of decimal points that are available.
-   *  M has to be divisible by 8, and a number from 8 to 256.
-   * N has to be a value between 0 and 80, also being inclusive.
-   */
-  const fixedM = Array.from(new Array(32)).map(
-    (_, index) => `fixed${(index + 1) * 8}`,
-  );
-  const ufixedM = Array.from(new Array(32)).map(
-    (_, index) => `ufixed${(index + 1) * 8}`,
-  );
-  const fixed = Array.from(new Array(80)).map((_, index) =>
-    fixedM.map((aFixedM) => `${aFixedM}x${index + 1}`),
-  );
-  const ufixed = Array.from(new Array(80)).map((_, index) =>
-    ufixedM.map((auFixedM) => `${auFixedM}x${index + 1}`),
-  );
-
-  return [
-    ...types,
-    ...ints,
-    ...uints,
-    ...bytes,
-    ...fixed.flat(),
-    ...ufixed.flat(),
-  ];
-};
-
-const SOLIDITY_TYPES = solidityTypes();
-
-const stripArrayType = (potentialArrayType) =>
-  potentialArrayType.replace(/\[[[0-9]*\]*/gu, '');
-
-const stripOneLayerofNesting = (potentialArrayType) =>
-  potentialArrayType.replace(/\[[[0-9]*\]/u, '');
-
-const isArrayType = (potentialArrayType) =>
-  potentialArrayType.match(/\[[[0-9]*\]*/u) !== null;
-
-const isSolidityType = (type) => SOLIDITY_TYPES.includes(type);
-
-export const sanitizeMessage = (msg, primaryType, types) => {
-  if (!types) {
-    throw new Error(`Invalid types definition`);
-  }
-
-  // Primary type can be an array.
-  const isArray = primaryType && isArrayType(primaryType);
-  if (isArray) {
-    return {
-      value: msg.map((value) =>
-        sanitizeMessage(value, stripOneLayerofNesting(primaryType), types),
-      ),
-      type: primaryType,
-    };
-  } else if (isSolidityType(primaryType)) {
-    return { value: msg, type: primaryType };
-  }
-
-  // If not, assume to be struct
-  const baseType = isArray ? stripArrayType(primaryType) : primaryType;
-
-  const baseTypeDefinitions = types[baseType];
-  if (!baseTypeDefinitions) {
-    throw new Error(`Invalid primary type definition`);
-  }
-
-  const sanitizedStruct = {};
-  const msgKeys = Object.keys(msg);
-  msgKeys.forEach((msgKey) => {
-    const definedType = Object.values(baseTypeDefinitions).find(
-      (baseTypeDefinition) => baseTypeDefinition.name === msgKey,
-    );
-
-    if (!definedType) {
-      return;
-    }
-
-    sanitizedStruct[msgKey] = sanitizeMessage(
-      msg[msgKey],
-      definedType.type,
-      types,
-    );
-  });
-  return { value: sanitizedStruct, type: primaryType };
-};
-
-export function getAssetImageURL(image, ipfsGateway) {
-  if (!image || typeof image !== 'string') {
-    return '';
-  }
-
-  if (ipfsGateway && image.startsWith('ipfs://')) {
-    return getFormattedIpfsUrl(ipfsGateway, image, true);
-  }
-  return image;
-}
-
-export function roundToDecimalPlacesRemovingExtraZeroes(
-  numberish,
-  numberOfDecimalPlaces,
-) {
-  if (numberish === undefined || numberish === null) {
-    return '';
-  }
-  return new Numeric(
-    new Numeric(numberish, 10).toFixed(numberOfDecimalPlaces),
-    10,
-  ).toNumber();
-}
-
-/**
- * Gets the name of the SLIP-44 protocol corresponding to the specified
- * `coin_type`.
- *
- * @param {string | number} coinType - The SLIP-44 `coin_type` value whose name
- * to retrieve.
- * @returns {string | undefined} The name of the protocol if found.
- */
-export function coinTypeToProtocolName(coinType) {
-  if (String(coinType) === '1') {
-    return 'Test Networks';
-  }
-  return slip44[coinType]?.name || undefined;
-}
-
-/**
- * Tests "nullishness". Used to guard a section of a component from being
- * rendered based on a value.
- *
- * @param {any} value - A value (literally anything).
- * @returns `true` if the value is null or undefined, `false` otherwise.
- */
-export function isNullish(value) {
-  return value === null || value === undefined;
-}
-
-///: BEGIN:ONLY_INCLUDE_IN(snaps)
-/**
- * @param {string[]} path
- * @param {string} curve
- * @returns {string | null}
- */
-export function getSnapDerivationPathName(path, curve) {
-  const pathMetadata = SNAPS_DERIVATION_PATHS.find(
-    (derivationPath) =>
-      derivationPath.curve === curve &&
-      lodash.isEqual(derivationPath.path, path),
-  );
-
-  return pathMetadata?.name ?? null;
-}
-
-export const removeSnapIdPrefix = (snapId) =>
-  snapId?.replace(getSnapPrefix(snapId), '');
-
-export const getSnapName = (snapId, subjectMetadata) => {
-  if (SNAPS_METADATA[snapId]?.name) {
-    return SNAPS_METADATA[snapId].name;
-  }
-
-  return subjectMetadata?.name ?? removeSnapIdPrefix(snapId);
-};
-
-export const getDedupedSnaps = (request, permissions) => {
-  const permission = request?.permissions?.[WALLET_SNAP_PERMISSION_KEY];
-  const requestedSnaps = permission?.caveats[0].value;
-  const currentSnaps =
-    permissions?.[WALLET_SNAP_PERMISSION_KEY]?.caveats[0].value;
-
-  if (!isObject(currentSnaps) && requestedSnaps) {
-    return Object.keys(requestedSnaps);
-  }
-
-  const requestedSnapKeys = requestedSnaps ? Object.keys(requestedSnaps) : [];
-  const currentSnapKeys = currentSnaps ? Object.keys(currentSnaps) : [];
-  const dedupedSnaps = requestedSnapKeys.filter(
-    (snapId) => !currentSnapKeys.includes(snapId),
-  );
-
-  return dedupedSnaps.length > 0 ? dedupedSnaps : requestedSnapKeys;
-};
-
-///: END:ONLY_INCLUDE_IN
-
-/**
- * The method escape RTL character in string
- *
- * @param {*} value
- * @returns {(string|*)} escaped string or original param value
- */
-export const sanitizeString = (value) => {
-  if (!value) {
-    return value;
-  }
-  if (!lodash.isString(value)) {
-    return value;
-  }
-  const regex = /\u202E/giu;
-  return value.replace(regex, '\\u202E');
-};
-
-/**
- * This method checks current provider type and returns its string representation
- *
- * @param {*} provider
- * @param {*} t
- * @returns
- */
-
-export const getNetworkNameFromProviderType = (providerName) => {
-  if (providerName === NETWORK_TYPES.RPC) {
-    return '';
-  }
-  return providerName;
-};
-
-/**
- * Checks if the given keyring type is able to export an account.
- *
- * @param keyringType - The type of the keyring.
- * @returns {boolean} `false` if the keyring type includes 'Hardware' or 'Snap', `true` otherwise.
- */
-export const isAbleToExportAccount = (keyringType = '') => {
-  return !keyringType.includes('Hardware') && !keyringType.includes('Snap');
-};
-
-/**
- * Checks if a tokenId in Hex or decimal format already exists in an object.
- *
- * @param {string} address - collection address.
- * @param {string} tokenId - tokenId to search for
- * @param {*} obj - object to look into
- * @returns {boolean} `false` if tokenId does not already exist.
- */
-export const checkTokenIdExists = (address, tokenId, obj) => {
-  // check if input tokenId is hexadecimal
-  // If it is convert to decimal and compare with existing tokens
-  const isHex = isStrictHexString(tokenId);
-  let convertedTokenId = tokenId;
-  if (isHex) {
-    // Convert to decimal
-    convertedTokenId = hexToDecimal(tokenId);
-  }
-
-  if (obj[address]) {
-    const value = obj[address];
-    return lodash.some(value.nfts, (nft) => {
-      return (
-        nft.address === address &&
-        (isEqualCaseInsensitive(nft.tokenId, tokenId) ||
-          isEqualCaseInsensitive(nft.tokenId, convertedTokenId.toString()))
-      );
-    });
-  }
-  return false;
-};
-=======
 ///: BEGIN:ONLY_INCLUDE_IN(flask)
 const SNAP_PERMISSION_MESSAGES = {
   snap_clearState: (t) => t('snap_clearState'),
@@ -703,5 +443,4 @@
 
   return t('unknownPermission', [permissionName]);
 }
-///: END:ONLY_INCLUDE_IN
->>>>>>> 908481a1
+///: END:ONLY_INCLUDE_IN