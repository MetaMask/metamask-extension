import punycode from 'punycode/punycode';
import abi from 'human-standard-token-abi';
import BigNumber from 'bignumber.js';
import * as ethUtil from 'ethereumjs-util';
import { DateTime } from 'luxon';
import { addHexPrefix } from '../../../app/scripts/lib/util';
import {
  GOERLI_CHAIN_ID,
  KOVAN_CHAIN_ID,
  LOCALHOST_CHAIN_ID,
  MAINNET_CHAIN_ID,
  RINKEBY_CHAIN_ID,
  ROPSTEN_CHAIN_ID,
} from '../../../shared/constants/network';
import { toChecksumHexAddress } from '../../../shared/modules/hexstring-utils';
import {
  TRUNCATED_ADDRESS_START_CHARS,
  TRUNCATED_NAME_CHAR_LIMIT,
  TRUNCATED_ADDRESS_END_CHARS,
} from '../../../shared/constants/labels';

// formatData :: ( date: <Unix Timestamp> ) -> String
export function formatDate(date, format = "M/d/y 'at' T") {
  if (!date) {
    return '';
  }
  return DateTime.fromMillis(date).toFormat(format);
}

export function formatDateWithYearContext(
  date,
  formatThisYear = 'MMM d',
  fallback = 'MMM d, y',
) {
  if (!date) {
    return '';
  }
  const dateTime = DateTime.fromMillis(date);
  const now = DateTime.local();
  return dateTime.toFormat(
    now.year === dateTime.year ? formatThisYear : fallback,
  );
}
/**
 * Determines if the provided chainId is a default MetaMask chain
 * @param {string} chainId - chainId to check
 */
export function isDefaultMetaMaskChain(chainId) {
  if (
    !chainId ||
    chainId === MAINNET_CHAIN_ID ||
    chainId === ROPSTEN_CHAIN_ID ||
    chainId === RINKEBY_CHAIN_ID ||
    chainId === KOVAN_CHAIN_ID ||
    chainId === GOERLI_CHAIN_ID ||
    chainId === LOCALHOST_CHAIN_ID
  ) {
    return true;
  }

  return false;
}

// Both inputs should be strings. This method is currently used to compare tokenAddress hex strings.
export function isEqualCaseInsensitive(value1, value2) {
  if (typeof value1 !== 'string' || typeof value2 !== 'string') return false;
  return value1.toLowerCase() === value2.toLowerCase();
}

export function valuesFor(obj) {
  if (!obj) {
    return [];
  }
  return Object.keys(obj).map(function (key) {
    return obj[key];
  });
}

export function addressSummary(
  address,
  firstSegLength = 10,
  lastSegLength = 4,
  includeHex = true,
) {
  if (!address) {
    return '';
  }
  let checked = toChecksumHexAddress(address);
  if (!includeHex) {
    checked = ethUtil.stripHexPrefix(checked);
  }
  return checked
    ? `${checked.slice(0, firstSegLength)}...${checked.slice(
        checked.length - lastSegLength,
      )}`
    : '...';
}

export function isValidDomainName(address) {
  const match = punycode
    .toASCII(address)
    .toLowerCase()
    // Checks that the domain consists of at least one valid domain pieces separated by periods, followed by a tld
    // Each piece of domain name has only the characters a-z, 0-9, and a hyphen (but not at the start or end of chunk)
    // A chunk has minimum length of 1, but minimum tld is set to 2 for now (no 1-character tlds exist yet)
    .match(
      /^(?:[a-z0-9](?:[-a-z0-9]*[a-z0-9])?\.)+[a-z0-9][-a-z0-9]*[a-z0-9]$/u,
    );
  return match !== null;
}

export function isOriginContractAddress(to, sendTokenAddress) {
  if (!to || !sendTokenAddress) {
    return false;
  }
  return to.toLowerCase() === sendTokenAddress.toLowerCase();
}

// Takes wei Hex, returns wei BN, even if input is null
export function numericBalance(balance) {
  if (!balance) {
    return new ethUtil.BN(0, 16);
  }
  const stripped = ethUtil.stripHexPrefix(balance);
  return new ethUtil.BN(stripped, 16);
}

// Takes  hex, returns [beforeDecimal, afterDecimal]
export function parseBalance(balance) {
  let afterDecimal;
  const wei = numericBalance(balance);
  const weiString = wei.toString();
  const trailingZeros = /0+$/u;

  const beforeDecimal =
    weiString.length > 18 ? weiString.slice(0, weiString.length - 18) : '0';
  afterDecimal = `000000000000000000${wei}`
    .slice(-18)
    .replace(trailingZeros, '');
  if (afterDecimal === '') {
    afterDecimal = '0';
  }
  return [beforeDecimal, afterDecimal];
}

// Takes wei hex, returns an object with three properties.
// Its "formatted" property is what we generally use to render values.
export function formatBalance(
  balance,
  decimalsToKeep,
  needsParse = true,
  ticker = 'ETH',
) {
  const parsed = needsParse ? parseBalance(balance) : balance.split('.');
  const beforeDecimal = parsed[0];
  let afterDecimal = parsed[1];
  let formatted = 'None';
  if (decimalsToKeep === undefined) {
    if (beforeDecimal === '0') {
      if (afterDecimal !== '0') {
        const sigFigs = afterDecimal.match(/^0*(.{2})/u); // default: grabs 2 most significant digits
        if (sigFigs) {
          afterDecimal = sigFigs[0];
        }
        formatted = `0.${afterDecimal} ${ticker}`;
      }
    } else {
      formatted = `${beforeDecimal}.${afterDecimal.slice(0, 3)} ${ticker}`;
    }
  } else {
    afterDecimal += Array(decimalsToKeep).join('0');
    formatted = `${beforeDecimal}.${afterDecimal.slice(
      0,
      decimalsToKeep,
    )} ${ticker}`;
  }
  return formatted;
}

export function getContractAtAddress(tokenAddress) {
  return global.eth.contract(abi).at(tokenAddress);
}

export function getRandomFileName() {
  let fileName = '';
  const charBank = [
    ...'abcdefghijklmnopqrstuvwxyzABCDEFGHIJKLMNOPQRSTUVWXYZ0123456789',
  ];
  const fileNameLength = Math.floor(Math.random() * 7 + 6);

  for (let i = 0; i < fileNameLength; i++) {
    fileName += charBank[Math.floor(Math.random() * charBank.length)];
  }

  return fileName;
}

export function exportAsFile(filename, data, type = 'text/csv') {
  // eslint-disable-next-line no-param-reassign
  filename = filename || getRandomFileName();
  // source: https://stackoverflow.com/a/33542499 by Ludovic Feltz
  const blob = new window.Blob([data], { type });
  if (window.navigator.msSaveOrOpenBlob) {
    window.navigator.msSaveBlob(blob, filename);
  } else {
    const elem = window.document.createElement('a');
    elem.target = '_blank';
    elem.href = window.URL.createObjectURL(blob);
    elem.download = filename;
    document.body.appendChild(elem);
    elem.click();
    document.body.removeChild(elem);
  }
}

/**
 * Shortens an Ethereum address for display, preserving the beginning and end.
 * Returns the given address if it is no longer than 10 characters.
 * Shortened addresses are 13 characters long.
 *
 * Example output: 0xabcd...1234
 *
 * @param {string} address - The address to shorten.
 * @returns {string} The shortened address, or the original if it was no longer
 * than 10 characters.
 */
export function shortenAddress(address = '') {
  if (address.length < TRUNCATED_NAME_CHAR_LIMIT) {
    return address;
  }

  return `${address.slice(0, TRUNCATED_ADDRESS_START_CHARS)}...${address.slice(
    -TRUNCATED_ADDRESS_END_CHARS,
  )}`;
}

export function getAccountByAddress(accounts = [], targetAddress) {
  return accounts.find(({ address }) => address === targetAddress);
}

/**
 * Strips the following schemes from URL strings:
 * - http
 * - https
 *
 * @param {string} urlString - The URL string to strip the scheme from.
 * @returns {string} The URL string, without the scheme, if it was stripped.
 */
export function stripHttpSchemes(urlString) {
  return urlString.replace(/^https?:\/\//u, '');
}

/**
 * Strips the following schemes from URL strings:
 * - https
 *
 * @param {string} urlString - The URL string to strip the scheme from.
 * @returns {string} The URL string, without the scheme, if it was stripped.
 */
export function stripHttpsScheme(urlString) {
  return urlString.replace(/^https:\/\//u, '');
}

/**
 * Checks whether a URL-like value (object or string) is an extension URL.
 *
 * @param {string | URL | object} urlLike - The URL-like value to test.
 * @returns {boolean} Whether the URL-like value is an extension URL.
 */
export function isExtensionUrl(urlLike) {
  const EXT_PROTOCOLS = ['chrome-extension:', 'moz-extension:'];

  if (typeof urlLike === 'string') {
    for (const protocol of EXT_PROTOCOLS) {
      if (urlLike.startsWith(protocol)) {
        return true;
      }
    }
  }

  if (urlLike?.protocol) {
    return EXT_PROTOCOLS.includes(urlLike.protocol);
  }
  return false;
}

/**
 * Checks whether an address is in a passed list of objects with address properties. The check is performed on the
 * lowercased version of the addresses.
 *
 * @param {string} address - The hex address to check
 * @param {Array} list - The array of objects to check
 * @returns {boolean} Whether or not the address is in the list
 */
export function checkExistingAddresses(address, list = []) {
  if (!address) {
    return false;
  }

  const matchesAddress = (obj) => {
    return obj.address.toLowerCase() === address.toLowerCase();
  };

  return list.some(matchesAddress);
}

/**
 * Given a number and specified precision, returns that number in base 10 with a maximum of precision
 * significant digits, but without any trailing zeros after the decimal point To be used when wishing
 * to display only as much digits to the user as necessary
 *
 * @param {string | number | BigNumber} n - The number to format
 * @param {number} precision - The maximum number of significant digits in the return value
 * @returns {string} The number in decimal form, with <= precision significant digits and no decimal trailing zeros
 */
export function toPrecisionWithoutTrailingZeros(n, precision) {
  return new BigNumber(n)
    .toPrecision(precision)
    .replace(/(\.[0-9]*[1-9])0*|(\.0*)/u, '$1');
}

/**
 * Given and object where all values are strings, returns the same object with all values
 * now prefixed with '0x'
 */
export function addHexPrefixToObjectValues(obj) {
  return Object.keys(obj).reduce((newObj, key) => {
    return { ...newObj, [key]: addHexPrefix(obj[key]) };
  }, {});
}

/**
 * Given the standard set of information about a transaction, returns a transaction properly formatted for
 * publishing via JSON RPC and web3
 *
 * @param {boolean} [sendToken] - Indicates whether or not the transaciton is a token transaction
 * @param {string} data - A hex string containing the data to include in the transaction
 * @param {string} to - A hex address of the tx recipient address
 * @param {string} from - A hex address of the tx sender address
 * @param {string} gas - A hex representation of the gas value for the transaction
 * @param {string} gasPrice - A hex representation of the gas price for the transaction
 * @returns {Object} An object ready for submission to the blockchain, with all values appropriately hex prefixed
 */
export function constructTxParams({
  sendToken,
  data,
  to,
  amount,
  from,
  gas,
  gasPrice,
}) {
  const txParams = {
    data,
    from,
    value: '0',
    gas,
    gasPrice,
  };

  if (!sendToken) {
    txParams.value = amount;
    txParams.to = to;
  }
  return addHexPrefixToObjectValues(txParams);
}

export function bnGreaterThan(a, b) {
  if (a === null || a === undefined || b === null || b === undefined) {
    return null;
  }
  return new BigNumber(a, 10).gt(b, 10);
}

export function bnLessThan(a, b) {
  if (a === null || a === undefined || b === null || b === undefined) {
    return null;
  }
  return new BigNumber(a, 10).lt(b, 10);
}

export function bnGreaterThanEqualTo(a, b) {
  if (a === null || a === undefined || b === null || b === undefined) {
    return null;
  }
  return new BigNumber(a, 10).gte(b, 10);
}

export function bnLessThanEqualTo(a, b) {
  if (a === null || a === undefined || b === null || b === undefined) {
    return null;
  }
  return new BigNumber(a, 10).lte(b, 10);
}

export function getURL(url) {
  try {
    return new URL(url);
  } catch (err) {
    return '';
  }
}

export function getURLHost(url) {
  return getURL(url)?.host || '';
}

export function getURLHostName(url) {
  return getURL(url)?.hostname || '';
}

// Once we reach this threshold, we switch to higher unit
const MINUTE_CUTOFF = 90 * 60;
const SECOND_CUTOFF = 90;

<<<<<<< HEAD
export const toHumanReadableTime = (milliseconds = 1, t) => {
=======
export const toHumanReadableTime = (t, milliseconds) => {
  if (milliseconds === undefined || milliseconds === null) return '';
>>>>>>> 0daefe9e
  const seconds = Math.ceil(milliseconds / 1000);
  if (seconds <= SECOND_CUTOFF) {
    return t('gasTimingSecondsShort', [seconds]);
  }
  if (seconds <= MINUTE_CUTOFF) {
    return t('gasTimingMinutesShort', [Math.ceil(seconds / 60)]);
  }
  return t('gasTimingHoursShort', [Math.ceil(seconds / 3600)]);
};<|MERGE_RESOLUTION|>--- conflicted
+++ resolved
@@ -413,12 +413,8 @@
 const MINUTE_CUTOFF = 90 * 60;
 const SECOND_CUTOFF = 90;
 
-<<<<<<< HEAD
-export const toHumanReadableTime = (milliseconds = 1, t) => {
-=======
 export const toHumanReadableTime = (t, milliseconds) => {
   if (milliseconds === undefined || milliseconds === null) return '';
->>>>>>> 0daefe9e
   const seconds = Math.ceil(milliseconds / 1000);
   if (seconds <= SECOND_CUTOFF) {
     return t('gasTimingSecondsShort', [seconds]);
