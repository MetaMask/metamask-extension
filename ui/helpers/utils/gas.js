import { constant, times, uniq, zip } from 'lodash';
import BigNumber from 'bignumber.js';
import {
  GasRecommendations,
  EditGasModes,
} from '../../../shared/constants/gas';
<<<<<<< HEAD
import { hexWEIToDecGWEI } from '../../../shared/modules/conversion.utils';
import { Numeric } from '../../../shared/modules/Numeric';
=======
import { multiplyCurrencies } from '../../../shared/modules/conversion.utils';
import { hexWEIToDecGWEI } from '../../../app/scripts/constants/transactions-controller-utils';
>>>>>>> 377d6699
import {
  bnGreaterThan,
  isNullish,
  roundToDecimalPlacesRemovingExtraZeroes,
} from './util';
<<<<<<< HEAD

const TEN_PERCENT_NUMERIC = new Numeric(1.1, 10);
=======
>>>>>>> 377d6699

export const gasEstimateGreaterThanGasUsedPlusTenPercent = (
  gasUsed,
  gasFeeEstimates,
  estimate,
) => {
  let { maxFeePerGas: maxFeePerGasInTransaction } = gasUsed;
  maxFeePerGasInTransaction = new BigNumber(
    hexWEIToDecGWEI(addTenPercentAndRound(maxFeePerGasInTransaction)),
  );

  const maxFeePerGasFromEstimate =
    gasFeeEstimates[estimate]?.suggestedMaxFeePerGas;
  return bnGreaterThan(maxFeePerGasFromEstimate, maxFeePerGasInTransaction);
};

/**
 * Simple helper to save on duplication to multiply the supplied wei hex string
 * by 1.10 to get bare minimum new gas fee.
 *
 * @param {string | undefined} hexStringValue - hex value in wei to be incremented
 * @returns {string | undefined} hex value in WEI 10% higher than the param.
 */
export function addTenPercentAndRound(hexStringValue) {
  if (hexStringValue === undefined) {
    return undefined;
  }
  return new Numeric(hexStringValue, 16)
    .times(TEN_PERCENT_NUMERIC)
    .round(0)
    .toPrefixedHexString();
}

export function isMetamaskSuggestedGasEstimate(estimate) {
  return [
    GasRecommendations.high,
    GasRecommendations.medium,
    GasRecommendations.low,
  ].includes(estimate);
}

/**
 * Formats a singular gas fee or a range of gas fees by rounding them to the
 * given precisions and then arranging them as a string.
 *
 * @param {string | [string, string] | null | undefined} feeOrFeeRange - The fee
 * in GWEI or range of fees in GWEI.
 * @param {object} options - The options.
 * @param {number | [number, number]} options.precision - The precision(s) to
 * use when formatting the fee(s).
 * @returns A string which represents the formatted version of the fee or fee
 * range.
 */
export function formatGasFeeOrFeeRange(
  feeOrFeeRange,
  { precision: precisionOrPrecisions = 2 } = {},
) {
  if (
    isNullish(feeOrFeeRange) ||
    (Array.isArray(feeOrFeeRange) && feeOrFeeRange.length === 0)
  ) {
    return null;
  }

  const range = Array.isArray(feeOrFeeRange)
    ? feeOrFeeRange.slice(0, 2)
    : [feeOrFeeRange];
  const precisions = Array.isArray(precisionOrPrecisions)
    ? precisionOrPrecisions.slice(0, 2)
    : times(range.length, constant(precisionOrPrecisions));
  const formattedRange = uniq(
    zip(range, precisions).map(([fee, precision]) => {
      return precision === undefined
        ? fee
        : roundToDecimalPlacesRemovingExtraZeroes(fee, precision);
    }),
  ).join(' - ');

  return `${formattedRange} GWEI`;
}

/**
 * Helper method for determining whether an edit gas mode is either a speed up or cancel transaction
 *
 * @param {string | undefined} editGasMode - One of 'speed-up', 'cancel', 'modify-in-place', or 'swaps'
 * @returns boolean
 */
export function editGasModeIsSpeedUpOrCancel(editGasMode) {
  return (
    editGasMode === EditGasModes.cancel || editGasMode === EditGasModes.speedUp
  );
}<|MERGE_RESOLUTION|>--- conflicted
+++ resolved
@@ -1,26 +1,17 @@
 import { constant, times, uniq, zip } from 'lodash';
 import BigNumber from 'bignumber.js';
+import { addHexPrefix } from 'ethereumjs-util';
 import {
-  GasRecommendations,
-  EditGasModes,
+  GAS_RECOMMENDATIONS,
+  EDIT_GAS_MODES,
 } from '../../../shared/constants/gas';
-<<<<<<< HEAD
-import { hexWEIToDecGWEI } from '../../../shared/modules/conversion.utils';
-import { Numeric } from '../../../shared/modules/Numeric';
-=======
 import { multiplyCurrencies } from '../../../shared/modules/conversion.utils';
 import { hexWEIToDecGWEI } from '../../../app/scripts/constants/transactions-controller-utils';
->>>>>>> 377d6699
 import {
   bnGreaterThan,
   isNullish,
   roundToDecimalPlacesRemovingExtraZeroes,
 } from './util';
-<<<<<<< HEAD
-
-const TEN_PERCENT_NUMERIC = new Numeric(1.1, 10);
-=======
->>>>>>> 377d6699
 
 export const gasEstimateGreaterThanGasUsedPlusTenPercent = (
   gasUsed,
@@ -42,23 +33,40 @@
  * by 1.10 to get bare minimum new gas fee.
  *
  * @param {string | undefined} hexStringValue - hex value in wei to be incremented
+ * @param conversionOptions
+ * @returns {string | undefined} hex value in WEI 10% higher than the param.
+ */
+export function addTenPercent(hexStringValue, conversionOptions = {}) {
+  if (hexStringValue === undefined) {
+    return undefined;
+  }
+  return addHexPrefix(
+    multiplyCurrencies(hexStringValue, 1.1, {
+      toNumericBase: 'hex',
+      multiplicandBase: 16,
+      multiplierBase: 10,
+      numberOfDecimals: 0,
+      ...conversionOptions,
+    }),
+  );
+}
+
+/**
+ * Simple helper to save on duplication to multiply the supplied wei hex string
+ * by 1.10 to get bare minimum new gas fee.
+ *
+ * @param {string | undefined} hexStringValue - hex value in wei to be incremented
  * @returns {string | undefined} hex value in WEI 10% higher than the param.
  */
 export function addTenPercentAndRound(hexStringValue) {
-  if (hexStringValue === undefined) {
-    return undefined;
-  }
-  return new Numeric(hexStringValue, 16)
-    .times(TEN_PERCENT_NUMERIC)
-    .round(0)
-    .toPrefixedHexString();
+  return addTenPercent(hexStringValue, { numberOfDecimals: 0 });
 }
 
 export function isMetamaskSuggestedGasEstimate(estimate) {
   return [
-    GasRecommendations.high,
-    GasRecommendations.medium,
-    GasRecommendations.low,
+    GAS_RECOMMENDATIONS.HIGH,
+    GAS_RECOMMENDATIONS.MEDIUM,
+    GAS_RECOMMENDATIONS.LOW,
   ].includes(estimate);
 }
 
@@ -110,6 +118,7 @@
  */
 export function editGasModeIsSpeedUpOrCancel(editGasMode) {
   return (
-    editGasMode === EditGasModes.cancel || editGasMode === EditGasModes.speedUp
+    editGasMode === EDIT_GAS_MODES.CANCEL ||
+    editGasMode === EDIT_GAS_MODES.SPEED_UP
   );
 }