--- conflicted
+++ resolved
@@ -10,13 +10,10 @@
 import { KeyringType } from '../../../shared/constants/keyring';
 import { HardwareKeyringNames } from '../../../shared/constants/hardware-wallets';
 import mockState from '../../../test/data/mock-state.json';
-<<<<<<< HEAD
-=======
 import { SOLANA_WALLET_SNAP_ID } from '../../../shared/lib/accounts/solana-wallet-snap';
 import { BITCOIN_WALLET_SNAP_ID } from '../../../shared/lib/accounts';
->>>>>>> c9f5c5a9
 import {
-  getAccountLabel,
+  getAccountLabels,
   getAccountNameErrorMessage,
   getAvatarNetworkColor,
 } from './accounts';
@@ -26,6 +23,17 @@
 );
 
 const mockLocalization = { t: jest.fn().mockReturnValue('Account') };
+
+const keyringsWithMetadata = [
+  {
+    type: KeyringType.hdKeyTree,
+    metadata: { id: 'hdKeyring1' },
+  },
+  {
+    type: KeyringType.hdKeyTree,
+    metadata: { id: 'hdKeyring2' },
+  },
+];
 
 describe('Accounts', () => {
   describe('#getAccountNameErrorMessage', () => {
@@ -98,7 +106,7 @@
     });
   });
 
-  describe('#getAccountLabel', () => {
+  describe('#getAccountLabels', () => {
     const mockAccount = {
       address: '0x0dcd5d886577d5081b0c52e242ef29e70be3e7bc',
       id: 'cf8dace4-9439-4bd4-b3a8-88c821c8fcb3',
@@ -106,6 +114,9 @@
         name: 'Test Account',
         keyring: {
           type: KeyringType.hdKeyTree,
+        },
+        snap: {
+          id: SOLANA_WALLET_SNAP_ID,
         },
       },
       options: {},
@@ -119,59 +130,73 @@
       type: EthScope.Eoa,
     };
 
-    it('should return null for null account', () => {
-      expect(getAccountLabel(KeyringType.qr, null)).toBeNull();
-    });
-
-    it('should return null for HD Key Tree accounts', () => {
-      expect(getAccountLabel(KeyringType.hdKeyTree, mockAccount)).toBeNull();
+    it('should return empty array for null account', () => {
+      expect(
+        getAccountLabels(KeyringType.qr, null, keyringsWithMetadata),
+      ).toStrictEqual([]);
+    });
+
+    it('should return empty array for HD Key Tree accounts', () => {
+      expect(
+        getAccountLabels(KeyringType.hdKeyTree, mockAccount, []),
+      ).toStrictEqual([]);
     });
 
     it('should return the correct label for imported accounts', () => {
       mockAccount.metadata.keyring.type = KeyringType.imported;
-      expect(getAccountLabel(KeyringType.imported, mockAccount)).toBe(
-        'Imported',
-      );
+      expect(
+        getAccountLabels(
+          KeyringType.imported,
+          mockAccount,
+          keyringsWithMetadata,
+        ),
+      ).toStrictEqual([{ label: 'Imported', icon: null }]);
     });
 
     it('should return the correct label for QR hardware wallet', () => {
       mockAccount.metadata.keyring.type = KeyringType.qr;
-      expect(getAccountLabel(KeyringType.qr, mockAccount)).toBe(
-        HardwareKeyringNames.qr,
-      );
+      expect(
+        getAccountLabels(KeyringType.qr, mockAccount, keyringsWithMetadata),
+      ).toStrictEqual([{ label: HardwareKeyringNames.qr, icon: null }]);
     });
 
     it('should return the correct label for Trezor hardware wallet', () => {
       mockAccount.metadata.keyring.type = KeyringType.trezor;
-      expect(getAccountLabel(KeyringType.trezor, mockAccount)).toBe(
-        HardwareKeyringNames.trezor,
-      );
+      expect(
+        getAccountLabels(KeyringType.trezor, mockAccount, keyringsWithMetadata),
+      ).toStrictEqual([{ label: HardwareKeyringNames.trezor, icon: null }]);
     });
 
     it('should return the correct label for OneKey hardware wallet', () => {
       mockAccount.metadata.keyring.type = KeyringType.oneKey;
-      expect(getAccountLabel(KeyringType.oneKey, mockAccount)).toBe(
-        HardwareKeyringNames.oneKey,
-      );
+      expect(
+        getAccountLabels(KeyringType.oneKey, mockAccount, keyringsWithMetadata),
+      ).toStrictEqual([{ label: HardwareKeyringNames.oneKey, icon: null }]);
     });
 
     it('should return the correct label for Ledger hardware wallet', () => {
       mockAccount.metadata.keyring.type = KeyringType.ledger;
-      expect(getAccountLabel(KeyringType.ledger, mockAccount)).toBe(
-        HardwareKeyringNames.ledger,
-      );
+      expect(
+        getAccountLabels(KeyringType.ledger, mockAccount, keyringsWithMetadata),
+      ).toStrictEqual([{ label: HardwareKeyringNames.ledger, icon: null }]);
     });
 
     it('should return the correct label for Lattice hardware wallet', () => {
       mockAccount.metadata.keyring.type = KeyringType.lattice;
-      expect(getAccountLabel(KeyringType.lattice, mockAccount)).toBe(
-        HardwareKeyringNames.lattice,
-      );
+      expect(
+        getAccountLabels(
+          KeyringType.lattice,
+          mockAccount,
+          keyringsWithMetadata,
+        ),
+      ).toStrictEqual([{ label: HardwareKeyringNames.lattice, icon: null }]);
     });
 
     it('should handle unhandled account types', () => {
       mockAccount.metadata.keyring.type = 'unknown';
-      expect(getAccountLabel('unknown', mockAccount)).toBeNull();
+      expect(
+        getAccountLabels('unknown', mockAccount, keyringsWithMetadata),
+      ).toStrictEqual([]);
     });
 
     describe('Snap Account Label', () => {
@@ -181,7 +206,10 @@
         metadata: {
           ...mockAccount.metadata,
           type: KeyringType.snap,
-          snap: { name: mockSnapName },
+          snap: {
+            name: mockSnapName,
+            id: SOLANA_WALLET_SNAP_ID,
+          },
         },
       };
       const mockSnapAccountWithoutName = {
@@ -192,41 +220,41 @@
         },
       };
 
-      it('should return snap name with beta tag if snap name is provided', () => {
-        expect(
-          getAccountLabel(
+      it('should not return snap name with beta tag if snap name is provided but the snap is preinstalled', () => {
+        expect(
+          getAccountLabels(
             KeyringType.snap,
             mockSnapAccountWithName,
+            keyringsWithMetadata,
             mockSnapName,
             false,
           ),
-        ).toBe('Test Snap Name (Beta)');
-      });
-
-      it('should return generic snap label with beta tag if snap name is not provided', () => {
-        expect(
-          getAccountLabel(
+        ).toStrictEqual([]);
+      });
+
+      it('should not return generic snap label with beta tag if snap name is not provided and the snap is preinstalled', () => {
+        expect(
+          getAccountLabels(
             KeyringType.snap,
             mockSnapAccountWithoutName,
-            null,
+            keyringsWithMetadata,
             false,
           ),
-        ).toBe('Snaps (Beta)');
-      });
-
-      it('should return null if snap is preinstalled', () => {
-        expect(
-          getAccountLabel(
+        ).toStrictEqual([]);
+      });
+
+      it('should return empty array if snap is preinstalled and the account does not define a entropySource', () => {
+        expect(
+          getAccountLabels(
             KeyringType.snap,
             mockSnapAccountWithName,
+            keyringsWithMetadata,
             mockSnapName,
             true,
           ),
-        ).toBeNull();
-      });
-    });
-<<<<<<< HEAD
-=======
+        ).toStrictEqual([]);
+      });
+    });
 
     describe('SRP label', () => {
       it('should show SRP label with index when there are multiple HD keyrings', () => {
@@ -347,6 +375,5 @@
         },
       );
     });
->>>>>>> c9f5c5a9
   });
 });