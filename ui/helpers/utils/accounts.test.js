import {
  GOERLI_DISPLAY_NAME,
  LINEA_GOERLI_DISPLAY_NAME,
  LINEA_SEPOLIA_DISPLAY_NAME,
  MAINNET_DISPLAY_NAME,
  SEPOLIA_DISPLAY_NAME,
} from '../../../shared/constants/network';
import { BackgroundColor } from '../constants/design-system';
import { KeyringType } from '../../../shared/constants/keyring';
import { HardwareKeyringNames } from '../../../shared/constants/hardware-wallets';
import mockState from '../../../test/data/mock-state.json';
import { SOLANA_WALLET_SNAP_ID } from '../../../shared/lib/accounts/solana-wallet-snap';
import {
  getAccountLabels,
  getAccountNameErrorMessage,
  getAvatarNetworkColor,
} from './accounts';

const mockAccounts = Object.values(
  mockState.metamask.internalAccounts.accounts,
);

const mockLocalization = { t: jest.fn().mockReturnValue('Account') };

const keyringsWithMetadata = [
  {
    type: KeyringType.hdKeyTree,
    metadata: { id: 'hdKeyring1' },
  },
  {
    type: KeyringType.hdKeyTree,
    metadata: { id: 'hdKeyring2' },
  },
];

describe('Accounts', () => {
  describe('#getAccountNameErrorMessage', () => {
    it('does not allow duplicate names', () => {
      const { isValidAccountName } = getAccountNameErrorMessage(
        mockAccounts,
        mockLocalization,
        'Account 2',
        'Account 3',
      );
      expect(isValidAccountName).toBe(false);
    });

    it('does not allow reserved name patterns', () => {
      const { isValidAccountName } = getAccountNameErrorMessage(
        mockAccounts,
        mockLocalization,
        'Account 7',
        'Account 3',
      );
      expect(isValidAccountName).toBe(false);
    });

    it('does not allow reserved name patterns in lowercase', () => {
      const { isValidAccountName } = getAccountNameErrorMessage(
        mockAccounts,
        mockLocalization,
        'account 7',
        'Account 3',
      );
      expect(isValidAccountName).toBe(false);
    });

    it('allows proposed name in lowercase', () => {
      const { isValidAccountName } = getAccountNameErrorMessage(
        mockAccounts,
        mockLocalization,
        'account 3',
        'Account 3',
      );
      expect(isValidAccountName).toBe(true);
    });
  });

  describe('#getAvatarNetworkColor', () => {
    it('should return goerli', () => {
      expect(getAvatarNetworkColor(GOERLI_DISPLAY_NAME)).toStrictEqual(
        BackgroundColor.goerli,
      );
    });
    it('should return lineaGoerli', () => {
      expect(getAvatarNetworkColor(LINEA_GOERLI_DISPLAY_NAME)).toStrictEqual(
        BackgroundColor.lineaGoerli,
      );
    });
    it('should return lineaSepolia', () => {
      expect(getAvatarNetworkColor(LINEA_SEPOLIA_DISPLAY_NAME)).toStrictEqual(
        BackgroundColor.lineaSepolia,
      );
    });
    it('should return sepolia', () => {
      expect(getAvatarNetworkColor(SEPOLIA_DISPLAY_NAME)).toStrictEqual(
        BackgroundColor.sepolia,
      );
    });
    it('should return undefined', () => {
      expect(getAvatarNetworkColor(MAINNET_DISPLAY_NAME)).toStrictEqual(
        undefined,
      );
    });
  });

  describe('#getAccountLabels', () => {
    const mockAccount = {
      address: '0x0dcd5d886577d5081b0c52e242ef29e70be3e7bc',
      id: 'cf8dace4-9439-4bd4-b3a8-88c821c8fcb3',
      metadata: {
        name: 'Test Account',
        keyring: {
          type: KeyringType.hdKeyTree,
        },
        snap: {
          id: SOLANA_WALLET_SNAP_ID,
        },
      },
      options: {},
      methods: [
        'personal_sign',
        'eth_signTransaction',
        'eth_signTypedData_v1',
        'eth_signTypedData_v3',
        'eth_signTypedData_v4',
      ],
      type: 'eip155:eoa',
    };

    it('should return empty array for null account', () => {
      expect(
        getAccountLabels(KeyringType.qr, null, keyringsWithMetadata),
      ).toStrictEqual([]);
    });

    it('should return empty array for HD Key Tree accounts', () => {
      expect(
        getAccountLabels(KeyringType.hdKeyTree, mockAccount, []),
      ).toStrictEqual([]);
    });

    it('should return the correct label for imported accounts', () => {
      mockAccount.metadata.keyring.type = KeyringType.imported;
      expect(
        getAccountLabels(
          KeyringType.imported,
          mockAccount,
          keyringsWithMetadata,
        ),
      ).toStrictEqual([{ label: 'Imported', icon: null }]);
    });

    it('should return the correct label for QR hardware wallet', () => {
      mockAccount.metadata.keyring.type = KeyringType.qr;
      expect(
        getAccountLabels(KeyringType.qr, mockAccount, keyringsWithMetadata),
      ).toStrictEqual([{ label: HardwareKeyringNames.qr, icon: null }]);
    });

    it('should return the correct label for Trezor hardware wallet', () => {
      mockAccount.metadata.keyring.type = KeyringType.trezor;
      expect(
        getAccountLabels(KeyringType.trezor, mockAccount, keyringsWithMetadata),
      ).toStrictEqual([{ label: HardwareKeyringNames.trezor, icon: null }]);
    });

    it('should return the correct label for OneKey hardware wallet', () => {
      mockAccount.metadata.keyring.type = KeyringType.oneKey;
      expect(
        getAccountLabels(KeyringType.oneKey, mockAccount, keyringsWithMetadata),
      ).toStrictEqual([{ label: HardwareKeyringNames.oneKey, icon: null }]);
    });

    it('should return the correct label for Ledger hardware wallet', () => {
      mockAccount.metadata.keyring.type = KeyringType.ledger;
      expect(
        getAccountLabels(KeyringType.ledger, mockAccount, keyringsWithMetadata),
      ).toStrictEqual([{ label: HardwareKeyringNames.ledger, icon: null }]);
    });

    it('should return the correct label for Lattice hardware wallet', () => {
      mockAccount.metadata.keyring.type = KeyringType.lattice;
      expect(
        getAccountLabels(
          KeyringType.lattice,
          mockAccount,
          keyringsWithMetadata,
        ),
      ).toStrictEqual([{ label: HardwareKeyringNames.lattice, icon: null }]);
    });

    it('should handle unhandled account types', () => {
      mockAccount.metadata.keyring.type = 'unknown';
      expect(
        getAccountLabels('unknown', mockAccount, keyringsWithMetadata),
      ).toStrictEqual([]);
    });
  });

  describe('SRP label', () => {
    it('should show SRP label with index when there are multiple HD keyrings', () => {
      const mockAccountWithHdKeyring = {
        address: '0x0dcd5d886577d5081b0c52e242ef29e70be3e7bc',
        metadata: {
<<<<<<< HEAD
          keyring: { type: KeyringType.hdKeyTree },
          snap: {
=======
          ...mockAccount.metadata,
          type: KeyringType.snap,
          snap: {
            name: mockSnapName,
>>>>>>> 2f987b6e
            id: SOLANA_WALLET_SNAP_ID,
          },
        },
      };

      const multipleHdKeyrings = [
        {
          type: KeyringType.hdKeyTree,
          accounts: ['0x123'],
        },
        {
          type: KeyringType.hdKeyTree,
          accounts: ['0x0dcd5d886577d5081b0c52e242ef29e70be3e7bc'],
        },
      ];

      expect(
        getAccountLabels(
          KeyringType.hdKeyTree,
          mockAccountWithHdKeyring,
          multipleHdKeyrings,
        ),
      ).toStrictEqual([{ label: 'SRP #2', icon: null }]);
    });

    it('should not show SRP label when there is only one HD keyring', () => {
      const mockAccountWithHdKeyring = {
        address: '0x0dcd5d886577d5081b0c52e242ef29e70be3e7bc',
        metadata: {
          keyring: { type: KeyringType.hdKeyTree },
          snap: {
            id: SOLANA_WALLET_SNAP_ID,
          },
        },
      };

      const singleHdKeyring = [
        {
          type: KeyringType.hdKeyTree,
          accounts: ['0x0dcd5d886577d5081b0c52e242ef29e70be3e7bc'],
        },
      ];

      expect(
        getAccountLabels(
          KeyringType.hdKeyTree,
          mockAccountWithHdKeyring,
          singleHdKeyring,
        ),
      ).toStrictEqual([]);
    });

    it('should show SRP label for snap accounts with entropySource matching HD keyring', () => {
      const mockSnapAccount = {
        address: '0x0dcd5d886577d5081b0c52e242ef29e70be3e7bc',
        options: {
          entropySource: 'hdKeyring2',
        },
        metadata: {
          keyring: { type: KeyringType.snap },
          snap: {
            id: SOLANA_WALLET_SNAP_ID,
          },
        },
      };

<<<<<<< HEAD
=======
      it('should not return snap name with beta tag if snap name is provided but the snap is preinstalled', () => {
        expect(
          getAccountLabels(
            KeyringType.snap,
            mockSnapAccountWithName,
            keyringsWithMetadata,
            mockSnapName,
            false,
          ),
        ).toStrictEqual([]);
      });

      it('should not return generic snap label with beta tag if snap name is not provided and the snap is preinstalled', () => {
        expect(
          getAccountLabels(
            KeyringType.snap,
            mockSnapAccountWithoutName,
            keyringsWithMetadata,
            false,
          ),
        ).toStrictEqual([]);
      });

      it('should return empty array if snap is preinstalled and the account does not define a entropySource', () => {
        expect(
          getAccountLabels(
            KeyringType.snap,
            mockSnapAccountWithName,
            keyringsWithMetadata,
            mockSnapName,
            true,
          ),
        ).toStrictEqual([]);
      });
    });
  });

  describe('SRP label', () => {
    it('should show SRP label with index when there are multiple HD keyrings', () => {
      const mockAccountWithHdKeyring = {
        address: '0x0dcd5d886577d5081b0c52e242ef29e70be3e7bc',
        metadata: {
          keyring: { type: KeyringType.hdKeyTree },
          snap: {
            id: SOLANA_WALLET_SNAP_ID,
          },
        },
      };

      const multipleHdKeyrings = [
        {
          type: KeyringType.hdKeyTree,
          accounts: ['0x123'],
        },
        {
          type: KeyringType.hdKeyTree,
          accounts: ['0x0dcd5d886577d5081b0c52e242ef29e70be3e7bc'],
        },
      ];

      expect(
        getAccountLabels(
          KeyringType.hdKeyTree,
          mockAccountWithHdKeyring,
          multipleHdKeyrings,
        ),
      ).toStrictEqual([{ label: 'SRP #2', icon: null }]);
    });

    it('should not show SRP label when there is only one HD keyring', () => {
      const mockAccountWithHdKeyring = {
        address: '0x0dcd5d886577d5081b0c52e242ef29e70be3e7bc',
        metadata: {
          keyring: { type: KeyringType.hdKeyTree },
          snap: {
            id: SOLANA_WALLET_SNAP_ID,
          },
        },
      };

      const singleHdKeyring = [
        {
          type: KeyringType.hdKeyTree,
          accounts: ['0x0dcd5d886577d5081b0c52e242ef29e70be3e7bc'],
        },
      ];

      expect(
        getAccountLabels(
          KeyringType.hdKeyTree,
          mockAccountWithHdKeyring,
          singleHdKeyring,
        ),
      ).toStrictEqual([]);
    });

    it('should show SRP label for snap accounts with entropySource matching HD keyring', () => {
      const mockSnapAccount = {
        address: '0x0dcd5d886577d5081b0c52e242ef29e70be3e7bc',
        options: {
          entropySource: 'hdKeyring2',
        },
        metadata: {
          keyring: { type: KeyringType.snap },
          snap: {
            id: SOLANA_WALLET_SNAP_ID,
          },
        },
      };

>>>>>>> 2f987b6e
      expect(
        getAccountLabels(
          KeyringType.snap,
          mockSnapAccount,
          keyringsWithMetadata,
          'Test Snap',
        ),
      ).toStrictEqual([{ label: 'SRP #2', icon: null }]);
    });
  });
});<|MERGE_RESOLUTION|>--- conflicted
+++ resolved
@@ -196,90 +196,28 @@
         getAccountLabels('unknown', mockAccount, keyringsWithMetadata),
       ).toStrictEqual([]);
     });
-  });
-
-  describe('SRP label', () => {
-    it('should show SRP label with index when there are multiple HD keyrings', () => {
-      const mockAccountWithHdKeyring = {
-        address: '0x0dcd5d886577d5081b0c52e242ef29e70be3e7bc',
-        metadata: {
-<<<<<<< HEAD
-          keyring: { type: KeyringType.hdKeyTree },
-          snap: {
-=======
+
+    describe('Snap Account Label', () => {
+      const mockSnapName = 'Test Snap Name';
+      const mockSnapAccountWithName = {
+        ...mockAccount,
+        metadata: {
           ...mockAccount.metadata,
           type: KeyringType.snap,
           snap: {
             name: mockSnapName,
->>>>>>> 2f987b6e
             id: SOLANA_WALLET_SNAP_ID,
           },
         },
       };
-
-      const multipleHdKeyrings = [
-        {
-          type: KeyringType.hdKeyTree,
-          accounts: ['0x123'],
-        },
-        {
-          type: KeyringType.hdKeyTree,
-          accounts: ['0x0dcd5d886577d5081b0c52e242ef29e70be3e7bc'],
-        },
-      ];
-
-      expect(
-        getAccountLabels(
-          KeyringType.hdKeyTree,
-          mockAccountWithHdKeyring,
-          multipleHdKeyrings,
-        ),
-      ).toStrictEqual([{ label: 'SRP #2', icon: null }]);
-    });
-
-    it('should not show SRP label when there is only one HD keyring', () => {
-      const mockAccountWithHdKeyring = {
-        address: '0x0dcd5d886577d5081b0c52e242ef29e70be3e7bc',
-        metadata: {
-          keyring: { type: KeyringType.hdKeyTree },
-          snap: {
-            id: SOLANA_WALLET_SNAP_ID,
-          },
-        },
-      };
-
-      const singleHdKeyring = [
-        {
-          type: KeyringType.hdKeyTree,
-          accounts: ['0x0dcd5d886577d5081b0c52e242ef29e70be3e7bc'],
-        },
-      ];
-
-      expect(
-        getAccountLabels(
-          KeyringType.hdKeyTree,
-          mockAccountWithHdKeyring,
-          singleHdKeyring,
-        ),
-      ).toStrictEqual([]);
-    });
-
-    it('should show SRP label for snap accounts with entropySource matching HD keyring', () => {
-      const mockSnapAccount = {
-        address: '0x0dcd5d886577d5081b0c52e242ef29e70be3e7bc',
-        options: {
-          entropySource: 'hdKeyring2',
-        },
-        metadata: {
-          keyring: { type: KeyringType.snap },
-          snap: {
-            id: SOLANA_WALLET_SNAP_ID,
-          },
-        },
-      };
-
-<<<<<<< HEAD
-=======
+      const mockSnapAccountWithoutName = {
+        ...mockAccount,
+        metadata: {
+          ...mockAccount.metadata,
+          type: KeyringType.snap,
+        },
+      };
+
       it('should not return snap name with beta tag if snap name is provided but the snap is preinstalled', () => {
         expect(
           getAccountLabels(
@@ -390,7 +328,6 @@
         },
       };
 
->>>>>>> 2f987b6e
       expect(
         getAccountLabels(
           KeyringType.snap,
