import React from 'react';
import SETTINGS_CONSTANTS from '../constants/settings';
import {
  getSettingsRoutes,
  getNumberOfSettingRoutesInTab,
  handleSettingsRefs,
  getSpecificSettingsRoute,
<<<<<<< HEAD
=======
  escapeRegExp,
  colorText,
  highlightSearchedText,
>>>>>>> e76a149e
} from './settings-search';

const t = (key) => {
  switch (key) {
    case 'general':
      return 'General';
    case 'currencyConversion':
      return 'Currency conversion';
    case 'primaryCurrencySetting':
      return 'Primary currency';
    case 'primaryCurrencySettingDescription':
      return 'Select native to prioritize displaying values in the native currency of the chain (e.g. ETH). Select Fiat to prioritize displaying values in your selected fiat currency.';
    case 'currentLanguage':
      return 'Current language';
    case 'accountIdenticon':
      return 'Current language"';
    case 'hideZeroBalanceTokens':
      return 'Hide tokens without balance';
    case 'advanced':
      return 'Advanced';
    case 'stateLogs':
      return 'State logs';
    case 'stateLogsDescription':
      return 'State logs contain your public account addresses and sent transactions.';
    case 'clearActivity':
      return 'Clear activity and nonce data';
    case 'clearActivityDescription':
      return "This resets the account's nonce and erases data from the activity tab in your wallet. Only the current account and network will be affected. Your balances and incoming transactions won't change.";
    case 'showAdvancedGasInlineDescription':
      return 'Select this to show gas price and limit controls directly on the send and confirm screens.';
    case 'showHexData':
      return 'Show hex data';
    case 'smartTransactions':
      return 'Smart transactions';
    case 'showHexDataDescription':
      return 'Select this to show the hex data field on the send screen';
    case 'showFiatConversionInTestnets':
      return 'Show conversion on test networks';
    case 'showFiatConversionInTestnetsDescription':
      return 'Select this to show fiat conversion on test network';
    case 'showTestnetNetworks':
      return 'Show test networks';
    case 'showTestnetNetworksDescription':
      return 'Select this to show test networks in network list';
    case 'nonceField':
      return 'Customize transaction nonce';
    case 'nonceFieldDesc':
      return 'Turn this on to change the nonce (transaction number) when sending assets. This is an advanced feature, use cautiously.';
    case 'autoLockTimeLimit':
      return 'Auto-lock timer (minutes)';
    case 'autoLockTimeLimitDescription':
      return 'Set the idle time in minutes before MetaMask will become locked.';
    case 'ipfsGateway':
      return 'IPFS Gateway';
    case 'ipfsGatewayDescription':
      return 'Enter the URL of the IPFS CID gateway to use for ENS content resolution.';
    case 'dismissReminderField':
      return 'Dismiss Secret Recovery Phrase backup reminder';
    case 'dismissReminderDescriptionField':
      return 'Turn this on to dismiss the Secret Recovery Phrase backup reminder message. We highly recommend that you back up your Secret Recovery Phrase to avoid loss of funds';
    case 'Contacts':
      return 'Contacts';
    case 'securityAndPrivacy':
      return 'Security & privacy';
    case 'revealSeedWords':
      return 'Reveal Secret Recovery Phrase';
    case 'showIncomingTransactions':
      return 'Show incoming transactions';
    case 'usePhishingDetection':
      return 'Use phishing detection';
    case 'usePhishingDetectionDescription':
      return 'Display a warning for phishing domains targeting Ethereum users';
    case 'participateInMetaMetrics':
      return 'Participate in MetaMetrics';
    case 'participateInMetaMetricsDescription':
      return 'Participate in MetaMetrics to help us make MetaMask better';
    case 'alerts':
      return 'Alerts';
    case 'alertSettingsUnconnectedAccount':
      return 'Browsing a website with an unconnected account selected';
    case 'alertSettingsWeb3ShimUsage':
      return 'When a website tries to use the removed window.web3 API';
    case 'networks':
      return 'Networks';
    case 'mainnet':
      return 'Ethereum Mainnet';
    case 'goerli':
      return 'Goerli test network';
    case 'sepolia':
      return 'Sepolia test network';
    case 'localhost':
      return 'Localhost 8545';
    case 'developerOptions':
      return 'Developer Options';
    case 'experimental':
      return 'Experimental';
    case 'autoDetectTokens':
      return 'Autodetect tokens';
    case 'autoDetectTokensDescription':
      return 'We use third-party APIs to detect and display new tokens sent to your wallet. Turn off if you don’t want the app to pull data from those services.';
    case 'displayNftMedia':
      return 'Display NFT media';
    case 'displayNftMediaDescription':
      return "Displaying NFT media and data exposes your IP address to OpenSea or other third parties. This can allow attackers to associate your IP address with your Ethereum address. NFT autodetection relies on this setting, and won't be available when this is turned off.";
    case 'useNftDetection':
      return 'Autodetect NFTs';
    case 'useNftDetectionDescriptionText':
      return 'Displaying NFTs media & data may expose your IP address to centralized servers. Third-party APIs (like OpenSea) are used to detect NFTs in your wallet. This exposes your account address with those services. Leave this disabled if you don’t want the app to pull data from those those services.';
    case 'about':
      return 'About';
    case 'metamaskVersion':
      return 'MetaMask Version';
    case 'builtAroundTheWorld':
      return 'MetaMask is designed and built around the world.';
    case 'links':
      return 'Links';
    case 'privacyMsg':
      return 'Privacy policy';
    case 'terms':
      return 'Terms of use';
    case 'attributions':
      return 'Attributions';
    case 'supportCenter':
      return 'Visit our support center';
    case 'visitWebSite':
      return 'Visit our web site';
    case 'contactUs':
      return 'Contact us';
    case 'snaps':
      return 'Snaps';
    case 'currencyRateCheckToggle':
      return 'Show balance and token price checker';
    case 'currencyRateCheckToggleDescription':
      return 'We use Coingecko and CryptoCompare APIs to display your balance and token price. Privacy Policy';
    default:
      return '';
  }
};

describe('Settings Search Utils', () => {
  describe('getSettingsRoutes', () => {
    it('should be an array of settings routes objects', () => {
      const NUM_OF_ENV_FEATURE_FLAG_SETTINGS = 4;

      expect(getSettingsRoutes()).toHaveLength(
        SETTINGS_CONSTANTS.length - NUM_OF_ENV_FEATURE_FLAG_SETTINGS,
      );
    });
  });

  describe('getNumberOfSettingRoutesInTab', () => {
    it('returns "General" section count', () => {
      expect(getNumberOfSettingRoutesInTab(t, t('general'))).toStrictEqual(6);
    });

    it('returns "Advanced" section count', () => {
      expect(getNumberOfSettingRoutesInTab(t, t('advanced'))).toStrictEqual(11);
    });

    it('returns "Contact" section count', () => {
      expect(getNumberOfSettingRoutesInTab(t, t('contacts'))).toStrictEqual(1);
    });

    it('returns "Security & privacy" section count', () => {
      expect(
        getNumberOfSettingRoutesInTab(t, t('securityAndPrivacy')),
      ).toStrictEqual(20);
    });

    it('returns "Alerts" section count', () => {
      expect(getNumberOfSettingRoutesInTab(t, t('alerts'))).toStrictEqual(2);
    });

    it('returns "Network" section count', () => {
      expect(getNumberOfSettingRoutesInTab(t, t('networks'))).toStrictEqual(7);
    });

    it('returns "Experimental" section count', () => {
      expect(getNumberOfSettingRoutesInTab(t, t('experimental'))).toStrictEqual(
        5,
      );
    });

    it('returns 0 "Developer Options" section count when env flag is disabled', () => {
      expect(
        getNumberOfSettingRoutesInTab(t, t('developerOptions')),
      ).toStrictEqual(0);
    });

    it('returns "About" section count', () => {
      expect(getNumberOfSettingRoutesInTab(t, t('about'))).toStrictEqual(9);
    });
  });

  describe('escapeRegExp', () => {
    it('should escape special characters for use in regular expressions', () => {
      const input = '.*+?^${}()|[]\\';
      const expectedOutput = '\\.\\*\\+\\?\\^\\$\\{\\}\\(\\)\\|\\[\\]\\\\';
      expect(escapeRegExp(input)).toBe(expectedOutput);
    });

    it('should return the same string if no special characters are present', () => {
      const input = 'hello';
      expect(escapeRegExp(input)).toBe(input);
    });

    it('should escape only the special characters in a mixed string', () => {
      const input = 'hello.*world';
      const expectedOutput = 'hello\\.\\*world';
      expect(escapeRegExp(input)).toBe(expectedOutput);
    });

    it('should handle an empty string correctly', () => {
      const input = '';
      expect(escapeRegExp(input)).toBe('');
    });

    it('should escape backslashes properly', () => {
      const input = '\\';
      const expectedOutput = '\\\\';
      expect(escapeRegExp(input)).toBe(expectedOutput);
    });

    it('should escape backslashes with content properly', () => {
      const input = 'foobar\\';
      const expectedOutput = 'foobar\\\\';
      expect(escapeRegExp(input)).toBe(expectedOutput);
    });
  });

  // Can't be tested without DOM element
  describe('handleSettingsRefs', () => {
    it('should handle general refs', () => {
      const settingsRefs = Array(getNumberOfSettingRoutesInTab(t, t('general')))
        .fill(undefined)
        .map(() => {
          return React.createRef();
        });
      expect(handleSettingsRefs(t, t('general'), settingsRefs)).toBeUndefined();
    });
  });

  describe('getSpecificSettingsRoute', () => {
    it('should return show native token as main balance route', () => {
      const result = getSpecificSettingsRoute(
        t,
        t('general'),
        t('showNativeTokenAsMainBalance'),
      );
      expect(result.route).toBe(
        '/settings/general#show-native-token-as-main-balance',
      );
    });
  });
<<<<<<< HEAD
=======

  describe('colorText', () => {
    let mockElement;

    beforeEach(() => {
      mockElement = {
        innerHTML: 'Test &amp; string with multiple words',
      };
    });

    afterEach(() => {
      jest.clearAllMocks();
    });

    it('should highlight text that matches the regex', () => {
      const regex = /string/giu;
      colorText(mockElement, regex);
      expect(mockElement.innerHTML).toBe(
        'Test & <span class="settings-page__header__search__list__item__highlight">string</span> with multiple words',
      );
    });

    it('should correctly decode &amp; to &', () => {
      const regex = /&/giu;
      colorText(mockElement, regex);
      expect(mockElement.innerHTML).toBe(
        'Test <span class="settings-page__header__search__list__item__highlight">&</span> string with multiple words',
      );
    });

    it('should remove any existing highlight spans before applying new highlights', () => {
      mockElement.innerHTML =
        'Test &amp; <span class="settings-page__header__search__list__item__highlight">string</span> with multiple words';
      const regex = /multiple/giu;
      colorText(mockElement, regex);
      expect(mockElement.innerHTML).toBe(
        'Test & string with <span class="settings-page__header__search__list__item__highlight">multiple</span> words',
      );
    });

    it('should not modify innerHTML if menuElement is null', () => {
      const regex = /string/giu;
      const nullElement = null;
      colorText(nullElement, regex);
      expect(nullElement).toBeNull();
    });

    it('should not highlight anything if regex doesn’t match', () => {
      const regex = /nomatch/giu;
      colorText(mockElement, regex);
      expect(mockElement.innerHTML).toBe('Test & string with multiple words');
    });
  });

  describe('highlightSearchedText', () => {
    let searchElem;
    let mockResultItems;
    let mockMenuTabElement;
    let mockMenuSectionElement;

    beforeEach(() => {
      searchElem = document.createElement('input');
      searchElem.id = 'search-settings';
      searchElem.value = 'test';
      document.body.appendChild(searchElem);

      // Mock result list items
      mockResultItems = [...Array(2)].map(() => {
        const item = document.createElement('div');
        item.classList.add('settings-page__header__search__list__item');

        mockMenuTabElement = document.createElement('div');
        mockMenuTabElement.classList.add(
          'settings-page__header__search__list__item__tab',
        );
        mockMenuTabElement.innerHTML = 'Test tab';

        mockMenuSectionElement = document.createElement('div');
        mockMenuSectionElement.classList.add(
          'settings-page__header__search__list__item__section',
        );
        mockMenuSectionElement.innerHTML = 'Test section';

        item.appendChild(mockMenuTabElement);
        item.appendChild(mockMenuSectionElement);

        return item;
      });

      mockResultItems.forEach((item) => document.body.appendChild(item));
    });

    afterEach(() => {
      document.body.innerHTML = '';
    });

    it('should highlight the matching text in both menuTabElement and menuSectionElement', () => {
      highlightSearchedText();
      mockResultItems.forEach((item) => {
        const tabElement = item.querySelector(
          '.settings-page__header__search__list__item__tab',
        );
        const sectionElement = item.querySelector(
          '.settings-page__header__search__list__item__section',
        );
        expect(tabElement.innerHTML).toBe(
          '<span class="settings-page__header__search__list__item__highlight">Test</span> tab',
        );
        expect(sectionElement.innerHTML).toBe(
          '<span class="settings-page__header__search__list__item__highlight">Test</span> section',
        );
      });
    });

    it('should not alter the innerHTML if no match is found', () => {
      searchElem.value = 'nomatch';
      highlightSearchedText();
      mockResultItems.forEach((item) => {
        const tabElement = item.querySelector(
          '.settings-page__header__search__list__item__tab',
        );
        const sectionElement = item.querySelector(
          '.settings-page__header__search__list__item__section',
        );

        expect(tabElement.innerHTML).toBe('Test tab');
        expect(sectionElement.innerHTML).toBe('Test section');
      });
    });

    it('should do nothing if the search input is empty', () => {
      searchElem.value = '';
      highlightSearchedText();
      mockResultItems.forEach((item) => {
        const tabElement = item.querySelector(
          '.settings-page__header__search__list__item__tab',
        );
        const sectionElement = item.querySelector(
          '.settings-page__header__search__list__item__section',
        );

        expect(tabElement.innerHTML).toBe(
          '<span class="settings-page__header__search__list__item__highlight"></span>T<span class="settings-page__header__search__list__item__highlight"></span>e<span class="settings-page__header__search__list__item__highlight"></span>s<span class="settings-page__header__search__list__item__highlight"></span>t<span class="settings-page__header__search__list__item__highlight"></span> <span class="settings-page__header__search__list__item__highlight"></span>t<span class="settings-page__header__search__list__item__highlight"></span>a<span class="settings-page__header__search__list__item__highlight"></span>b<span class="settings-page__header__search__list__item__highlight"></span>',
        );
        expect(sectionElement.innerHTML).toBe(
          '<span class="settings-page__header__search__list__item__highlight"></span>T<span class="settings-page__header__search__list__item__highlight"></span>e<span class="settings-page__header__search__list__item__highlight"></span>s<span class="settings-page__header__search__list__item__highlight"></span>t<span class="settings-page__header__search__list__item__highlight"></span> <span class="settings-page__header__search__list__item__highlight"></span>s<span class="settings-page__header__search__list__item__highlight"></span>e<span class="settings-page__header__search__list__item__highlight"></span>c<span class="settings-page__header__search__list__item__highlight"></span>t<span class="settings-page__header__search__list__item__highlight"></span>i<span class="settings-page__header__search__list__item__highlight"></span>o<span class="settings-page__header__search__list__item__highlight"></span>n<span class="settings-page__header__search__list__item__highlight"></span>',
        );
      });
    });
  });
>>>>>>> e76a149e
});<|MERGE_RESOLUTION|>--- conflicted
+++ resolved
@@ -5,12 +5,9 @@
   getNumberOfSettingRoutesInTab,
   handleSettingsRefs,
   getSpecificSettingsRoute,
-<<<<<<< HEAD
-=======
   escapeRegExp,
   colorText,
   highlightSearchedText,
->>>>>>> e76a149e
 } from './settings-search';
 
 const t = (key) => {
@@ -265,8 +262,6 @@
       );
     });
   });
-<<<<<<< HEAD
-=======
 
   describe('colorText', () => {
     let mockElement;
@@ -417,5 +412,4 @@
       });
     });
   });
->>>>>>> e76a149e
 });