import React from 'react';
import SETTINGS_CONSTANTS from '../constants/settings';
import {
  getSettingsRoutes,
  getNumberOfSettingRoutesInTab,
  handleSettingsRefs,
} from './settings-search';

const t = (key) => {
  switch (key) {
    case 'general':
      return 'General';
    case 'currencyConversion':
      return 'Currency conversion';
    case 'primaryCurrencySetting':
      return 'Primary currency';
    case 'primaryCurrencySettingDescription':
      return 'Select native to prioritize displaying values in the native currency of the chain (e.g. ETH). Select Fiat to prioritize displaying values in your selected fiat currency.';
    case 'currentLanguage':
      return 'Current language';
    case 'accountIdenticon':
      return 'Current language"';
    case 'hideZeroBalanceTokens':
      return 'Hide tokens without balance';
    case 'advanced':
      return 'Advanced';
    case 'stateLogs':
      return 'State logs';
    case 'stateLogsDescription':
      return 'State logs contain your public account addresses and sent transactions.';
    case 'clearActivity':
      return 'Clear activity and nonce data';
    case 'clearActivityDescription':
      return "This resets the account's nonce and erases data from the activity tab in your wallet. Only the current account and network will be affected. Your balances and incoming transactions won't change.";
    case 'showAdvancedGasInlineDescription':
      return 'Select this to show gas price and limit controls directly on the send and confirm screens.';
    case 'showHexData':
      return 'Show hex data';
    case 'smartTransactions':
      return 'Smart transactions';
    case 'showHexDataDescription':
      return 'Select this to show the hex data field on the send screen';
    case 'showFiatConversionInTestnets':
      return 'Show conversion on test networks';
    case 'showFiatConversionInTestnetsDescription':
      return 'Select this to show fiat conversion on test network';
    case 'showTestnetNetworks':
      return 'Show test networks';
    case 'showTestnetNetworksDescription':
      return 'Select this to show test networks in network list';
    case 'nonceField':
      return 'Customize transaction nonce';
    case 'nonceFieldDescription':
      return 'Turn this on to change the nonce (transaction number) on confirmation screens. This is an advanced feature, use cautiously.';
    case 'autoLockTimeLimit':
      return 'Auto-lock timer (minutes)';
    case 'autoLockTimeLimitDescription':
      return 'Set the idle time in minutes before MetaMask will become locked.';
    case 'ipfsGateway':
      return 'IPFS Gateway';
    case 'ipfsGatewayDescription':
      return 'Enter the URL of the IPFS CID gateway to use for ENS content resolution.';
    case 'dismissReminderField':
      return 'Dismiss Secret Recovery Phrase backup reminder';
    case 'dismissReminderDescriptionField':
      return 'Turn this on to dismiss the Secret Recovery Phrase backup reminder message. We highly recommend that you back up your Secret Recovery Phrase to avoid loss of funds';
    case 'Contacts':
      return 'Contacts';
    case 'securityAndPrivacy':
      return 'Security & privacy';
    case 'revealSeedWords':
      return 'Reveal Secret Recovery Phrase';
    case 'showIncomingTransactions':
      return 'Show incoming transactions';
    case 'usePhishingDetection':
      return 'Use phishing detection';
    case 'usePhishingDetectionDescription':
      return 'Display a warning for phishing domains targeting Ethereum users';
    case 'participateInMetaMetrics':
      return 'Participate in MetaMetrics';
    case 'participateInMetaMetricsDescription':
      return 'Participate in MetaMetrics to help us make MetaMask better';
    case 'alerts':
      return 'Alerts';
    case 'alertSettingsUnconnectedAccount':
      return 'Browsing a website with an unconnected account selected';
    case 'alertSettingsWeb3ShimUsage':
      return 'When a website tries to use the removed window.web3 API';
    case 'networks':
      return 'Networks';
    case 'mainnet':
      return 'Ethereum Mainnet';
    case 'goerli':
      return 'Goerli test network';
    case 'sepolia':
      return 'Sepolia test network';
    case 'localhost':
      return 'Localhost 8545';
    case 'developerOptions':
      return 'Developer Options';
    case 'experimental':
      return 'Experimental';
    case 'autoDetectTokens':
      return 'Autodetect tokens';
    case 'autoDetectTokensDescription':
      return 'We use third-party APIs to detect and display new tokens sent to your wallet. Turn off if you don’t want the app to pull data from those services.';
    case 'displayNftMedia':
      return 'Display NFT media';
    case 'displayNftMediaDescription':
      return "Displaying NFT media and data exposes your IP address to OpenSea or other third parties. This can allow attackers to associate your IP address with your Ethereum address. NFT autodetection relies on this setting, and won't be available when this is turned off.";
    case 'useNftDetection':
      return 'Autodetect NFTs';
    case 'useNftDetectionDescriptionText':
      return 'Displaying NFTs media & data may expose your IP address to centralized servers. Third-party APIs (like OpenSea) are used to detect NFTs in your wallet. This exposes your account address with those services. Leave this disabled if you don’t want the app to pull data from those those services.';
    case 'about':
      return 'About';
    case 'metamaskVersion':
      return 'MetaMask Version';
    case 'builtAroundTheWorld':
      return 'MetaMask is designed and built around the world.';
    case 'links':
      return 'Links';
    case 'privacyMsg':
      return 'Privacy policy';
    case 'terms':
      return 'Terms of use';
    case 'attributions':
      return 'Attributions';
    case 'supportCenter':
      return 'Visit our support center';
    case 'visitWebSite':
      return 'Visit our web site';
    case 'contactUs':
      return 'Contact us';
    case 'snaps':
      return 'Snaps';
    case 'currencyRateCheckToggle':
      return 'Show balance and token price checker';
    case 'currencyRateCheckToggleDescription':
      return 'We use Coingecko and CryptoCompare APIs to display your balance and token price. Privacy Policy';
    default:
      return '';
  }
};

describe('Settings Search Utils', () => {
  describe('getSettingsRoutes', () => {
    it('should be an array of settings routes objects', () => {
<<<<<<< HEAD
      const NUM_OF_ENV_FEATURE_FLAG_SETTINGS = 3;
=======
      const NUM_OF_ENV_FEATURE_FLAG_SETTINGS = 4;
>>>>>>> cf417bb2

      expect(getSettingsRoutes()).toHaveLength(
        SETTINGS_CONSTANTS.length - NUM_OF_ENV_FEATURE_FLAG_SETTINGS,
      );
    });
  });

  describe('getNumberOfSettingRoutesInTab', () => {
    it('returns "General" section count', () => {
      expect(getNumberOfSettingRoutesInTab(t, t('general'))).toStrictEqual(6);
    });

    it('returns "Advanced" section count', () => {
      expect(getNumberOfSettingRoutesInTab(t, t('advanced'))).toStrictEqual(13);
    });

    it('returns "Contact" section count', () => {
      expect(getNumberOfSettingRoutesInTab(t, t('contacts'))).toStrictEqual(1);
    });

    it('returns "Security & privacy" section count', () => {
      expect(
        getNumberOfSettingRoutesInTab(t, t('securityAndPrivacy')),
      ).toStrictEqual(18);
    });

    it('returns "Alerts" section count', () => {
      expect(getNumberOfSettingRoutesInTab(t, t('alerts'))).toStrictEqual(2);
    });

    it('returns "Network" section count', () => {
      expect(getNumberOfSettingRoutesInTab(t, t('networks'))).toStrictEqual(7);
    });

    it('returns "Experimental" section count', () => {
      expect(getNumberOfSettingRoutesInTab(t, t('experimental'))).toStrictEqual(
<<<<<<< HEAD
        3,
=======
        4,
>>>>>>> cf417bb2
      );
    });

    it('returns 0 "Developer Options" section count when env flag is disabled', () => {
      expect(
        getNumberOfSettingRoutesInTab(t, t('developerOptions')),
      ).toStrictEqual(0);
    });

    it('returns "About" section count', () => {
      expect(getNumberOfSettingRoutesInTab(t, t('about'))).toStrictEqual(9);
    });
  });

  // Can't be tested without DOM element
  describe('handleSettingsRefs', () => {
    it('should handle general refs', () => {
      const settingsRefs = Array(getNumberOfSettingRoutesInTab(t, t('general')))
        .fill(undefined)
        .map(() => {
          return React.createRef();
        });
      expect(handleSettingsRefs(t, t('general'), settingsRefs)).toBeUndefined();
    });
  });
});<|MERGE_RESOLUTION|>--- conflicted
+++ resolved
@@ -146,11 +146,7 @@
 describe('Settings Search Utils', () => {
   describe('getSettingsRoutes', () => {
     it('should be an array of settings routes objects', () => {
-<<<<<<< HEAD
-      const NUM_OF_ENV_FEATURE_FLAG_SETTINGS = 3;
-=======
       const NUM_OF_ENV_FEATURE_FLAG_SETTINGS = 4;
->>>>>>> cf417bb2
 
       expect(getSettingsRoutes()).toHaveLength(
         SETTINGS_CONSTANTS.length - NUM_OF_ENV_FEATURE_FLAG_SETTINGS,
@@ -187,11 +183,7 @@
 
     it('returns "Experimental" section count', () => {
       expect(getNumberOfSettingRoutesInTab(t, t('experimental'))).toStrictEqual(
-<<<<<<< HEAD
-        3,
-=======
         4,
->>>>>>> cf417bb2
       );
     });
 
