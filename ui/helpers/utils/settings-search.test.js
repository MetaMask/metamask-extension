--- conflicted
+++ resolved
@@ -160,11 +160,7 @@
     });
 
     it('returns "Advanced" section count', () => {
-<<<<<<< HEAD
-      expect(getNumberOfSettingRoutesInTab(t, t('advanced'))).toStrictEqual(12);
-=======
       expect(getNumberOfSettingRoutesInTab(t, t('advanced'))).toStrictEqual(11);
->>>>>>> ad7a5462
     });
 
     it('returns "Contact" section count', () => {
