--- conflicted
+++ resolved
@@ -1,10 +1,7 @@
-<<<<<<< HEAD
-=======
 import { IconName } from '@metamask/snaps-sdk/jsx';
 ///: BEGIN:ONLY_INCLUDE_IF(bitcoin)
 import { KnownCaipNamespace, parseCaipChainId } from '@metamask/utils';
 ///: END:ONLY_INCLUDE_IF
->>>>>>> c9f5c5a9
 import { InvisibleCharacter } from '../../components/component-library';
 import {
   GOERLI_DISPLAY_NAME,
@@ -15,17 +12,11 @@
 import { BackgroundColor } from '../constants/design-system';
 import { KeyringType } from '../../../shared/constants/keyring';
 import { HardwareKeyringNames } from '../../../shared/constants/hardware-wallets';
-<<<<<<< HEAD
-// TODO: Remove restricted import
-// eslint-disable-next-line import/no-restricted-paths
-import { t } from '../../../app/scripts/translate';
-=======
 import { t } from '../../../shared/lib/translate';
 import { isSnapPreinstalled } from '../../../shared/lib/snaps/snaps';
 ///: BEGIN:ONLY_INCLUDE_IF(bitcoin)
 import { MULTICHAIN_ACCOUNT_TYPE_TO_NAME } from '../../../shared/constants/multichain/accounts';
 ///: END:ONLY_INCLUDE_IF
->>>>>>> c9f5c5a9
 
 export function getAccountNameErrorMessage(
   accounts,
@@ -88,47 +79,114 @@
   }
 }
 
-export function getAccountLabel(
+const toSrpLabel = (index) =>
+  // Index starts at 1, for SRPs.
+  `SRP #${index + 1}`;
+
+export function getAccountLabels(
   type,
   account,
+  keyrings,
   ///: BEGIN:ONLY_INCLUDE_IF(keyring-snaps)
   snapName,
-  snapPreinstalled,
   ///: END:ONLY_INCLUDE_IF
 ) {
   if (!account) {
-    return null;
-  }
+    return [];
+  }
+
+  const labels = [];
+
+  const hdKeyrings = keyrings.filter(
+    (keyring) => keyring.type === KeyringType.hdKeyTree,
+  );
+
   switch (type) {
-    case KeyringType.hdKeyTree:
-      return null;
+    case KeyringType.hdKeyTree: {
+      if (hdKeyrings.length > 1) {
+        const hdKeyringIndex = hdKeyrings.findIndex((kr) =>
+          kr.accounts.includes(account.address),
+        );
+        labels.push({
+          label: toSrpLabel(hdKeyringIndex),
+          icon: null,
+        });
+      }
+      break;
+    }
     case KeyringType.imported:
-      return t('imported');
+      labels.push({
+        label: t('imported'),
+        icon: null,
+      });
+      break;
     case KeyringType.qr:
-      return HardwareKeyringNames.qr;
+      labels.push({
+        label: HardwareKeyringNames.qr,
+        icon: null,
+      });
+      break;
     case KeyringType.trezor:
-      return HardwareKeyringNames.trezor;
+      labels.push({
+        label: HardwareKeyringNames.trezor,
+        icon: null,
+      });
+      break;
+    case KeyringType.ledger:
+      labels.push({
+        label: HardwareKeyringNames.ledger,
+        icon: null,
+      });
+      break;
     case KeyringType.oneKey:
-      return HardwareKeyringNames.oneKey;
-    case KeyringType.ledger:
-      return HardwareKeyringNames.ledger;
+      labels.push({
+        label: HardwareKeyringNames.oneKey,
+        icon: null,
+      });
+      break;
     case KeyringType.lattice:
-      return HardwareKeyringNames.lattice;
+      labels.push({
+        label: HardwareKeyringNames.lattice,
+        icon: null,
+      });
+      break;
     ///: BEGIN:ONLY_INCLUDE_IF(keyring-snaps)
-    case KeyringType.snap:
-      if (snapPreinstalled) {
-        return null;
-      }
+    case KeyringType.snap: {
+      const { entropySource } = account.options;
+      if (entropySource && hdKeyrings.length > 1) {
+        const hdKeyringIndex = hdKeyrings.findIndex(
+          (kr) => kr.metadata.id === entropySource,
+        );
+        labels.push({
+          label: toSrpLabel(hdKeyringIndex),
+          icon: null,
+        });
+      }
+
+      const isPreinstalled = isSnapPreinstalled(account.metadata.snap.id);
+
+      if (isPreinstalled) {
+        break;
+      }
+
       if (snapName) {
-        return `${snapName} (${t('beta')})`;
-      }
-      return `${t('snaps')} (${t('beta')})`;
+        labels.push({
+          label: `${snapName} (${t('beta')})`,
+          icon: IconName.Snaps,
+        });
+        break;
+      }
+      labels.push({
+        label: `${t('snaps')} (${t('beta')})`,
+        icon: IconName.Snaps,
+      });
+      break;
+    }
     ///: END:ONLY_INCLUDE_IF
-    default:
-      return null;
-  }
-<<<<<<< HEAD
-=======
+    default: {
+      break;
+    }
+  }
 
   ///: BEGIN:ONLY_INCLUDE_IF(bitcoin)
   const { namespace } = parseCaipChainId(account.type);
@@ -141,5 +199,4 @@
   ///: END:ONLY_INCLUDE_IF
 
   return labels;
->>>>>>> c9f5c5a9
 }