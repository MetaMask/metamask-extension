import { InvisibleCharacter } from '../../components/component-library';
<<<<<<< HEAD
=======
import {
  GOERLI_DISPLAY_NAME,
  LINEA_GOERLI_DISPLAY_NAME,
  SEPOLIA_DISPLAY_NAME,
} from '../../../shared/constants/network';
import { BackgroundColor } from '../constants/design-system';
>>>>>>> 877e184b

export function getAccountNameErrorMessage(
  accounts,
  context,
  newAccountName,
  defaultAccountName,
) {
  const isDuplicateAccountName = accounts.some(
    (item) => item.name.toLowerCase() === newAccountName.toLowerCase(),
  );

  const isEmptyAccountName = newAccountName === '';

  const localizedWordForAccount = context
    .t('newAccountNumberName')
    .replace(' $1', '');

  // Match strings starting with ${localizedWordForAccount} and then any numeral, case insensitive
  // Trim spaces before and after
  const reservedRegEx = new RegExp(
    `^\\s*${localizedWordForAccount} \\d+\\s*$`,
    'iu',
  );
  const isReservedAccountName = reservedRegEx.test(newAccountName);

  const isValidAccountName =
    newAccountName.toLowerCase() === defaultAccountName.toLowerCase() || // What is written in the text field is the same as the placeholder
    (!isDuplicateAccountName && !isReservedAccountName && !isEmptyAccountName);

  let errorMessage;
  if (isValidAccountName) {
    errorMessage = InvisibleCharacter; // Using an invisible character, so the spacing stays constant
  } else if (isDuplicateAccountName) {
    errorMessage = context.t('accountNameDuplicate');
  } else if (isReservedAccountName) {
    errorMessage = context.t('accountNameReserved');
  } else if (isEmptyAccountName) {
    errorMessage = context.t('required');
  }

  return { isValidAccountName, errorMessage };
}

export function getAvatarNetworkColor(name) {
  switch (name) {
    case GOERLI_DISPLAY_NAME:
      return BackgroundColor.goerli;
    case LINEA_GOERLI_DISPLAY_NAME:
      return BackgroundColor.lineaGoerli;
    case SEPOLIA_DISPLAY_NAME:
      return BackgroundColor.sepolia;
    default:
      return undefined;
  }
}<|MERGE_RESOLUTION|>--- conflicted
+++ resolved
@@ -1,13 +1,10 @@
 import { InvisibleCharacter } from '../../components/component-library';
-<<<<<<< HEAD
-=======
 import {
   GOERLI_DISPLAY_NAME,
   LINEA_GOERLI_DISPLAY_NAME,
   SEPOLIA_DISPLAY_NAME,
 } from '../../../shared/constants/network';
 import { BackgroundColor } from '../constants/design-system';
->>>>>>> 877e184b
 
 export function getAccountNameErrorMessage(
   accounts,
