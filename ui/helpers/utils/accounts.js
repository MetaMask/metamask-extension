--- conflicted
+++ resolved
@@ -94,14 +94,11 @@
       labels.push(HardwareKeyringNames.qr);
       break;
     case KeyringType.trezor:
-<<<<<<< HEAD
       labels.push(HardwareKeyringNames.trezor);
       break;
-=======
-      return HardwareKeyringNames.trezor;
     case KeyringType.oneKey:
-      return HardwareKeyringNames.oneKey;
->>>>>>> acf8867c
+      labels.push(HardwareKeyringNames.oneKey);
+      break;
     case KeyringType.ledger:
       labels.push(HardwareKeyringNames.ledger);
       break;
