import { TokenStandard } from '../../../shared/constants/transaction';
import { parseStandardTokenTransactionData } from '../../../shared/modules/transaction.utils';
import {
  getTokenStandardAndDetails,
  getTokenStandardAndDetailsByChain,
} from '../../store/actions';
import { getAssetDetails } from './token-util';

jest.mock('../../../shared/modules/transaction.utils', () => ({
  parseStandardTokenTransactionData: jest.fn(),
}));

jest.mock('../../store/actions', () => ({
  getTokenStandardAndDetails: jest.fn(),
  getTokenStandardAndDetailsByChain: jest.fn(),
}));

describe('getAssetDetails', () => {
  beforeEach(() => {
    jest.clearAllMocks();
  });

  afterEach(() => {
    jest.clearAllMocks();
  });

  it('calls getTokenStandardAndDetailsByChain when chainId is passed', async () => {
    const paramsWithChainId = {
      tokenAddress: '0xAddrEssToken',
      currentUserAddress: '0xAccouNtAddress',
      transactionData: '0xTransactionData',
      chainId: '0x1',
    };

    parseStandardTokenTransactionData.mockReturnValue({
      args: { to: '0xtoAddRess' },
    });

    getTokenStandardAndDetailsByChain.mockResolvedValue({
      name: 'myERC20Token',
      symbol: 'MTK',
      standard: TokenStandard.ERC20,
    });

    const result = await getAssetDetails(
      paramsWithChainId.tokenAddress,
      paramsWithChainId.currentUserAddress,
      paramsWithChainId.transactionData,
      [],
      paramsWithChainId.chainId,
    );

    // Verify that getTokenStandardAndDetailsByChain is called with the correct arguments
    expect(getTokenStandardAndDetailsByChain).toHaveBeenCalledWith(
      paramsWithChainId.tokenAddress,
      paramsWithChainId.currentUserAddress,
      undefined, // tokenId is undefined in this case
      paramsWithChainId.chainId,
    );

    // Verify the result
    expect(result.name).toStrictEqual('myERC20Token');
    expect(result.symbol).toStrictEqual('MTK');
    expect(result.standard).toStrictEqual(TokenStandard.ERC20);
  });

  it('calls getTokenStandardAndDetails when chainId is not passed', async () => {
    const paramsWithoutChainId = {
      tokenAddress: '0xAddrEssToken',
      currentUserAddress: '0xAccouNtAddress',
      transactionData: '0xTransactionData',
    };

    parseStandardTokenTransactionData.mockReturnValue({
      args: { to: '0xtoAddRess' },
    });

    getTokenStandardAndDetails.mockResolvedValue({
      name: 'myERC20Token',
      symbol: 'MTK',
      standard: TokenStandard.ERC20,
    });

    const result = await getAssetDetails(
      paramsWithoutChainId.tokenAddress,
      paramsWithoutChainId.currentUserAddress,
      paramsWithoutChainId.transactionData,
      [],
    );

    // Verify that getTokenStandardAndDetails is called with the correct arguments
    expect(getTokenStandardAndDetails).toHaveBeenCalledWith(
      paramsWithoutChainId.tokenAddress,
      paramsWithoutChainId.currentUserAddress,
      undefined, // tokenId is undefined in this case
    );

    // Verify the result
    expect(result.name).toStrictEqual('myERC20Token');
    expect(result.symbol).toStrictEqual('MTK');
    expect(result.standard).toStrictEqual(TokenStandard.ERC20);
  });

  it('throws an error with the token address if token data cannot be parsed', async () => {
    const tokenAddress = '0xAddrEssToken';
    const currentUserAddress = '0xAccouNtAddress';
    const transactionData = '0xTransactionData';

    parseStandardTokenTransactionData.mockReturnValue(undefined);

    await expect(
      getAssetDetails(tokenAddress, currentUserAddress, transactionData, []),
<<<<<<< HEAD
    ).rejects.toThrow(
      `Unable to detect valid token data for token: 0xAddrEssToken`,
    );
=======
    ).rejects.toThrow('Unable to detect valid token data');
>>>>>>> d73300f0
  });

  it('returns asset details for an erc721 token transaction', async () => {
    const erc721Params = {
      tokenAddress: '0xAddrEssToken',
      currentUserAddress: '0xAddrEss',
      transactionData: '0xTransactionData',
      existingNfts: [
        {
          address: '0xAddrEss',
          name: null,
          standard: 'ERC721',
          tokenId: '1',
          tokenURI: 'tokenURI',
        },
      ],
    };
    parseStandardTokenTransactionData.mockReturnValue({
      args: { id: 1, to: '0xtoAddRess' },
    });
    getTokenStandardAndDetails.mockReturnValue({
      name: 'myToken',
      symbol: 'MTK',
      standard: TokenStandard.ERC721,
    });
    const result = await getAssetDetails(
      erc721Params.currentUserAddress,
      erc721Params.tokenAddress,
      erc721Params.transactionData,
      erc721Params.existingNfts,
    );

    // should be called if name is null
    expect(getTokenStandardAndDetails).toHaveBeenCalled();
    expect(result.name).toStrictEqual('myToken');
    expect(result.symbol).toStrictEqual('MTK');
    expect(result.standard).toStrictEqual(TokenStandard.ERC721);
  });

  it('returns asset details for an erc721 token transaction without calling api if name is not null', async () => {
    const erc721ParamsWithName = {
      tokenAddress: '0xAddrEssToken',
      currentUserAddress: '0xAddrEss',
      transactionData: '0xTransactionData',
      existingNfts: [
        {
          address: '0xAddrEss',
          name: 'myToken',
          symbol: 'MTK',
          standard: 'ERC721',
          tokenId: '1',
          tokenURI: 'tokenURI',
        },
      ],
    };
    parseStandardTokenTransactionData.mockReturnValue({
      args: { id: 1, to: '0xtoAddRess' },
    });
    getTokenStandardAndDetails.mockReturnValue({
      name: 'myToken',
      symbol: 'MTK',
      standard: TokenStandard.ERC721,
    });
    const result = await getAssetDetails(
      erc721ParamsWithName.currentUserAddress,
      erc721ParamsWithName.tokenAddress,
      erc721ParamsWithName.transactionData,
      erc721ParamsWithName.existingNfts,
    );

    // should not be called if name is not null
    expect(getTokenStandardAndDetails).not.toHaveBeenCalled();
    expect(result.name).toStrictEqual('myToken');
    expect(result.symbol).toStrictEqual('MTK');
    expect(result.standard).toStrictEqual(TokenStandard.ERC721);
  });
});<|MERGE_RESOLUTION|>--- conflicted
+++ resolved
@@ -110,13 +110,7 @@
 
     await expect(
       getAssetDetails(tokenAddress, currentUserAddress, transactionData, []),
-<<<<<<< HEAD
-    ).rejects.toThrow(
-      `Unable to detect valid token data for token: 0xAddrEssToken`,
-    );
-=======
     ).rejects.toThrow('Unable to detect valid token data');
->>>>>>> d73300f0
   });
 
   it('returns asset details for an erc721 token transaction', async () => {
@@ -193,4 +187,30 @@
     expect(result.symbol).toStrictEqual('MTK');
     expect(result.standard).toStrictEqual(TokenStandard.ERC721);
   });
+
+  it('should return the correct asset details for an erc20 token transaction', async () => {
+    const erc20Params = {
+      tokenAddress: '0xAddrEssToken',
+      currentUserAddress: '0xAccouNtAddress',
+      transactionData: '0xTransactionData',
+    };
+    parseStandardTokenTransactionData.mockReturnValue({
+      args: { to: '0xtoAddRess' },
+    });
+    getTokenStandardAndDetails.mockReturnValue({
+      name: 'myERC20Token',
+      symbol: 'MTK',
+      standard: TokenStandard.ERC20,
+    });
+    const result = await getAssetDetails(
+      erc20Params.currentUserAddress,
+      erc20Params.tokenAddress,
+      erc20Params.transactionData,
+      erc20Params.existingNfts,
+    );
+
+    expect(getTokenStandardAndDetails).toHaveBeenCalled();
+    expect(result.name).toStrictEqual('myERC20Token');
+    expect(result.symbol).toStrictEqual('MTK');
+  });
 });