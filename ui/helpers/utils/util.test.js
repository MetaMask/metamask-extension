--- conflicted
+++ resolved
@@ -1299,7 +1299,6 @@
     });
   });
 
-<<<<<<< HEAD
   describe('isAbleToRevealSrp', () => {
     const mockHDKeyring = {
       id: 'hd-keyring-id',
@@ -1394,7 +1393,9 @@
       };
 
       expect(util.isAbleToRevealSrp(otherAccount, [mockHDKeyring])).toBe(false);
-=======
+    });
+  });
+
   describe('isIpAddress', () => {
     it('should return true for the IPv4 address', () => {
       expect(util.isIpAddress('127.0.0.1')).toBe(true);
@@ -1442,7 +1443,6 @@
       expect(util.transformOriginToTitle('http://[fe80::1]:9011/')).toBe(
         '[fe80::1]',
       );
->>>>>>> 78c5d2c0
     });
   });
 });