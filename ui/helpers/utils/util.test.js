--- conflicted
+++ resolved
@@ -1,8 +1,4 @@
-import Bowser from 'bowser';
 import { BN } from 'ethereumjs-util';
-import { CHAIN_IDS } from '../../../shared/constants/network';
-import { addHexPrefixToObjectValues } from '../../../shared/lib/swaps-utils';
-import { toPrecisionWithoutTrailingZeros } from '../../../shared/lib/transactions-controller-utils';
 import * as util from './util';
 
 describe('util', () => {
@@ -193,77 +189,6 @@
       const needsParse = false;
       const result = util.formatBalance(value, 2, needsParse);
       expect(result).toStrictEqual('1.24 ETH');
-    });
-  });
-
-  describe('#getIsBrowserDeprecated', () => {
-    it('should call Bowser.getParser when no parameter is passed', () => {
-      const spy = jest.spyOn(Bowser, 'getParser');
-      util.getIsBrowserDeprecated();
-      expect(spy).toHaveBeenCalled();
-    });
-    it('should return false when given a modern chrome browser', () => {
-      const browser = Bowser.getParser(
-        'Mozilla/5.0 (Windows NT 10.0; Win64; x64) AppleWebKit/537.36 (KHTML, like Gecko) Chrome/90.0.2623.112 Safari/537.36',
-      );
-      const result = util.getIsBrowserDeprecated(browser);
-      expect(result).toStrictEqual(false);
-    });
-    it('should return true when given an outdated chrome browser', () => {
-      const browser = Bowser.getParser(
-        'Mozilla/5.0 (Windows NT 10.0; Win64; x64) AppleWebKit/537.36 (KHTML, like Gecko) Chrome/89.0.2623.112 Safari/537.36',
-      );
-      const result = util.getIsBrowserDeprecated(browser);
-      expect(result).toStrictEqual(true);
-    });
-    it('should return false when given a modern firefox browser', () => {
-      const browser = Bowser.getParser(
-        'Mozilla/5.0 (Windows NT 10.0; Win64; x64; rv:78.0) Gecko/20100101 Firefox/91.0',
-      );
-      const result = util.getIsBrowserDeprecated(browser);
-      expect(result).toStrictEqual(false);
-    });
-    it('should return true when given an outdated firefox browser', () => {
-      const browser = Bowser.getParser(
-        'Mozilla/5.0 (Windows NT 10.0; Win64; x64; rv:75.0) Gecko/20100101 Firefox/90.0',
-      );
-      const result = util.getIsBrowserDeprecated(browser);
-      expect(result).toStrictEqual(true);
-    });
-    it('should return false when given a modern opera browser', () => {
-      const browser = Bowser.getParser(
-        'Mozilla/5.0 (Macintosh; Intel Mac OS X 10_16_0) AppleWebKit/537.36 (KHTML, like Gecko) Chrome/90.0.3578.98 Safari/537.36 OPR/76.0.3135.47',
-      );
-      const result = util.getIsBrowserDeprecated(browser);
-      expect(result).toStrictEqual(false);
-    });
-    it('should return true when given an outdated opera browser', () => {
-      const browser = Bowser.getParser(
-        'Mozilla/5.0 (Macintosh; Intel Mac OS X 10_16_0) AppleWebKit/537.36 (KHTML, like Gecko) Chrome/89.0.3578.98 Safari/537.36 OPR/58.0.3135.47',
-      );
-      const result = util.getIsBrowserDeprecated(browser);
-      expect(result).toStrictEqual(true);
-    });
-    it('should return false when given a modern edge browser', () => {
-      const browser = Bowser.getParser(
-        'Mozilla/5.0 (Windows NT 10.0; Win64; x64) AppleWebKit/537.36 (KHTML, like Gecko) Chrome/90.0.3578.98 Safari/537.36 Edg/90.0.416.68',
-      );
-      const result = util.getIsBrowserDeprecated(browser);
-      expect(result).toStrictEqual(false);
-    });
-    it('should return true when given an outdated edge browser', () => {
-      const browser = Bowser.getParser(
-        'Mozilla/5.0 (Windows NT 10.0; Win64; x64) AppleWebKit/537.36 (KHTML, like Gecko) Chrome/89.0.3578.98 Safari/537.36 Edge/89.0.416.68',
-      );
-      const result = util.getIsBrowserDeprecated(browser);
-      expect(result).toStrictEqual(true);
-    });
-    it('should return false when given an unknown browser', () => {
-      const browser = Bowser.getParser(
-        'Mozilla/5.0 (Nintendo Switch; WebApplet) AppleWebKit/609.4 (KHTML, like Gecko) NF/6.0.2.21.3 NintendoBrowser/5.1.0.22474',
-      );
-      const result = util.getIsBrowserDeprecated(browser);
-      expect(result).toStrictEqual(false);
     });
   });
 
@@ -354,7 +279,9 @@
 
     testData.forEach(({ args, result }) => {
       it(`should return ${result} when passed number ${args[0]} and precision ${args[1]}`, () => {
-        expect(toPrecisionWithoutTrailingZeros(...args)).toStrictEqual(result);
+        expect(util.toPrecisionWithoutTrailingZeros(...args)).toStrictEqual(
+          result,
+        );
       });
     });
   });
@@ -362,7 +289,7 @@
   describe('addHexPrefixToObjectValues()', () => {
     it('should return a new object with the same properties with a 0x prefix', () => {
       expect(
-        addHexPrefixToObjectValues({
+        util.addHexPrefixToObjectValues({
           prop1: '0x123',
           prop2: '456',
           prop3: 'x',
@@ -375,651 +302,6 @@
     });
   });
 
-<<<<<<< HEAD
-  describe('toHumanReadableTime()', () => {
-    const t = (key, number) => {
-      switch (key) {
-        case 'gasTimingSecondsShort':
-          return `${number} sec`;
-        case 'gasTimingMinutesShort':
-          return `${number} min`;
-        case 'gasTimingHoursShort':
-          return `${number} hrs`;
-        default:
-          return '';
-      }
-    };
-    it('should return empty string if milliseconds passed is undefined', () => {
-      expect(util.toHumanReadableTime(t)).toStrictEqual('');
-    });
-    it('should return rounded value for time', () => {
-      expect(util.toHumanReadableTime(t, 6300)).toStrictEqual('7 sec');
-    });
-    it('should return value in seconds for milliseconds passed is < 9000', () => {
-      expect(util.toHumanReadableTime(t, 6000)).toStrictEqual('6 sec');
-    });
-    it('should return value in seconds for milliseconds passed is > 6000 and <= 9000', () => {
-      expect(util.toHumanReadableTime(t, 9000)).toStrictEqual('9 sec');
-    });
-    it('should return value in minutes for milliseconds passed is > 90000', () => {
-      expect(util.toHumanReadableTime(t, 90001)).toStrictEqual('2 min');
-    });
-    it('should return value in minutes for milliseconds passed is > 90000 and <= 5400000', () => {
-      expect(util.toHumanReadableTime(t, 5400000)).toStrictEqual('90 min');
-    });
-    it('should return value in hours for milliseconds passed is > 5400000', () => {
-      expect(util.toHumanReadableTime(t, 5400001)).toStrictEqual('2 hrs');
-    });
-    it('should return value in hours for milliseconds passed very high above 5400000', () => {
-      expect(util.toHumanReadableTime(t, 7200000)).toStrictEqual('2 hrs');
-    });
-  });
-  describe('sanitizeMessage', () => {
-    let message;
-    let primaryType;
-    let types;
-
-    beforeEach(() => {
-      message = {
-        contents: 'Hello, Bob!',
-        from: {
-          name: 'Cow',
-          wallets: [
-            '0xCD2a3d9F938E13CD947Ec05AbC7FE734Df8DD826',
-            '0xDeaDbeefdEAdbeefdEadbEEFdeadbeEFdEaDbeeF',
-          ],
-        },
-        to: [
-          {
-            name: 'Bob',
-            wallets: [
-              '0xbBbBBBBbbBBBbbbBbbBbbbbBBbBbbbbBbBbbBBbB',
-              '0xB0BdaBea57B0BDABeA57b0bdABEA57b0BDabEa57',
-              '0xB0B0b0b0b0b0B000000000000000000000000000',
-            ],
-          },
-        ],
-        nestArray: [
-          [12, 34, 56],
-          [56, 78, 89],
-        ],
-      };
-      primaryType = 'Mail';
-      types = {
-        EIP712Domain: [
-          { name: 'name', type: 'string' },
-          { name: 'version', type: 'string' },
-          { name: 'chainId', type: 'uint256' },
-          { name: 'verifyingContract', type: 'address' },
-        ],
-        Mail: [
-          { name: 'from', type: 'Person' },
-          { name: 'to', type: 'Person[]' },
-          { name: 'contents', type: 'string' },
-          { name: 'nestArray', type: 'uint256[2][2]' },
-          { name: 'nestedPeople', type: 'Person[][]' },
-        ],
-        Person: [
-          { name: 'name', type: 'string' },
-          { name: 'wallets', type: 'address[]' },
-        ],
-      };
-    });
-
-    it('should throw an error if types is undefined', () => {
-      expect(() =>
-        util.sanitizeMessage(message, primaryType, undefined),
-      ).toThrow('Invalid types definition');
-    });
-
-    it('should throw an error if base type is not defined', () => {
-      expect(() => util.sanitizeMessage(message, undefined, types)).toThrow(
-        'Invalid primary type definition',
-      );
-    });
-
-    it('should return parsed message if types is defined', () => {
-      const result = util.sanitizeMessage(message, primaryType, types);
-      expect(result).toStrictEqual({
-        type: 'Mail',
-        value: {
-          contents: {
-            type: 'string',
-            value: 'Hello, Bob!',
-          },
-          from: {
-            type: 'Person',
-            value: {
-              name: {
-                type: 'string',
-                value: 'Cow',
-              },
-              wallets: {
-                type: 'address[]',
-                value: [
-                  {
-                    type: 'address',
-                    value: '0xCD2a3d9F938E13CD947Ec05AbC7FE734Df8DD826',
-                  },
-                  {
-                    type: 'address',
-                    value: '0xDeaDbeefdEAdbeefdEadbEEFdeadbeEFdEaDbeeF',
-                  },
-                ],
-              },
-            },
-          },
-          nestArray: {
-            type: 'uint256[2][2]',
-            value: [
-              {
-                type: 'uint256[2]',
-                value: [
-                  {
-                    type: 'uint256',
-                    value: 12,
-                  },
-                  {
-                    type: 'uint256',
-                    value: 34,
-                  },
-                  {
-                    type: 'uint256',
-                    value: 56,
-                  },
-                ],
-              },
-              {
-                type: 'uint256[2]',
-                value: [
-                  {
-                    type: 'uint256',
-                    value: 56,
-                  },
-                  {
-                    type: 'uint256',
-                    value: 78,
-                  },
-                  {
-                    type: 'uint256',
-                    value: 89,
-                  },
-                ],
-              },
-            ],
-          },
-          to: {
-            type: 'Person[]',
-            value: [
-              {
-                type: 'Person',
-                value: {
-                  name: {
-                    type: 'string',
-                    value: 'Bob',
-                  },
-                  wallets: {
-                    type: 'address[]',
-                    value: [
-                      {
-                        type: 'address',
-                        value: '0xbBbBBBBbbBBBbbbBbbBbbbbBBbBbbbbBbBbbBBbB',
-                      },
-                      {
-                        type: 'address',
-                        value: '0xB0BdaBea57B0BDABeA57b0bdABEA57b0BDabEa57',
-                      },
-                      {
-                        type: 'address',
-                        value: '0xB0B0b0b0b0b0B000000000000000000000000000',
-                      },
-                    ],
-                  },
-                },
-              },
-            ],
-          },
-        },
-      });
-    });
-
-    it('should return parsed nested array if defined', () => {
-      const result = util.sanitizeMessage(
-        {
-          nestArray: [
-            [12, 34, 56],
-            [56, 78, 89],
-          ],
-        },
-        primaryType,
-        types,
-      );
-      expect(result).toStrictEqual({
-        type: 'Mail',
-        value: {
-          nestArray: {
-            type: 'uint256[2][2]',
-            value: [
-              {
-                type: 'uint256[2]',
-                value: [
-                  {
-                    type: 'uint256',
-                    value: 12,
-                  },
-                  {
-                    type: 'uint256',
-                    value: 34,
-                  },
-                  {
-                    type: 'uint256',
-                    value: 56,
-                  },
-                ],
-              },
-              {
-                type: 'uint256[2]',
-                value: [
-                  {
-                    type: 'uint256',
-                    value: 56,
-                  },
-                  {
-                    type: 'uint256',
-                    value: 78,
-                  },
-                  {
-                    type: 'uint256',
-                    value: 89,
-                  },
-                ],
-              },
-            ],
-          },
-        },
-      });
-    });
-
-    it('should return parsed nested array with struct if defined', () => {
-      const msg = {
-        nestedPeople: [
-          [
-            {
-              name: 'Bob',
-              wallets: [
-                '0xbBbBBBBbbBBBbbbBbbBbbbbBBbBbbbbBbBbbBBbB',
-                '0xB0BdaBea57B0BDABeA57b0bdABEA57b0BDabEa57',
-                '0xB0B0b0b0b0b0B000000000000000000000000000',
-              ],
-            },
-          ],
-          [
-            {
-              name: 'Ben',
-              wallets: [
-                '0xbBbBBBBbbBBBbbbBbbBbbbbBBbBbbbbBbBbbBBbB',
-                '0xB0BdaBea57B0BDABeA57b0bdABEA57b0BDabEa57',
-                '0xB0B0b0b0b0b0B000000000000000000000000000',
-              ],
-            },
-            {
-              name: 'Brandon',
-              wallets: [
-                '0xbBbBBBBbbBBBbbbBbbBbbbbBBbBbbbbBbBbbBBbB',
-                '0xB0BdaBea57B0BDABeA57b0bdABEA57b0BDabEa57',
-                '0xB0B0b0b0b0b0B000000000000000000000000000',
-              ],
-            },
-          ],
-        ],
-      };
-      const result = util.sanitizeMessage(msg, primaryType, types);
-      expect(result).toStrictEqual({
-        type: 'Mail',
-        value: {
-          nestedPeople: {
-            type: 'Person[][]',
-            value: [
-              {
-                type: 'Person[]',
-                value: [
-                  {
-                    type: 'Person',
-                    value: {
-                      name: {
-                        type: 'string',
-                        value: 'Bob',
-                      },
-                      wallets: {
-                        type: 'address[]',
-                        value: [
-                          {
-                            type: 'address',
-                            value: '0xbBbBBBBbbBBBbbbBbbBbbbbBBbBbbbbBbBbbBBbB',
-                          },
-                          {
-                            type: 'address',
-                            value: '0xB0BdaBea57B0BDABeA57b0bdABEA57b0BDabEa57',
-                          },
-                          {
-                            type: 'address',
-                            value: '0xB0B0b0b0b0b0B000000000000000000000000000',
-                          },
-                        ],
-                      },
-                    },
-                  },
-                ],
-              },
-              {
-                type: 'Person[]',
-                value: [
-                  {
-                    type: 'Person',
-                    value: {
-                      name: {
-                        type: 'string',
-                        value: 'Ben',
-                      },
-                      wallets: {
-                        type: 'address[]',
-                        value: [
-                          {
-                            type: 'address',
-                            value: '0xbBbBBBBbbBBBbbbBbbBbbbbBBbBbbbbBbBbbBBbB',
-                          },
-                          {
-                            type: 'address',
-                            value: '0xB0BdaBea57B0BDABeA57b0bdABEA57b0BDabEa57',
-                          },
-                          {
-                            type: 'address',
-                            value: '0xB0B0b0b0b0b0B000000000000000000000000000',
-                          },
-                        ],
-                      },
-                    },
-                  },
-                  {
-                    type: 'Person',
-                    value: {
-                      name: {
-                        type: 'string',
-                        value: 'Brandon',
-                      },
-                      wallets: {
-                        type: 'address[]',
-                        value: [
-                          {
-                            type: 'address',
-                            value: '0xbBbBBBBbbBBBbbbBbbBbbbbBBbBbbbbBbBbbBBbB',
-                          },
-                          {
-                            type: 'address',
-                            value: '0xB0BdaBea57B0BDABeA57b0bdABEA57b0BDabEa57',
-                          },
-                          {
-                            type: 'address',
-                            value: '0xB0B0b0b0b0b0B000000000000000000000000000',
-                          },
-                        ],
-                      },
-                    },
-                  },
-                ],
-              },
-            ],
-          },
-        },
-      });
-    });
-
-    it('should return ignore message data with unknown types', () => {
-      message.do_not_display = 'one';
-      message.do_not_display_2 = {
-        do_not_display: 'two',
-      };
-
-      // result will NOT contain the do_not_displays because type definition
-      const result = util.sanitizeMessage(message, primaryType, types);
-      expect(result).toStrictEqual({
-        type: 'Mail',
-        value: {
-          contents: {
-            type: 'string',
-            value: 'Hello, Bob!',
-          },
-          from: {
-            type: 'Person',
-            value: {
-              name: {
-                type: 'string',
-                value: 'Cow',
-              },
-              wallets: {
-                type: 'address[]',
-                value: [
-                  {
-                    type: 'address',
-                    value: '0xCD2a3d9F938E13CD947Ec05AbC7FE734Df8DD826',
-                  },
-                  {
-                    type: 'address',
-                    value: '0xDeaDbeefdEAdbeefdEadbEEFdeadbeEFdEaDbeeF',
-                  },
-                ],
-              },
-            },
-          },
-          nestArray: {
-            type: 'uint256[2][2]',
-            value: [
-              {
-                type: 'uint256[2]',
-                value: [
-                  {
-                    type: 'uint256',
-                    value: 12,
-                  },
-                  {
-                    type: 'uint256',
-                    value: 34,
-                  },
-                  {
-                    type: 'uint256',
-                    value: 56,
-                  },
-                ],
-              },
-              {
-                type: 'uint256[2]',
-                value: [
-                  {
-                    type: 'uint256',
-                    value: 56,
-                  },
-                  {
-                    type: 'uint256',
-                    value: 78,
-                  },
-                  {
-                    type: 'uint256',
-                    value: 89,
-                  },
-                ],
-              },
-            ],
-          },
-          to: {
-            type: 'Person[]',
-            value: [
-              {
-                type: 'Person',
-                value: {
-                  name: {
-                    type: 'string',
-                    value: 'Bob',
-                  },
-                  wallets: {
-                    type: 'address[]',
-                    value: [
-                      {
-                        type: 'address',
-                        value: '0xbBbBBBBbbBBBbbbBbbBbbbbBBbBbbbbBbBbbBBbB',
-                      },
-                      {
-                        type: 'address',
-                        value: '0xB0BdaBea57B0BDABeA57b0bdABEA57b0BDabEa57',
-                      },
-                      {
-                        type: 'address',
-                        value: '0xB0B0b0b0b0b0B000000000000000000000000000',
-                      },
-                    ],
-                  },
-                },
-              },
-            ],
-          },
-        },
-      });
-    });
-  });
-
-  describe('sanitizeString', () => {
-    it('should return the passed value, unchanged, if it is falsy', () => {
-      expect(util.sanitizeString('')).toStrictEqual('');
-    });
-
-    it('should return the passed value, unchanged, if it is not a string', () => {
-      expect(util.sanitizeString(true)).toStrictEqual(true);
-    });
-
-    it('should return a truthy string that oes not match the sanitizeString regex, unchanged', () => {
-      expect(
-        util.sanitizeString('The Quick Brown Fox Jumps Over The Lazy Dog'),
-      ).toStrictEqual('The Quick Brown Fox Jumps Over The Lazy Dog');
-    });
-
-    it('should return a string that matches sanitizeString regex with the matched characters replaced', () => {
-      expect(
-        util.sanitizeString(
-          'The Quick Brown \u202EFox Jumps Over The Lazy Dog',
-        ),
-      ).toStrictEqual('The Quick Brown \\u202EFox Jumps Over The Lazy Dog');
-    });
-  });
-
-  describe('isDefaultMetaMaskChain()', () => {
-    it('should return true if the provided chainId is a default MetaMask chain', () => {
-      expect(util.isDefaultMetaMaskChain(CHAIN_IDS.GOERLI)).toBeTruthy();
-    });
-
-    it('should return false if the provided chainId is a not default MetaMask chain', () => {
-      expect(util.isDefaultMetaMaskChain(CHAIN_IDS.CELO)).toBeFalsy();
-    });
-  });
-
-  describe('getNetworkNameFromProviderType()', () => {
-    it('should return providerConfig.type if the type is not rpc', () => {
-      expect(util.getNetworkNameFromProviderType('mainnet')).toStrictEqual(
-        'mainnet',
-      );
-    });
-    it('should return empty string if teh providerConfig.type is rpc', () => {
-      expect(util.getNetworkNameFromProviderType('rpc')).toStrictEqual('');
-    });
-  });
-
-  describe('checkTokenIdExists()', () => {
-    const data = {
-      '0x2df920B180c58766951395c26ecF1EC2063490Fa': {
-        collectionName: 'Numbers',
-        nfts: [
-          {
-            address: '0x2df920B180c58766951395c26ecF1EC2063490Fa',
-            description: 'Numbers',
-            favorite: false,
-            name: 'Numbers #132',
-            tokenId: '132',
-          },
-        ],
-      },
-      '0x2df920B180c58766951395c26ecF1EC206343334': {
-        collectionName: 'toto',
-        nfts: [
-          {
-            address: '0x2df920B180c58766951395c26ecF1EC206343334',
-            description: 'toto',
-            favorite: false,
-            name: 'toto#3453',
-            tokenId: '3453',
-          },
-        ],
-      },
-      '0xf4910C763eD4e47A585E2D34baA9A4b611aE448C': {
-        collectionName: 'foo',
-        nfts: [
-          {
-            address: '0xf4910C763eD4e47A585E2D34baA9A4b611aE448C',
-            description: 'foo',
-            favorite: false,
-            name: 'toto#111486581076844052489180254627234340268504869259922513413248833349282110111749',
-            tokenId:
-              '111486581076844052489180254627234340268504869259922513413248833349282110111749',
-          },
-        ],
-      },
-    };
-    it('should return true if it exists', () => {
-      expect(
-        util.checkTokenIdExists(
-          '0x2df920B180c58766951395c26ecF1EC206343334',
-          '3453',
-          data,
-        ),
-      ).toBeTruthy();
-    });
-
-    it('should return true if it exists in decimal format', () => {
-      expect(
-        util.checkTokenIdExists(
-          '0x2df920B180c58766951395c26ecF1EC206343334',
-          '0xD7D',
-          data,
-        ),
-      ).toBeTruthy();
-    });
-
-    it('should return true if is exists but input is not decimal nor hex', () => {
-      expect(
-        util.checkTokenIdExists(
-          '0xf4910C763eD4e47A585E2D34baA9A4b611aE448C',
-          '111486581076844052489180254627234340268504869259922513413248833349282110111749',
-          data,
-        ),
-      ).toBeTruthy();
-    });
-
-    it('should return false if it does not exists', () => {
-      expect(
-        util.checkTokenIdExists(
-          '0x2df920B180c58766951395c26ecF1EC206343334',
-          '1122',
-          data,
-        ),
-      ).toBeFalsy();
-    });
-
-    it('should return false if it address does not exists', () => {
-      expect(
-        util.checkTokenIdExists(
-          '0xB0BdaBea57B0BDABeA57b0bdABEA57b0BDabEa57',
-          '1122',
-          data,
-        ),
-      ).toBeFalsy();
-=======
   describe('getPermissionLocaleMessageKey', () => {
     it('should handle non-namespaced permissions', () => {
       const translationMock = jest.fn();
@@ -1058,7 +340,6 @@
       expect(translationMock).toHaveBeenCalledWith('unknownPermission', [
         'wallet_fooBar',
       ]);
->>>>>>> 908481a1
     });
   });
 });