--- conflicted
+++ resolved
@@ -117,15 +117,9 @@
     metamaskState.unapprovedEncryptionPublicKeyMsgs,
     metamaskState.unapprovedTypedMessages,
     metamaskState.network,
-<<<<<<< HEAD
   );
-  const numberOfUnapprivedTx = unapprovedTxsAll.length;
-  if (numberOfUnapprivedTx > 0) {
-=======
-  )
-  const numberOfUnapprovedTx = unapprovedTxsAll.length
+  const numberOfUnapprovedTx = unapprovedTxsAll.length;
   if (numberOfUnapprovedTx > 0) {
->>>>>>> eeca0af5
     store.dispatch(
       actions.showConfTxPage({
         id: unapprovedTxsAll[0].id,
