--- conflicted
+++ resolved
@@ -29,11 +29,6 @@
   getUnapprovedTransactions,
   getNetworkToAutomaticallySwitchTo,
   getSwitchedNetworkDetails,
-<<<<<<< HEAD
-  getCurrentChainId,
-=======
-  getUseRequestQueue,
->>>>>>> 8de03c0c
 } from './selectors';
 import { ALERT_STATE } from './ducks/alerts';
 import {
