--- conflicted
+++ resolved
@@ -1,5 +1,5 @@
+import React from 'react'
 const render = require('react-dom').render
-const h = require('react-hyperscript')
 const Root = require('./app/pages')
 const actions = require('./app/store/actions')
 const configureStore = require('./app/store/store')
@@ -13,13 +13,6 @@
 log.setLevel(global.METAMASK_DEBUG ? 'debug' : 'warn')
 
 function launchMetamaskUi (opts, cb) {
-<<<<<<< HEAD
-  var { backgroundConnection } = opts
-  actions._setBackgroundConnection(backgroundConnection)
-  // check if we are unlocked first
-  backgroundConnection.getState(function (err, metamaskState) {
-    if (err) return cb(err)
-=======
   const { backgroundConnection } = opts
   actions._setBackgroundConnection(backgroundConnection)
   // check if we are unlocked first
@@ -27,7 +20,6 @@
     if (err) {
       return cb(err)
     }
->>>>>>> cdaac779
     startApp(metamaskState, backgroundConnection, opts).then(store => {
       cb(null, store)
     })
@@ -36,7 +28,9 @@
 
 async function startApp (metamaskState, backgroundConnection, opts) {
   // parse opts
-  if (!metamaskState.featureFlags) metamaskState.featureFlags = {}
+  if (!metamaskState.featureFlags) {
+    metamaskState.featureFlags = {}
+  }
 
   const currentLocaleMessages = metamaskState.currentLocale
     ? await fetchLocale(metamaskState.currentLocale)
@@ -108,17 +102,7 @@
   }
 
   // start app
-<<<<<<< HEAD
-  render(
-    h(Root, {
-      // inject initial state
-      store: store,
-    }),
-    opts.container
-  )
-=======
   render(<Root store={store} />, opts.container)
->>>>>>> cdaac779
 
   return store
 }