import React, { useContext, useState, useCallback } from 'react';
import { useDispatch, useSelector } from 'react-redux';
///: BEGIN:ONLY_INCLUDE_IF(build-main,build-beta,build-flask)
import { isEqual } from 'lodash';
///: END:ONLY_INCLUDE_IF
<<<<<<< HEAD
import { removeSlide, showModal } from '../../../store/actions';
=======
import {
  removeSlide,
  setAccountDetailsAddress,
  ///: BEGIN:ONLY_INCLUDE_IF(solana)
  setSelectedAccount,
  ///: END:ONLY_INCLUDE_IF
} from '../../../store/actions';
>>>>>>> 146252c5
import { Carousel } from '..';
import {
  getAppIsLoading,
  getSelectedAccount,
  ///: BEGIN:ONLY_INCLUDE_IF(build-main,build-beta,build-flask)
  getSwapsDefaultToken,
  ///: END:ONLY_INCLUDE_IF
  ///: BEGIN:ONLY_INCLUDE_IF(solana)
  hasCreatedSolanaAccount,
  ///: END:ONLY_INCLUDE_IF
} from '../../../selectors';
///: BEGIN:ONLY_INCLUDE_IF(build-main,build-beta,build-flask)
import useBridging from '../../../hooks/bridge/useBridging';
///: END:ONLY_INCLUDE_IF
import { MetaMetricsContext } from '../../../contexts/metametrics';
import {
  MetaMetricsEventName,
  MetaMetricsEventCategory,
} from '../../../../shared/constants/metametrics';
import type { CarouselSlide } from '../../../../shared/constants/app-state';
import {
<<<<<<< HEAD
  BACKUPANDSYNC_SLIDE,
  useCarouselManagement,
} from '../../../hooks/useCarouselManagement';
import { TURN_ON_BACKUP_AND_SYNC_MODAL_NAME } from '../../app/modals/identity';
=======
  useCarouselManagement,
  SMART_ACCOUNT_UPGRADE_SLIDE,
  ///: BEGIN:ONLY_INCLUDE_IF(solana)
  SOLANA_SLIDE,
  ///: END:ONLY_INCLUDE_IF
} from '../../../hooks/useCarouselManagement';
///: BEGIN:ONLY_INCLUDE_IF(solana)
import { CreateSolanaAccountModal } from '../create-solana-account-modal';
import { getLastSelectedSolanaAccount } from '../../../selectors/multichain';
///: END:ONLY_INCLUDE_IF
>>>>>>> 146252c5
import {
  AccountOverviewTabsProps,
  AccountOverviewTabs,
} from './account-overview-tabs';

export type AccountOverviewLayoutProps = AccountOverviewTabsProps & {
  children: React.ReactElement;
};

export const AccountOverviewLayout = ({
  children,
  ...tabsProps
}: AccountOverviewLayoutProps) => {
  const dispatch = useDispatch();
  const isLoading = useSelector(getAppIsLoading);
  const trackEvent = useContext(MetaMetricsContext);
  const [hasRendered, setHasRendered] = useState(false);
  const selectedAccount = useSelector(getSelectedAccount);

  ///: BEGIN:ONLY_INCLUDE_IF(solana)
  const [showCreateSolanaAccountModal, setShowCreateSolanaAccountModal] =
    useState(false);
  const hasSolanaAccount = useSelector(hasCreatedSolanaAccount);
  const selectedSolanaAccount = useSelector(getLastSelectedSolanaAccount);
  ///: END:ONLY_INCLUDE_IF

  ///: BEGIN:ONLY_INCLUDE_IF(build-main,build-beta,build-flask)
  const defaultSwapsToken = useSelector(getSwapsDefaultToken, isEqual);
  ///: END:ONLY_INCLUDE_IF

  const { slides } = useCarouselManagement();

  ///: BEGIN:ONLY_INCLUDE_IF(build-main,build-beta,build-flask)
  const { openBridgeExperience } = useBridging();
  ///: END:ONLY_INCLUDE_IF

  const handleCarouselClick = (id: string) => {
    ///: BEGIN:ONLY_INCLUDE_IF(build-main,build-beta,build-flask)
    if (id === 'bridge') {
      openBridgeExperience(
        'Carousel',
        defaultSwapsToken,
        location.pathname.includes('asset') ? '&token=native' : '',
      );
    }
    ///: END:ONLY_INCLUDE_IF

<<<<<<< HEAD
    if (id === BACKUPANDSYNC_SLIDE.id) {
      dispatch(showModal({ name: TURN_ON_BACKUP_AND_SYNC_MODAL_NAME }));
=======
    ///: BEGIN:ONLY_INCLUDE_IF(solana)
    if (id === SOLANA_SLIDE.id) {
      if (hasSolanaAccount && selectedSolanaAccount) {
        dispatch(setSelectedAccount(selectedSolanaAccount.address));
      } else {
        setShowCreateSolanaAccountModal(true);
      }
    }
    ///: END:ONLY_INCLUDE_IF

    if (id === SMART_ACCOUNT_UPGRADE_SLIDE.id) {
      dispatch(setAccountDetailsAddress(selectedAccount.address));
>>>>>>> 146252c5
    }

    trackEvent({
      event: MetaMetricsEventName.BannerSelect,
      category: MetaMetricsEventCategory.Banner,
      properties: {
        banner_name: id,
      },
    });
  };

  const handleRemoveSlide = (isLastSlide: boolean, id: string) => {
    if (isLastSlide) {
      trackEvent({
        event: MetaMetricsEventName.BannerCloseAll,
        category: MetaMetricsEventCategory.Banner,
      });
    }
    dispatch(removeSlide(id));
  };

  const handleRenderSlides = useCallback(
    (renderedSlides: CarouselSlide[]) => {
      if (!hasRendered) {
        renderedSlides.forEach((slide) => {
          trackEvent({
            event: MetaMetricsEventName.BannerDisplay,
            category: MetaMetricsEventCategory.Banner,
            properties: {
              banner_name: slide.id,
            },
          });
        });
        setHasRendered(true);
      }
    },
    [hasRendered, trackEvent],
  );

  return (
    <>
      <div className="account-overview__balance-wrapper">{children}</div>
      <Carousel
        slides={slides}
        isLoading={isLoading}
        onClick={handleCarouselClick}
        onClose={handleRemoveSlide}
        onRenderSlides={handleRenderSlides}
      />
      <AccountOverviewTabs {...tabsProps}></AccountOverviewTabs>
      {
        ///: BEGIN:ONLY_INCLUDE_IF(solana)
        showCreateSolanaAccountModal && (
          <CreateSolanaAccountModal
            onClose={() => setShowCreateSolanaAccountModal(false)}
          />
        )
        ///: END:ONLY_INCLUDE_IF
      }
    </>
  );
};<|MERGE_RESOLUTION|>--- conflicted
+++ resolved
@@ -3,17 +3,14 @@
 ///: BEGIN:ONLY_INCLUDE_IF(build-main,build-beta,build-flask)
 import { isEqual } from 'lodash';
 ///: END:ONLY_INCLUDE_IF
-<<<<<<< HEAD
-import { removeSlide, showModal } from '../../../store/actions';
-=======
 import {
+  showModal,
   removeSlide,
   setAccountDetailsAddress,
   ///: BEGIN:ONLY_INCLUDE_IF(solana)
   setSelectedAccount,
   ///: END:ONLY_INCLUDE_IF
 } from '../../../store/actions';
->>>>>>> 146252c5
 import { Carousel } from '..';
 import {
   getAppIsLoading,
@@ -34,14 +31,10 @@
   MetaMetricsEventCategory,
 } from '../../../../shared/constants/metametrics';
 import type { CarouselSlide } from '../../../../shared/constants/app-state';
+import { TURN_ON_BACKUP_AND_SYNC_MODAL_NAME } from '../../app/modals/identity';
 import {
-<<<<<<< HEAD
+  useCarouselManagement,
   BACKUPANDSYNC_SLIDE,
-  useCarouselManagement,
-} from '../../../hooks/useCarouselManagement';
-import { TURN_ON_BACKUP_AND_SYNC_MODAL_NAME } from '../../app/modals/identity';
-=======
-  useCarouselManagement,
   SMART_ACCOUNT_UPGRADE_SLIDE,
   ///: BEGIN:ONLY_INCLUDE_IF(solana)
   SOLANA_SLIDE,
@@ -51,7 +44,6 @@
 import { CreateSolanaAccountModal } from '../create-solana-account-modal';
 import { getLastSelectedSolanaAccount } from '../../../selectors/multichain';
 ///: END:ONLY_INCLUDE_IF
->>>>>>> 146252c5
 import {
   AccountOverviewTabsProps,
   AccountOverviewTabs,
@@ -99,10 +91,10 @@
     }
     ///: END:ONLY_INCLUDE_IF
 
-<<<<<<< HEAD
     if (id === BACKUPANDSYNC_SLIDE.id) {
       dispatch(showModal({ name: TURN_ON_BACKUP_AND_SYNC_MODAL_NAME }));
-=======
+    }
+
     ///: BEGIN:ONLY_INCLUDE_IF(solana)
     if (id === SOLANA_SLIDE.id) {
       if (hasSolanaAccount && selectedSolanaAccount) {
@@ -115,7 +107,6 @@
 
     if (id === SMART_ACCOUNT_UPGRADE_SLIDE.id) {
       dispatch(setAccountDetailsAddress(selectedAccount.address));
->>>>>>> 146252c5
     }
 
     trackEvent({
