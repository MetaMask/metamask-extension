import React, { useContext, useState, useCallback, useMemo } from 'react';
import { useDispatch, useSelector } from 'react-redux';

import {
  removeSlide,
  ///: BEGIN:ONLY_INCLUDE_IF(solana)
  setSelectedAccount,
  ///: END:ONLY_INCLUDE_IF
} from '../../../store/actions';
import { Carousel } from '..';
import {
  getAppIsLoading,
<<<<<<< HEAD
  getSelectedAccount,
=======
>>>>>>> cce5daa2
  getRemoteFeatureFlags,
  ///: BEGIN:ONLY_INCLUDE_IF(solana)
  hasCreatedSolanaAccount,
  ///: END:ONLY_INCLUDE_IF
} from '../../../selectors';
import { MetaMetricsContext } from '../../../contexts/metametrics';
import {
  MetaMetricsEventName,
  MetaMetricsEventCategory,
} from '../../../../shared/constants/metametrics';
import type { CarouselSlide } from '../../../../shared/constants/app-state';
import { useCarouselManagement } from '../../../hooks/useCarouselManagement';
///: BEGIN:ONLY_INCLUDE_IF(solana)
import { CreateSolanaAccountModal } from '../create-solana-account-modal';
import { getLastSelectedSolanaAccount } from '../../../selectors/multichain';
///: END:ONLY_INCLUDE_IF
import DownloadMobileAppModal from '../../app/download-mobile-modal/download-mobile-modal';
import {
  AccountOverviewTabsProps,
  AccountOverviewTabs,
} from './account-overview-tabs';

export type AccountOverviewLayoutProps = AccountOverviewTabsProps & {
  children: React.ReactElement;
};

export const AccountOverviewLayout = ({
  children,
  ...tabsProps
}: AccountOverviewLayoutProps) => {
  const dispatch = useDispatch();
  const isLoading = useSelector(getAppIsLoading);
  const remoteFeatureFlags = useSelector(getRemoteFeatureFlags);
  const isCarouselEnabled = Boolean(remoteFeatureFlags?.carouselBanners);
  const trackEvent = useContext(MetaMetricsContext);
  const [hasRendered, setHasRendered] = useState(false);

  ///: BEGIN:ONLY_INCLUDE_IF(solana)
  const [showCreateSolanaAccountModal, setShowCreateSolanaAccountModal] =
    useState(false);
  const hasSolanaAccount = useSelector(hasCreatedSolanaAccount);
  const selectedSolanaAccount = useSelector(getLastSelectedSolanaAccount);
  ///: END:ONLY_INCLUDE_IF

  const [showDownloadMobileAppModal, setShowDownloadMobileAppModal] =
    useState(false);

  const { slides } = useCarouselManagement({ enabled: isCarouselEnabled });

  const slideById = useMemo(() => {
    const m = new Map<string, CarouselSlide>();
    slides.forEach((s: CarouselSlide) => m.set(s.id, s));
    return m;
  }, [slides]);

  const handleCarouselClick = (id: string) => {
    const slide = slideById.get(id);
    const key = slide?.variableName ?? id;

    ///: BEGIN:ONLY_INCLUDE_IF(solana)
    if (key === 'solana') {
      if (hasSolanaAccount && selectedSolanaAccount) {
        dispatch(setSelectedAccount(selectedSolanaAccount.address));
      } else {
        setShowCreateSolanaAccountModal(true);
      }
    }
    ///: END:ONLY_INCLUDE_IF

    if (key === 'downloadMobileApp') {
      setShowDownloadMobileAppModal(true);
    }

    trackEvent({
      event: MetaMetricsEventName.BannerSelect,
      category: MetaMetricsEventCategory.Banner,
      properties: {
        // TODO: Fix in https://github.com/MetaMask/metamask-extension/issues/31860
        // eslint-disable-next-line @typescript-eslint/naming-convention
        banner_name: key,
      },
    });
  };

  const handleRemoveSlide = (isLastSlide: boolean, id: string) => {
    if (isLastSlide) {
      trackEvent({
        event: MetaMetricsEventName.BannerCloseAll,
        category: MetaMetricsEventCategory.Banner,
      });
    }
    dispatch(removeSlide(id));
  };

  const handleRenderSlides = useCallback(
    (renderedSlides: CarouselSlide[]) => {
      if (!hasRendered) {
        renderedSlides.forEach((slide) => {
          trackEvent({
            event: MetaMetricsEventName.BannerDisplay,
            category: MetaMetricsEventCategory.Banner,
            properties: {
              // TODO: Fix in https://github.com/MetaMask/metamask-extension/issues/31860
              // eslint-disable-next-line @typescript-eslint/naming-convention
              banner_name: slide.id,
            },
          });
        });
        setHasRendered(true);
      }
    },
    [hasRendered, trackEvent],
  );

  return (
    <>
      <div className="account-overview__balance-wrapper">{children}</div>

      {isCarouselEnabled && (
        <Carousel
          slides={slides}
          isLoading={isLoading}
          onClick={handleCarouselClick}
          onClose={handleRemoveSlide}
          onRenderSlides={handleRenderSlides}
        />
      )}
      <AccountOverviewTabs {...tabsProps}></AccountOverviewTabs>
      {
        ///: BEGIN:ONLY_INCLUDE_IF(solana)
        showCreateSolanaAccountModal && (
          <CreateSolanaAccountModal
            onClose={() => setShowCreateSolanaAccountModal(false)}
          />
        )
        ///: END:ONLY_INCLUDE_IF
      }
      {showDownloadMobileAppModal && (
        <DownloadMobileAppModal
          onClose={() => setShowDownloadMobileAppModal(false)}
        />
      )}
    </>
  );
};<|MERGE_RESOLUTION|>--- conflicted
+++ resolved
@@ -10,10 +10,6 @@
 import { Carousel } from '..';
 import {
   getAppIsLoading,
-<<<<<<< HEAD
-  getSelectedAccount,
-=======
->>>>>>> cce5daa2
   getRemoteFeatureFlags,
   ///: BEGIN:ONLY_INCLUDE_IF(solana)
   hasCreatedSolanaAccount,
