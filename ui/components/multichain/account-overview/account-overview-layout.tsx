--- conflicted
+++ resolved
@@ -1,28 +1,30 @@
 import React, { useContext, useState, useCallback } from 'react';
 import { useDispatch, useSelector } from 'react-redux';
-///: BEGIN:ONLY_INCLUDE_IF(build-main,build-beta,build-flask)
 import { isEqual } from 'lodash';
-///: END:ONLY_INCLUDE_IF
-import { removeSlide } from '../../../store/actions';
+import {
+  showModal,
+  removeSlide,
+  setAccountDetailsAddress,
+  ///: BEGIN:ONLY_INCLUDE_IF(solana)
+  setSelectedAccount,
+  ///: END:ONLY_INCLUDE_IF
+} from '../../../store/actions';
 import { Carousel } from '..';
 import {
   getAppIsLoading,
-  ///: BEGIN:ONLY_INCLUDE_IF(build-main,build-beta,build-flask)
+  getSelectedAccount,
   getSwapsDefaultToken,
+  ///: BEGIN:ONLY_INCLUDE_IF(solana)
+  hasCreatedSolanaAccount,
   ///: END:ONLY_INCLUDE_IF
 } from '../../../selectors';
-///: BEGIN:ONLY_INCLUDE_IF(build-main,build-beta,build-flask)
 import useBridging from '../../../hooks/bridge/useBridging';
-///: END:ONLY_INCLUDE_IF
 import { MetaMetricsContext } from '../../../contexts/metametrics';
 import {
   MetaMetricsEventName,
   MetaMetricsEventCategory,
 } from '../../../../shared/constants/metametrics';
 import type { CarouselSlide } from '../../../../shared/constants/app-state';
-<<<<<<< HEAD
-import { useCarouselManagement } from '../../../hooks/useCarouselManagement';
-=======
 import { TURN_ON_BACKUP_AND_SYNC_MODAL_NAME } from '../../app/modals/identity';
 import {
   useCarouselManagement,
@@ -38,7 +40,6 @@
 import { getLastSelectedSolanaAccount } from '../../../selectors/multichain';
 ///: END:ONLY_INCLUDE_IF
 import { openBasicFunctionalityModal } from '../../../ducks/app/app';
->>>>>>> c9f5c5a9
 import {
   AccountOverviewTabsProps,
   AccountOverviewTabs,
@@ -56,19 +57,22 @@
   const isLoading = useSelector(getAppIsLoading);
   const trackEvent = useContext(MetaMetricsContext);
   const [hasRendered, setHasRendered] = useState(false);
+  const selectedAccount = useSelector(getSelectedAccount);
 
-  ///: BEGIN:ONLY_INCLUDE_IF(build-main,build-beta,build-flask)
+  ///: BEGIN:ONLY_INCLUDE_IF(solana)
+  const [showCreateSolanaAccountModal, setShowCreateSolanaAccountModal] =
+    useState(false);
+  const hasSolanaAccount = useSelector(hasCreatedSolanaAccount);
+  const selectedSolanaAccount = useSelector(getLastSelectedSolanaAccount);
+  ///: END:ONLY_INCLUDE_IF
+
   const defaultSwapsToken = useSelector(getSwapsDefaultToken, isEqual);
-  ///: END:ONLY_INCLUDE_IF
 
   const { slides } = useCarouselManagement();
 
-  ///: BEGIN:ONLY_INCLUDE_IF(build-main,build-beta,build-flask)
   const { openBridgeExperience } = useBridging();
-  ///: END:ONLY_INCLUDE_IF
 
   const handleCarouselClick = (id: string) => {
-    ///: BEGIN:ONLY_INCLUDE_IF(build-main,build-beta,build-flask)
     if (id === 'bridge') {
       openBridgeExperience(
         'Carousel',
@@ -76,8 +80,6 @@
         location.pathname.includes('asset') ? '&token=native' : '',
       );
     }
-<<<<<<< HEAD
-=======
 
     if (id === BASIC_FUNCTIONALITY_SLIDE.id) {
       dispatch(openBasicFunctionalityModal());
@@ -95,15 +97,16 @@
         setShowCreateSolanaAccountModal(true);
       }
     }
->>>>>>> c9f5c5a9
     ///: END:ONLY_INCLUDE_IF
+
+    if (id === SMART_ACCOUNT_UPGRADE_SLIDE.id) {
+      dispatch(setAccountDetailsAddress(selectedAccount.address));
+    }
 
     trackEvent({
       event: MetaMetricsEventName.BannerSelect,
       category: MetaMetricsEventCategory.Banner,
       properties: {
-        // TODO: Fix in https://github.com/MetaMask/metamask-extension/issues/31860
-        // eslint-disable-next-line @typescript-eslint/naming-convention
         banner_name: id,
       },
     });
@@ -127,8 +130,6 @@
             event: MetaMetricsEventName.BannerDisplay,
             category: MetaMetricsEventCategory.Banner,
             properties: {
-              // TODO: Fix in https://github.com/MetaMask/metamask-extension/issues/31860
-              // eslint-disable-next-line @typescript-eslint/naming-convention
               banner_name: slide.id,
             },
           });
@@ -150,6 +151,15 @@
         onRenderSlides={handleRenderSlides}
       />
       <AccountOverviewTabs {...tabsProps}></AccountOverviewTabs>
+      {
+        ///: BEGIN:ONLY_INCLUDE_IF(solana)
+        showCreateSolanaAccountModal && (
+          <CreateSolanaAccountModal
+            onClose={() => setShowCreateSolanaAccountModal(false)}
+          />
+        )
+        ///: END:ONLY_INCLUDE_IF
+      }
     </>
   );
 };