import React, { useContext, useState, useCallback, useMemo } from 'react';
import { useDispatch, useSelector } from 'react-redux';

import { removeSlide, setSelectedAccount } from '../../../store/actions';
<<<<<<< HEAD
import { Carousel } from '..';
=======
import { CarouselWithEmptyState } from '..';
>>>>>>> 17d008f4
import {
  getAppIsLoading,
  getRemoteFeatureFlags,
  hasCreatedSolanaAccount,
} from '../../../selectors';
import { MetaMetricsContext } from '../../../contexts/metametrics';
import {
  MetaMetricsEventName,
  MetaMetricsEventCategory,
} from '../../../../shared/constants/metametrics';
import type { CarouselSlide } from '../../../../shared/constants/app-state';
import { useCarouselManagement } from '../../../hooks/useCarouselManagement';
import { CreateSolanaAccountModal } from '../create-solana-account-modal';
import { getLastSelectedSolanaAccount } from '../../../selectors/multichain';
import DownloadMobileAppModal from '../../app/download-mobile-modal/download-mobile-modal';
import {
  AccountOverviewTabsProps,
  AccountOverviewTabs,
} from './account-overview-tabs';

export type AccountOverviewLayoutProps = AccountOverviewTabsProps & {
  children: React.ReactElement;
};

export const AccountOverviewLayout = ({
  children,
  ...tabsProps
}: AccountOverviewLayoutProps) => {
  const dispatch = useDispatch();
  const isLoading = useSelector(getAppIsLoading);
  const remoteFeatureFlags = useSelector(getRemoteFeatureFlags);
  const isCarouselEnabled = Boolean(remoteFeatureFlags?.carouselBanners);
  const trackEvent = useContext(MetaMetricsContext);
  const [hasRendered, setHasRendered] = useState(false);

  const [showCreateSolanaAccountModal, setShowCreateSolanaAccountModal] =
    useState(false);
  const hasSolanaAccount = useSelector(hasCreatedSolanaAccount);
  const selectedSolanaAccount = useSelector(getLastSelectedSolanaAccount);

  const [showDownloadMobileAppModal, setShowDownloadMobileAppModal] =
    useState(false);

  const { slides } = useCarouselManagement({
    enabled: isCarouselEnabled,
  });

  const slideById = useMemo(() => {
    const m = new Map<string, CarouselSlide>();
    slides.forEach((s: CarouselSlide) => m.set(s.id, s));
    return m;
  }, [slides]);

  const handleCarouselClick = (id: string) => {
    const slide = slideById.get(id);
    const key = slide?.variableName ?? id;

    if (key === 'solana') {
      if (hasSolanaAccount && selectedSolanaAccount) {
        dispatch(setSelectedAccount(selectedSolanaAccount.address));
      } else {
        setShowCreateSolanaAccountModal(true);
      }
    }

    if (key === 'downloadMobileApp') {
      setShowDownloadMobileAppModal(true);
    }

    trackEvent({
      event: MetaMetricsEventName.BannerSelect,
      category: MetaMetricsEventCategory.Banner,
      properties: {
        // TODO: Fix in https://github.com/MetaMask/metamask-extension/issues/31860
        // eslint-disable-next-line @typescript-eslint/naming-convention
        banner_name: key,
      },
    });
  };

  const handleRemoveSlide = (slideId: string, isLastSlide: boolean) => {
    if (isLastSlide) {
      trackEvent({
        event: MetaMetricsEventName.BannerCloseAll,
        category: MetaMetricsEventCategory.Banner,
      });
    }

    dispatch(removeSlide(slideId));
  };

  const handleRenderSlides = useCallback(
    (renderedSlides: CarouselSlide[]) => {
      if (!hasRendered) {
        renderedSlides.forEach((slide) => {
          trackEvent({
            event: MetaMetricsEventName.BannerDisplay,
            category: MetaMetricsEventCategory.Banner,
            properties: {
              // TODO: Fix in https://github.com/MetaMask/metamask-extension/issues/31860
              // eslint-disable-next-line @typescript-eslint/naming-convention
              banner_name: slide.id,
            },
          });
        });
        setHasRendered(true);
      }
    },
    [hasRendered, trackEvent],
  );

  return (
    <>
      <div className="account-overview__balance-wrapper">{children}</div>
      {isCarouselEnabled && (
        <CarouselWithEmptyState
          slides={slides}
          isLoading={isLoading}
          onSlideClick={handleCarouselClick}
          onSlideClose={handleRemoveSlide}
          onRenderSlides={handleRenderSlides}
        />
      )}
      <AccountOverviewTabs {...tabsProps}></AccountOverviewTabs>
      {showCreateSolanaAccountModal && (
        <CreateSolanaAccountModal
          onClose={() => setShowCreateSolanaAccountModal(false)}
        />
      )}
      {showDownloadMobileAppModal && (
        <DownloadMobileAppModal
          onClose={() => setShowDownloadMobileAppModal(false)}
        />
      )}
    </>
  );
};<|MERGE_RESOLUTION|>--- conflicted
+++ resolved
@@ -2,11 +2,7 @@
 import { useDispatch, useSelector } from 'react-redux';
 
 import { removeSlide, setSelectedAccount } from '../../../store/actions';
-<<<<<<< HEAD
-import { Carousel } from '..';
-=======
 import { CarouselWithEmptyState } from '..';
->>>>>>> 17d008f4
 import {
   getAppIsLoading,
   getRemoteFeatureFlags,
