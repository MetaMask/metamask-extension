--- conflicted
+++ resolved
@@ -3,9 +3,6 @@
 ///: BEGIN:ONLY_INCLUDE_IF(build-main,build-beta,build-flask)
 import { isEqual } from 'lodash';
 ///: END:ONLY_INCLUDE_IF
-<<<<<<< HEAD
-import { removeSlide } from '../../../store/actions';
-=======
 import {
   removeSlide,
   setAccountDetailsAddress,
@@ -13,14 +10,10 @@
   setSelectedAccount,
   ///: END:ONLY_INCLUDE_IF
 } from '../../../store/actions';
->>>>>>> 4c122d36
 import { Carousel } from '..';
 import {
   getAppIsLoading,
-<<<<<<< HEAD
-=======
   getSelectedAccount,
->>>>>>> 4c122d36
   ///: BEGIN:ONLY_INCLUDE_IF(build-main,build-beta,build-flask)
   getSwapsDefaultToken,
   ///: END:ONLY_INCLUDE_IF
@@ -39,10 +32,6 @@
 import type { CarouselSlide } from '../../../../shared/constants/app-state';
 import {
   useCarouselManagement,
-<<<<<<< HEAD
-  ZERO_BALANCE,
-} from '../../../hooks/useCarouselManagement';
-=======
   SMART_ACCOUNT_UPGRADE_SLIDE,
   ///: BEGIN:ONLY_INCLUDE_IF(solana)
   SOLANA_SLIDE,
@@ -52,7 +41,6 @@
 import { CreateSolanaAccountModal } from '../create-solana-account-modal';
 import { getLastSelectedSolanaAccount } from '../../../selectors/multichain';
 ///: END:ONLY_INCLUDE_IF
->>>>>>> 4c122d36
 import {
   AccountOverviewTabsProps,
   AccountOverviewTabs,
@@ -67,10 +55,6 @@
   ...tabsProps
 }: AccountOverviewLayoutProps) => {
   const dispatch = useDispatch();
-<<<<<<< HEAD
-  const totalBalance = useSelector(getSelectedAccountCachedBalance);
-=======
->>>>>>> 4c122d36
   const isLoading = useSelector(getAppIsLoading);
   const trackEvent = useContext(MetaMetricsContext);
   const [hasRendered, setHasRendered] = useState(false);
@@ -87,14 +71,7 @@
   const defaultSwapsToken = useSelector(getSwapsDefaultToken, isEqual);
   ///: END:ONLY_INCLUDE_IF
 
-<<<<<<< HEAD
-  const hasZeroBalance = totalBalance === ZERO_BALANCE;
-  const { slides } = useCarouselManagement({
-    hasZeroBalance,
-  });
-=======
   const { slides } = useCarouselManagement();
->>>>>>> 4c122d36
 
   ///: BEGIN:ONLY_INCLUDE_IF(build-main,build-beta,build-flask)
   const { openBridgeExperience } = useBridging();
