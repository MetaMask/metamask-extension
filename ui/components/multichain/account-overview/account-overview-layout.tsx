import React, { useContext, useState, useCallback, useMemo } from 'react';
import { useDispatch, useSelector } from 'react-redux';

import { removeSlide, setSelectedAccount } from '../../../store/actions';
import { Carousel } from '..';
import {
  getAppIsLoading,
  getRemoteFeatureFlags,
  hasCreatedSolanaAccount,
} from '../../../selectors';
import { MetaMetricsContext } from '../../../contexts/metametrics';
import {
  MetaMetricsEventName,
  MetaMetricsEventCategory,
} from '../../../../shared/constants/metametrics';
import type { CarouselSlide } from '../../../../shared/constants/app-state';
import { useCarouselManagement } from '../../../hooks/useCarouselManagement';
import { CreateSolanaAccountModal } from '../create-solana-account-modal';
import { getLastSelectedSolanaAccount } from '../../../selectors/multichain';
import DownloadMobileAppModal from '../../app/download-mobile-modal/download-mobile-modal';
import {
  AccountOverviewTabsProps,
  AccountOverviewTabs,
} from './account-overview-tabs';

export type AccountOverviewLayoutProps = AccountOverviewTabsProps & {
  children: React.ReactElement;
};

export const AccountOverviewLayout = ({
  children,
  ...tabsProps
}: AccountOverviewLayoutProps) => {
  const dispatch = useDispatch();
  const isLoading = useSelector(getAppIsLoading);
<<<<<<< HEAD
  const { trackEvent } = useContext(MetaMetricsContext);
=======
  const remoteFeatureFlags = useSelector(getRemoteFeatureFlags);
  const isCarouselEnabled = Boolean(remoteFeatureFlags?.carouselBanners);
  const trackEvent = useContext(MetaMetricsContext);
>>>>>>> 8f653e86
  const [hasRendered, setHasRendered] = useState(false);

  const [showCreateSolanaAccountModal, setShowCreateSolanaAccountModal] =
    useState(false);
  const hasSolanaAccount = useSelector(hasCreatedSolanaAccount);
  const selectedSolanaAccount = useSelector(getLastSelectedSolanaAccount);

  const [showDownloadMobileAppModal, setShowDownloadMobileAppModal] =
    useState(false);

  const { slides } = useCarouselManagement({ enabled: isCarouselEnabled });

  const slideById = useMemo(() => {
    const m = new Map<string, CarouselSlide>();
    slides.forEach((s: CarouselSlide) => m.set(s.id, s));
    return m;
  }, [slides]);

  const handleCarouselClick = (id: string) => {
    const slide = slideById.get(id);
    const key = slide?.variableName ?? id;

    if (key === 'solana') {
      if (hasSolanaAccount && selectedSolanaAccount) {
        dispatch(setSelectedAccount(selectedSolanaAccount.address));
      } else {
        setShowCreateSolanaAccountModal(true);
      }
    }

    if (key === 'downloadMobileApp') {
      setShowDownloadMobileAppModal(true);
    }

    trackEvent({
      event: MetaMetricsEventName.BannerSelect,
      category: MetaMetricsEventCategory.Banner,
      properties: {
        // TODO: Fix in https://github.com/MetaMask/metamask-extension/issues/31860
        // eslint-disable-next-line @typescript-eslint/naming-convention
        banner_name: key,
      },
    });
  };

  const handleRemoveSlide = (isLastSlide: boolean, id: string) => {
    if (isLastSlide) {
      trackEvent({
        event: MetaMetricsEventName.BannerCloseAll,
        category: MetaMetricsEventCategory.Banner,
      });
    }
    dispatch(removeSlide(id));
  };

  const handleRenderSlides = useCallback(
    (renderedSlides: CarouselSlide[]) => {
      if (!hasRendered) {
        renderedSlides.forEach((slide) => {
          trackEvent({
            event: MetaMetricsEventName.BannerDisplay,
            category: MetaMetricsEventCategory.Banner,
            properties: {
              // TODO: Fix in https://github.com/MetaMask/metamask-extension/issues/31860
              // eslint-disable-next-line @typescript-eslint/naming-convention
              banner_name: slide.id,
            },
          });
        });
        setHasRendered(true);
      }
    },
    [hasRendered, trackEvent],
  );

  return (
    <>
      <div className="account-overview__balance-wrapper">{children}</div>

      {isCarouselEnabled && (
        <Carousel
          slides={slides}
          isLoading={isLoading}
          onClick={handleCarouselClick}
          onClose={handleRemoveSlide}
          onRenderSlides={handleRenderSlides}
        />
      )}
      <AccountOverviewTabs {...tabsProps}></AccountOverviewTabs>
      {showCreateSolanaAccountModal && (
        <CreateSolanaAccountModal
          onClose={() => setShowCreateSolanaAccountModal(false)}
        />
      )}
      {showDownloadMobileAppModal && (
        <DownloadMobileAppModal
          onClose={() => setShowDownloadMobileAppModal(false)}
        />
      )}
    </>
  );
};<|MERGE_RESOLUTION|>--- conflicted
+++ resolved
@@ -33,13 +33,9 @@
 }: AccountOverviewLayoutProps) => {
   const dispatch = useDispatch();
   const isLoading = useSelector(getAppIsLoading);
-<<<<<<< HEAD
-  const { trackEvent } = useContext(MetaMetricsContext);
-=======
   const remoteFeatureFlags = useSelector(getRemoteFeatureFlags);
   const isCarouselEnabled = Boolean(remoteFeatureFlags?.carouselBanners);
-  const trackEvent = useContext(MetaMetricsContext);
->>>>>>> 8f653e86
+  const { trackEvent } = useContext(MetaMetricsContext);
   const [hasRendered, setHasRendered] = useState(false);
 
   const [showCreateSolanaAccountModal, setShowCreateSolanaAccountModal] =
