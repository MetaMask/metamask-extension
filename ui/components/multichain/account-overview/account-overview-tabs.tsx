--- conflicted
+++ resolved
@@ -3,16 +3,7 @@
 import { useHistory } from 'react-router-dom';
 import { endTrace, trace } from '../../../../shared/lib/trace';
 import { useI18nContext } from '../../../hooks/useI18nContext';
-<<<<<<< HEAD
 import { ASSET_ROUTE, DEFI_ROUTE } from '../../../helpers/constants/routes';
-import {
-  ///: BEGIN:ONLY_INCLUDE_IF(build-main)
-  SUPPORT_LINK,
-  ///: END:ONLY_INCLUDE_IF
-} from '../../../../shared/lib/ui-utils';
-=======
-import { ASSET_ROUTE } from '../../../helpers/constants/routes';
->>>>>>> 913ffa3d
 import { MetaMetricsEventCategory } from '../../../../shared/constants/metametrics';
 import { MetaMetricsContext } from '../../../contexts/metametrics';
 import NftsTab from '../../app/assets/nfts/nfts-tab';
@@ -133,15 +124,6 @@
                 showTokensLinks={showTokensLinks ?? true}
                 onClickAsset={onClickDeFi}
               />
-              {
-                ///: BEGIN:ONLY_INCLUDE_IF(build-main)
-                <NeedHelpButtonLink
-                  justifyContent={JustifyContent.flexStart}
-                  paddingLeft={4}
-                  marginBottom={4}
-                ></NeedHelpButtonLink>
-                ///: END:ONLY_INCLUDE_IF
-              }
             </Box>
           </Tab>
         )}
