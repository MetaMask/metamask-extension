--- conflicted
+++ resolved
@@ -148,24 +148,6 @@
         </Tab>
       )}
 
-<<<<<<< HEAD
-        {showActivity && (
-          <Tab
-            name={t('activity')}
-            tabKey="activity"
-            data-testid="account-overview__activity-tab"
-            {...tabProps}
-          >
-            {showUnifiedTransactionList ? (
-              <UnifiedTransactionList />
-            ) : (
-              <TransactionList />
-            )}
-          </Tab>
-        )}
-      </Tabs>
-    </Box>
-=======
       {showActivity && (
         <Tab
           name={t('activity')}
@@ -180,6 +162,5 @@
         </Tab>
       )}
     </Tabs>
->>>>>>> 17d008f4
   );
 };