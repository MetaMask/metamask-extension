import React from 'react';
import { useSelector } from 'react-redux';
import { BtcAccountType, EthAccountType } from '@metamask/keyring-api';
import { useI18nContext } from '../../../hooks/useI18nContext';
import { BannerAlert, BannerAlertSeverity } from '../../component-library';
import { getSelectedInternalAccount } from '../../../selectors';
import { AccountOverviewEth } from './account-overview-eth';
import { AccountOverviewBtc } from './account-overview-btc';
import { AccountOverviewUnknown } from './account-overview-unknown';
import { AccountOverviewCommonProps } from './common';

export type AccountOverviewProps = AccountOverviewCommonProps & {
  useExternalServices: boolean;
};

export function AccountOverview(props: AccountOverviewProps) {
  const t = useI18nContext();
  const account = useSelector(getSelectedInternalAccount);

  const { useExternalServices, setBasicFunctionalityModalOpen } = props;

<<<<<<< HEAD
  const render = () => {
=======
  const renderAccountOverviewOption = () => {
>>>>>>> 6557b599
    switch (account.type) {
      case EthAccountType.Eoa:
      case EthAccountType.Erc4337:
        return <AccountOverviewEth {...props}></AccountOverviewEth>;
      case BtcAccountType.P2wpkh:
        return <AccountOverviewBtc {...props}></AccountOverviewBtc>;
      default:
        return <AccountOverviewUnknown {...props}></AccountOverviewUnknown>;
    }
  };

  return (
    <>
      {!useExternalServices && (
        <BannerAlert
          margin={4}
          marginBottom={0}
          severity={BannerAlertSeverity.Danger}
          actionButtonLabel={t('basicConfigurationBannerCTA')}
          actionButtonOnClick={() => {
            setBasicFunctionalityModalOpen();
          }}
          title={t('basicConfigurationBannerTitle')}
        />
      )}
<<<<<<< HEAD
      {render()}
=======
      {renderAccountOverviewOption()}
>>>>>>> 6557b599
    </>
  );
}<|MERGE_RESOLUTION|>--- conflicted
+++ resolved
@@ -19,11 +19,7 @@
 
   const { useExternalServices, setBasicFunctionalityModalOpen } = props;
 
-<<<<<<< HEAD
-  const render = () => {
-=======
   const renderAccountOverviewOption = () => {
->>>>>>> 6557b599
     switch (account.type) {
       case EthAccountType.Eoa:
       case EthAccountType.Erc4337:
@@ -49,11 +45,7 @@
           title={t('basicConfigurationBannerTitle')}
         />
       )}
-<<<<<<< HEAD
-      {render()}
-=======
       {renderAccountOverviewOption()}
->>>>>>> 6557b599
     </>
   );
 }