import React, {
  ChangeEvent,
  KeyboardEvent,
  KeyboardEventHandler,
  useCallback,
  useContext,
  useEffect,
  useState,
} from 'react';
import { useSelector } from 'react-redux';
import { useHistory } from 'react-router-dom';
import { InternalAccount } from '@metamask/keyring-internal-api';
import { CaipChainId } from '@metamask/utils';
import { KeyringTypes } from '@metamask/keyring-controller';

import {
  Box,
  ButtonPrimary,
  ButtonSecondary,
  FormTextFieldSize,
  PolymorphicComponentPropWithRef,
  PolymorphicRef,
} from '../../component-library';
import { FormTextField } from '../../component-library/form-text-field/form-text-field';
import { useI18nContext } from '../../../hooks/useI18nContext';
import { getAccountNameErrorMessage } from '../../../helpers/utils/accounts';
import {
  getMetaMaskAccountsOrdered,
  getMetaMaskHdKeyrings,
  getSelectedKeyringByIdOrDefault,
  getHdKeyringIndexByIdOrDefault,
} from '../../../selectors';
import { getHDEntropyIndex } from '../../../selectors/selectors';
import { getMostRecentOverviewPage } from '../../../ducks/history/history';
import {
  MetaMetricsEventAccountType,
  MetaMetricsEventCategory,
  MetaMetricsEventName,
} from '../../../../shared/constants/metametrics';
import { MetaMetricsContext } from '../../../contexts/metametrics';
import { Display } from '../../../helpers/constants/design-system';
import { SelectSrp } from '../multi-srp/select-srp/select-srp';
import { getSnapAccountsByKeyringId } from '../../../selectors/multi-srp/multi-srp';
import { endTrace, trace, TraceName } from '../../../../shared/lib/trace';

type Props = {
  /**
   * Callback to get the next available account name.
   */
  getNextAvailableAccountName: (accounts: InternalAccount[]) => Promise<string>;

  /**
   * Callback to create the account.
   */
  onCreateAccount: (name: string) => Promise<void>;

  /**
   * Callback called once the account has been created
   */
  onActionComplete: (
    completed: boolean,
    newAccount?: InternalAccount,
  ) => Promise<void>;

  /**
   * The scope of the account
   */
  scope?: CaipChainId;

  /**
   * Callback to select the SRP
   */
  onSelectSrp?: () => void;
  selectedKeyringId?: string;
  redirectToOverview?: boolean;
};

type CreateAccountProps<C extends React.ElementType> =
  PolymorphicComponentPropWithRef<C, Props>;

type CreateAccountComponent = <C extends React.ElementType = 'form'>(
  props: CreateAccountProps<C>,
) => React.ReactElement | null;

export const CreateAccount: CreateAccountComponent = React.memo(
  React.forwardRef(
    <C extends React.ElementType = 'form'>(
      {
        getNextAvailableAccountName,
        onCreateAccount,
        onSelectSrp,
        selectedKeyringId,
        onActionComplete,
        scope,
        redirectToOverview = true,
      }: CreateAccountProps<C>,
      ref?: PolymorphicRef<C>,
    ) => {
      const t = useI18nContext();

      const history = useHistory();
      const trackEvent = useContext(MetaMetricsContext);
      const hdEntropyIndex = useSelector(getHDEntropyIndex);

      const mostRecentOverviewPage = useSelector(getMostRecentOverviewPage);

      const accounts: InternalAccount[] = useSelector(
        getMetaMaskAccountsOrdered,
      );

      const [loading, setLoading] = useState(false);
      const [defaultAccountName, setDefaultAccountName] = useState('');
      // We are not using `accounts` as a dependency here to avoid having the input
      // updating when the new account will be created.
      useEffect(() => {
        // TODO: Fix in https://github.com/MetaMask/metamask-extension/issues/31878
        // eslint-disable-next-line @typescript-eslint/no-floating-promises
        getNextAvailableAccountName(accounts).then(setDefaultAccountName);
      }, []);

      const [newAccountName, setNewAccountName] = useState('');
      const [creationError, setCreationError] = useState('');
      const trimmedAccountName = newAccountName.trim();

      const { isValidAccountName, errorMessage } = getAccountNameErrorMessage(
        accounts,
        { t },
        trimmedAccountName || defaultAccountName,
        defaultAccountName,
      );
      const hdKeyrings: {
        accounts: InternalAccount[];
        type: KeyringTypes;
        metadata: { id: string; name: string };
      }[] = useSelector(getMetaMaskHdKeyrings);

      const selectedKeyring = useSelector((state) =>
        getSelectedKeyringByIdOrDefault(state, selectedKeyringId),
      );
      const firstPartySnapAccounts = useSelector((state) =>
        getSnapAccountsByKeyringId(state, selectedKeyringId),
      );

      const selectedHdKeyringIndex = useSelector((state) =>
        getHdKeyringIndexByIdOrDefault(state, selectedKeyringId),
      );

      const onSubmit = useCallback(
        async (event: KeyboardEvent<HTMLFormElement>) => {
          setLoading(true);
          setCreationError('');
          event.preventDefault();
          try {
            trace({ name: TraceName.CreateAccount });
            await onCreateAccount(trimmedAccountName || defaultAccountName);
            // TODO: Fix in https://github.com/MetaMask/metamask-extension/issues/31878
            // eslint-disable-next-line @typescript-eslint/no-floating-promises
            trackEvent({
              category: MetaMetricsEventCategory.Accounts,
              event: MetaMetricsEventName.AccountAdded,
              properties: {
                account_type: MetaMetricsEventAccountType.Default,
                location: 'Home',
                hd_entropy_index: hdEntropyIndex,
                chain_id_caip: scope,
                is_suggested_name:
                  !trimmedAccountName ||
                  trimmedAccountName === defaultAccountName,
              },
            });
            if (redirectToOverview) {
              history.push(mostRecentOverviewPage);
            }
          } catch (error) {
            setLoading(false);
            let message = 'An unexpected error occurred.';
            if (error instanceof Error) {
              message = (error as Error).message;
            }
            setCreationError(message);

            if (selectedKeyringId) {
              // TODO: Fix in https://github.com/MetaMask/metamask-extension/issues/31878
              // eslint-disable-next-line @typescript-eslint/no-floating-promises
              trackEvent({
                category: MetaMetricsEventCategory.Accounts,
                event: MetaMetricsEventName.AccountImportFailed,
                properties: {
                  account_type: MetaMetricsEventAccountType.Imported,
                  error: message,
                  hd_entropy_index: hdEntropyIndex,
                  chain_id_caip: scope,
                },
              });
            } else {
              // TODO: Fix in https://github.com/MetaMask/metamask-extension/issues/31878
              // eslint-disable-next-line @typescript-eslint/no-floating-promises
              trackEvent({
                category: MetaMetricsEventCategory.Accounts,
                event: MetaMetricsEventName.AccountAddFailed,
                properties: {
                  account_type: MetaMetricsEventAccountType.Default,
                  error: message,
                  hd_entropy_index: hdEntropyIndex,
                  chain_id_caip: scope,
                },
              });
            }
          } finally {
            endTrace({ name: TraceName.CreateAccount });
          }
        },
        [trimmedAccountName, defaultAccountName, mostRecentOverviewPage],
      );

      return (
        // TODO: Fix in https://github.com/MetaMask/metamask-extension/issues/31879
        // eslint-disable-next-line @typescript-eslint/no-misused-promises
        <Box as="form" onSubmit={onSubmit}>
          <FormTextField
            data-testid="account-name-input"
            inputRef={ref}
            size={FormTextFieldSize.Lg}
            gap={2}
            autoFocus
            id="account-name"
            label={t('accountName')}
            placeholder={defaultAccountName}
            onChange={(e: ChangeEvent<HTMLInputElement>) =>
              setNewAccountName(e.target.value)
            }
<<<<<<< HEAD
            helpText={errorMessage}
            error={!isValidAccountName}
            onKeyPress={(e: KeyboardEvent<HTMLFormElement>) => {
              if (e.key === 'Enter') {
                // TODO: Fix in https://github.com/MetaMask/metamask-extension/issues/31878
                // eslint-disable-next-line @typescript-eslint/no-floating-promises
                onSubmit(e);
              }
            }}
=======
            helpText={creationError || errorMessage}
            error={!isValidAccountName || Boolean(creationError)}
            onKeyPress={
              ((e: KeyboardEvent<HTMLFormElement>) => {
                if (e.key === 'Enter') {
                  onSubmit(e);
                }
              }) as unknown as KeyboardEventHandler<HTMLDivElement>
            }
>>>>>>> cf358434
          />
          {hdKeyrings.length > 1 && onSelectSrp && selectedKeyring ? (
            <Box marginBottom={3}>
              <SelectSrp
                onClick={onSelectSrp}
                srpName={t('secretRecoveryPhrasePlusNumber', [
                  selectedHdKeyringIndex + 1,
                ])}
                srpAccounts={
                  selectedKeyring.accounts.length +
                  firstPartySnapAccounts.length
                }
              />
            </Box>
          ) : null}
          <Box display={Display.Flex} marginTop={1} gap={2}>
            <ButtonSecondary
              data-testid="cancel-add-account-with-name"
              type={
                'button' /* needs to be 'button' to prevent submitting form on cancel */
              }
              // TODO: Fix in https://github.com/MetaMask/metamask-extension/issues/31879
              // eslint-disable-next-line @typescript-eslint/no-misused-promises
              onClick={async () => await onActionComplete(false)}
              block
            >
              {t('cancel')}
            </ButtonSecondary>
            <ButtonPrimary
              data-testid="submit-add-account-with-name"
              type="submit"
              disabled={!isValidAccountName || loading}
              loading={loading}
              block
            >
              {t('addAccount')}
            </ButtonPrimary>
          </Box>
        </Box>
      );
    },
  ),
);<|MERGE_RESOLUTION|>--- conflicted
+++ resolved
@@ -113,8 +113,6 @@
       // We are not using `accounts` as a dependency here to avoid having the input
       // updating when the new account will be created.
       useEffect(() => {
-        // TODO: Fix in https://github.com/MetaMask/metamask-extension/issues/31878
-        // eslint-disable-next-line @typescript-eslint/no-floating-promises
         getNextAvailableAccountName(accounts).then(setDefaultAccountName);
       }, []);
 
@@ -153,8 +151,6 @@
           try {
             trace({ name: TraceName.CreateAccount });
             await onCreateAccount(trimmedAccountName || defaultAccountName);
-            // TODO: Fix in https://github.com/MetaMask/metamask-extension/issues/31878
-            // eslint-disable-next-line @typescript-eslint/no-floating-promises
             trackEvent({
               category: MetaMetricsEventCategory.Accounts,
               event: MetaMetricsEventName.AccountAdded,
@@ -180,8 +176,6 @@
             setCreationError(message);
 
             if (selectedKeyringId) {
-              // TODO: Fix in https://github.com/MetaMask/metamask-extension/issues/31878
-              // eslint-disable-next-line @typescript-eslint/no-floating-promises
               trackEvent({
                 category: MetaMetricsEventCategory.Accounts,
                 event: MetaMetricsEventName.AccountImportFailed,
@@ -193,8 +187,6 @@
                 },
               });
             } else {
-              // TODO: Fix in https://github.com/MetaMask/metamask-extension/issues/31878
-              // eslint-disable-next-line @typescript-eslint/no-floating-promises
               trackEvent({
                 category: MetaMetricsEventCategory.Accounts,
                 event: MetaMetricsEventName.AccountAddFailed,
@@ -229,17 +221,6 @@
             onChange={(e: ChangeEvent<HTMLInputElement>) =>
               setNewAccountName(e.target.value)
             }
-<<<<<<< HEAD
-            helpText={errorMessage}
-            error={!isValidAccountName}
-            onKeyPress={(e: KeyboardEvent<HTMLFormElement>) => {
-              if (e.key === 'Enter') {
-                // TODO: Fix in https://github.com/MetaMask/metamask-extension/issues/31878
-                // eslint-disable-next-line @typescript-eslint/no-floating-promises
-                onSubmit(e);
-              }
-            }}
-=======
             helpText={creationError || errorMessage}
             error={!isValidAccountName || Boolean(creationError)}
             onKeyPress={
@@ -249,7 +230,6 @@
                 }
               }) as unknown as KeyboardEventHandler<HTMLDivElement>
             }
->>>>>>> cf358434
           />
           {hdKeyrings.length > 1 && onSelectSrp && selectedKeyring ? (
             <Box marginBottom={3}>
