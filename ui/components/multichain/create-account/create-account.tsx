--- conflicted
+++ resolved
@@ -148,13 +148,10 @@
                 account_type: MetaMetricsEventAccountType.Default,
                 location: 'Home',
                 hd_entropy_index: hdEntropyIndex,
-<<<<<<< HEAD
                 chain_id_caip: scope,
-=======
                 is_suggested_name:
                   !trimmedAccountName ||
                   trimmedAccountName === defaultAccountName,
->>>>>>> 4691f2f0
               },
             });
             history.push(mostRecentOverviewPage);
