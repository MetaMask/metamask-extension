--- conflicted
+++ resolved
@@ -9,11 +9,7 @@
 import { useSelector } from 'react-redux';
 import { useHistory } from 'react-router-dom';
 import { InternalAccount } from '@metamask/keyring-internal-api';
-<<<<<<< HEAD
 import { CaipChainId } from '@metamask/utils';
-///: BEGIN:ONLY_INCLUDE_IF(multi-srp)
-=======
->>>>>>> 64622014
 import { KeyringTypes } from '@metamask/keyring-controller';
 
 import {
@@ -42,11 +38,6 @@
 } from '../../../../shared/constants/metametrics';
 import { MetaMetricsContext } from '../../../contexts/metametrics';
 import { Display } from '../../../helpers/constants/design-system';
-<<<<<<< HEAD
-///: BEGIN:ONLY_INCLUDE_IF(multi-srp)
-=======
-
->>>>>>> 64622014
 import { SelectSrp } from '../multi-srp/select-srp/select-srp';
 
 type Props = {
