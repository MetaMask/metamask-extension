--- conflicted
+++ resolved
@@ -7,11 +7,6 @@
 import mockState from '../../../../test/data/mock-state.json';
 import { AccountListItemMenu } from '.';
 
-<<<<<<< HEAD
-const account = {
-  ...mockState.metamask.internalAccounts.accounts[
-    Object.keys(mockState.metamask.internalAccounts.accounts)[0]
-=======
 const mockShowModal = jest.fn();
 
 jest.mock('../../../store/institutional/institution-background');
@@ -25,13 +20,12 @@
 const identity = {
   ...mockState.metamask.identities[
     '0x0dcd5d886577d5081b0c52e242ef29e70be3e7bc'
->>>>>>> 30c05176
   ],
   balance: '0x152387ad22c3f0',
 };
 
 const DEFAULT_PROPS = {
-  account,
+  identity,
   onClose: jest.fn(),
   onHide: jest.fn(),
   isRemovable: false,
