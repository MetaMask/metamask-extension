--- conflicted
+++ resolved
@@ -1,24 +1,13 @@
 import React, { useContext, useRef, useEffect } from 'react';
 import { useDispatch, useSelector } from 'react-redux';
 import PropTypes from 'prop-types';
-<<<<<<< HEAD
-import { getAccountLink } from '@metamask/etherscan-link';
-import { getEthChainIdHexFromCaipChainId } from '@metamask/controller-utils';
-=======
->>>>>>> 5df6a71c
 ///: BEGIN:ONLY_INCLUDE_IN(build-mmi)
 import { mmiActionsFactory } from '../../../store/institutional/institution-background';
 ///: END:ONLY_INCLUDE_IN
 import { MetaMetricsContext } from '../../../contexts/metametrics';
 import { useI18nContext } from '../../../hooks/useI18nContext';
 import {
-<<<<<<< HEAD
-  getRpcPrefsForCurrentProvider,
-  getBlockExplorerLinkText,
   getCurrentCaipChainId,
-=======
-  getCurrentChainId,
->>>>>>> 5df6a71c
   getHardwareWalletType,
   getAccountTypeForKeyring,
   ///: BEGIN:ONLY_INCLUDE_IN(build-mmi)
@@ -61,17 +50,7 @@
   const trackEvent = useContext(MetaMetricsContext);
   const dispatch = useDispatch();
 
-<<<<<<< HEAD
   const caipChainId = useSelector(getCurrentCaipChainId);
-  const rpcPrefs = useSelector(getRpcPrefsForCurrentProvider);
-  const addressLink = getAccountLink(
-    identity.address,
-    getEthChainIdHexFromCaipChainId(caipChainId),
-    rpcPrefs,
-  );
-=======
-  const chainId = useSelector(getCurrentChainId);
->>>>>>> 5df6a71c
 
   const deviceName = useSelector(getHardwareWalletType);
 
@@ -149,48 +128,6 @@
     >
       <ModalFocus restoreFocus initialFocusRef={anchorElement}>
         <div onKeyDown={handleKeyDown} ref={popoverDialogRef}>
-<<<<<<< HEAD
-          <MenuItem
-            onClick={() => {
-              blockExplorerLinkText.firstPart === 'addBlockExplorer'
-                ? routeToAddBlockExplorerUrl()
-                : openBlockExplorer();
-
-              trackEvent({
-                event: MetaMetricsEventName.BlockExplorerLinkClicked,
-                category: MetaMetricsEventCategory.Accounts,
-                properties: {
-                  location: 'Account Options',
-                  chain_id: caipChainId,
-                },
-              });
-            }}
-            subtitle={blockExplorerUrlSubTitle || null}
-            iconName={IconName.Export}
-            data-testid="account-list-menu-open-explorer"
-          >
-            <Text variant={TextVariant.bodySm}>{t('viewOnExplorer')}</Text>
-          </MenuItem>
-          <MenuItem
-            ref={accountDetailsItemRef}
-            onClick={() => {
-              dispatch(setAccountDetailsAddress(identity.address));
-              trackEvent({
-                event: MetaMetricsEventName.NavAccountDetailsOpened,
-                category: MetaMetricsEventCategory.Navigation,
-                properties: {
-                  location: 'Account Options',
-                },
-              });
-              onClose();
-              closeMenu?.();
-            }}
-            iconName={IconName.ScanBarcode}
-            data-testid="account-list-menu-details"
-          >
-            <Text variant={TextVariant.bodySm}>{t('accountDetails')}</Text>
-          </MenuItem>
-=======
           <AccountDetailsMenuItem
             metricsLocation={METRICS_LOCATION}
             closeMenu={closeMenu}
@@ -203,7 +140,6 @@
             textProps={{ variant: TextVariant.bodySm }}
             address={identity.address}
           />
->>>>>>> 5df6a71c
           {isRemovable ? (
             <MenuItem
               ref={removeAccountItemRef}
