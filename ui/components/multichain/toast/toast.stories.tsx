import React from 'react';
import testData from '../../../../.storybook/test-data';
import {
  AvatarAccount,
  AvatarAccountSize,
} from '@metamask/design-system-react';
<<<<<<< HEAD
import { BorderColor } from '../../../helpers/constants/design-system';
=======
>>>>>>> 1371d2d0
import { Toast } from '.';

const [chaosAccount] = Object.values(
  testData.metamask.internalAccounts.accounts,
);

const CHAOS_ACCOUNT = {
  ...chaosAccount,
  balance: '0x152387ad22c3f0',
  keyring: {
    type: 'HD Key Tree',
  },
};

export default {
  title: 'Components/Multichain/Toast',
  argTypes: {
    startAdornment: {
      control: 'text',
    },
    text: {
      control: 'text',
    },
    description: {
      control: 'text',
    },
    actionText: {
      control: 'text',
    },
    onActionClick: {
      action: 'onClick',
    },
    onClose: {
      action: 'onClick',
    },
  },
  args: {
    startAdornment: (
      <AvatarAccount
        address={CHAOS_ACCOUNT.address}
        size={AvatarAccountSize.Md}
      />
    ),
    text: 'This is the Toast text',
    description: 'This is the Toast description',
    actionText: 'Take some action',
    onActionClick: () => undefined,
    onClose: () => undefined,
  },
};

export const DefaultStory = (args) => <Toast {...args} />;

DefaultStory.storyName = 'Default';<|MERGE_RESOLUTION|>--- conflicted
+++ resolved
@@ -4,10 +4,6 @@
   AvatarAccount,
   AvatarAccountSize,
 } from '@metamask/design-system-react';
-<<<<<<< HEAD
-import { BorderColor } from '../../../helpers/constants/design-system';
-=======
->>>>>>> 1371d2d0
 import { Toast } from '.';
 
 const [chaosAccount] = Object.values(
