--- conflicted
+++ resolved
@@ -23,10 +23,7 @@
   textVariant,
   autoHideTime,
   onAutoHideToast,
-<<<<<<< HEAD
-=======
   dataTestId,
->>>>>>> f3548885
 }: {
   startAdornment: React.ReactNode | React.ReactNode[];
   text: string;
@@ -37,10 +34,7 @@
   textVariant?: TextVariant;
   autoHideTime?: number;
   onAutoHideToast?: () => void;
-<<<<<<< HEAD
-=======
   dataTestId?: string;
->>>>>>> f3548885
 }) => {
   const { theme } = document.documentElement.dataset;
   const [shouldDisplay, setShouldDisplay] = useState(true);
