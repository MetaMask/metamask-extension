import React, { useContext, useState } from 'react';
import { useDispatch, useSelector } from 'react-redux';
import { useNavigate } from 'react-router-dom-v5-compat';
import classnames from 'classnames';
import { getNativeTokenAddress } from '@metamask/assets-controllers';
import { type Hex } from '@metamask/utils';
import { type KeyringAccountType } from '@metamask/keyring-api';
import {
  AlignItems,
  BackgroundColor,
  BlockSize,
  Display,
  FlexDirection,
  FontWeight,
  IconColor,
  JustifyContent,
  TextAlign,
  TextColor,
  TextVariant,
} from '../../../helpers/constants/design-system';
import { TokenInsightsModal } from '../../../pages/bridge/token-insights-modal';
import {
  AvatarNetwork,
  AvatarNetworkSize,
  AvatarToken,
  BadgeWrapper,
  Box,
  ButtonIcon,
  ButtonIconSize,
  ButtonSecondary,
  IconName,
  Modal,
  ModalBody,
  ModalContent,
  ModalFooter,
  ModalHeader,
  ModalOverlay,
  SensitiveText,
  SensitiveTextLength,
  Tag,
  Text,
} from '../../component-library';
import { getMarketData, getCurrencyRates } from '../../../selectors';
import { getMultichainIsEvm } from '../../../selectors/multichain';
import Tooltip from '../../ui/tooltip';
import { useI18nContext } from '../../../hooks/useI18nContext';
import { MetaMetricsContext } from '../../../contexts/metametrics';
import {
  MetaMetricsEventCategory,
  MetaMetricsEventName,
} from '../../../../shared/constants/metametrics';
import {
  CURRENCY_SYMBOLS,
  NON_EVM_CURRENCY_SYMBOLS,
} from '../../../../shared/constants/network';
import { NETWORKS_ROUTE } from '../../../helpers/constants/routes';
import { setEditedNetwork } from '../../../store/actions';
import { NETWORK_TO_SHORT_NETWORK_NAME_MAP } from '../../../../shared/constants/bridge';
import { getNetworkConfigurationsByChainId } from '../../../../shared/modules/selectors/networks';
import { selectNoFeeAssets } from '../../../ducks/bridge/selectors';
import { ACCOUNT_TYPE_LABELS } from '../../app/assets/constants';
import { PercentageChange } from './price/percentage-change/percentage-change';
import { StakeableLink } from './stakeable-link';

type TokenListItemProps = {
  className?: string;
  onClick?: (arg?: string) => void;
  tokenSymbol?: string;
  tokenImage: string;
  primary?: string;
  secondary?: string | null;
  title: string;
  tooltipText?: string;
  isNativeCurrency?: boolean;
  isStakeable?: boolean;
  isTitleNetworkName?: boolean;
  isTitleHidden?: boolean;
  tokenChainImage?: string;
  chainId: string;
  address?: string | null;
  showPercentage?: boolean;
  privacyMode?: boolean;
  nativeCurrencySymbol?: string;
  isDestinationToken?: boolean;
  accountType?: KeyringAccountType;
};

export const TokenListItemComponent = ({
  className,
  onClick,
  tokenSymbol,
  tokenImage,
  primary,
  secondary,
  title,
  tooltipText,
  tokenChainImage,
  chainId,
  isNativeCurrency = false,
  isStakeable = false,
  isTitleNetworkName = false,
  isTitleHidden = false,
  address = null,
  showPercentage = false,
  accountType,
  privacyMode = false,
  nativeCurrencySymbol,
  isDestinationToken = false,
}: TokenListItemProps) => {
  const t = useI18nContext();
  const isEvm = useSelector(getMultichainIsEvm);
  const trackEvent = useContext(MetaMetricsContext);
  const currencyRates = useSelector(getCurrencyRates);
  const noFeeAssets = useSelector((state) => selectNoFeeAssets(state, chainId));

  // We do not want to display any percentage with non-EVM since we don't have the data for this yet. So
  // we only use this option for EVM here:
  const shouldShowPercentage = isEvm && showPercentage;

  const isOriginalTokenSymbol = tokenSymbol && currencyRates[tokenSymbol];

  // Scam warning
  const showScamWarning =
    isNativeCurrency && !isOriginalTokenSymbol && shouldShowPercentage;

  const dispatch = useDispatch();
  const [showScamWarningModal, setShowScamWarningModal] = useState(false);
<<<<<<< HEAD
  const navigate = useNavigate();
=======
  const [showTokenInsights, setShowTokenInsights] = useState(false);
  const history = useHistory();
>>>>>>> 87f4c430

  const getTokenTitle = () => {
    if (isTitleNetworkName) {
      return NETWORK_TO_SHORT_NETWORK_NAME_MAP[
        chainId as keyof typeof NETWORK_TO_SHORT_NETWORK_NAME_MAP
      ];
    }
    if (isTitleHidden) {
      return undefined;
    }
    switch (title) {
      case CURRENCY_SYMBOLS.ETH:
        return t('networkNameEthereum');
      case NON_EVM_CURRENCY_SYMBOLS.BTC:
        return t('networkNameBitcoin');
      case NON_EVM_CURRENCY_SYMBOLS.SOL:
        return t('networkNameSolana');
      default:
        return title;
    }
  };

  const multiChainMarketData = useSelector(getMarketData);

  const tokenPercentageChange = address
    ? multiChainMarketData?.[chainId]?.[address]?.pricePercentChange1d
    : null;

  const tokenTitle = getTokenTitle();
  const tokenMainTitleToDisplay =
    shouldShowPercentage && !isTitleNetworkName ? tokenTitle : tokenSymbol;

  const isNoFeeAsset =
    isDestinationToken &&
    address &&
    noFeeAssets?.includes(address.toLowerCase());

  // Used for badge icon
  const allNetworks = useSelector(getNetworkConfigurationsByChainId);

  return (
    <Box
      // TODO: Fix in https://github.com/MetaMask/metamask-extension/issues/31880
      // eslint-disable-next-line @typescript-eslint/prefer-nullish-coalescing
      className={classnames('multichain-token-list-item', className || {})}
      display={Display.Flex}
      flexDirection={FlexDirection.Row}
      width={BlockSize.Full}
      height={BlockSize.Full}
      gap={4}
      data-testid="multichain-token-list-item"
      title={tooltipText ? t(tooltipText) : undefined}
    >
      <Box
        className={classnames('multichain-token-list-item__container-cell', {
          'multichain-token-list-item__container-cell--clickable':
            onClick !== undefined,
        })}
        display={Display.Flex}
        flexDirection={FlexDirection.Row}
        paddingTop={2}
        paddingBottom={2}
        paddingLeft={4}
        paddingRight={4}
        width={BlockSize.Full}
        style={{ height: 62 }}
        data-testid="multichain-token-list-button"
        {...(onClick && {
          as: 'a',
          href: '#',
          onClick: (e: React.MouseEvent<HTMLAnchorElement, MouseEvent>) => {
            e.preventDefault();

            if (showScamWarningModal) {
              return;
            }

            onClick();
            trackEvent({
              category: MetaMetricsEventCategory.Tokens,
              event: MetaMetricsEventName.TokenDetailsOpened,
              properties: {
                location: 'Home',
                // FIXME: This might not be a number for non-EVM accounts
                // TODO: Fix in https://github.com/MetaMask/metamask-extension/issues/31860
                // eslint-disable-next-line @typescript-eslint/naming-convention
                chain_id: chainId,
                // TODO: Fix in https://github.com/MetaMask/metamask-extension/issues/31860
                // eslint-disable-next-line @typescript-eslint/naming-convention
                token_symbol: tokenSymbol,
              },
            });
          },
        })}
      >
        <BadgeWrapper
          badge={
            <AvatarNetwork
              size={AvatarNetworkSize.Xs}
              name={allNetworks?.[chainId as Hex]?.name}
              // TODO: Fix in https://github.com/MetaMask/metamask-extension/issues/31880
              // eslint-disable-next-line @typescript-eslint/prefer-nullish-coalescing
              src={tokenChainImage || undefined}
              backgroundColor={BackgroundColor.backgroundDefault}
              borderWidth={2}
              className="multichain-token-list-item__badge__avatar-network"
            />
          }
          marginRight={4}
          className="multichain-token-list-item__badge"
        >
          <AvatarToken name={tokenSymbol} src={tokenImage} />
        </BadgeWrapper>
        <Box
          className="multichain-token-list-item__container-cell--text-container"
          display={Display.Flex}
          flexDirection={FlexDirection.Column}
          width={BlockSize.Full}
          style={{ flexGrow: 1, overflow: 'hidden' }}
          justifyContent={JustifyContent.center}
        >
          <Box
            display={Display.Flex}
            flexDirection={FlexDirection.Row}
            justifyContent={JustifyContent.spaceBetween}
          >
            <Box display={Display.Flex} alignItems={AlignItems.center} gap={2}>
              {title?.length > 12 ? (
                <Tooltip
                  position="bottom"
                  html={title}
                  tooltipInnerClassName="multichain-token-list-item__tooltip"
                >
                  <Text
                    as="span"
                    fontWeight={FontWeight.Medium}
                    variant={TextVariant.bodyMd}
                    display={Display.Block}
                    ellipsis
                  >
                    {tokenMainTitleToDisplay}
                    {isStakeable && (
                      <StakeableLink chainId={chainId} symbol={tokenSymbol} />
                    )}
                  </Text>
                </Tooltip>
              ) : (
                <Text
                  fontWeight={FontWeight.Medium}
                  variant={TextVariant.bodyMd}
                  ellipsis
                >
                  {tokenMainTitleToDisplay}
                  {isStakeable && (
                    <StakeableLink chainId={chainId} symbol={tokenSymbol} />
                  )}
                </Text>
              )}
              {accountType && ACCOUNT_TYPE_LABELS[accountType] && (
                <Tag label={ACCOUNT_TYPE_LABELS[accountType]} />
              )}
              {isNoFeeAsset && <Tag label={t('bridgeNoMMFee')} />}
            </Box>

            {showScamWarning ? (
              <ButtonIcon
                iconName={IconName.Danger}
                onClick={(
                  e: React.MouseEvent<HTMLButtonElement, MouseEvent>,
                ) => {
                  e.preventDefault();
                  e.stopPropagation();
                  setShowScamWarningModal(true);
                }}
                color={IconColor.errorDefault}
                size={ButtonIconSize.Md}
                backgroundColor={BackgroundColor.transparent}
                data-testid="scam-warning"
                ariaLabel=""
              />
            ) : (
              <SensitiveText
                fontWeight={FontWeight.Medium}
                variant={TextVariant.bodyMd}
                textAlign={TextAlign.End}
                data-testid="multichain-token-list-item-secondary-value"
                ellipsis={isStakeable}
                isHidden={privacyMode}
                length={SensitiveTextLength.Medium}
              >
                {secondary}
              </SensitiveText>
            )}
          </Box>

          <Box
            display={Display.Flex}
            flexDirection={FlexDirection.Row}
            justifyContent={JustifyContent.spaceBetween}
          >
            {shouldShowPercentage ? (
              <PercentageChange
                value={
                  isNativeCurrency
                    ? multiChainMarketData?.[chainId]?.[
                        getNativeTokenAddress(chainId as Hex)
                      ]?.pricePercentChange1d
                    : tokenPercentageChange
                }
                address={
                  isNativeCurrency
                    ? getNativeTokenAddress(chainId as Hex)
                    : (address as `0x${string}`)
                }
              />
            ) : (
              <Text
                variant={TextVariant.bodySmMedium}
                color={TextColor.textAlternative}
                data-testid="multichain-token-list-item-token-name"
                ellipsis
              >
                {tokenTitle}
              </Text>
            )}

            {showScamWarning ? (
              <SensitiveText
                data-testid="multichain-token-list-item-value"
                color={TextColor.textAlternative}
                variant={TextVariant.bodyMd}
                textAlign={TextAlign.End}
                isHidden={privacyMode}
                length={SensitiveTextLength.Short}
              >
                {primary}
              </SensitiveText>
            ) : (
              <SensitiveText
                data-testid="multichain-token-list-item-value"
                color={TextColor.textAlternative}
                variant={TextVariant.bodySmMedium}
                textAlign={TextAlign.End}
                isHidden={privacyMode}
                length={SensitiveTextLength.Short}
              >
                {primary}
              </SensitiveText>
            )}
          </Box>
        </Box>

        {isDestinationToken && (
          <ButtonIcon
            iconName={IconName.Info}
            size={ButtonIconSize.Sm}
            onClick={(e: React.MouseEvent) => {
              e.stopPropagation();
              e.preventDefault();
              setShowTokenInsights(true);
            }}
            className="multichain-token-list-item__info-icon"
            color={IconColor.iconAlternative}
            ariaLabel={t('viewTokenDetails')}
          />
        )}
      </Box>
      {isEvm && showScamWarningModal ? (
        <Modal isOpen onClose={() => setShowScamWarningModal(false)}>
          <ModalOverlay />
          <ModalContent>
            <ModalHeader onClose={() => setShowScamWarningModal(false)}>
              {t('nativeTokenScamWarningTitle')}
            </ModalHeader>
            <ModalBody marginTop={4} marginBottom={4}>
              {t('nativeTokenScamWarningDescription', [
                tokenSymbol,
                // TODO: Fix in https://github.com/MetaMask/metamask-extension/issues/31880
                // eslint-disable-next-line @typescript-eslint/prefer-nullish-coalescing
                nativeCurrencySymbol ||
                  t('nativeTokenScamWarningDescriptionExpectedTokenFallback'), // never render "undefined" string value
              ])}
            </ModalBody>
            <ModalFooter>
              <ButtonSecondary
                onClick={() => {
                  dispatch(setEditedNetwork({ chainId }));
                  navigate(NETWORKS_ROUTE);
                }}
                block
              >
                {t('nativeTokenScamWarningConversion')}
              </ButtonSecondary>
            </ModalFooter>
          </ModalContent>
        </Modal>
      ) : null}

      {showTokenInsights && (
        <TokenInsightsModal
          isOpen={showTokenInsights}
          onClose={() => setShowTokenInsights(false)}
          token={{
            address,
            symbol: tokenSymbol || title,
            name: title,
            chainId,
            iconUrl: tokenImage,
          }}
        />
      )}
    </Box>
  );
};

export const TokenListItem = React.memo(TokenListItemComponent);<|MERGE_RESOLUTION|>--- conflicted
+++ resolved
@@ -125,12 +125,8 @@
 
   const dispatch = useDispatch();
   const [showScamWarningModal, setShowScamWarningModal] = useState(false);
-<<<<<<< HEAD
   const navigate = useNavigate();
-=======
   const [showTokenInsights, setShowTokenInsights] = useState(false);
-  const history = useHistory();
->>>>>>> 87f4c430
 
   const getTokenTitle = () => {
     if (isTitleNetworkName) {
