import React, { useContext, useState } from 'react';
import { useDispatch, useSelector } from 'react-redux';
import { useHistory } from 'react-router-dom';
import classnames from 'classnames';
import { getNativeTokenAddress } from '@metamask/assets-controllers';
import { Hex } from '@metamask/utils';
import {
  BackgroundColor,
  BlockSize,
  Display,
  FlexDirection,
  FontWeight,
  IconColor,
  JustifyContent,
  TextAlign,
  TextColor,
  TextVariant,
} from '../../../helpers/constants/design-system';
import {
  AvatarNetwork,
  AvatarNetworkSize,
  AvatarToken,
  BadgeWrapper,
  Box,
  ButtonIcon,
  ButtonIconSize,
  ButtonSecondary,
  Icon,
  IconName,
  IconSize,
  Modal,
  ModalBody,
  ModalContent,
  ModalFooter,
  ModalHeader,
  ModalOverlay,
  SensitiveText,
  SensitiveTextLength,
  Text,
} from '../../component-library';
import {
  getMetaMetricsId,
  getParticipateInMetaMetrics,
  getDataCollectionForMarketing,
  getMarketData,
  getCurrencyRates,
} from '../../../selectors';
import { getMultichainIsEvm } from '../../../selectors/multichain';
import Tooltip from '../../ui/tooltip';
import { useI18nContext } from '../../../hooks/useI18nContext';
import { MetaMetricsContext } from '../../../contexts/metametrics';
import {
  MetaMetricsEventCategory,
  MetaMetricsEventName,
} from '../../../../shared/constants/metametrics';
import {
  CURRENCY_SYMBOLS,
  NON_EVM_CURRENCY_SYMBOLS,
} from '../../../../shared/constants/network';
import { hexToDecimal } from '../../../../shared/modules/conversion.utils';

import { NETWORKS_ROUTE } from '../../../helpers/constants/routes';
import { setEditedNetwork } from '../../../store/actions';
import { getPortfolioUrl } from '../../../helpers/utils/portfolio';
import {
  SafeChain,
  useSafeChains,
} from '../../../pages/settings/networks-tab/networks-form/use-safe-chains';
import { NETWORK_TO_SHORT_NETWORK_NAME_MAP } from '../../../../shared/constants/bridge';
import { getNetworkConfigurationsByChainId } from '../../../../shared/modules/selectors/networks';
import { PercentageChange } from './price/percentage-change/percentage-change';

type TokenListItemProps = {
  className?: string;
  onClick?: (arg?: string) => void;
  tokenSymbol?: string;
  tokenImage: string;
  primary?: string;
  secondary?: string | null;
  title: string;
  tooltipText?: string;
  isNativeCurrency?: boolean;
  isStakeable?: boolean;
  isTitleNetworkName?: boolean;
  isTitleHidden?: boolean;
  tokenChainImage?: string;
  chainId: string;
  address?: string | null;
  showPercentage?: boolean;
  isPrimaryTokenSymbolHidden?: boolean;
  privacyMode?: boolean;
};

export const TokenListItem = ({
  className,
  onClick,
  tokenSymbol,
  tokenImage,
  primary,
  secondary,
  title,
  tooltipText,
  tokenChainImage,
  chainId,
  isPrimaryTokenSymbolHidden = false,
  isNativeCurrency = false,
  isStakeable = false,
  isTitleNetworkName = false,
  isTitleHidden = false,
  address = null,
  showPercentage = false,
  privacyMode = false,
}: TokenListItemProps) => {
  const t = useI18nContext();
  const isEvm = useSelector(getMultichainIsEvm);
  const trackEvent = useContext(MetaMetricsContext);
  const metaMetricsId = useSelector(getMetaMetricsId);
  const isMetaMetricsEnabled = useSelector(getParticipateInMetaMetrics);
  const isMarketingEnabled = useSelector(getDataCollectionForMarketing);
  const { safeChains } = useSafeChains();
  const currencyRates = useSelector(getCurrencyRates);

  const decimalChainId = isEvm && parseInt(hexToDecimal(chainId), 10);

  const safeChainDetails: SafeChain | undefined = safeChains?.find((chain) => {
    if (typeof decimalChainId === 'number') {
      return chain.chainId === decimalChainId.toString();
    }
    return undefined;
  });

  // We do not want to display any percentage with non-EVM since we don't have the data for this yet. So
  // we only use this option for EVM here:
  const shouldShowPercentage = isEvm && showPercentage;

  const isOriginalTokenSymbol = tokenSymbol && currencyRates[tokenSymbol];

  // Scam warning
  const showScamWarning =
    isNativeCurrency && !isOriginalTokenSymbol && shouldShowPercentage;

  const dispatch = useDispatch();
  const [showScamWarningModal, setShowScamWarningModal] = useState(false);
  const history = useHistory();

  const getTokenTitle = () => {
    if (isTitleNetworkName) {
      return NETWORK_TO_SHORT_NETWORK_NAME_MAP[
        chainId as keyof typeof NETWORK_TO_SHORT_NETWORK_NAME_MAP
      ];
    }
    if (isTitleHidden) {
      return undefined;
    }
    switch (title) {
      case CURRENCY_SYMBOLS.ETH:
        return t('networkNameEthereum');
      case NON_EVM_CURRENCY_SYMBOLS.BTC:
        return t('networkNameBitcoin');
      case NON_EVM_CURRENCY_SYMBOLS.SOL:
        return t('networkNameSolana');
      default:
        return title;
    }
  };

  const multiChainMarketData = useSelector(getMarketData);

  const tokenPercentageChange = address
    ? multiChainMarketData?.[chainId]?.[address]?.pricePercentChange1d
    : null;

  const tokenTitle = getTokenTitle();
  const tokenMainTitleToDisplay =
    shouldShowPercentage && !isTitleNetworkName ? tokenTitle : tokenSymbol;

  const stakeableTitle = (
    <Box
      as="button"
      backgroundColor={BackgroundColor.transparent}
      data-testid={`staking-entrypoint-${chainId}`}
      gap={1}
      paddingInline={0}
      paddingInlineStart={1}
      paddingInlineEnd={1}
      tabIndex={0}
      onClick={(e: React.MouseEvent<HTMLButtonElement, MouseEvent>) => {
        e.preventDefault();
        e.stopPropagation();
        const url = getPortfolioUrl(
          'stake',
          'ext_stake_button',
          metaMetricsId,
          isMetaMetricsEnabled,
          isMarketingEnabled,
        );
        global.platform.openTab({ url });
        trackEvent({
          event: MetaMetricsEventName.StakingEntryPointClicked,
          category: MetaMetricsEventCategory.Tokens,
          properties: {
            location: 'Token List Item',
            text: 'Stake',
            // FIXME: This might not be a number for non-EVM accounts
            chain_id: chainId,
            token_symbol: tokenSymbol,
          },
        });
      }}
    >
      <Text as="span">•</Text>
      <Text
        as="span"
        color={TextColor.primaryDefault}
        paddingInlineStart={1}
        paddingInlineEnd={1}
        fontWeight={FontWeight.Medium}
      >
        {t('stake')}
      </Text>
      <Icon
        name={IconName.Stake}
        size={IconSize.Sm}
        color={IconColor.primaryDefault}
      />
    </Box>
  );
  // Used for badge icon and tooltips
  const allNetworks = useSelector(getNetworkConfigurationsByChainId);

  return (
    <Box
      className={classnames('multichain-token-list-item', className || {})}
      display={Display.Flex}
      flexDirection={FlexDirection.Row}
      width={BlockSize.Full}
      height={BlockSize.Full}
      gap={4}
      data-testid="multichain-token-list-item"
      title={tooltipText ? t(tooltipText) : undefined}
    >
      <Box
        className={classnames('multichain-token-list-item__container-cell', {
          'multichain-token-list-item__container-cell--clickable':
            onClick !== undefined,
        })}
        display={Display.Flex}
        flexDirection={FlexDirection.Row}
        paddingTop={2}
        paddingBottom={2}
        paddingLeft={4}
        paddingRight={4}
        width={BlockSize.Full}
        style={{ height: 62 }}
        data-testid="multichain-token-list-button"
        {...(onClick && {
          as: 'a',
          href: '#',
          onClick: (e: React.MouseEvent<HTMLAnchorElement, MouseEvent>) => {
            e.preventDefault();

            if (showScamWarningModal) {
              return;
            }

            onClick();
            trackEvent({
              category: MetaMetricsEventCategory.Tokens,
              event: MetaMetricsEventName.TokenDetailsOpened,
              properties: {
                location: 'Home',
                // FIXME: This might not be a number for non-EVM accounts
                chain_id: chainId,
                token_symbol: tokenSymbol,
              },
            });
          },
        })}
      >
        <BadgeWrapper
          badge={
<<<<<<< HEAD
            <Tooltip
              html={allNetworks?.[chainId as Hex]?.name}
              position="bottom"
            >
              <AvatarNetwork
                size={AvatarNetworkSize.Xs}
                name={allNetworks?.[chainId as Hex]?.name}
                src={tokenChainImage || undefined}
                backgroundColor={testNetworkBackgroundColor}
                className="multichain-token-list-item__badge__avatar-network"
              />
            </Tooltip>
=======
            <AvatarNetwork
              size={AvatarNetworkSize.Xs}
              name={allNetworks?.[chainId as Hex]?.name}
              src={tokenChainImage || undefined}
              backgroundColor={BackgroundColor.backgroundDefault}
              borderWidth={2}
              className="multichain-token-list-item__badge__avatar-network"
            />
>>>>>>> b2c53144
          }
          marginRight={4}
          className="multichain-token-list-item__badge"
        >
          <AvatarToken name={tokenSymbol} src={tokenImage} />
        </BadgeWrapper>
        <Box
          className="multichain-token-list-item__container-cell--text-container"
          display={Display.Flex}
          flexDirection={FlexDirection.Column}
          width={BlockSize.Full}
          style={{ flexGrow: 1, overflow: 'hidden' }}
          justifyContent={JustifyContent.center}
        >
          <Box
            display={Display.Flex}
            flexDirection={FlexDirection.Row}
            justifyContent={JustifyContent.spaceBetween}
          >
            {title?.length > 12 ? (
              <Tooltip
                position="bottom"
                html={title}
                tooltipInnerClassName="multichain-token-list-item__tooltip"
              >
                <Text
                  as="span"
                  fontWeight={FontWeight.Medium}
                  variant={TextVariant.bodyMd}
                  display={Display.Block}
                  ellipsis
                >
                  {tokenMainTitleToDisplay}
                  {isStakeable && stakeableTitle}
                </Text>
              </Tooltip>
            ) : (
              <Text
                fontWeight={FontWeight.Medium}
                variant={TextVariant.bodyMd}
                ellipsis
              >
                {tokenMainTitleToDisplay}
                {isStakeable && stakeableTitle}
              </Text>
            )}

            {showScamWarning ? (
              <ButtonIcon
                iconName={IconName.Danger}
                onClick={(
                  e: React.MouseEvent<HTMLButtonElement, MouseEvent>,
                ) => {
                  e.preventDefault();
                  e.stopPropagation();
                  setShowScamWarningModal(true);
                }}
                color={IconColor.errorDefault}
                size={ButtonIconSize.Md}
                backgroundColor={BackgroundColor.transparent}
                data-testid="scam-warning"
                ariaLabel={''}
              />
            ) : (
              <SensitiveText
                fontWeight={FontWeight.Medium}
                variant={TextVariant.bodyMd}
                textAlign={TextAlign.End}
                data-testid="multichain-token-list-item-secondary-value"
                ellipsis={isStakeable}
                isHidden={privacyMode}
                length={SensitiveTextLength.Medium}
              >
                {secondary}
              </SensitiveText>
            )}
          </Box>

          <Box
            display={Display.Flex}
            flexDirection={FlexDirection.Row}
            justifyContent={JustifyContent.spaceBetween}
          >
            {shouldShowPercentage ? (
              <PercentageChange
                value={
                  isNativeCurrency
                    ? multiChainMarketData?.[chainId]?.[
                        getNativeTokenAddress(chainId as Hex)
                      ]?.pricePercentChange1d
                    : tokenPercentageChange
                }
                address={
                  isNativeCurrency
                    ? getNativeTokenAddress(chainId as Hex)
                    : (address as `0x${string}`)
                }
              />
            ) : (
              <Text
                variant={TextVariant.bodySmMedium}
                color={TextColor.textAlternative}
                data-testid="multichain-token-list-item-token-name"
                ellipsis
              >
                {tokenTitle}
              </Text>
            )}

            {showScamWarning ? (
              <SensitiveText
                data-testid="multichain-token-list-item-value"
                color={TextColor.textAlternative}
                variant={TextVariant.bodyMd}
                textAlign={TextAlign.End}
                isHidden={privacyMode}
                length={SensitiveTextLength.Short}
              >
                {primary} {isPrimaryTokenSymbolHidden ? '' : tokenSymbol}
              </SensitiveText>
            ) : (
              <SensitiveText
                data-testid="multichain-token-list-item-value"
                color={TextColor.textAlternative}
                variant={TextVariant.bodySmMedium}
                textAlign={TextAlign.End}
                isHidden={privacyMode}
                length={SensitiveTextLength.Short}
              >
                {primary} {isPrimaryTokenSymbolHidden ? '' : tokenSymbol}
              </SensitiveText>
            )}
          </Box>
        </Box>
      </Box>
      {isEvm && showScamWarningModal ? (
        <Modal isOpen onClose={() => setShowScamWarningModal(false)}>
          <ModalOverlay />
          <ModalContent>
            <ModalHeader onClose={() => setShowScamWarningModal(false)}>
              {t('nativeTokenScamWarningTitle')}
            </ModalHeader>
            <ModalBody marginTop={4} marginBottom={4}>
              {t('nativeTokenScamWarningDescription', [
                tokenSymbol,
                safeChainDetails?.nativeCurrency?.symbol ||
                  t('nativeTokenScamWarningDescriptionExpectedTokenFallback'), // never render "undefined" string value
              ])}
            </ModalBody>
            <ModalFooter>
              <ButtonSecondary
                onClick={() => {
                  dispatch(setEditedNetwork({ chainId }));
                  history.push(NETWORKS_ROUTE);
                }}
                block
              >
                {t('nativeTokenScamWarningConversion')}
              </ButtonSecondary>
            </ModalFooter>
          </ModalContent>
        </Modal>
      ) : null}
    </Box>
  );
};<|MERGE_RESOLUTION|>--- conflicted
+++ resolved
@@ -279,7 +279,6 @@
       >
         <BadgeWrapper
           badge={
-<<<<<<< HEAD
             <Tooltip
               html={allNetworks?.[chainId as Hex]?.name}
               position="bottom"
@@ -288,20 +287,11 @@
                 size={AvatarNetworkSize.Xs}
                 name={allNetworks?.[chainId as Hex]?.name}
                 src={tokenChainImage || undefined}
-                backgroundColor={testNetworkBackgroundColor}
+                backgroundColor={BackgroundColor.backgroundDefault}
+                borderWidth={2}
                 className="multichain-token-list-item__badge__avatar-network"
               />
             </Tooltip>
-=======
-            <AvatarNetwork
-              size={AvatarNetworkSize.Xs}
-              name={allNetworks?.[chainId as Hex]?.name}
-              src={tokenChainImage || undefined}
-              backgroundColor={BackgroundColor.backgroundDefault}
-              borderWidth={2}
-              className="multichain-token-list-item__badge__avatar-network"
-            />
->>>>>>> b2c53144
           }
           marginRight={4}
           className="multichain-token-list-item__badge"
