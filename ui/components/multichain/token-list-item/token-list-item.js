import React, { useContext, useState } from 'react';
import PropTypes from 'prop-types';
import { useDispatch, useSelector } from 'react-redux';
import { useHistory } from 'react-router-dom';
import classnames from 'classnames';
import {
  AlignItems,
  BackgroundColor,
  BlockSize,
  BorderColor,
  Display,
  FlexDirection,
  FontWeight,
  IconColor,
  JustifyContent,
  TextAlign,
  TextColor,
  TextVariant,
} from '../../../helpers/constants/design-system';
import {
  AvatarNetwork,
  AvatarNetworkSize,
  AvatarToken,
  BadgeWrapper,
  Box,
  ButtonIcon,
  ButtonSecondary,
  Icon,
  IconName,
  IconSize,
  Modal,
  ModalOverlay,
  Text,
} from '../../component-library';
import { ModalContent } from '../../component-library/modal-content/deprecated';
import { ModalHeader } from '../../component-library/modal-header/deprecated';
import {
  getCurrentChainId,
  getCurrentNetwork,
  getMetaMetricsId,
  getNativeCurrencyImage,
  getPreferences,
  getTestNetworkBackgroundColor,
} from '../../../selectors';
import Tooltip from '../../ui/tooltip';
import { useI18nContext } from '../../../hooks/useI18nContext';
import { MetaMetricsContext } from '../../../contexts/metametrics';
import {
  MetaMetricsEventCategory,
  MetaMetricsEventName,
} from '../../../../shared/constants/metametrics';
import { CURRENCY_SYMBOLS } from '../../../../shared/constants/network';

import { NETWORKS_ROUTE } from '../../../helpers/constants/routes';
import { setSelectedNetworkConfigurationId } from '../../../store/actions';
import { ENVIRONMENT_TYPE_FULLSCREEN } from '../../../../shared/constants/app';
import { getEnvironmentType } from '../../../../app/scripts/lib/util';
import { getProviderConfig } from '../../../ducks/metamask/metamask';
import { getPortfolioUrl } from '../../../helpers/utils/portfolio';

export const TokenListItem = ({
  className,
  onClick,
  tokenSymbol,
  tokenImage,
  primary,
  secondary,
  title,
  tooltipText,
  isOriginalTokenSymbol,
  isNativeCurrency = false,
  isStakeable = false,
}) => {
  const t = useI18nContext();
  const primaryTokenImage = useSelector(getNativeCurrencyImage);
  const trackEvent = useContext(MetaMetricsContext);
  const metaMetricsId = useSelector(getMetaMetricsId);
  const chainId = useSelector(getCurrentChainId);

  // Scam warning
  const showScamWarning = isNativeCurrency && !isOriginalTokenSymbol;

  const dispatch = useDispatch();
  const [showScamWarningModal, setShowScamWarningModal] = useState(false);
  const environmentType = getEnvironmentType();
  const providerConfig = useSelector(getProviderConfig);
  const { useNativeCurrencyAsPrimaryCurrency } = useSelector(getPreferences);
  const isFullScreen = environmentType === ENVIRONMENT_TYPE_FULLSCREEN;
  const history = useHistory();

  const tokenTitle =
    title === CURRENCY_SYMBOLS.ETH && isOriginalTokenSymbol
      ? t('networkNameEthereum')
      : title;
  const stakeableTitle = (
    <Box
      as="button"
      backgroundColor={BackgroundColor.transparent}
      data-testid={`staking-entrypoint-${chainId}`}
      display={Display.InlineFlex}
      flexDirection={FlexDirection.Row}
      alignItems={AlignItems.center}
      gap={1}
      paddingInline={0}
      tabIndex="0"
      onClick={(e) => {
        e.preventDefault();
        e.stopPropagation();
        const url = getPortfolioUrl('stake', 'ext_stake_button', metaMetricsId);
        global.platform.openTab({ url });
        trackEvent({
          event: MetaMetricsEventName.StakingEntryPointClicked,
          category: MetaMetricsEventCategory.Tokens,
          properties: {
            location: 'Token List Item',
            text: 'Stake',
            chain_id: chainId,
            token_symbol: tokenSymbol,
          },
        });
      }}
    >
      <Text as="span">•</Text>
      <Text as="span" color={TextColor.primaryDefault}>
        {t('stake')}
      </Text>
      <Icon
        name={IconName.Stake}
        size={IconSize.Sm}
        color={IconColor.primaryDefault}
      />
    </Box>
  );
  // Used for badge icon
  const currentNetwork = useSelector(getCurrentNetwork);
  const testNetworkBackgroundColor = useSelector(getTestNetworkBackgroundColor);

  return (
    <Box
      className={classnames('multichain-token-list-item', className)}
      display={Display.Flex}
      flexDirection={FlexDirection.Column}
      gap={4}
      data-testid="multichain-token-list-item"
      title={tooltipText ? t(tooltipText) : undefined}
    >
      <Box
        className={classnames('multichain-token-list-item__container-cell', {
          'multichain-token-list-item__container-cell--clickable':
            onClick !== undefined,
        })}
        display={Display.Flex}
        flexDirection={FlexDirection.Row}
        padding={4}
        data-testid="multichain-token-list-button"
        {...(onClick && {
          as: 'a',
          href: '#',
          onClick: (e) => {
            e.preventDefault();

            if (showScamWarningModal) {
              return;
            }

<<<<<<< HEAD
            onClick();
            trackEvent({
              category: MetaMetricsEventCategory.Tokens,
              event: MetaMetricsEventName.TokenDetailsOpened,
              properties: {
                location: 'Home',
                chain_id: chainId,
                token_symbol: tokenSymbol,
              },
            });
          },
        })}
=======
          if (onClick) {
            onClick();
          }
          trackEvent({
            category: MetaMetricsEventCategory.Tokens,
            event: MetaMetricsEventName.TokenDetailsOpened,
            properties: {
              location: 'Home',
              chain_id: chainId,
              token_symbol: tokenSymbol,
            },
          });
        }}
>>>>>>> 72841605
      >
        <BadgeWrapper
          badge={
            <AvatarNetwork
              size={AvatarNetworkSize.Xs}
              name={currentNetwork?.nickname}
              src={currentNetwork?.rpcPrefs?.imageUrl}
              backgroundColor={testNetworkBackgroundColor}
              borderColor={
                primaryTokenImage
                  ? BorderColor.borderMuted
                  : BorderColor.borderDefault
              }
            />
          }
          marginRight={3}
        >
          <AvatarToken
            name={tokenSymbol}
            src={tokenImage}
            showHalo
            borderColor={tokenImage ? undefined : BorderColor.borderDefault}
          />
        </BadgeWrapper>
        <Box
          className="multichain-token-list-item__container-cell--text-container"
          display={Display.Flex}
          flexDirection={FlexDirection.Column}
          width={BlockSize.Full}
          style={{ flexGrow: 1, overflow: 'hidden' }}
        >
          <Box
            display={Display.Flex}
            flexDirection={FlexDirection.Row}
            justifyContent={JustifyContent.spaceBetween}
            gap={1}
          >
            <Box
              width={isStakeable ? BlockSize.Half : BlockSize.OneThird}
              display={Display.InlineBlock}
            >
              {title?.length > 12 ? (
                <Tooltip
                  position="bottom"
                  html={title}
                  tooltipInnerClassName="multichain-token-list-item__tooltip"
                >
                  <Text
                    as="span"
                    fontWeight={FontWeight.Medium}
                    variant={TextVariant.bodyMd}
                    ellipsis
                  >
                    {isStakeable ? (
                      <>
                        {tokenSymbol} {stakeableTitle}
                      </>
                    ) : (
                      tokenSymbol
                    )}
                  </Text>
                </Tooltip>
              ) : (
                <Text
                  as="span"
                  fontWeight={FontWeight.Medium}
                  variant={TextVariant.bodyMd}
                  ellipsis
                >
                  {isStakeable ? (
                    <Box display={Display.InlineBlock}>
                      {tokenSymbol} {stakeableTitle}
                    </Box>
                  ) : (
                    tokenSymbol
                  )}
                </Text>
              )}
              <Text
                variant={TextVariant.bodyMd}
                color={TextColor.textAlternative}
                data-testid="multichain-token-list-item-token-name" //
                ellipsis
              >
                {tokenTitle}
              </Text>
            </Box>

            {showScamWarning ? (
              <Box
                display={Display.Flex}
                flexDirection={FlexDirection.Column}
                width={isStakeable ? BlockSize.Half : BlockSize.TwoThirds}
                alignItems={AlignItems.flexEnd}
              >
                <ButtonIcon
                  iconName={IconName.Danger}
                  onClick={(e) => {
                    e.preventDefault();
                    e.stopPropagation();
                    setShowScamWarningModal(true);
                  }}
                  color={IconColor.errorDefault}
                  size={IconSize.Md}
                  backgroundColor={BackgroundColor.transparent}
                  data-testid="scam-warning"
                />

                {useNativeCurrencyAsPrimaryCurrency ? (
                  <Text
                    fontWeight={FontWeight.Medium}
                    variant={TextVariant.bodyMd}
                    width={isStakeable ? BlockSize.Half : BlockSize.TwoThirds}
                    textAlign={TextAlign.End}
                    data-testid="multichain-token-list-item-secondary-value"
                    ellipsis={isStakeable}
                  >
                    {secondary}
                  </Text>
                ) : (
                  <Text
                    data-testid="multichain-token-list-item-value"
                    color={TextColor.textAlternative}
                    variant={TextVariant.bodyMd}
                    textAlign={TextAlign.End}
                  >
                    {primary} {isNativeCurrency ? '' : tokenSymbol}
                  </Text>
                )}
              </Box>
            ) : (
              <Box
                display={Display.Flex}
                flexDirection={FlexDirection.Column}
                width={isStakeable ? BlockSize.Half : BlockSize.TwoThirds}
                alignItems={AlignItems.flexEnd}
              >
                <Text
                  fontWeight={FontWeight.Medium}
                  variant={TextVariant.bodyMd}
                  width={isStakeable ? BlockSize.Half : BlockSize.TwoThirds}
                  textAlign={TextAlign.End}
                  data-testid="multichain-token-list-item-secondary-value"
                  ellipsis={isStakeable}
                >
                  {secondary}
                </Text>
                <Text
                  data-testid="multichain-token-list-item-value"
                  color={TextColor.textAlternative}
                  variant={TextVariant.bodyMd}
                  textAlign={TextAlign.End}
                >
                  {primary} {isNativeCurrency ? '' : tokenSymbol}
                </Text>
              </Box>
            )}
          </Box>
          <Box
            display={Display.Flex}
            flexDirection={FlexDirection.Row}
            justifyContent={JustifyContent.spaceBetween}
            gap={1}
          ></Box>
        </Box>
      </Box>
      {showScamWarningModal ? (
        <Modal isOpen>
          <ModalOverlay />
          <ModalContent>
            <ModalHeader onClose={() => setShowScamWarningModal(false)}>
              {t('nativeTokenScamWarningTitle')}
            </ModalHeader>
            <Box marginTop={4} marginBottom={4}>
              {t('nativeTokenScamWarningDescription', [tokenSymbol])}
            </Box>
            <Box>
              <ButtonSecondary
                onClick={() => {
                  dispatch(
                    setSelectedNetworkConfigurationId(providerConfig.id),
                  );
                  if (isFullScreen) {
                    history.push(NETWORKS_ROUTE);
                  } else {
                    global.platform.openExtensionInBrowser(NETWORKS_ROUTE);
                  }
                }}
                block
              >
                {t('nativeTokenScamWarningConversion')}
              </ButtonSecondary>
            </Box>
          </ModalContent>
        </Modal>
      ) : null}
    </Box>
  );
};

TokenListItem.propTypes = {
  /**
   * An additional className to apply to the TokenList.
   */
  className: PropTypes.string,
  /**
   * The onClick handler to be passed to the TokenListItem component
   */
  onClick: PropTypes.func,
  /**
   * tokenSymbol represents the symbol of the Token
   */
  tokenSymbol: PropTypes.string,
  /**
   * title represents the name of the token and if name is not available then Symbol
   */
  title: PropTypes.string,
  /**
   * tooltipText represents the text to show in the tooltip when hovering over the token
   */
  tooltipText: PropTypes.string,
  /**
   * tokenImage represents the image of the token icon
   */
  tokenImage: PropTypes.string,
  /**
   * primary represents the balance
   */
  primary: PropTypes.string,
  /**
   * secondary represents the balance in dollars
   */
  secondary: PropTypes.string,
  /**
   * isOriginalTokenSymbol represents a boolean value to check if the token symbol is original or not
   */
  isOriginalTokenSymbol: PropTypes.bool,
  /**
   * isNativeCurrency represents if this item is the native currency
   */
  isNativeCurrency: PropTypes.bool,
  /**
   * isStakeable represents if this item is stakeable
   */
  isStakeable: PropTypes.bool,
};<|MERGE_RESOLUTION|>--- conflicted
+++ resolved
@@ -163,7 +163,6 @@
               return;
             }
 
-<<<<<<< HEAD
             onClick();
             trackEvent({
               category: MetaMetricsEventCategory.Tokens,
@@ -176,21 +175,6 @@
             });
           },
         })}
-=======
-          if (onClick) {
-            onClick();
-          }
-          trackEvent({
-            category: MetaMetricsEventCategory.Tokens,
-            event: MetaMetricsEventName.TokenDetailsOpened,
-            properties: {
-              location: 'Home',
-              chain_id: chainId,
-              token_symbol: tokenSymbol,
-            },
-          });
-        }}
->>>>>>> 72841605
       >
         <BadgeWrapper
           badge={
