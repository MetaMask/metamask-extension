--- conflicted
+++ resolved
@@ -201,21 +201,6 @@
               return;
             }
 
-<<<<<<< HEAD
-          if (onClick) {
-            onClick();
-          }
-          trackEvent({
-            category: MetaMetricsEventCategory.Tokens,
-            event: MetaMetricsEventName.TokenDetailsOpened,
-            properties: {
-              location: 'Home',
-              chain_id: chainId,
-              token_symbol: tokenSymbol,
-            },
-          });
-        }}
-=======
             onClick();
             trackEvent({
               category: MetaMetricsEventCategory.Tokens,
@@ -229,7 +214,6 @@
             });
           },
         })}
->>>>>>> 717376e8
       >
         <BadgeWrapper
           badge={
@@ -309,16 +293,6 @@
                   )}
                 </Text>
               )}
-<<<<<<< HEAD
-              <Text
-                variant={TextVariant.bodyMd}
-                color={TextColor.textAlternative}
-                data-testid="multichain-token-list-item-token-name" //
-                ellipsis
-              >
-                {tokenTitle}
-              </Text>
-=======
 
               {isEvm && !showPercentage ? (
                 <Text
@@ -339,7 +313,6 @@
                   address={isNativeCurrency ? zeroAddress() : address}
                 />
               )}
->>>>>>> 717376e8
             </Box>
 
             {showScamWarning ? (
@@ -362,29 +335,6 @@
                   data-testid="scam-warning"
                 />
 
-<<<<<<< HEAD
-                {useNativeCurrencyAsPrimaryCurrency ? (
-                  <Text
-                    fontWeight={FontWeight.Medium}
-                    variant={TextVariant.bodyMd}
-                    width={isStakeable ? BlockSize.Half : BlockSize.TwoThirds}
-                    textAlign={TextAlign.End}
-                    data-testid="multichain-token-list-item-secondary-value"
-                    ellipsis={isStakeable}
-                  >
-                    {secondary}
-                  </Text>
-                ) : (
-                  <Text
-                    data-testid="multichain-token-list-item-value"
-                    color={TextColor.textAlternative}
-                    variant={TextVariant.bodyMd}
-                    textAlign={TextAlign.End}
-                  >
-                    {primary} {isNativeCurrency ? '' : tokenSymbol}
-                  </Text>
-                )}
-=======
                 <Text
                   data-testid="multichain-token-list-item-value"
                   color={TextColor.textAlternative}
@@ -393,7 +343,6 @@
                 >
                   {primary} {isNativeCurrency ? '' : tokenSymbol}
                 </Text>
->>>>>>> 717376e8
               </Box>
             ) : (
               <Box
