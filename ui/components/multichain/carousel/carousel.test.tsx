import React from 'react';
import { render, fireEvent } from '@testing-library/react';
import { Carousel } from './carousel';
import { MARGIN_VALUES, WIDTH_VALUES } from './constants';

jest.mock('react-responsive-carousel', () => ({
  Carousel: ({
    children,
    onChange,
  }: {
    children: React.ReactNode;
    onChange?: (index: number) => void;
  }) => (
    <div className="mock-carousel">
      {children}
      <div className="carousel-dots">
        <button className="dot" onClick={() => onChange?.(1)} />
        <button className="dot" onClick={() => onChange?.(0)} />
      </div>
    </div>
  ),
}));

<<<<<<< HEAD
=======
jest.mock(
  '../../../hooks/useCarouselManagement/fetchCarouselSlidesFromContentful',
);
jest
  .mocked(fetchCarouselSlidesFromContentful)
  .mockResolvedValue({ prioritySlides: [], regularSlides: [] });

>>>>>>> c9f5c5a9
jest.mock('react-redux', () => ({
  useSelector: jest.fn(),
  useDispatch: () => jest.fn(),
}));

jest.mock('reselect', () => ({
  createSelector: jest.fn(),
  createDeepEqualSelector: jest.fn(),
  createSelectorCreator: jest.fn(() => jest.fn()),
  lruMemoize: jest.fn(),
}));

jest.mock('../../../selectors/approvals', () => ({
  selectPendingApproval: jest.fn(),
}));

jest.mock('../../../hooks/useI18nContext', () => ({
  useI18nContext: () => (key: string) => key,
}));

describe('Carousel', () => {
  const mockSlides = [
    {
      id: '1',
      title: 'Slide 1',
      description: 'Description 1',
      image: 'image1.jpg',
    },
    {
      id: '2',
      title: 'Slide 2',
      description: 'Description 2',
      image: 'image2.jpg',
    },
  ];

  it('should render correctly with slides', () => {
    const { container } = render(<Carousel slides={mockSlides} />);

    const slides = container.querySelectorAll('.mm-carousel-slide');
    expect(slides).toHaveLength(2);

    const images = container.querySelectorAll('.mm-carousel-slide__accessory');
    expect(images[0]).toHaveAttribute('src', 'image1.jpg');
    expect(images[1]).toHaveAttribute('src', 'image2.jpg');
  });

  it('should handle slide removal', async () => {
    const mockOnClose = jest.fn();
    const { container, rerender } = render(
      <Carousel slides={mockSlides} onClose={mockOnClose} />,
    );

    const closeButtons = container.querySelectorAll(
      '.mm-carousel-slide__close-button',
    );
    expect(closeButtons).toHaveLength(2);

    fireEvent.click(closeButtons[0]);
    expect(mockOnClose).toHaveBeenCalledWith(false, '1');

    const remainingSlides = mockSlides.filter((slide) => slide.id !== '1');
    rerender(<Carousel slides={remainingSlides} onClose={mockOnClose} />);

    const updatedCloseButtons = container.querySelectorAll(
      '.mm-carousel-slide__close-button',
    );
    expect(updatedCloseButtons).toHaveLength(1);

    fireEvent.click(updatedCloseButtons[0]);
    expect(mockOnClose).toHaveBeenCalledWith(true, '2');

    const finalSlides = remainingSlides.filter((slide) => slide.id !== '2');
    rerender(<Carousel slides={finalSlides} onClose={mockOnClose} />);

    const finalSlideElements = container.querySelectorAll('.mm-carousel-slide');
    expect(finalSlideElements).toHaveLength(0);
  });

  it('should handle slide navigation', () => {
    const { container } = render(<Carousel slides={mockSlides} />);

    const dots = container.querySelectorAll('.dot');
    if (!dots || dots.length === 0) {
      throw new Error('Carousel dots not found');
    }
    fireEvent.click(dots[1]);

    const slides = container.querySelectorAll('.mm-carousel-slide');
    expect(slides[1].parentElement).toHaveClass('mock-carousel');
  });

  it('should return null when no slides are present', () => {
    const { container } = render(<Carousel slides={[]} />);
    expect(container.firstChild).toBeNull();
  });

  it('should apply correct margin and width for single slide', () => {
    const singleSlide = [mockSlides[0]];
    const { container } = render(<Carousel slides={singleSlide} />);

    const slide = container.querySelector('.mm-carousel-slide');
    expect(slide).toHaveStyle({
      margin: `${MARGIN_VALUES.ZERO} ${MARGIN_VALUES.CONTAINER_SIDE}`,
      width: 'calc(100% - 32px)',
    });
  });

  it('should apply correct margin and width for multiple slides', () => {
    const { container } = render(<Carousel slides={mockSlides} />);

    const slides = container.querySelectorAll('.mm-carousel-slide');
    expect(slides[0]).toHaveStyle({
      width: 'calc(98% - 16px)',
    });

    expect(slides[1]).toHaveStyle({
      width: WIDTH_VALUES.STANDARD_SLIDE,
    });

    // Check margins for first slide
    expect(slides[0]).toHaveStyle({
      margin: `${MARGIN_VALUES.ZERO} ${MARGIN_VALUES.ZERO} ${MARGIN_VALUES.SLIDE_BOTTOM} 16px`,
    });

    // Check margins for subsequent slides
    expect(slides[1]).toHaveStyle({
      margin: `${MARGIN_VALUES.ZERO} ${MARGIN_VALUES.ZERO} ${MARGIN_VALUES.SLIDE_BOTTOM} ${MARGIN_VALUES.ZERO}`,
    });
  });

  it('should render loading state correctly', () => {
    const { container } = render(<Carousel slides={mockSlides} isLoading />);

    const loadingCarousel = container.querySelector('.mm-carousel__loading');
    expect(loadingCarousel).toBeDefined();

    const skeletonSlides = container.querySelectorAll('.mm-carousel-slide');
    expect(skeletonSlides).toHaveLength(3);
  });

  it('should handle slide click with href', () => {
    const mockOpenTab = jest.fn();
    global.platform = {
      openTab: mockOpenTab,
      closeCurrentWindow: jest.fn(),
    };

    const slidesWithHref = [
      {
        ...mockSlides[0],
        href: 'https://example.com',
      },
    ];

    const { container } = render(<Carousel slides={slidesWithHref} />);

    const slide = container.querySelector('.mm-carousel-slide');
    if (!slide) {
      throw new Error('Slide not found');
    }
    fireEvent.click(slide);

    expect(mockOpenTab).toHaveBeenCalledWith({ url: 'https://example.com' });
  });

  it('should handle slide click with onClick', () => {
    const mockOnClick = jest.fn();
    const slidesWithClick = [
      {
        ...mockSlides[0],
      },
    ];

    const { container } = render(
      <Carousel slides={slidesWithClick} onClick={mockOnClick} />,
    );

    const slide = container.querySelector('.mm-carousel-slide');
    if (!slide) {
      throw new Error('Slide not found');
    }
    fireEvent.click(slide);

    expect(mockOnClick).toHaveBeenCalledWith('1');
  });

  it('should not show close button for undismissable slides', () => {
    const undismissableSlides = [
      {
        ...mockSlides[0],
        undismissable: true,
      },
      mockSlides[1],
    ];

    const { container } = render(
      <Carousel slides={undismissableSlides} onClose={() => undefined} />,
    );

    const closeButtons = container.querySelectorAll(
      '.mm-carousel-slide__close-button',
    );
    expect(closeButtons).toHaveLength(1);
  });

  it('should limit the number of slides to MAX_SLIDES', () => {
    const manySlides = [
      ...mockSlides,
      {
        id: '3',
        title: 'Slide 3',
        description: 'Description 3',
        image: 'image3.jpg',
      },
      {
        id: '4',
        title: 'Slide 4',
        description: 'Description 4',
        image: 'image4.jpg',
      },
      {
        id: '5',
        title: 'Slide 5',
        description: 'Description 5',
        image: 'image5.jpg',
      },
      {
        id: '6',
        title: 'Slide 6',
        description: 'Description 6',
        image: 'image6.jpg',
      },
    ];

    const { container } = render(<Carousel slides={manySlides} />);

    const visibleSlides = container.querySelectorAll('.mm-carousel-slide');
    expect(visibleSlides).toHaveLength(5);
  });
});<|MERGE_RESOLUTION|>--- conflicted
+++ resolved
@@ -1,7 +1,11 @@
 import React from 'react';
 import { render, fireEvent } from '@testing-library/react';
+import { useSelector } from 'react-redux';
+import { SolAccountType } from '@metamask/keyring-api';
+import { SOLANA_SLIDE } from '../../../hooks/useCarouselManagement';
+import { fetchCarouselSlidesFromContentful } from '../../../hooks/useCarouselManagement/fetchCarouselSlidesFromContentful';
 import { Carousel } from './carousel';
-import { MARGIN_VALUES, WIDTH_VALUES } from './constants';
+import { MARGIN_VALUES, MAX_SLIDES, WIDTH_VALUES } from './constants';
 
 jest.mock('react-responsive-carousel', () => ({
   Carousel: ({
@@ -21,8 +25,6 @@
   ),
 }));
 
-<<<<<<< HEAD
-=======
 jest.mock(
   '../../../hooks/useCarouselManagement/fetchCarouselSlidesFromContentful',
 );
@@ -30,16 +32,13 @@
   .mocked(fetchCarouselSlidesFromContentful)
   .mockResolvedValue({ prioritySlides: [], regularSlides: [] });
 
->>>>>>> c9f5c5a9
 jest.mock('react-redux', () => ({
   useSelector: jest.fn(),
   useDispatch: () => jest.fn(),
 }));
 
 jest.mock('reselect', () => ({
-  createSelector: jest.fn(),
-  createDeepEqualSelector: jest.fn(),
-  createSelectorCreator: jest.fn(() => jest.fn()),
+  ...jest.requireActual('reselect'),
   lruMemoize: jest.fn(),
 }));
 
@@ -238,37 +237,71 @@
   });
 
   it('should limit the number of slides to MAX_SLIDES', () => {
-    const manySlides = [
-      ...mockSlides,
-      {
-        id: '3',
-        title: 'Slide 3',
-        description: 'Description 3',
-        image: 'image3.jpg',
-      },
-      {
-        id: '4',
-        title: 'Slide 4',
-        description: 'Description 4',
-        image: 'image4.jpg',
-      },
-      {
-        id: '5',
-        title: 'Slide 5',
-        description: 'Description 5',
-        image: 'image5.jpg',
-      },
-      {
-        id: '6',
-        title: 'Slide 6',
-        description: 'Description 6',
-        image: 'image6.jpg',
-      },
-    ];
-
-    const { container } = render(<Carousel slides={manySlides} />);
+    const createSlide = (id: string) => ({
+      id,
+      title: `Slide ${id}`,
+      description: `Description ${id}`,
+      image: `imagejpg`,
+    });
+    const slides = [...Array(MAX_SLIDES)].map((_, i) => createSlide(`${i}`));
+    slides.push(createSlide('1 more than max!'));
+    slides.push(createSlide('2 more than max!'));
+    slides.push(createSlide('3 more than max!'));
+
+    const { container } = render(<Carousel slides={slides} />);
 
     const visibleSlides = container.querySelectorAll('.mm-carousel-slide');
-    expect(visibleSlides).toHaveLength(5);
+    expect(visibleSlides).toHaveLength(MAX_SLIDES);
+  });
+
+  describe('Solana slide filtering', () => {
+    const solanaSlide = {
+      id: SOLANA_SLIDE.id,
+      title: 'solana title',
+      description: 'solana description',
+      image: 'solana-image.jpg',
+    };
+
+    const slidesWithSolana = [...mockSlides, solanaSlide];
+
+    beforeEach(() => {
+      (useSelector as jest.Mock).mockReset();
+    });
+
+    it('should filter out Solana slides when account type is DataAccount', () => {
+      (useSelector as jest.Mock).mockImplementation(() => ({
+        type: SolAccountType.DataAccount,
+      }));
+
+      const { container } = render(<Carousel slides={slidesWithSolana} />);
+
+      const slides = container.querySelectorAll('.mm-carousel-slide');
+      expect(slides).toHaveLength(2);
+
+      const slideTestIds = Array.from(slides).map((slide) =>
+        slide.getAttribute('data-testid'),
+      );
+      expect(slideTestIds).toContain('slide-1');
+      expect(slideTestIds).toContain('slide-2');
+      expect(slideTestIds).not.toContain(`slide-${SOLANA_SLIDE.id}`);
+    });
+
+    it('should include Solana slides when account type is not DataAccount', () => {
+      (useSelector as jest.Mock).mockImplementation(() => ({
+        type: 'OtherAccountType',
+      }));
+
+      const { container } = render(<Carousel slides={slidesWithSolana} />);
+
+      const slides = container.querySelectorAll('.mm-carousel-slide');
+      expect(slides).toHaveLength(3);
+
+      const slideTestIds = Array.from(slides).map((slide) =>
+        slide.getAttribute('data-testid'),
+      );
+      expect(slideTestIds).toContain('slide-1');
+      expect(slideTestIds).toContain('slide-2');
+      expect(slideTestIds).toContain(`slide-${SOLANA_SLIDE.id}`);
+    });
   });
 });