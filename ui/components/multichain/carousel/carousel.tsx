import React, { useState, useEffect, useContext } from 'react';
import { useSelector } from 'react-redux';
import { SolAccountType } from '@metamask/keyring-api';
import { Carousel as ResponsiveCarousel } from 'react-responsive-carousel';
import { useI18nContext } from '../../../hooks/useI18nContext';
import { Box, BoxProps, BannerBase } from '../../component-library';
import {
  TextAlign,
  AlignItems,
  TextVariant,
  BorderRadius,
  TextColor,
  FontWeight,
} from '../../../helpers/constants/design-system';
import {
  MetaMetricsEventCategory,
  MetaMetricsEventName,
} from '../../../../shared/constants/metametrics';
import { getSelectedAccount } from '../../../selectors';
import { MetaMetricsContext } from '../../../contexts/metametrics';
import type { CarouselProps } from './carousel.types';
import { BANNER_STYLES, MAX_SLIDES } from './constants';
import {
  getCenterSlidePercentage,
  getSlideMargin,
  getSlideWidth,
} from './helpers';

export const Carousel = React.forwardRef(
  (
    {
      slides = [],
      isLoading = false,
      onClose,
      onClick,
      onRenderSlides,
      ...props
    }: CarouselProps,
    ref: React.Ref<HTMLDivElement>,
  ) => {
    const [selectedIndex, setSelectedIndex] = useState(0);
    const t = useI18nContext();
<<<<<<< HEAD
    const { trackEvent } = useContext(MetaMetricsContext);
    const useExternalServices = useSelector(getUseExternalServices);
=======
    const trackEvent = useContext(MetaMetricsContext);
>>>>>>> 8f653e86

    const selectedAccount = useSelector(getSelectedAccount);

    const visibleSlides = slides
      .filter((slide) => {
        if (
          slide.variableName === 'solana' &&
          selectedAccount?.type === SolAccountType.DataAccount
        ) {
          return false;
        }

        return !slide.dismissed || slide.undismissable;
      })
      .slice(0, MAX_SLIDES);

    useEffect(() => {
      if (
        visibleSlides &&
        visibleSlides.length > 0 &&
        onRenderSlides &&
        !isLoading
      ) {
        onRenderSlides(visibleSlides);
      }
    }, [visibleSlides, onRenderSlides, isLoading]);

    const handleClose = (e: React.MouseEvent<HTMLElement>, slideId: string) => {
      e.preventDefault();
      e.stopPropagation();

      const currentSlideIndex = visibleSlides.findIndex(
        (slide) => slide.id === slideId,
      );

      let newSelectedIndex = selectedIndex;
      if (
        currentSlideIndex === visibleSlides.length - 1 &&
        visibleSlides.length > 1
      ) {
        newSelectedIndex = currentSlideIndex - 1;
      } else if (currentSlideIndex < selectedIndex) {
        newSelectedIndex = selectedIndex - 1;
      }

      setSelectedIndex(newSelectedIndex);

      if (onClose) {
        onClose(visibleSlides.length === 1, slideId);
      }
    };

    const handleChange = (index: number) => {
      const previousSlide = visibleSlides[selectedIndex];
      const nextSlide = visibleSlides[index];

      // Only track navigation when there's an actual change
      if (selectedIndex !== index) {
        trackEvent({
          event: MetaMetricsEventName.BannerNavigated,
          category: MetaMetricsEventCategory.Banner,
          properties: {
            // TODO: Fix in https://github.com/MetaMask/metamask-extension/issues/31860
            // eslint-disable-next-line @typescript-eslint/naming-convention
            from_banner: previousSlide.id,
            // TODO: Fix in https://github.com/MetaMask/metamask-extension/issues/31860
            // eslint-disable-next-line @typescript-eslint/naming-convention
            to_banner: nextSlide.id,
            // TODO: Fix in https://github.com/MetaMask/metamask-extension/issues/31860
            // eslint-disable-next-line @typescript-eslint/naming-convention
            from_banner_title: previousSlide.title,
            // TODO: Fix in https://github.com/MetaMask/metamask-extension/issues/31860
            // eslint-disable-next-line @typescript-eslint/naming-convention
            to_banner_title: nextSlide.title,
            // TODO: Fix in https://github.com/MetaMask/metamask-extension/issues/31860
            // eslint-disable-next-line @typescript-eslint/naming-convention
            navigation_method:
              Math.abs(selectedIndex - index) === 1 ? 'swipe' : 'dot',
          },
        });
      }

      setSelectedIndex(index);
    };

    if (isLoading) {
      return (
        <Box className="mm-carousel" ref={ref} {...(props as BoxProps<'div'>)}>
          <ResponsiveCarousel
            showArrows={false}
            className="mm-carousel__carousel mm-carousel__loading"
            showStatus={false}
            autoPlay={false}
            swipeScrollTolerance={5}
            centerSlidePercentage={getCenterSlidePercentage(3)}
            axis={'horizontal'}
            preventMovementUntilSwipeScrollTolerance
            emulateTouch
            centerMode
            swipeable={false}
          >
            {[...Array(3)].map((_, index) => (
              <BannerBase
                key={`skeleton-${index}`}
                className="mm-carousel-slide"
                textAlign={TextAlign.Left}
                alignItems={AlignItems.center}
                paddingLeft={0}
                borderRadius={BorderRadius.XL}
                paddingRight={0}
                style={{
                  height: BANNER_STYLES.HEIGHT,
                  margin: getSlideMargin(index, 3),
                  width: getSlideWidth(index, 3),
                }}
              />
            ))}
          </ResponsiveCarousel>
        </Box>
      );
    }

    if (visibleSlides.length === 0) {
      return null;
    }

    return (
      <Box
        className={`mm-carousel ${
          visibleSlides.length === 1 ? 'mm-carousel--single-slide' : ''
        }`}
        ref={ref}
        {...(props as BoxProps<'div'>)}
      >
        <ResponsiveCarousel
          selectedItem={selectedIndex}
          showArrows={false}
          onClickItem={(index) => handleChange(index)}
          onChange={(index) => handleChange(index)}
          className="mm-carousel__carousel"
          showStatus={false}
          autoPlay={false}
          showThumbs={false}
          swipeScrollTolerance={5}
          swipeable={visibleSlides.length > 1}
          centerSlidePercentage={getCenterSlidePercentage(visibleSlides.length)}
          axis="horizontal"
          preventMovementUntilSwipeScrollTolerance
          emulateTouch
          centerMode
        >
          {visibleSlides.map((slide, index) => {
            const isContentfulContent = slide.id.startsWith('contentful-');
            return (
              <BannerBase
                data-testid={`slide-${slide.id}`}
                onClick={() => {
                  if (index !== selectedIndex) {
                    return;
                  }
                  if (slide.href) {
                    global.platform.openTab({ url: slide.href });
                  }
                  onClick?.(slide.id);
                }}
                key={slide.id}
                className="mm-carousel-slide"
                startAccessory={
                  <img
                    className="mm-carousel-slide__accessory"
                    src={slide.image}
                    alt={slide.title}
                  />
                }
                textAlign={TextAlign.Left}
                alignItems={AlignItems.center}
                title={isContentfulContent ? slide.title : t(slide.title)}
                description={
                  isContentfulContent ? slide.description : t(slide.description)
                }
                titleProps={{
                  variant: TextVariant.bodySmMedium,
                  fontWeight: FontWeight.Medium,
                  marginLeft: 1,
                }}
                descriptionProps={{
                  variant: TextVariant.bodyXs,
                  fontWeight: FontWeight.Normal,
                  color: TextColor.textAlternative,
                  marginLeft: 1,
                }}
                onClose={
                  Boolean(handleClose) && !slide.undismissable
                    ? (e: React.MouseEvent<HTMLElement>) =>
                        handleClose(e, slide.id)
                    : undefined
                }
                closeButtonProps={{
                  className: 'mm-carousel-slide__close-button',
                }}
                style={{
                  height: BANNER_STYLES.HEIGHT,
                  margin: getSlideMargin(index, visibleSlides.length),
                  width: getSlideWidth(index, visibleSlides.length),
                  position: 'relative',
                }}
                padding={0}
                paddingLeft={3}
                paddingRight={3}
                borderRadius={BorderRadius.XL}
              />
            );
          })}
        </ResponsiveCarousel>
      </Box>
    );
  },
);<|MERGE_RESOLUTION|>--- conflicted
+++ resolved
@@ -40,12 +40,7 @@
   ) => {
     const [selectedIndex, setSelectedIndex] = useState(0);
     const t = useI18nContext();
-<<<<<<< HEAD
     const { trackEvent } = useContext(MetaMetricsContext);
-    const useExternalServices = useSelector(getUseExternalServices);
-=======
-    const trackEvent = useContext(MetaMetricsContext);
->>>>>>> 8f653e86
 
     const selectedAccount = useSelector(getSelectedAccount);
 
