import React, { useState, useEffect } from 'react';
import { useSelector } from 'react-redux';
import { SolAccountType } from '@metamask/keyring-api';
import {
  CSSTransition as CSSTransitionComponent,
  TransitionGroup,
} from 'react-transition-group';
import { Box, BoxProps } from '../../component-library';
import { getSelectedAccount } from '../../../selectors';
import type { CarouselProps, CarouselState, NavigationAction } from './types';
import { MAX_SLIDES } from './constants';
import { StackCard } from './stack-card';
import { StackCardEmpty } from './stack-card-empty';
import { useTransitionToNextCard } from './animations/useTransitionToNextCard';

export const Carousel = React.forwardRef(
  (
    {
      slides = [],
      isLoading = false,
      onSlideClose,
      onSlideClick,
      onRenderSlides,
      onEmptyState,
      className = '',
      ...props
    }: CarouselProps,
    ref: React.Ref<HTMLDivElement>,
  ) => {
<<<<<<< HEAD
    const [selectedIndex, setSelectedIndex] = useState(0);
    const t = useI18nContext();
    const { trackEvent } = useContext(MetaMetricsContext);
=======
    const [state, setState] = useState<CarouselState>({
      activeSlideIndex: 0,
      isTransitioning: false,
      hasTriggeredEmptyState: false,
    });
>>>>>>> a0fa665b

    const selectedAccount = useSelector(getSelectedAccount);

    // Filter visible slides
    const visibleSlides = slides
      .filter((slide) => {
        if (
          slide.variableName === 'solana' &&
          selectedAccount?.type === SolAccountType.DataAccount
        ) {
          return false;
        }
        // All cards are dismissable in this implementation - ignore undismissable property
        return !slide.dismissed;
      })
      .slice(0, MAX_SLIDES);

    const currentSlide = visibleSlides[state.activeSlideIndex];
    const nextSlide = visibleSlides[state.activeSlideIndex + 1];
    const isLastCard = visibleSlides.length === 1 && Boolean(currentSlide);

    // Use transition hook for next card logic
    const { transitionToNextCard } = useTransitionToNextCard({
      onSlideRemove: (slideId: string, isLastSlide: boolean) => {
        if (onSlideClose) {
          onSlideClose(slideId, isLastSlide);
        }
      },
      isTransitioning: state.isTransitioning,
      setIsTransitioning: (transitioning: boolean) => {
        setState((prev) => ({ ...prev, isTransitioning: transitioning }));
      },
    });

    // Handle slide array changes
    useEffect(() => {
      if (
        visibleSlides.length > 0 &&
        state.activeSlideIndex >= visibleSlides.length
      ) {
        setState((prev) => ({
          ...prev,
          activeSlideIndex: 0,
        }));
      }

      // Reset empty state trigger flag when new slides are available
      if (visibleSlides.length > 0 && state.hasTriggeredEmptyState) {
        setState((prev) => ({
          ...prev,
          hasTriggeredEmptyState: false,
        }));
      }
    }, [
      visibleSlides.length,
      state.activeSlideIndex,
      state.hasTriggeredEmptyState,
    ]);

    // Render slides callback
    useEffect(() => {
      if (
        visibleSlides &&
        visibleSlides.length > 0 &&
        onRenderSlides &&
        !isLoading
      ) {
        onRenderSlides(visibleSlides);
      }
    }, [visibleSlides, onRenderSlides, isLoading]);

    const handleSlideClose = (slideId: string, isLastSlide: boolean) => {
      transitionToNextCard(slideId, isLastSlide);
    };

    const handleSlideClick = (
      slideId: string,
      navigation?: NavigationAction,
    ) => {
      if (state.isTransitioning) {
        return;
      }
      onSlideClick?.(slideId, navigation);
    };

    // Loading state
    if (isLoading) {
      return (
        <Box
          className={`carousel-container ${className}`}
          ref={ref}
          {...(props as BoxProps<'div'>)}
        >
          <div className="carousel-cards-wrapper">
            {[...Array(3)].map((_, index) => (
              <div
                key={`skeleton-${index}`}
                className="carousel-card carousel-card--current"
                style={{
                  backgroundColor: 'var(--color-background-muted)',
                  animation: 'pulse 2s cubic-bezier(0.4, 0, 0.6, 1) infinite',
                }}
              />
            ))}
          </div>
        </Box>
      );
    }

    // When no slides, show empty state as current card (but only trigger fold once)
    if (visibleSlides.length === 0) {
      return (
        <Box
          className={`carousel-container ${className}`}
          ref={ref}
          {...(props as BoxProps<'div'>)}
        >
          <div className="carousel-cards-wrapper">
            <TransitionGroup>
              <CSSTransitionComponent
                key="empty-state-as-current"
                timeout={300}
                classNames="card"
                appear={true}
                onEntered={() => {
                  // Only trigger empty state once
                  if (state.hasTriggeredEmptyState) {
                    return;
                  }

                  setState((prev) => ({
                    ...prev,
                    hasTriggeredEmptyState: true,
                  }));
                  setTimeout(() => {
                    if (onEmptyState) {
                      onEmptyState();
                    }
                  }, 1000); // Exactly 1 second after empty state card is fully visible
                }}
              >
                <StackCardEmpty isBackground={false} />
              </CSSTransitionComponent>
            </TransitionGroup>
          </div>
        </Box>
      );
    }

    return (
      <Box
        className={`carousel-container ${className}`}
        ref={ref}
        {...(props as BoxProps<'div'>)}
      >
        <div className="carousel-cards-wrapper">
          <TransitionGroup>
            {/* Next card (behind) */}
            {nextSlide && (
              <CSSTransitionComponent
                key={`next-${nextSlide.id}`}
                timeout={250}
                classNames="next-card"
              >
                <StackCard
                  slide={nextSlide}
                  isCurrentCard={false}
                  isLastSlide={false}
                  onSlideClick={handleSlideClick}
                  onTransitionToNextCard={handleSlideClose}
                />
              </CSSTransitionComponent>
            )}

            {/* Empty state (behind last card) */}
            {isLastCard && (
              <CSSTransitionComponent
                key="empty-state-bg"
                timeout={250}
                classNames="next-card"
              >
                <StackCardEmpty isBackground={true} />
              </CSSTransitionComponent>
            )}

            {/* Current card (top) */}
            {currentSlide && (
              <CSSTransitionComponent
                key={`current-${currentSlide.id}`}
                timeout={300}
                classNames="card"
              >
                <StackCard
                  slide={currentSlide}
                  isCurrentCard={true}
                  isLastSlide={isLastCard}
                  onSlideClick={handleSlideClick}
                  onTransitionToNextCard={handleSlideClose}
                />
              </CSSTransitionComponent>
            )}
          </TransitionGroup>
        </div>
      </Box>
    );
  },
);<|MERGE_RESOLUTION|>--- conflicted
+++ resolved
@@ -27,17 +27,11 @@
     }: CarouselProps,
     ref: React.Ref<HTMLDivElement>,
   ) => {
-<<<<<<< HEAD
-    const [selectedIndex, setSelectedIndex] = useState(0);
-    const t = useI18nContext();
-    const { trackEvent } = useContext(MetaMetricsContext);
-=======
     const [state, setState] = useState<CarouselState>({
       activeSlideIndex: 0,
       isTransitioning: false,
       hasTriggeredEmptyState: false,
     });
->>>>>>> a0fa665b
 
     const selectedAccount = useSelector(getSelectedAccount);
 
