import React from 'react';
import { useSelector } from 'react-redux';
import { useHistory } from 'react-router-dom';
import {
  AlignItems,
  BackgroundColor,
  BlockSize,
  Display,
  FlexDirection,
  IconColor,
  JustifyContent,
  TextAlign,
  TextVariant,
} from '../../../../helpers/constants/design-system';
import { DEFAULT_ROUTE } from '../../../../helpers/constants/routes';
import { getURLHost } from '../../../../helpers/utils/util';
import { useI18nContext } from '../../../../hooks/useI18nContext';
import {
  getConnectedSitesList,
  getInternalAccounts,
  getOrderedConnectedAccountsForActiveTab,
  getOriginOfCurrentTab,
  getSelectedAccount,
} from '../../../../selectors';
import {
  AvatarFavicon,
  AvatarFaviconSize,
  Box,
  Button,
  ButtonIcon,
  ButtonIconSize,
  ButtonPrimary,
  ButtonPrimarySize,
  ButtonSize,
  ButtonVariant,
  Icon,
  IconName,
  IconSize,
  Text,
} from '../../../component-library';
import { Tab } from '../../../ui/tabs';
import Tabs from '../../../ui/tabs/tabs.component';
import { mergeAccounts } from '../../account-list-menu/account-list-menu';
<<<<<<< HEAD
import { AccountListItem, MenuOptionTypes } from '../..';
=======
import { AccountListItem, AccountListItemMenuTypes } from '../..';
>>>>>>> f262054f
import { Content, Footer, Header, Page } from '../page';
import { AccountType, ConnectedSites } from './components/connections.types';
import { NoConnectionContent } from './components/no-connection';

export const Connections = () => {
  const t = useI18nContext();
  const history = useHistory();
  const CONNECTED_ACCOUNTS_TAB_KEY = 'connected-accounts';
  const activeTabOrigin = useSelector(getOriginOfCurrentTab);
  const subjectMetadata: { [key: string]: any } = useSelector(
    getConnectedSitesList,
  );
  const connectedSubjectsMetadata = subjectMetadata[activeTabOrigin];
  const connectedAccounts = useSelector(
    getOrderedConnectedAccountsForActiveTab,
  );
  const selectedAccount = useSelector(getSelectedAccount);
  const internalAccounts = useSelector(getInternalAccounts);
  const mergedAccount = mergeAccounts(connectedAccounts, internalAccounts);
  return (
    <Page data-testid="connections-page" className="connections-page">
      <Header
        backgroundColor={BackgroundColor.backgroundDefault}
        startAccessory={
          <ButtonIcon
            ariaLabel={t('back')}
            iconName={IconName.ArrowLeft}
            className="connections-header__start-accessory"
            color={IconColor.iconDefault}
            onClick={() => history.push(DEFAULT_ROUTE)}
            size={ButtonIconSize.Sm}
          />
        }
      >
        <Box
          display={Display.Flex}
          alignItems={AlignItems.center}
          gap={2}
          justifyContent={JustifyContent.center}
          className="connections-header__title"
        >
          {connectedSubjectsMetadata?.iconUrl ? (
            <AvatarFavicon
              name={connectedSubjectsMetadata.name}
              size={AvatarFaviconSize.Sm}
              src={connectedSubjectsMetadata.iconUrl}
            />
          ) : (
            <Icon
              name={IconName.Global}
              size={IconSize.Sm}
              color={IconColor.iconDefault}
            />
          )}
          <Text
            as="span"
            variant={TextVariant.headingMd}
            textAlign={TextAlign.Center}
            ellipsis
          >
            {getURLHost(activeTabOrigin)}
          </Text>
        </Box>
      </Header>
      <Content padding={0}>
        {connectedSubjectsMetadata ? (
          <Tabs defaultActiveTabKey="connections">
            {
              // eslint-disable-next-line @typescript-eslint/ban-ts-comment
              // @ts-ignore
              <Tab
                tabKey={CONNECTED_ACCOUNTS_TAB_KEY}
                name={t('connectedaccountsTabKey')}
                padding={4}
              >
                {mergedAccount.map((account: AccountType, index: number) => {
                  const connectedSites: ConnectedSites = {};

                  const connectedSite = connectedSites[account.address]?.find(
                    ({ origin }) => origin === activeTabOrigin,
                  );
                  return (
                    <AccountListItem
                      identity={account}
                      key={account.address}
                      selected={selectedAccount.address === account.address}
                      connectedAvatar={connectedSite?.iconUrl}
                      connectedAvatarName={connectedSite?.name}
<<<<<<< HEAD
                      showOptionTypes={MenuOptionTypes.ConnectionMenu}
=======
                      menuType={AccountListItemMenuTypes.Connection}
>>>>>>> f262054f
                      currentTabOrigin={activeTabOrigin}
                      isActive={index === 0 ? t('active') : null}
                    />
                  );
                })}
              </Tab>
            }
          </Tabs>
        ) : (
          <NoConnectionContent />
        )}
      </Content>
      <Footer>
        {connectedSubjectsMetadata ? (
          <Box
            display={Display.Flex}
            gap={2}
            flexDirection={FlexDirection.Column}
            width={BlockSize.Full}
            data-test-id="connections-button"
          >
            <Button
              size={ButtonSize.Lg}
              block
              variant={ButtonVariant.Secondary}
              startIconName={IconName.Add}
            >
              {t('connectMoreAccounts')}
            </Button>
            <Button
              size={ButtonSize.Lg}
              block
              variant={ButtonVariant.Secondary}
              startIconName={IconName.Logout}
              danger
            >
              {t('disconnectAllAccounts')}
            </Button>
          </Box>
        ) : (
          <ButtonPrimary
            size={ButtonPrimarySize.Lg}
            block
            data-test-id="no-connections-button"
          >
            {t('connectAccounts')}
          </ButtonPrimary>
        )}
      </Footer>
    </Page>
  );
};<|MERGE_RESOLUTION|>--- conflicted
+++ resolved
@@ -41,11 +41,7 @@
 import { Tab } from '../../../ui/tabs';
 import Tabs from '../../../ui/tabs/tabs.component';
 import { mergeAccounts } from '../../account-list-menu/account-list-menu';
-<<<<<<< HEAD
-import { AccountListItem, MenuOptionTypes } from '../..';
-=======
 import { AccountListItem, AccountListItemMenuTypes } from '../..';
->>>>>>> f262054f
 import { Content, Footer, Header, Page } from '../page';
 import { AccountType, ConnectedSites } from './components/connections.types';
 import { NoConnectionContent } from './components/no-connection';
@@ -134,11 +130,7 @@
                       selected={selectedAccount.address === account.address}
                       connectedAvatar={connectedSite?.iconUrl}
                       connectedAvatarName={connectedSite?.name}
-<<<<<<< HEAD
-                      showOptionTypes={MenuOptionTypes.ConnectionMenu}
-=======
                       menuType={AccountListItemMenuTypes.Connection}
->>>>>>> f262054f
                       currentTabOrigin={activeTabOrigin}
                       isActive={index === 0 ? t('active') : null}
                     />
