/* eslint-disable jest/no-if */
import React from 'react';
import { fireEvent } from '@testing-library/react';
import configureStore from '../../../../store/store';
import mockState from '../../../../../test/data/mock-state.json';
import { getURLHost } from '../../../../helpers/utils/util';
import { renderWithProvider } from '../../../../../test/lib/render-helpers';
import { getAccountGroupWithInternalAccounts } from '../../../../selectors/multichain-accounts/account-tree';
import { ConnectionListItem } from './connection-list-item';

const mockUseSelector = jest.fn();
jest.mock('react-redux', () => ({
  ...jest.requireActual('react-redux'),
  useSelector: (selector) => mockUseSelector(selector),
}));

describe('ConnectionListItem', () => {
  const store = configureStore(mockState);

  beforeEach(() => {
    jest.clearAllMocks();
    // Default to state 1 (disabled) with empty account groups array
    mockUseSelector.mockReturnValue([]);
  });

  it('renders correctly for Snap connection', () => {
    // Mock SnapIcon selector
    mockUseSelector.mockImplementation((selector) => {
      if (
        typeof selector === 'function' &&
        selector.toString().includes('getSnapMetadata')
      ) {
        return { name: 'Test Snap 1' };
      }
      return [];
    });

    const mockConnection = {
      id: 'npm:@metamask/testSnap1',
      origin: 'npm:@metamask/testSnap1',
      packageName: 'Test Snap 1',
      subjectType: 'snap',
      iconUrl: null,
      addresses: [], // Add empty addresses array for Snap
    };
    const { getByText, getByTestId } = renderWithProvider(
      <ConnectionListItem connection={mockConnection} onClick={jest.fn()} />,
      store,
    );

    expect(getByTestId('connection-list-item')).toBeInTheDocument();
    expect(getByText('Test Snap 1')).toBeInTheDocument();
    expect(
      document.querySelector('.connection-list-item__snap-avatar'),
    ).toBeInTheDocument();
  });

  it('renders correctly for non-Snap connection in state 1', () => {
    // Mock state 1 behavior - isState2Enabled should be false
    mockUseSelector.mockImplementation((selector) => {
      if (
        typeof selector === 'function' &&
        selector.toString().includes('getAllPermittedChainsForSelectedTab')
      ) {
        return ['eip155:1', 'eip155:137'];
      }
      if (selector.name === 'getIsMultichainAccountsState2Enabled') {
        return false;
      }
      return [];
    });

    const mockConnection = {
      id: 'https://metamask.github.io',
      origin: 'https://metamask.github.io',
      subjectType: 'website',
      iconUrl: 'https://metamask.github.io/test-dapp/metamask-fox.svg',
      networkIconUrl: 'https://metamask.github.io/test-dapp/metamask-fox.svg',
      networkName: 'Test Dapp Network',
      addresses: [
        '0xaaaF07C80ce267F3132cE7e6048B66E6E669365B',
        '0xbbbD671F1Fcc94bCF0ebC6Ec4790Da35E8d5e1E1',
      ],
    };

    const { getByText, getByTestId } = renderWithProvider(
      <ConnectionListItem connection={mockConnection} onClick={jest.fn()} />,
      store,
    );

    expect(getByTestId('connection-list-item')).toBeInTheDocument();
    expect(
      getByText(getURLHost('https://metamask.github.io')),
    ).toBeInTheDocument();
    expect(
      getByTestId('connection-list-item__avatar-favicon'),
    ).toBeInTheDocument();
    // In state 1, shows individual address count
    expect(getByText(/2.*accounts.*2.*networks/u)).toBeInTheDocument();
  });

  it('renders correctly for non-Snap connection in state 2', () => {
    // Mock state 2 behavior
    mockUseSelector.mockImplementation((selector) => {
      if (
        typeof selector === 'function' &&
        selector.toString().includes('getAllPermittedChainsForSelectedTab')
      ) {
        return ['eip155:1', 'eip155:137'];
      }
      if (selector.name === 'getIsMultichainAccountsState2Enabled') {
        return true;
      }
<<<<<<< HEAD
      if (selector.name === 'getAccountGroupWithInternalAccounts') {
=======
      if (selector === getAccountGroupWithInternalAccounts) {
>>>>>>> c81b6b5c
        return [
          {
            id: 'entropy:test/0',
            type: 'multichain-account',
            accounts: [
              { address: '0xaaaF07C80ce267F3132cE7e6048B66E6E669365B' },
              { address: '0xbbbD671F1Fcc94bCF0ebC6Ec4790Da35E8d5e1E1' },
            ],
            metadata: { name: 'Default' },
          },
        ];
      }
      return [];
    });

    const mockConnection = {
      id: 'https://metamask.github.io',
      origin: 'https://metamask.github.io',
      subjectType: 'website',
      iconUrl: 'https://metamask.github.io/test-dapp/metamask-fox.svg',
      networkIconUrl: 'https://metamask.github.io/test-dapp/metamask-fox.svg',
      networkName: 'Test Dapp Network',
      addresses: [
        '0xaaaF07C80ce267F3132cE7e6048B66E6E669365B',
        '0xbbbD671F1Fcc94bCF0ebC6Ec4790Da35E8d5e1E1',
      ],
    };

    const { getByText, getByTestId } = renderWithProvider(
      <ConnectionListItem connection={mockConnection} onClick={jest.fn()} />,
      store,
    );

    expect(getByTestId('connection-list-item')).toBeInTheDocument();
    expect(
      getByText(getURLHost('https://metamask.github.io')),
    ).toBeInTheDocument();
    expect(
      getByTestId('connection-list-item__avatar-favicon'),
    ).toBeInTheDocument();
    // In state 2, shows account group count instead of individual address count
<<<<<<< HEAD
    expect(getByText(/1.*accounts.*2.*networks/u)).toBeInTheDocument();
=======
    expect(getByText(/2.*accounts.*2.*networks/u)).toBeInTheDocument();
>>>>>>> c81b6b5c
  });

  it('handles state 2 with multiple account groups', () => {
    // Mock state 2 with multiple groups
    mockUseSelector.mockImplementation((selector) => {
      if (
        typeof selector === 'function' &&
        selector.toString().includes('getAllPermittedChainsForSelectedTab')
      ) {
        return ['eip155:1', 'eip155:137'];
      }
      if (selector.name === 'getIsMultichainAccountsState2Enabled') {
        return true;
      }
<<<<<<< HEAD
      if (selector.name === 'getAccountGroupWithInternalAccounts') {
=======
      if (selector === getAccountGroupWithInternalAccounts) {
>>>>>>> c81b6b5c
        return [
          {
            id: 'entropy:test/0',
            type: 'multichain-account',
            accounts: [
              { address: '0xaaaF07C80ce267F3132cE7e6048B66E6E669365B' },
            ],
            metadata: { name: 'Default' },
          },
          {
            id: 'entropy:test/1',
            type: 'multichain-account',
            accounts: [
              { address: '0xbbbD671F1Fcc94bCF0ebC6Ec4790Da35E8d5e1E1' },
            ],
            metadata: { name: 'Account 2' },
          },
        ];
      }
      return [];
    });

    const mockConnection = {
      id: 'https://metamask.github.io',
      origin: 'https://metamask.github.io',
      subjectType: 'website',
      iconUrl: 'https://metamask.github.io/test-dapp/metamask-fox.svg',
      networkIconUrl: 'https://metamask.github.io/test-dapp/metamask-fox.svg',
      networkName: 'Test Dapp Network',
      addresses: [
        '0xaaaF07C80ce267F3132cE7e6048B66E6E669365B',
        '0xbbbD671F1Fcc94bCF0ebC6Ec4790Da35E8d5e1E1',
      ],
    };

    const { getByText } = renderWithProvider(
      <ConnectionListItem connection={mockConnection} onClick={jest.fn()} />,
      store,
    );

    // Should show 2 account groups
    expect(getByText(/2.*accounts.*2.*networks/u)).toBeInTheDocument();
  });

  it('handles state 2 with addresses not matching any account groups', () => {
    // Mock state 2 with no matching groups
    mockUseSelector.mockImplementation((selector) => {
      if (
        typeof selector === 'function' &&
        selector.toString().includes('getAllPermittedChainsForSelectedTab')
      ) {
        return ['eip155:1', 'eip155:137'];
      }
      if (selector.name === 'getIsMultichainAccountsState2Enabled') {
        return true;
      }
<<<<<<< HEAD
      if (selector.name === 'getAccountGroupWithInternalAccounts') {
=======
      if (selector === getAccountGroupWithInternalAccounts) {
>>>>>>> c81b6b5c
        return [
          {
            id: 'entropy:test/0',
            type: 'multichain-account',
            accounts: [{ address: '0xDifferentAddress123' }],
            metadata: { name: 'Default' },
          },
        ];
      }
      return [];
    });

    const mockConnection = {
      id: 'https://metamask.github.io',
      origin: 'https://metamask.github.io',
      subjectType: 'website',
      iconUrl: 'https://metamask.github.io/test-dapp/metamask-fox.svg',
      networkIconUrl: 'https://metamask.github.io/test-dapp/metamask-fox.svg',
      networkName: 'Test Dapp Network',
      addresses: [
        '0xaaaF07C80ce267F3132cE7e6048B66E6E669365B',
        '0xbbbD671F1Fcc94bCF0ebC6Ec4790Da35E8d5e1E1',
      ],
    };

    const { getByText } = renderWithProvider(
      <ConnectionListItem connection={mockConnection} onClick={jest.fn()} />,
      store,
    );

    // Should show 0 account groups since none match
    expect(getByText(/0.*accounts.*2.*networks/u)).toBeInTheDocument();
  });

  it('calls onClick when clicked', () => {
    // Mock SnapIcon selector
    mockUseSelector.mockImplementation((selector) => {
      if (
        typeof selector === 'function' &&
        selector.toString().includes('getSnapMetadata')
      ) {
        return { name: 'Test Snap 1' };
      }
      return [];
    });

    const onClickMock = jest.fn();
    const mockConnection = {
      id: 'npm:@metamask/testSnap1',
      origin: 'npm:@metamask/testSnap1',
      packageName: 'Test Snap 1',
      subjectType: 'snap',
      iconUrl: null,
      addresses: [], // Add empty addresses array for Snap
    };
    const { getByTestId } = renderWithProvider(
      <ConnectionListItem connection={mockConnection} onClick={onClickMock} />,
      store,
    );

    fireEvent.click(getByTestId('connection-list-item'));
    expect(onClickMock).toHaveBeenCalledTimes(1);
  });
});<|MERGE_RESOLUTION|>--- conflicted
+++ resolved
@@ -111,11 +111,7 @@
       if (selector.name === 'getIsMultichainAccountsState2Enabled') {
         return true;
       }
-<<<<<<< HEAD
-      if (selector.name === 'getAccountGroupWithInternalAccounts') {
-=======
       if (selector === getAccountGroupWithInternalAccounts) {
->>>>>>> c81b6b5c
         return [
           {
             id: 'entropy:test/0',
@@ -157,11 +153,7 @@
       getByTestId('connection-list-item__avatar-favicon'),
     ).toBeInTheDocument();
     // In state 2, shows account group count instead of individual address count
-<<<<<<< HEAD
-    expect(getByText(/1.*accounts.*2.*networks/u)).toBeInTheDocument();
-=======
     expect(getByText(/2.*accounts.*2.*networks/u)).toBeInTheDocument();
->>>>>>> c81b6b5c
   });
 
   it('handles state 2 with multiple account groups', () => {
@@ -176,11 +168,7 @@
       if (selector.name === 'getIsMultichainAccountsState2Enabled') {
         return true;
       }
-<<<<<<< HEAD
-      if (selector.name === 'getAccountGroupWithInternalAccounts') {
-=======
       if (selector === getAccountGroupWithInternalAccounts) {
->>>>>>> c81b6b5c
         return [
           {
             id: 'entropy:test/0',
@@ -237,11 +225,7 @@
       if (selector.name === 'getIsMultichainAccountsState2Enabled') {
         return true;
       }
-<<<<<<< HEAD
-      if (selector.name === 'getAccountGroupWithInternalAccounts') {
-=======
       if (selector === getAccountGroupWithInternalAccounts) {
->>>>>>> c81b6b5c
         return [
           {
             id: 'entropy:test/0',
