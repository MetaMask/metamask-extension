// Jest Snapshot v1, https://goo.gl/fbAQLP

exports[`All Connections render renders correctly 1`] = `
<div>
  <div
<<<<<<< HEAD
    class="mm-box multichain-page multichain-page--has-app-header mm-box--display-flex mm-box--flex-direction-row mm-box--justify-content-center mm-box--width-full mm-box--height-full mm-box--background-color-background-alternative"
=======
    class="mm-box multichain-page mm-box--display-flex mm-box--flex-direction-row mm-box--justify-content-center mm-box--width-full mm-box--height-full mm-box--background-color-background-alternative"
    data-testid="multichain-page"
>>>>>>> f5306385
  >
    <div
      class="mm-box multichain-page__inner-container main-container mm-box--display-flex mm-box--flex-direction-column mm-box--width-full mm-box--height-full mm-box--background-color-background-default"
      data-testid="permissions-page"
    >
      <div
        class="mm-box mm-header-base multichain-page-header mm-box--padding-4 mm-box--display-flex mm-box--justify-content-center mm-box--width-full mm-box--background-color-background-default"
      >
        <div
          class="mm-box"
          style="min-width: 0px;"
        >
          <button
            aria-label="Back"
            class="mm-box mm-button-icon mm-button-icon--size-sm connections-header__start-accessory mm-box--display-inline-flex mm-box--justify-content-center mm-box--align-items-center mm-box--color-icon-default mm-box--background-color-transparent mm-box--rounded-lg"
          >
            <span
              class="mm-box mm-icon mm-icon--size-sm mm-box--display-inline-block mm-box--color-inherit"
              style="mask-image: url('./images/icons/arrow-left.svg');"
            />
          </button>
        </div>
        <div
          class="mm-box"
        >
          <p
            class="mm-box mm-text mm-text--body-md-bold mm-text--ellipsis mm-text--text-align-center mm-box--padding-inline-start-8 mm-box--padding-inline-end-8 mm-box--display-block mm-box--color-text-default"
          >
            <span
              class="mm-box mm-text mm-text--heading-md mm-text--text-align-center mm-box--color-text-default"
            >
              Permissions
            </span>
          </p>
        </div>
      </div>
      <div
        class="mm-box multichain-page-content mm-box--padding-0 mm-box--display-flex mm-box--flex-direction-column mm-box--width-full mm-box--height-full"
      >
        <div
          class="mm-box"
        />
        <button
          class="mm-box multichain-connection-list-item mm-box--padding-4 mm-box--display-flex mm-box--gap-4 mm-box--flex-direction-row mm-box--align-items-baseline mm-box--width-full mm-box--background-color-background-default"
          data-testid="connection-list-item"
        >
          <div
            class="mm-box mm-box--display-flex mm-box--align-items-center"
            style="align-self: center;"
          >
            <div
              class="mm-box mm-text mm-avatar-base mm-avatar-base--size-md mm-avatar-favicon mm-text--body-sm mm-text--text-transform-uppercase mm-box--display-flex mm-box--justify-content-center mm-box--align-items-center mm-box--color-text-default mm-box--background-color-background-alternative mm-box--rounded-full mm-box--border-color-transparent box--border-style-solid box--border-width-1"
              data-testid="connection-list-item__avatar-favicon"
            >
              <img
                alt="avatar-favicon logo"
                class="mm-avatar-favicon__image"
                src="https://metamask.github.io/test-dapp/metamask-fox.svg"
              />
            </div>
          </div>
          <div
            class="mm-box mm-box--display-flex mm-box--flex-direction-column mm-box--width-5/12"
            style="align-self: center; flex-grow: 1;"
          >
            <p
              class="mm-box mm-text mm-text--body-md mm-text--ellipsis mm-text--text-align-left mm-box--color-text-default"
            >
              metamask.github.io
            </p>
            <div
              class="mm-box mm-box--display-flex mm-box--gap-1 mm-box--flex-direction-row mm-box--align-items-center"
            >
              <span
                class="mm-box mm-text mm-text--body-md mm-box--width-max mm-box--color-text-alternative"
              >
                1
                 
                accounts
                 • 
                1
                 
                networks
              </span>
            </div>
          </div>
          <div
            class="mm-box mm-box--display-flex mm-box--gap-2 mm-box--justify-content-flex-end mm-box--align-items-center"
            style="flex: 1; align-self: center;"
          >
            <span
              class="mm-box mm-icon mm-icon--size-sm mm-box--display-flex mm-box--color-icon-default mm-box--background-color-background-default"
              style="mask-image: url('./images/icons/arrow-right.svg');"
            />
          </div>
        </button>
      </div>
    </div>
  </div>
</div>
`;<|MERGE_RESOLUTION|>--- conflicted
+++ resolved
@@ -3,12 +3,8 @@
 exports[`All Connections render renders correctly 1`] = `
 <div>
   <div
-<<<<<<< HEAD
     class="mm-box multichain-page multichain-page--has-app-header mm-box--display-flex mm-box--flex-direction-row mm-box--justify-content-center mm-box--width-full mm-box--height-full mm-box--background-color-background-alternative"
-=======
-    class="mm-box multichain-page mm-box--display-flex mm-box--flex-direction-row mm-box--justify-content-center mm-box--width-full mm-box--height-full mm-box--background-color-background-alternative"
     data-testid="multichain-page"
->>>>>>> f5306385
   >
     <div
       class="mm-box multichain-page__inner-container main-container mm-box--display-flex mm-box--flex-direction-column mm-box--width-full mm-box--height-full mm-box--background-color-background-default"
@@ -86,11 +82,11 @@
                 class="mm-box mm-text mm-text--body-md mm-box--width-max mm-box--color-text-alternative"
               >
                 1
-                 
+
                 accounts
                  • 
                 1
-                 
+
                 networks
               </span>
             </div>
