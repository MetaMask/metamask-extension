import React, { useEffect, useRef, useState } from 'react';
import { useNavigate } from 'react-router-dom-v5-compat';
import { useSelector } from 'react-redux';
import { isSnapId } from '@metamask/snaps-utils';
import { Content, Header, Page } from '../page';
import {
  Box,
  ButtonIcon,
  ButtonIconSize,
  IconName,
  Text,
} from '../../../component-library';
import { useI18nContext } from '../../../../hooks/useI18nContext';
import {
  BackgroundColor,
  BlockSize,
  Color,
  Display,
  FlexDirection,
  JustifyContent,
  TextAlign,
  TextColor,
  TextVariant,
} from '../../../../helpers/constants/design-system';
import {
  DEFAULT_ROUTE,
  REVIEW_PERMISSIONS,
  GATOR_PERMISSIONS,
} from '../../../../helpers/constants/routes';
import { getConnectedSitesListWithNetworkInfo } from '../../../../selectors';
import { isGatorPermissionsRevocationFeatureEnabled } from '../../../../../shared/modules/environment';
import { ConnectionListItem } from './connection-list-item';

export const PermissionsPage = () => {
  const t = useI18nContext();
  const navigate = useNavigate();
  const headerRef = useRef();
  const [totalConnections, setTotalConnections] = useState(0);
  const sitesConnectionsList = useSelector(
    getConnectedSitesListWithNetworkInfo,
  );

  useEffect(() => {
    setTotalConnections(Object.keys(sitesConnectionsList).length);
  }, [sitesConnectionsList]);

  const handleConnectionClick = (connection) => {
    const hostName = connection.origin;
    const safeEncodedHost = encodeURIComponent(hostName);

    navigate(`${REVIEW_PERMISSIONS}/${safeEncodedHost}`);
  };

  const renderConnectionsList = (connectionList) =>
    Object.entries(connectionList).map(([itemKey, connection]) => {
      const isSnap = isSnapId(connection.origin);
      return isSnap ? null : (
        <ConnectionListItem
          data-testid="connection-list-item"
          key={itemKey}
          connection={connection}
          onClick={() => handleConnectionClick(connection)}
        />
      );
    });

  return (
    <Page className="main-container" data-testid="permissions-page">
      <Header
        backgroundColor={BackgroundColor.backgroundDefault}
        startAccessory={
          <ButtonIcon
            ariaLabel={t('back')}
            iconName={IconName.ArrowLeft}
            className="connections-header__start-accessory"
            color={Color.iconDefault}
<<<<<<< HEAD
            onClick={() => navigate(DEFAULT_ROUTE)}
=======
            onClick={() =>
              history.push(
                isGatorPermissionsRevocationFeatureEnabled()
                  ? GATOR_PERMISSIONS
                  : DEFAULT_ROUTE,
              )
            }
>>>>>>> 0c450d0b
            size={ButtonIconSize.Sm}
            data-testid="permissions-page-back"
          />
        }
      >
        <Text
          as="span"
          variant={TextVariant.headingMd}
          textAlign={TextAlign.Center}
          data-testid="permissions-page-title"
        >
          {isGatorPermissionsRevocationFeatureEnabled()
            ? t('sites')
            : t('permissions')}
        </Text>
      </Header>
      <Content padding={0}>
        <Box ref={headerRef}></Box>
        {totalConnections > 0 ? (
          renderConnectionsList(sitesConnectionsList)
        ) : (
          <Box
            data-testid="no-connections"
            display={Display.Flex}
            flexDirection={FlexDirection.Column}
            justifyContent={JustifyContent.center}
            height={BlockSize.Full}
            gap={2}
            padding={4}
          >
            <Text
              variant={TextVariant.bodyMdMedium}
              backgroundColor={BackgroundColor.backgroundDefault}
              textAlign={TextAlign.Center}
            >
              {t('permissionsPageEmptyContent')}
            </Text>
            <Text
              variant={TextVariant.bodyMd}
              color={TextColor.textAlternative}
              backgroundColor={BackgroundColor.backgroundDefault}
              textAlign={TextAlign.Center}
            >
              {t('permissionsPageEmptySubContent')}
            </Text>
          </Box>
        )}
      </Content>
    </Page>
  );
};<|MERGE_RESOLUTION|>--- conflicted
+++ resolved
@@ -74,17 +74,13 @@
             iconName={IconName.ArrowLeft}
             className="connections-header__start-accessory"
             color={Color.iconDefault}
-<<<<<<< HEAD
-            onClick={() => navigate(DEFAULT_ROUTE)}
-=======
             onClick={() =>
-              history.push(
+              navigate(
                 isGatorPermissionsRevocationFeatureEnabled()
                   ? GATOR_PERMISSIONS
                   : DEFAULT_ROUTE,
               )
             }
->>>>>>> 0c450d0b
             size={ButtonIconSize.Sm}
             data-testid="permissions-page-back"
           />
