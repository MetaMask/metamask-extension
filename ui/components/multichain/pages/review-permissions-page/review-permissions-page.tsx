--- conflicted
+++ resolved
@@ -9,7 +9,6 @@
   KnownCaipNamespace,
 } from '@metamask/utils';
 import { uniq } from 'lodash';
-import { isCaipAccountIdInPermittedAccountIds } from '@metamask/chain-agnostic-permission';
 import {
   AlignItems,
   BlockSize,
@@ -191,31 +190,7 @@
       return;
     }
 
-<<<<<<< HEAD
-    const parsedCaipAccountIds = caipAccountIds.map((caipAccountId) => {
-      return parseCaipAccountId(caipAccountId);
-    });
-
-    const addresses = parsedCaipAccountIds.map(({ address }) => address);
-
-    // TODO: we should refactor addPermittedAccounts to accept CaipAccountIds
-    dispatch(addPermittedAccounts(activeTabOrigin, addresses));
-
-    connectedAccountAddresses.forEach((connectedAddress: CaipAccountId) => {
-      const includesCaipAccountId = isCaipAccountIdInPermittedAccountIds(
-        connectedAddress,
-        caipAccountIds,
-      );
-
-      if (!includesCaipAccountId) {
-        const { address } = parseCaipAccountId(connectedAddress);
-        // TODO: we should refactor removePermittedAccount to accept CaipAccountIds
-        dispatch(removePermittedAccount(activeTabOrigin, address));
-      }
-    });
-=======
     dispatch(setPermittedAccounts(activeTabOrigin, caipAccountIds));
->>>>>>> 82db9a9c
 
     setShowAccountToast(true);
   };
