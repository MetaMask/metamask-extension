--- conflicted
+++ resolved
@@ -191,31 +191,7 @@
       return;
     }
 
-<<<<<<< HEAD
     dispatch(setPermittedAccounts(activeTabOrigin, caipAccountIds));
-=======
-    const parsedCaipAccountIds = caipAccountIds.map((caipAccountId) => {
-      return parseCaipAccountId(caipAccountId);
-    });
-
-    const addresses = parsedCaipAccountIds.map(({ address }) => address);
-
-    // TODO: we should refactor addPermittedAccounts to accept CaipAccountIds
-    dispatch(addPermittedAccounts(activeTabOrigin, addresses));
-
-    connectedAccountAddresses.forEach((connectedAddress: CaipAccountId) => {
-      const includesCaipAccountId = isCaipAccountIdInPermittedAccountIds(
-        connectedAddress,
-        caipAccountIds,
-      );
-
-      if (!includesCaipAccountId) {
-        const { address } = parseCaipAccountId(connectedAddress);
-        // TODO: we should refactor removePermittedAccount to accept CaipAccountIds
-        dispatch(removePermittedAccount(activeTabOrigin, address));
-      }
-    });
->>>>>>> 099166c9
 
     setShowAccountToast(true);
   };
