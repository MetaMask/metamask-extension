import React from 'react';
<<<<<<< HEAD
import { useNavigate } from 'react-router-dom-v5-compat';
import { Header, Page } from '../../page';
=======
import { useHistory } from 'react-router-dom';
import { useSelector } from 'react-redux';
import { Hex } from '@metamask/utils';
>>>>>>> f09608d2
import {
  Box,
  ButtonIcon,
  ButtonIconSize,
  IconName,
  Text,
  TextAlign,
  TextVariant,
  BoxFlexDirection,
  BoxJustifyContent,
  TextColor,
  IconColor,
} from '@metamask/design-system-react';
import { Content, Header, Page } from '../../page';
import { BackgroundColor } from '../../../../../helpers/constants/design-system';
import { useI18nContext } from '../../../../../hooks/useI18nContext';
import {
  GATOR_PERMISSIONS,
  REVIEW_GATOR_PERMISSIONS_ROUTE,
} from '../../../../../helpers/constants/routes';
import { PermissionGroupListItem } from '../components';
import {
  AppState,
  getPermissionGroupDetails,
} from '../../../../../selectors/gator-permissions/gator-permissions';

export const TokenTransferPage = () => {
  const t = useI18nContext();
<<<<<<< HEAD
  const navigate = useNavigate();
=======
  const history = useHistory();
  const permissionGroupName = 'token-transfer';
  const permissionGroupDetails = useSelector((state: AppState) =>
    getPermissionGroupDetails(state, permissionGroupName),
  );
  const handlePermissionGroupItemClick = (chainId: Hex) => {
    history.push(
      `${REVIEW_GATOR_PERMISSIONS_ROUTE}/${chainId}/${permissionGroupName}`,
    );
  };

  const renderPageContent = () =>
    permissionGroupDetails.map(({ chainId, total }) => {
      const text =
        total === 1
          ? t('tokenPermissionCount', [total])
          : t('tokenPermissionsCount', [total]);
      return (
        <PermissionGroupListItem
          data-testid="permission-group-list-item"
          key={chainId}
          chainId={chainId}
          text={text}
          onClick={() => handlePermissionGroupItemClick(chainId)}
        />
      );
    });
>>>>>>> f09608d2

  return (
    <Page
      className="main-container"
      data-testid="token-transfer-page"
      key="token-transfer-page"
    >
      <Header
        backgroundColor={BackgroundColor.backgroundDefault}
        startAccessory={
          <ButtonIcon
            ariaLabel={t('back')}
            iconName={IconName.ArrowLeft}
            className="connections-header__start-accessory"
<<<<<<< HEAD
            color={IconColor.iconDefault}
            onClick={() => navigate(GATOR_PERMISSIONS)}
=======
            color={IconColor.IconDefault}
            onClick={() => history.push(GATOR_PERMISSIONS)}
>>>>>>> f09608d2
            size={ButtonIconSize.Sm}
          />
        }
      >
        <Text
          variant={TextVariant.HeadingMd}
          textAlign={TextAlign.Center}
          data-testid="token-transfer-page-title"
        >
          {t('tokenTransfer')}
        </Text>
      </Header>
      <Content padding={0}>
        {permissionGroupDetails.length > 0 ? (
          renderPageContent()
        ) : (
          <Box
            data-testid="no-connections"
            flexDirection={BoxFlexDirection.Column}
            justifyContent={BoxJustifyContent.Center}
            gap={2}
            padding={4}
          >
            <Text variant={TextVariant.BodyMd} textAlign={TextAlign.Center}>
              {t('permissionsPageEmptyContent')}
            </Text>
            <Text
              variant={TextVariant.BodyMd}
              color={TextColor.TextAlternative}
              textAlign={TextAlign.Center}
            >
              {t('permissionsPageEmptySubContent')}
            </Text>
          </Box>
        )}
      </Content>
    </Page>
  );
};<|MERGE_RESOLUTION|>--- conflicted
+++ resolved
@@ -1,12 +1,7 @@
 import React from 'react';
-<<<<<<< HEAD
 import { useNavigate } from 'react-router-dom-v5-compat';
-import { Header, Page } from '../../page';
-=======
-import { useHistory } from 'react-router-dom';
 import { useSelector } from 'react-redux';
 import { Hex } from '@metamask/utils';
->>>>>>> f09608d2
 import {
   Box,
   ButtonIcon,
@@ -35,16 +30,13 @@
 
 export const TokenTransferPage = () => {
   const t = useI18nContext();
-<<<<<<< HEAD
   const navigate = useNavigate();
-=======
-  const history = useHistory();
   const permissionGroupName = 'token-transfer';
   const permissionGroupDetails = useSelector((state: AppState) =>
     getPermissionGroupDetails(state, permissionGroupName),
   );
   const handlePermissionGroupItemClick = (chainId: Hex) => {
-    history.push(
+    navigate(
       `${REVIEW_GATOR_PERMISSIONS_ROUTE}/${chainId}/${permissionGroupName}`,
     );
   };
@@ -65,7 +57,6 @@
         />
       );
     });
->>>>>>> f09608d2
 
   return (
     <Page
@@ -80,13 +71,8 @@
             ariaLabel={t('back')}
             iconName={IconName.ArrowLeft}
             className="connections-header__start-accessory"
-<<<<<<< HEAD
             color={IconColor.iconDefault}
             onClick={() => navigate(GATOR_PERMISSIONS)}
-=======
-            color={IconColor.IconDefault}
-            onClick={() => history.push(GATOR_PERMISSIONS)}
->>>>>>> f09608d2
             size={ButtonIconSize.Sm}
           />
         }
