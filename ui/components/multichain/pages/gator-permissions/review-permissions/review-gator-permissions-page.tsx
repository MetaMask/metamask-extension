--- conflicted
+++ resolved
@@ -5,11 +5,7 @@
   useRef,
   useState,
 } from 'react';
-<<<<<<< HEAD
-import { useNavigate, useParams } from 'react-router-dom-v5-compat';
-=======
 import { useNavigate, useParams } from 'react-router-dom';
->>>>>>> 32615fb2
 import { useSelector } from 'react-redux';
 import { Hex } from '@metamask/utils';
 import {
