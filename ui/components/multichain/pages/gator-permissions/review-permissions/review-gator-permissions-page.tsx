<<<<<<< HEAD
import React, { useEffect, useMemo, useState } from 'react';
import { useNavigate, useParams } from 'react-router-dom';
=======
import React, {
  useCallback,
  useEffect,
  useMemo,
  useRef,
  useState,
} from 'react';
import { useNavigate, useParams } from 'react-router-dom-v5-compat';
>>>>>>> c62afc9b
import { useSelector } from 'react-redux';
import { Hex } from '@metamask/utils';
import {
  ButtonIcon,
  ButtonIconSize,
  IconName,
  Text,
  IconColor,
  TextAlign,
  TextVariant,
  Box,
  TextColor,
  BoxJustifyContent,
  BoxFlexDirection,
} from '@metamask/design-system-react';
import {
  PermissionTypesWithCustom,
  Signer,
  StoredGatorPermissionSanitized,
} from '@metamask/gator-permissions-controller';
import { Content, Header, Page } from '../../page';
import { BackgroundColor } from '../../../../../helpers/constants/design-system';
import { useI18nContext } from '../../../../../hooks/useI18nContext';
import {
  extractNetworkName,
  getDisplayOrigin,
  safeDecodeURIComponent,
} from '../helper';
import { getMultichainNetworkConfigurationsByChainId } from '../../../../../selectors';
import { useRevokeGatorPermissions } from '../../../../../hooks/gator-permissions/useRevokeGatorPermissions';
import {
  AppState,
  getAggregatedGatorPermissionByChainId,
  getAggregatedGatorPermissionByChainIdAndOrigin,
} from '../../../../../selectors/gator-permissions/gator-permissions';
import { ReviewGatorPermissionItem } from '../components';
import { PREVIOUS_ROUTE } from '../../../../../helpers/constants/routes';

export const ReviewGatorPermissionsPage = () => {
  const t = useI18nContext();
  const navigate = useNavigate();
  const { chainId, origin } = useParams<{
    chainId: string;
    permissionGroupName: string;
    origin?: string;
  }>();

  const originDecoded = origin ? safeDecodeURIComponent(origin) : undefined;

  const [, evmNetworks] = useSelector(
    getMultichainNetworkConfigurationsByChainId,
  );
  const [pendingRevokeClicks, setPendingRevokeClicks] = useState<Set<string>>(
    new Set(),
  );
  const revokeTimeoutsRef = useRef<Map<string, ReturnType<typeof setTimeout>>>(
    new Map(),
  );

  // Cleanup all pending timeouts on unmount
  useEffect(() => {
    const timeouts = revokeTimeoutsRef.current;
    return () => {
      timeouts.forEach((timeout) => clearTimeout(timeout));
      timeouts.clear();
    };
  }, []);

  // Helper functions for managing pending state
  const addPendingContext = useCallback((context: string) => {
    setPendingRevokeClicks((prev) => {
      const next = new Set(prev);
      next.add(context);
      return next;
    });
  }, []);

  const removePendingContext = useCallback((context: string) => {
    setPendingRevokeClicks((prev) => {
      const next = new Set(prev);
      next.delete(context);
      return next;
    });
  }, []);

  const networkName: string = useMemo(() => {
    const networkNameKey = extractNetworkName(evmNetworks, chainId as Hex);
    const networkNameFromTranslation: string = t(networkNameKey);

    // If the translation key doesn't exist (returns the same key), fall back to the full network name
    if (
      !networkNameFromTranslation ||
      networkNameFromTranslation === networkNameKey
    ) {
      return extractNetworkName(evmNetworks, chainId as Hex, true);
    }

    return networkNameFromTranslation;
  }, [chainId, evmNetworks, t]);

  // Get permissions - filtered by origin if provided, otherwise all
  const gatorPermissions = useSelector((state: AppState) =>
    originDecoded
      ? getAggregatedGatorPermissionByChainIdAndOrigin(state, {
          aggregatedPermissionType: 'token-transfer',
          chainId: chainId as Hex,
          siteOrigin: originDecoded,
        })
      : getAggregatedGatorPermissionByChainId(state, {
          aggregatedPermissionType: 'token-transfer',
          chainId: chainId as Hex,
        }),
  );

  const { revokeGatorPermission } = useRevokeGatorPermissions({
    chainId: chainId as Hex,
  });

  const handleRevokeClick = useCallback(
    async (
      permission: StoredGatorPermissionSanitized<
        Signer,
        PermissionTypesWithCustom
      >,
    ) => {
      const { context } = permission.permissionResponse;

      // Set pending state immediately to disable button and show "Pending..." text
      addPendingContext(context);

      try {
        await revokeGatorPermission(permission);

        // Delay clearing to prevent visual flash before transaction window shows
        const timeoutId = setTimeout(() => {
          removePendingContext(context);
          revokeTimeoutsRef.current.delete(context);
        }, 800); // 800ms delay to prevent visual flash before transaction window shows

        revokeTimeoutsRef.current.set(context, timeoutId);
      } catch (error) {
        console.error('Error revoking gator permission:', error);

        // Clean up any pending timeout
        const existingTimeout = revokeTimeoutsRef.current.get(context);
        clearTimeout(existingTimeout);
        revokeTimeoutsRef.current.delete(context);

        // Clear pending state immediately on error
        removePendingContext(context);
      }
    },
    [revokeGatorPermission, addPendingContext, removePendingContext],
  );

  const renderGatorPermissions = (
    permissions: StoredGatorPermissionSanitized<
      Signer,
      PermissionTypesWithCustom
    >[],
  ) =>
    permissions.map((permission) => (
      <ReviewGatorPermissionItem
        key={`${permission.siteOrigin}-${permission.permissionResponse.context}`}
        networkName={networkName}
        gatorPermission={permission}
        onRevokeClick={() => handleRevokeClick(permission)}
        hasRevokeBeenClicked={pendingRevokeClicks.has(
          permission.permissionResponse.context,
        )}
      />
    ));

  return (
    <Page
      className="main-container"
      data-testid="review-gator-permissions-page"
      key="review-gator-permissions-page"
    >
      <Header
        backgroundColor={BackgroundColor.backgroundDefault}
        startAccessory={
          <ButtonIcon
            ariaLabel={t('back')}
            iconName={IconName.ArrowLeft}
            className="connections-header__start-accessory"
            color={IconColor.IconDefault}
            onClick={() => navigate(PREVIOUS_ROUTE)}
            size={ButtonIconSize.Sm}
          />
        }
      >
        <Text
          variant={TextVariant.HeadingMd}
          textAlign={TextAlign.Center}
          data-testid="review-gator-permissions-page-title"
        >
          {origin ? `${getDisplayOrigin(origin)}: ${networkName}` : networkName}
        </Text>
      </Header>
      <Content padding={0}>
        {gatorPermissions.length > 0 ? (
          renderGatorPermissions(gatorPermissions)
        ) : (
          <Box
            data-testid="no-connections"
            flexDirection={BoxFlexDirection.Column}
            justifyContent={BoxJustifyContent.Center}
            gap={2}
            padding={4}
          >
            <Text variant={TextVariant.BodyMd} textAlign={TextAlign.Center}>
              {t('permissionsPageEmptyContent')}
            </Text>
            <Text
              variant={TextVariant.BodyMd}
              color={TextColor.TextAlternative}
              textAlign={TextAlign.Center}
            >
              {t('permissionsPageEmptySubContent')}
            </Text>
          </Box>
        )}
      </Content>
    </Page>
  );
};<|MERGE_RESOLUTION|>--- conflicted
+++ resolved
@@ -1,7 +1,3 @@
-<<<<<<< HEAD
-import React, { useEffect, useMemo, useState } from 'react';
-import { useNavigate, useParams } from 'react-router-dom';
-=======
 import React, {
   useCallback,
   useEffect,
@@ -9,8 +5,7 @@
   useRef,
   useState,
 } from 'react';
-import { useNavigate, useParams } from 'react-router-dom-v5-compat';
->>>>>>> c62afc9b
+import { useNavigate, useParams } from 'react-router-dom';
 import { useSelector } from 'react-redux';
 import { Hex } from '@metamask/utils';
 import {
