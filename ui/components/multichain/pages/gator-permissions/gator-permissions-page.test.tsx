import React from 'react';
<<<<<<< HEAD
import { renderWithProvider } from '../../../../../test/lib/render-helpers-navigate';
=======
import { Hex } from '@metamask/utils';
import configureStore from '../../../../store/store';
import mockState from '../../../../../test/data/mock-state.json';
import { renderWithProvider } from '../../../../../test/lib/render-helpers';
>>>>>>> 0c450d0b
import { GatorPermissionsPage } from './gator-permissions-page';

const MOCK_CHAIN_ID = '0x1' as Hex;

mockState.metamask.gatorPermissionsMapSerialized = JSON.stringify({
  'native-token-periodic': {
    [MOCK_CHAIN_ID]: [
      {
        permissionResponse: {
          chainId: MOCK_CHAIN_ID,
          address: '0xB68c70159E9892DdF5659ec42ff9BD2bbC23e778',
          permission: {
            type: 'native-token-periodic',
            isAdjustmentAllowed: false,
            data: {
              periodAmount: '0x22b1c8c1227a0000',
              periodDuration: 1747699200,
              startTime: 1747699200,
              justification:
                'This is a very important request for streaming allowance for some very important thing',
            },
          },
          context: '0x00000000',
          signerMeta: {
            delegationManager: '0xdb9B1e94B5b69Df7e401DDbedE43491141047dB3',
          },
        },
        siteOrigin: 'http://localhost:8000',
      },
    ],
  },
  'native-token-stream': {},
  'erc20-token-stream': {},
  'erc20-token-periodic': {},
  other: {},
});
mockState.metamask.isGatorPermissionsEnabled = true;
mockState.metamask.isFetchingGatorPermissions = false;
mockState.metamask.isUpdatingGatorPermissions = false;

const store = configureStore({
  ...mockState,
  metamask: {
    ...mockState.metamask,
  },
});

describe('Gator Permissions Page', () => {
  describe('render', () => {
    it('renders correctly', () => {
      const { container, getByTestId } = renderWithProvider(
        <GatorPermissionsPage />,
        store,
      );
      expect(container).toMatchSnapshot();

      expect(getByTestId('gator-permissions-page')).toBeInTheDocument();
    });

    it('renders Gator Permissions page title', () => {
      const { getByTestId } = renderWithProvider(
        <GatorPermissionsPage />,
        store,
      );
      expect(getByTestId('gator-permissions-page-title')).toBeInTheDocument();
    });
  });
});<|MERGE_RESOLUTION|>--- conflicted
+++ resolved
@@ -1,15 +1,21 @@
 import React from 'react';
-<<<<<<< HEAD
+import { Hex } from '@metamask/utils';
 import { renderWithProvider } from '../../../../../test/lib/render-helpers-navigate';
-=======
-import { Hex } from '@metamask/utils';
 import configureStore from '../../../../store/store';
 import mockState from '../../../../../test/data/mock-state.json';
-import { renderWithProvider } from '../../../../../test/lib/render-helpers';
->>>>>>> 0c450d0b
 import { GatorPermissionsPage } from './gator-permissions-page';
 
 const MOCK_CHAIN_ID = '0x1' as Hex;
+
+const mockUseNavigate = jest.fn();
+const mockUseLocation = jest.fn();
+jest.mock('react-router-dom-v5-compat', () => {
+  return {
+    ...jest.requireActual('react-router-dom-v5-compat'),
+    useNavigate: () => mockUseNavigate,
+    useLocation: () => mockUseLocation(),
+  };
+});
 
 mockState.metamask.gatorPermissionsMapSerialized = JSON.stringify({
   'native-token-periodic': {
@@ -55,23 +61,25 @@
 });
 
 describe('Gator Permissions Page', () => {
-  describe('render', () => {
-    it('renders correctly', () => {
-      const { container, getByTestId } = renderWithProvider(
-        <GatorPermissionsPage />,
-        store,
-      );
-      expect(container).toMatchSnapshot();
+  beforeEach(() => {
+    mockUseLocation.mockReturnValue({ pathname: '' });
+  });
 
-      expect(getByTestId('gator-permissions-page')).toBeInTheDocument();
-    });
+  afterEach(() => {
+    jest.clearAllMocks();
+  });
+  it('renders correctly', () => {
+    const { container, getByTestId } = renderWithProvider(
+      <GatorPermissionsPage />,
+      store,
+    );
+    expect(container).toMatchSnapshot();
 
-    it('renders Gator Permissions page title', () => {
-      const { getByTestId } = renderWithProvider(
-        <GatorPermissionsPage />,
-        store,
-      );
-      expect(getByTestId('gator-permissions-page-title')).toBeInTheDocument();
-    });
+    expect(getByTestId('gator-permissions-page')).toBeInTheDocument();
+  });
+
+  it('renders Gator Permissions page title', () => {
+    const { getByTestId } = renderWithProvider(<GatorPermissionsPage />, store);
+    expect(getByTestId('gator-permissions-page-title')).toBeInTheDocument();
   });
 });