--- conflicted
+++ resolved
@@ -178,19 +178,16 @@
       showFiatInTestnets: true,
     },
     currentCurrency: 'USD',
-<<<<<<< HEAD
     networkConfigurationsByChainId: {
       [CHAIN_IDS.GOERLI]: {
         name: GOERLI_DISPLAY_NAME,
         chainId: CHAIN_IDS.GOERLI,
         rpcEndpoints: [{ networkClientId: 'goerli' }],
       },
-=======
-    providerConfig: {
-      chainId: CHAIN_IDS.GOERLI,
-      nickname: GOERLI_DISPLAY_NAME,
-      ticker: 'ETH',
->>>>>>> 91dc6ea4
+    // providerConfig: {
+    //   chainId: CHAIN_IDS.GOERLI,
+    //   nickname: GOERLI_DISPLAY_NAME,
+    //   ticker: 'ETH',
     },
     nativeCurrency: 'ETH',
     featureFlags: {
@@ -387,20 +384,17 @@
         metamask: {
           ...mockSendState.metamask,
           gasEstimateType: 'none',
-<<<<<<< HEAD
           networkConfigurationsByChainId: {
             [CHAIN_IDS.GOERLI]: {
               name: GOERLI_DISPLAY_NAME,
               chainId: CHAIN_IDS.GOERLI,
               rpcEndpoints: [{ networkClientId: 'goerli' }],
             },
-=======
-          providerConfig: {
-            chainId: CHAIN_IDS.GOERLI,
-            nickname: GOERLI_DISPLAY_NAME,
-            type: NETWORK_TYPES.GOERLI,
-            ticker: 'ETH',
->>>>>>> 91dc6ea4
+          // providerConfig: {
+          //   chainId: CHAIN_IDS.GOERLI,
+          //   nickname: GOERLI_DISPLAY_NAME,
+          //   type: NETWORK_TYPES.GOERLI,
+          //   ticker: 'ETH',
           },
         },
       };
