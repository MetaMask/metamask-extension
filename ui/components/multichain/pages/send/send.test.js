--- conflicted
+++ resolved
@@ -171,17 +171,6 @@
       showFiatInTestnets: true,
     },
     currentCurrency: 'USD',
-<<<<<<< HEAD
-    networkConfigurationsByChainId: {
-      [CHAIN_IDS.GOERLI]: {
-        name: GOERLI_DISPLAY_NAME,
-        chainId: CHAIN_IDS.GOERLI,
-        defaultRpcEndpointIndex: 0,
-        rpcEndpoints: [{ networkClientId: 'goerli' }],
-      },
-    },
-=======
->>>>>>> 33a33b42
     nativeCurrency: 'ETH',
     featureFlags: {
       sendHexData: false,
@@ -377,10 +366,7 @@
         metamask: {
           ...mockSendState.metamask,
           gasEstimateType: 'none',
-<<<<<<< HEAD
-=======
           ...mockNetworkState({ chainId: CHAIN_IDS.GOERLI }),
->>>>>>> 33a33b42
         },
       };
 
