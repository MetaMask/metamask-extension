import React from 'react';
import thunk from 'redux-thunk';
import configureMockStore from 'redux-mock-store';
import { NetworkType } from '@metamask/controller-utils';
import { EthAccountType, EthMethod } from '@metamask/keyring-api';
import mockState from '../../../../../test/data/mock-state.json';
<<<<<<< HEAD
import { renderWithProvider, waitFor } from '../../../../../test/jest';
=======
import {
  renderWithProvider,
  waitFor,
  fireEvent,
} from '../../../../../test/jest';
import { domainInitialState } from '../../../../ducks/domains';
import { INITIAL_SEND_STATE_FOR_EXISTING_DRAFT } from '../../../../../test/jest/mocks';
import { GasEstimateTypes } from '../../../../../shared/constants/gas';
import { KeyringType } from '../../../../../shared/constants/keyring';
import { SEND_STAGES, startNewDraftTransaction } from '../../../../ducks/send';
>>>>>>> 7a76c275
import { AssetType } from '../../../../../shared/constants/transaction';
import {
  CHAIN_IDS,
  GOERLI_DISPLAY_NAME,
  NETWORK_TYPES,
} from '../../../../../shared/constants/network';
import mockSendState from '../../../../../test/data/mock-send-state.json';
import { useIsOriginalNativeTokenSymbol } from '../../../../hooks/useIsOriginalNativeTokenSymbol';
import { SendPage } from '.';

jest.mock('@ethersproject/providers', () => {
  const originalModule = jest.requireActual('@ethersproject/providers');
  return {
    ...originalModule,
    Web3Provider: jest.fn().mockImplementation(() => {
      return {};
    }),
  };
});

<<<<<<< HEAD
jest.mock('../../../../store/actions', () => ({
  disconnectGasFeeEstimatePoller: jest.fn(),
  getGasFeeEstimatesAndStartPolling: jest.fn().mockResolvedValue(),
  addPollingTokenToAppState: jest.fn(),
  removePollingTokenFromAppState: jest.fn(),
  createTransactionEventFragment: jest.fn(),
  getGasFeeTimeEstimate: jest.fn().mockResolvedValue('unknown'),
  getTokenSymbol: jest.fn().mockResolvedValue('ETH'),
}));

=======
>>>>>>> 7a76c275
jest.mock('../../../../hooks/useIsOriginalNativeTokenSymbol', () => {
  return {
    useIsOriginalNativeTokenSymbol: jest.fn(),
  };
});

<<<<<<< HEAD
const render = (props = {}, state = {}) => {
  const store = configureStore({
    ...mockState,
    send: {
      ...mockState.send,
      currentTransactionUUID: 'uuid',
      draftTransactions: {
        uuid: {
          asset: { type: AssetType.native },
          amount: {},
        },
      },
    },
    ...state,
  });
  return renderWithProvider(<SendPage {...props} />, store);
};
=======
const mockCancelTx = jest.fn();
jest.mock('../../../../store/actions.ts', () => {
  const originalModule = jest.requireActual('../../../../store/actions.ts');
  return {
    ...originalModule,
    disconnectGasFeeEstimatePoller: jest.fn(),
    getGasFeeEstimatesAndStartPolling: jest
      .fn()
      .mockImplementation(() => Promise.resolve()),
    addPollingTokenToAppState: jest.fn(),
    removePollingTokenFromAppState: jest.fn(),
    getTokenSymbol: jest.fn().mockResolvedValue('ETH'),
    getGasFeeTimeEstimate: jest
      .fn()
      .mockImplementation(() => Promise.resolve()),
    cancelTx: () => mockCancelTx,
  };
});

const mockResetSendState = jest.fn();
jest.mock('../../../../ducks/send/send', () => {
  const originalModule = jest.requireActual('../../../../ducks/send/send');
  return {
    ...originalModule,
    // We don't really need to start a draft transaction, and the mock store
    // does not update as a result of action calls so instead we just ensure
    // that the action WOULD be called.
    startNewDraftTransaction: jest.fn(() => ({
      type: 'TEST_START_NEW_DRAFT',
      payload: null,
    })),
    resetSendState: () => mockResetSendState,
  };
});

describe('SendPage', () => {
  describe('render and initialization', () => {
    const middleware = [thunk];

    const baseStore = {
      send: INITIAL_SEND_STATE_FOR_EXISTING_DRAFT,
      DNS: domainInitialState,
      gas: {
        customData: { limit: null, price: null },
      },
      history: { mostRecentOverviewPage: 'activity' },
      metamask: {
        transactions: [
          {
            id: 1,
            txParams: {
              value: 'oldTxValue',
            },
          },
        ],
        currencyRates: {
          ETH: {
            conversionDate: 1620710825.03,
            conversionRate: 3910.28,
            usdConversionRate: 3910.28,
          },
        },
        gasEstimateType: GasEstimateTypes.legacy,
        gasFeeEstimates: {
          low: '0',
          medium: '1',
          fast: '2',
        },
        selectedAddress: '0x0',
        internalAccounts: {
          accounts: {
            'cf8dace4-9439-4bd4-b3a8-88c821c8fcb3': {
              address: '0x0',
              id: 'cf8dace4-9439-4bd4-b3a8-88c821c8fcb3',
              metadata: {
                name: 'Test Account',
                keyring: {
                  type: 'HD Key Tree',
                },
              },
              options: {},
              methods: [...Object.values(EthMethod)],
              type: EthAccountType.Eoa,
            },
          },
          selectedAccount: 'cf8dace4-9439-4bd4-b3a8-88c821c8fcb3',
        },
        keyrings: [
          {
            type: KeyringType.hdKeyTree,
            accounts: ['0x0'],
          },
        ],
        selectedNetworkClientId: NetworkType.mainnet,
        networksMetadata: {
          [NetworkType.mainnet]: {
            EIPS: {},
            status: 'available',
          },
        },
        tokens: [],
        preferences: {
          useNativeCurrencyAsPrimaryCurrency: false,
        },
        currentCurrency: 'USD',
        providerConfig: {
          chainId: CHAIN_IDS.GOERLI,
          nickname: GOERLI_DISPLAY_NAME,
        },
        nativeCurrency: 'ETH',
        featureFlags: {
          sendHexData: false,
        },
        addressBook: {
          [CHAIN_IDS.GOERLI]: [],
        },
        cachedBalances: {
          [CHAIN_IDS.GOERLI]: {},
        },
        accounts: {
          '0x0': { balance: '0x0', address: '0x0', name: 'Account 1' },
        },
        identities: { '0x0': { address: '0x0' } },
        tokenAddress: '0x32e6c34cd57087abbd59b5a4aecc4cb495924356',
        tokenList: {
          '0x32e6c34cd57087abbd59b5a4aecc4cb495924356': {
            name: 'BitBase',
            symbol: 'BTBS',
            decimals: 18,
            address: '0x32E6C34Cd57087aBBD59B5A4AECC4cB495924356',
            iconUrl: 'BTBS.svg',
            occurrences: null,
          },
          '0x3fa400483487a489ec9b1db29c4129063eec4654': {
            name: 'Cryptokek.com',
            symbol: 'KEK',
            decimals: 18,
            address: '0x3fa400483487A489EC9b1dB29C4129063EEC4654',
            iconUrl: 'cryptokek.svg',
            occurrences: null,
          },
        },
      },
      appState: {
        sendInputCurrencySwitched: false,
      },
    };

    it('should initialize the ENS slice on render', () => {
      const store = configureMockStore(middleware)(baseStore);
      renderWithProvider(<SendPage />, store);
      const actions = store.getActions();
      expect(actions).toStrictEqual(
        expect.arrayContaining([
          expect.objectContaining({
            type: 'DNS/enableDomainLookup',
          }),
        ]),
      );
    });

    it('should render correctly even when a draftTransaction does not exist', () => {
      const modifiedStore = {
        ...baseStore,
        send: {
          ...baseStore.send,
          currentTransactionUUID: null,
        },
      };
      const store = configureMockStore(middleware)(modifiedStore);
      const { container, getByTestId, getByPlaceholderText } =
        renderWithProvider(<SendPage />, store);

      // Ensure that the send flow renders on the add recipient screen when
      // there is no draft transaction.
      expect(
        getByPlaceholderText('Enter public address (0x) or ENS name'),
      ).toBeTruthy();
>>>>>>> 7a76c275

      expect(container).toMatchSnapshot();
      expect(getByTestId('send-page-network-picker')).toBeInTheDocument();
      expect(getByTestId('send-page-account-picker')).toBeInTheDocument();

      // Ensure we start a new draft transaction when its missing.
      expect(startNewDraftTransaction).toHaveBeenCalledTimes(1);
    });
  });

  describe('footer buttons', () => {
    const mockStore = configureMockStore([thunk])(mockState);

    describe('onCancel', () => {
      it('should call reset send state and route to recent page without cancelling tx', () => {
        const { queryByText } = renderWithProvider(<SendPage />, mockStore);

        const cancelText = queryByText('Cancel');
        fireEvent.click(cancelText);

        expect(mockResetSendState).toHaveBeenCalled();
        expect(mockCancelTx).not.toHaveBeenCalled();
      });

      it('should reject/cancel tx when coming from tx editing and route to index', () => {
        const sendDataState = {
          ...mockState,
          send: {
            currentTransactionUUID: '01',
            draftTransactions: {
              '01': {
                id: '99',
                amount: {
                  value: '0x1',
                },
                asset: {
                  type: AssetType.token,
                  balance: '0xaf',
                  details: {},
                },
              },
            },
            stage: SEND_STAGES.EDIT,
          },
        };

        const sendStateStore = configureMockStore([thunk])(sendDataState);

        const { queryByText } = renderWithProvider(
          <SendPage />,
          sendStateStore,
        );

        const rejectText = queryByText('Reject');
        fireEvent.click(rejectText);

        expect(mockResetSendState).toHaveBeenCalled();
        expect(mockCancelTx).toHaveBeenCalled();
      });
    });
  });

  describe('Recipient Warning', () => {
    useIsOriginalNativeTokenSymbol.mockReturnValue(true);

    it('should show recipient warning with knownAddressRecipient state in draft transaction state', async () => {
      const knownRecipientWarningState = {
        ...mockSendState,
        send: {
          ...mockSendState.send,
          currentTransactionUUID: '1-tx',
          draftTransactions: {
            '1-tx': {
              ...mockSendState.send.draftTransactions['1-tx'],
              recipient: {
                ...mockSendState.send.draftTransactions['1-tx'].recipient,
                warning: 'knownAddressRecipient',
              },
            },
          },
        },
        metamask: {
          ...mockSendState.metamask,
          gasEstimateType: 'none',
          providerConfig: {
            chainId: CHAIN_IDS.GOERLI,
            nickname: GOERLI_DISPLAY_NAME,
            type: NETWORK_TYPES.GOERLI,
          },
        },
      };

      const sendStateStore = configureMockStore([thunk])(
        knownRecipientWarningState,
      );

      const { queryByTestId } = renderWithProvider(
        <SendPage />,
        sendStateStore,
      );

      const sendWarning = queryByTestId('send-warning');
      await waitFor(() => {
        expect(sendWarning).toBeInTheDocument();
      });
    });
  });

  describe('Recipient Warning', () => {
    useIsOriginalNativeTokenSymbol.mockReturnValue(true);

    it('should show recipient warning with knownAddressRecipient state in draft transaction state', async () => {
      const knownRecipientWarningState = {
        ...mockSendState,
        send: {
          ...mockSendState.send,
          draftTransactions: {
            '1-tx': {
              ...mockSendState.send.draftTransactions['1-tx'],
              recipient: {
                ...mockSendState.send.draftTransactions['1-tx'].recipient,
                warning: 'knownAddressRecipient',
              },
            },
          },
        },
        metamask: {
          ...mockSendState.metamask,
          gasEstimateType: 'none',
          providerConfig: {
            chainId: CHAIN_IDS.GOERLI,
            nickname: GOERLI_DISPLAY_NAME,
            type: NETWORK_TYPES.GOERLI,
          },
        },
      };

      const { queryByTestId } = render({}, knownRecipientWarningState);

      const sendWarning = queryByTestId('send-warning');
      await waitFor(() => {
        expect(sendWarning).toBeInTheDocument();
      });
    });
  });
});<|MERGE_RESOLUTION|>--- conflicted
+++ resolved
@@ -4,9 +4,6 @@
 import { NetworkType } from '@metamask/controller-utils';
 import { EthAccountType, EthMethod } from '@metamask/keyring-api';
 import mockState from '../../../../../test/data/mock-state.json';
-<<<<<<< HEAD
-import { renderWithProvider, waitFor } from '../../../../../test/jest';
-=======
 import {
   renderWithProvider,
   waitFor,
@@ -17,7 +14,6 @@
 import { GasEstimateTypes } from '../../../../../shared/constants/gas';
 import { KeyringType } from '../../../../../shared/constants/keyring';
 import { SEND_STAGES, startNewDraftTransaction } from '../../../../ducks/send';
->>>>>>> 7a76c275
 import { AssetType } from '../../../../../shared/constants/transaction';
 import {
   CHAIN_IDS,
@@ -38,44 +34,12 @@
   };
 });
 
-<<<<<<< HEAD
-jest.mock('../../../../store/actions', () => ({
-  disconnectGasFeeEstimatePoller: jest.fn(),
-  getGasFeeEstimatesAndStartPolling: jest.fn().mockResolvedValue(),
-  addPollingTokenToAppState: jest.fn(),
-  removePollingTokenFromAppState: jest.fn(),
-  createTransactionEventFragment: jest.fn(),
-  getGasFeeTimeEstimate: jest.fn().mockResolvedValue('unknown'),
-  getTokenSymbol: jest.fn().mockResolvedValue('ETH'),
-}));
-
-=======
->>>>>>> 7a76c275
 jest.mock('../../../../hooks/useIsOriginalNativeTokenSymbol', () => {
   return {
     useIsOriginalNativeTokenSymbol: jest.fn(),
   };
 });
 
-<<<<<<< HEAD
-const render = (props = {}, state = {}) => {
-  const store = configureStore({
-    ...mockState,
-    send: {
-      ...mockState.send,
-      currentTransactionUUID: 'uuid',
-      draftTransactions: {
-        uuid: {
-          asset: { type: AssetType.native },
-          amount: {},
-        },
-      },
-    },
-    ...state,
-  });
-  return renderWithProvider(<SendPage {...props} />, store);
-};
-=======
 const mockCancelTx = jest.fn();
 jest.mock('../../../../store/actions.ts', () => {
   const originalModule = jest.requireActual('../../../../store/actions.ts');
@@ -254,7 +218,6 @@
       expect(
         getByPlaceholderText('Enter public address (0x) or ENS name'),
       ).toBeTruthy();
->>>>>>> 7a76c275
 
       expect(container).toMatchSnapshot();
       expect(getByTestId('send-page-network-picker')).toBeInTheDocument();
@@ -362,42 +325,4 @@
       });
     });
   });
-
-  describe('Recipient Warning', () => {
-    useIsOriginalNativeTokenSymbol.mockReturnValue(true);
-
-    it('should show recipient warning with knownAddressRecipient state in draft transaction state', async () => {
-      const knownRecipientWarningState = {
-        ...mockSendState,
-        send: {
-          ...mockSendState.send,
-          draftTransactions: {
-            '1-tx': {
-              ...mockSendState.send.draftTransactions['1-tx'],
-              recipient: {
-                ...mockSendState.send.draftTransactions['1-tx'].recipient,
-                warning: 'knownAddressRecipient',
-              },
-            },
-          },
-        },
-        metamask: {
-          ...mockSendState.metamask,
-          gasEstimateType: 'none',
-          providerConfig: {
-            chainId: CHAIN_IDS.GOERLI,
-            nickname: GOERLI_DISPLAY_NAME,
-            type: NETWORK_TYPES.GOERLI,
-          },
-        },
-      };
-
-      const { queryByTestId } = render({}, knownRecipientWarningState);
-
-      const sendWarning = queryByTestId('send-warning');
-      await waitFor(() => {
-        expect(sendWarning).toBeInTheDocument();
-      });
-    });
-  });
 });