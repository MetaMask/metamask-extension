<<<<<<< HEAD
import React, {
  useCallback,
  ///: BEGIN:ONLY_INCLUDE_IF(build-main,build-beta,build-flask)
  useMemo,
  ///: END:ONLY_INCLUDE_IF
  useRef,
  useEffect,
} from 'react';
=======
import React, { useCallback, useMemo, useRef } from 'react';
>>>>>>> 38327d2e
import { useDispatch, useSelector } from 'react-redux';
import { TokenListMap } from '@metamask/assets-controllers';
import {
  BannerAlert,
  BannerAlertSeverity,
  Box,
  Text,
} from '../../../../component-library';
import {
  getNativeCurrency,
  getSendHexDataFeatureFlagState,
} from '../../../../../ducks/metamask/metamask';
import {
  Asset,
  acknowledgeRecipientWarning,
  getBestQuote,
  getCurrentDraftTransaction,
  getIsSwapAndSendDisabledForNetwork,
  getSwapsBlockedTokens,
  getSendAsset,
  getRecipient,
} from '../../../../../ducks/send';
import { getTransactions } from '../../../../../selectors/transactions';
import { getInternalAccounts } from '../../../../../selectors/accounts';
import { AssetType } from '../../../../../../shared/constants/transaction';
import { CONTRACT_ADDRESS_LINK } from '../../../../../helpers/constants/common';
import {
  Display,
  TextVariant,
} from '../../../../../helpers/constants/design-system';
import { useI18nContext } from '../../../../../hooks/useI18nContext';
import { AssetPickerAmount } from '../../..';
import { decimalToHex } from '../../../../../../shared/modules/conversion.utils';
import {
  getIpfsGateway,
  getIsSwapsChain,
  getNativeCurrencyImage,
  getTokenList,
  getUseExternalServices,
} from '../../../../../selectors';
import useGetAssetImageUrl from '../../../../../hooks/useGetAssetImageUrl';
<<<<<<< HEAD
///: END:ONLY_INCLUDE_IF
import {
  getAddressPoisoningDetectionEnabled,
  checkForAddressPoisoning,
} from '../../../../../ducks/domains';
=======
>>>>>>> 38327d2e

import type { Quote } from '../../../../../ducks/send/swap-and-send-utils';
import { isEqualCaseInsensitive } from '../../../../../../shared/modules/string-utils';
import { AssetPicker } from '../../../asset-picker-amount/asset-picker';
import { TabName } from '../../../asset-picker-amount/asset-picker-modal/asset-picker-modal-tabs';
import { SendPageRow } from './send-page-row';
import { QuoteCard } from './quote-card';
import { SendHexData } from './hex';

export const SendPageRecipientContent = ({
  requireContractAddressAcknowledgement,
  onAssetChange,
  onClick,
}: {
  requireContractAddressAcknowledgement: boolean;
  onAssetChange: (newAsset: Asset, isReceived: boolean) => void;
  onClick: () => React.ComponentProps<typeof AssetPicker>['onClick'];
}) => {
  const t = useI18nContext();
  const dispatch = useDispatch();

  const {
    receiveAsset,
    sendAsset,
    amount: sendAmount,
    isSwapQuoteLoading,
  } = useSelector(getCurrentDraftTransaction);

<<<<<<< HEAD
  // Get the recipient address to check for address poisoning
  const recipient = useSelector(getRecipient);
  const addressPoisoningDetectionEnabled = useSelector(
    getAddressPoisoningDetectionEnabled,
  );
  const [addressPoisoningWarning, setAddressPoisoningWarning] = React.useState<{
    warning: string;
    message: string;
    similarAddress: string;
  } | null>(null);

  // Get transaction history from selector instead of localStorage
  const transactions = useSelector(getTransactions);
  // Get the user's own accounts to check if sending to self
  const internalAccounts = useSelector(getInternalAccounts);

  // Check for address poisoning when the recipient address changes
  useEffect(() => {
    if (recipient.address && addressPoisoningDetectionEnabled) {
      const warning = checkForAddressPoisoning(
        recipient.address,
        addressPoisoningDetectionEnabled,
        transactions,
        internalAccounts,
      );
      setAddressPoisoningWarning(warning);
    } else {
      setAddressPoisoningWarning(null);
    }
  }, [
    recipient.address,
    addressPoisoningDetectionEnabled,
    transactions,
    internalAccounts,
  ]);

  ///: BEGIN:ONLY_INCLUDE_IF(build-main,build-beta,build-flask)
=======
>>>>>>> 38327d2e
  const isBasicFunctionality = useSelector(getUseExternalServices);
  const isSwapsChain = useSelector(getIsSwapsChain);
  const isSwapAndSendDisabledForNetwork = useSelector(
    getIsSwapAndSendDisabledForNetwork,
  );
  const swapsBlockedTokens = useSelector(getSwapsBlockedTokens);
  const memoizedSwapsBlockedTokens = useMemo(() => {
    return new Set(swapsBlockedTokens);
  }, [swapsBlockedTokens]);

  const nativeCurrencySymbol = useSelector(getNativeCurrency);
  const nativeCurrencyImageUrl = useSelector(getNativeCurrencyImage);
  const tokenList = useSelector(getTokenList) as TokenListMap;
  const ipfsGateway = useSelector(getIpfsGateway);

  const nftImageURL = useGetAssetImageUrl(
    sendAsset.details?.image ?? undefined,
    ipfsGateway,
  );

  const isSwapAllowed =
    isSwapsChain &&
    !isSwapAndSendDisabledForNetwork &&
    [AssetType.token, AssetType.native].includes(sendAsset.type) &&
    isBasicFunctionality &&
    !memoizedSwapsBlockedTokens.has(sendAsset.details?.address?.toLowerCase());

  const bestQuote: Quote = useSelector(getBestQuote);

  const isLoadingInitialQuotes = !bestQuote && isSwapQuoteLoading;

  const isBasicSend = isEqualCaseInsensitive(
    receiveAsset.details?.address ?? '',
    sendAsset.details?.address ?? '',
  );

  const amount = isBasicSend
    ? sendAmount
    : { value: decimalToHex(bestQuote?.destinationAmount || '0') };

  // Hex data
  const showHexDataFlag = useSelector(getSendHexDataFeatureFlagState);
  const asset = useSelector(getSendAsset);
  const showHexData =
    isBasicSend &&
    showHexDataFlag &&
    asset &&
    asset.type !== AssetType.token &&
    asset.type !== AssetType.NFT;

  const scrollRef = useRef<HTMLDivElement>(null);

  return (
    <Box>
      {requireContractAddressAcknowledgement ? (
        <SendPageRow>
          <BannerAlert
            severity={BannerAlertSeverity.Danger}
            data-testid="send-warning"
            actionButtonLabel={t('tooltipApproveButton')}
            actionButtonOnClick={() => {
              dispatch(acknowledgeRecipientWarning());
            }}
            actionButtonProps={{ display: Display.Block, marginTop: 4 }}
          >
            {t('sendingToTokenContractWarning', [
              <a
                key="contractWarningSupport"
                target="_blank"
                rel="noopener noreferrer"
                className="send__warning-container__link"
                href={CONTRACT_ADDRESS_LINK}
              >
                {t('learnMoreUpperCase')}
              </a>,
            ])}
          </BannerAlert>
        </SendPageRow>
      ) : null}

      {/* Display address poisoning warning if detected */}
      {addressPoisoningWarning ? (
        <SendPageRow>
          <BannerAlert
            severity={BannerAlertSeverity.Warning}
            data-testid="address-poisoning-warning"
          >
            <Text variant={TextVariant.bodyMdBold} marginBottom={2}>
              {addressPoisoningWarning.warning}
            </Text>
            <Text marginBottom={2}>{addressPoisoningWarning.message}</Text>
          </BannerAlert>
        </SendPageRow>
      ) : null}

      <SendPageRow>
        <AssetPickerAmount
          header={t('sendSelectReceiveAsset')}
          action="receive"
          asset={isSwapAllowed ? receiveAsset : sendAsset}
          sendingAsset={
            isSwapAllowed &&
            sendAsset && {
              image:
                sendAsset.type === AssetType.native
                  ? nativeCurrencyImageUrl
                  : tokenList &&
                    sendAsset.details &&
                    (nftImageURL ||
                      tokenList[sendAsset.details.address?.toLowerCase()]
                        ?.iconUrl),
              // TODO: Fix in https://github.com/MetaMask/metamask-extension/issues/31880
              // eslint-disable-next-line @typescript-eslint/prefer-nullish-coalescing
              symbol: sendAsset?.details?.symbol || nativeCurrencySymbol,
            }
          }
          onAssetChange={useCallback(
            (newAsset) => onAssetChange(newAsset, isSwapAllowed),
            [onAssetChange, isSwapAllowed],
          )}
          isAmountLoading={isLoadingInitialQuotes}
          amount={amount}
          isDisabled={!isSwapAllowed}
          onClick={onClick}
          showNetworkPicker={false}
          visibleTabs={[TabName.TOKENS]}
        />
      </SendPageRow>
      <QuoteCard scrollRef={scrollRef} />
      {showHexData ? <SendHexData /> : null}
      {/* SCROLL REF ANCHOR */}
      <div ref={scrollRef} />
    </Box>
  );
};<|MERGE_RESOLUTION|>--- conflicted
+++ resolved
@@ -1,15 +1,9 @@
-<<<<<<< HEAD
 import React, {
   useCallback,
-  ///: BEGIN:ONLY_INCLUDE_IF(build-main,build-beta,build-flask)
   useMemo,
-  ///: END:ONLY_INCLUDE_IF
   useRef,
   useEffect,
 } from 'react';
-=======
-import React, { useCallback, useMemo, useRef } from 'react';
->>>>>>> 38327d2e
 import { useDispatch, useSelector } from 'react-redux';
 import { TokenListMap } from '@metamask/assets-controllers';
 import {
@@ -51,14 +45,10 @@
   getUseExternalServices,
 } from '../../../../../selectors';
 import useGetAssetImageUrl from '../../../../../hooks/useGetAssetImageUrl';
-<<<<<<< HEAD
-///: END:ONLY_INCLUDE_IF
 import {
   getAddressPoisoningDetectionEnabled,
   checkForAddressPoisoning,
 } from '../../../../../ducks/domains';
-=======
->>>>>>> 38327d2e
 
 import type { Quote } from '../../../../../ducks/send/swap-and-send-utils';
 import { isEqualCaseInsensitive } from '../../../../../../shared/modules/string-utils';
@@ -87,7 +77,6 @@
     isSwapQuoteLoading,
   } = useSelector(getCurrentDraftTransaction);
 
-<<<<<<< HEAD
   // Get the recipient address to check for address poisoning
   const recipient = useSelector(getRecipient);
   const addressPoisoningDetectionEnabled = useSelector(
@@ -124,9 +113,6 @@
     internalAccounts,
   ]);
 
-  ///: BEGIN:ONLY_INCLUDE_IF(build-main,build-beta,build-flask)
-=======
->>>>>>> 38327d2e
   const isBasicFunctionality = useSelector(getUseExternalServices);
   const isSwapsChain = useSelector(getIsSwapsChain);
   const isSwapAndSendDisabledForNetwork = useSelector(
