import React, { useContext } from 'react';
import { useDispatch, useSelector } from 'react-redux';
import { I18nContext } from '../../../../../contexts/i18n';
import {
  addHistoryEntry,
  getRecipient,
  getRecipientUserInput,
  updateRecipient,
  updateRecipientUserInput,
} from '../../../../../ducks/send';
import {
  getDomainError,
  getDomainResolutions,
  getDomainType,
  getDomainWarning,
} from '../../../../../ducks/domains';
import {
  BannerAlert,
  BannerAlertSeverity,
  Box,
} from '../../../../component-library';
import { Tab, Tabs } from '../../../../ui/tabs';
<<<<<<< HEAD
import { AddressListItem } from '../../../address-list-item';
=======
>>>>>>> 717376e8
import {
  MetaMetricsEventCategory,
  MetaMetricsEventName,
} from '../../../../../../shared/constants/metametrics';
<<<<<<< HEAD
import {
  MetaMetricsContext,
  type UITrackEventMethod,
} from '../../../../../contexts/metametrics';
=======
import { MetaMetricsContext } from '../../../../../contexts/metametrics';
import { DomainInputResolutionCell } from './domain-input-resolution-cell';
>>>>>>> 717376e8
import { SendPageAddressBook, SendPageRow, SendPageYourAccounts } from '.';

const CONTACTS_TAB_KEY = 'contacts';
const ACCOUNTS_TAB_KEY = 'accounts';

<<<<<<< HEAD
const ENS_RESOLUTION_TYPE = 'ENS resolution';

const renderExplicitAddress = (
  address: string,
  nickname: string,
  type: string,
  // TODO: Replace `any` with type
  // eslint-disable-next-line @typescript-eslint/no-explicit-any
  dispatch: any,
  trackEvent: UITrackEventMethod,
) => {
  return (
    <AddressListItem
      address={address}
      label={nickname}
      useConfusable={type === ENS_RESOLUTION_TYPE}
      onClick={() => {
        dispatch(
          addHistoryEntry(
            `sendFlow - User clicked recipient from ${type}. address: ${address}, nickname ${nickname}`,
          ),
        );
        trackEvent({
          event: MetaMetricsEventName.sendRecipientSelected,
          category: MetaMetricsEventCategory.Send,
          properties: {
            location: 'send page recipient screen',
            inputType: type,
          },
        });
        dispatch(updateRecipient({ address, nickname }));
        dispatch(updateRecipientUserInput(address));
      }}
    />
  );
};

=======
>>>>>>> 717376e8
export const SendPageRecipient = () => {
  const t = useContext(I18nContext);
  const dispatch = useDispatch();
  const trackEvent = useContext(MetaMetricsContext);

  const recipient = useSelector(getRecipient);
  const userInput = useSelector(getRecipientUserInput) || '';

  const domainResolutions = useSelector(getDomainResolutions) || [];
  const domainError = useSelector(getDomainError);
  const domainWarning = useSelector(getDomainWarning);
  const domainType = useSelector(getDomainType);

  const showErrorBanner =
    domainError || (recipient.error && recipient.error !== 'required');
  const showWarningBanner =
    !showErrorBanner && (domainWarning || recipient.warning);

  type DomainResolution = {
    resolvedAddress: string;
    resolvingSnap?: string;
    protocol: string;
    addressBookEntryName?: string;
    domainName: string;
  };

  const onClick = (
    address: string,
    nickname: string,
    type: string = 'user input',
  ) => {
    dispatch(
      addHistoryEntry(
        `sendFlow - User clicked recipient from ${type}. address: ${address}, nickname ${nickname}`,
      ),
    );
    trackEvent({
      event: MetaMetricsEventName.sendRecipientSelected,
      category: MetaMetricsEventCategory.Send,
      properties: {
        location: 'send page recipient screen',
        inputType: type,
      },
    });
    dispatch(updateRecipient({ address, nickname }));
    dispatch(updateRecipientUserInput(address));
  };

  let contents;
  if (recipient.address) {
<<<<<<< HEAD
    contents = renderExplicitAddress(
      recipient.address,
      recipient.nickname,
      'validated user input',
      dispatch,
      trackEvent,
    );
  } else if (domainResolution && !recipient.error) {
    contents = renderExplicitAddress(
      domainResolution,
      addressBookEntryName || userInput,
      ENS_RESOLUTION_TYPE,
      dispatch,
      trackEvent,
=======
    contents = (
      <DomainInputResolutionCell
        domainType={domainType}
        address={recipient.address}
        domainName={recipient.nickname}
        onClick={() => onClick(recipient.address, recipient.nickname)}
      />
>>>>>>> 717376e8
    );
  } else if (domainResolutions?.length > 0 && !recipient.error) {
    contents = domainResolutions.map((domainResolution: DomainResolution) => {
      const {
        resolvedAddress,
        resolvingSnap,
        addressBookEntryName,
        protocol,
        domainName,
      } = domainResolution;
      return (
        <DomainInputResolutionCell
          key={`${resolvedAddress}${resolvingSnap}${protocol}`}
          domainType={domainType}
          address={resolvedAddress}
          domainName={addressBookEntryName ?? domainName}
          onClick={() =>
            onClick(
              resolvedAddress,
              addressBookEntryName ?? domainName,
              'Domain resolution',
            )
          }
          protocol={protocol}
          resolvingSnap={resolvingSnap}
        />
      );
    });
  } else {
    contents = (
      <Tabs
        defaultActiveTabKey={
          userInput.length > 0 ? CONTACTS_TAB_KEY : ACCOUNTS_TAB_KEY
        }
      >
        {
          // eslint-disable-next-line @typescript-eslint/ban-ts-comment
          // @ts-ignore
          <Tab tabKey={ACCOUNTS_TAB_KEY} name={t('yourAccounts')}>
            <SendPageYourAccounts />
          </Tab>
        }
        {
          // eslint-disable-next-line @typescript-eslint/ban-ts-comment
          // @ts-ignore
          <Tab
            tabKey={CONTACTS_TAB_KEY}
            name={t('contacts')}
            data-testid="send-contacts-tab"
          >
            <SendPageAddressBook />
          </Tab>
        }
      </Tabs>
    );
  }

  return (
    <>
      {showErrorBanner ? (
        <SendPageRow>
          <BannerAlert
            severity={BannerAlertSeverity.Danger}
            data-testid="send-recipient-error"
          >
            {t(domainError ?? recipient.error)}
          </BannerAlert>
        </SendPageRow>
      ) : null}
      {showWarningBanner ? (
        <SendPageRow>
          <BannerAlert
            severity={BannerAlertSeverity.Warning}
            data-testid="send-recipient-warning"
          >
            {t(domainWarning ?? recipient.warning)}
          </BannerAlert>
        </SendPageRow>
      ) : null}
      <Box className="multichain-send-page__recipient">{contents}</Box>
    </>
  );
};<|MERGE_RESOLUTION|>--- conflicted
+++ resolved
@@ -20,68 +20,17 @@
   Box,
 } from '../../../../component-library';
 import { Tab, Tabs } from '../../../../ui/tabs';
-<<<<<<< HEAD
-import { AddressListItem } from '../../../address-list-item';
-=======
->>>>>>> 717376e8
 import {
   MetaMetricsEventCategory,
   MetaMetricsEventName,
 } from '../../../../../../shared/constants/metametrics';
-<<<<<<< HEAD
-import {
-  MetaMetricsContext,
-  type UITrackEventMethod,
-} from '../../../../../contexts/metametrics';
-=======
 import { MetaMetricsContext } from '../../../../../contexts/metametrics';
 import { DomainInputResolutionCell } from './domain-input-resolution-cell';
->>>>>>> 717376e8
 import { SendPageAddressBook, SendPageRow, SendPageYourAccounts } from '.';
 
 const CONTACTS_TAB_KEY = 'contacts';
 const ACCOUNTS_TAB_KEY = 'accounts';
 
-<<<<<<< HEAD
-const ENS_RESOLUTION_TYPE = 'ENS resolution';
-
-const renderExplicitAddress = (
-  address: string,
-  nickname: string,
-  type: string,
-  // TODO: Replace `any` with type
-  // eslint-disable-next-line @typescript-eslint/no-explicit-any
-  dispatch: any,
-  trackEvent: UITrackEventMethod,
-) => {
-  return (
-    <AddressListItem
-      address={address}
-      label={nickname}
-      useConfusable={type === ENS_RESOLUTION_TYPE}
-      onClick={() => {
-        dispatch(
-          addHistoryEntry(
-            `sendFlow - User clicked recipient from ${type}. address: ${address}, nickname ${nickname}`,
-          ),
-        );
-        trackEvent({
-          event: MetaMetricsEventName.sendRecipientSelected,
-          category: MetaMetricsEventCategory.Send,
-          properties: {
-            location: 'send page recipient screen',
-            inputType: type,
-          },
-        });
-        dispatch(updateRecipient({ address, nickname }));
-        dispatch(updateRecipientUserInput(address));
-      }}
-    />
-  );
-};
-
-=======
->>>>>>> 717376e8
 export const SendPageRecipient = () => {
   const t = useContext(I18nContext);
   const dispatch = useDispatch();
@@ -132,22 +81,6 @@
 
   let contents;
   if (recipient.address) {
-<<<<<<< HEAD
-    contents = renderExplicitAddress(
-      recipient.address,
-      recipient.nickname,
-      'validated user input',
-      dispatch,
-      trackEvent,
-    );
-  } else if (domainResolution && !recipient.error) {
-    contents = renderExplicitAddress(
-      domainResolution,
-      addressBookEntryName || userInput,
-      ENS_RESOLUTION_TYPE,
-      dispatch,
-      trackEvent,
-=======
     contents = (
       <DomainInputResolutionCell
         domainType={domainType}
@@ -155,7 +88,6 @@
         domainName={recipient.nickname}
         onClick={() => onClick(recipient.address, recipient.nickname)}
       />
->>>>>>> 717376e8
     );
   } else if (domainResolutions?.length > 0 && !recipient.error) {
     contents = domainResolutions.map((domainResolution: DomainResolution) => {
