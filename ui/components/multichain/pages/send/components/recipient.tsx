import React, { useContext } from 'react';
import { useDispatch, useSelector } from 'react-redux';
import { I18nContext } from '../../../../../contexts/i18n';
import {
  addHistoryEntry,
  getRecipient,
  getRecipientUserInput,
  updateRecipient,
  updateRecipientUserInput,
} from '../../../../../ducks/send';
import {
  getDomainError,
  getDomainResolutions,
  getDomainType,
  getDomainWarning,
} from '../../../../../ducks/domains';
import {
  BannerAlert,
  BannerAlertSeverity,
  Box,
} from '../../../../component-library';
import { Tab, Tabs } from '../../../../ui/tabs';
import {
  MetaMetricsEventCategory,
  MetaMetricsEventName,
} from '../../../../../../shared/constants/metametrics';
<<<<<<< HEAD
=======

>>>>>>> 535c139b
import { MetaMetricsContext } from '../../../../../contexts/metametrics';
import { DomainInputResolutionCell } from './domain-input-resolution-cell';
import { SendPageAddressBook, SendPageRow, SendPageYourAccounts } from '.';

const CONTACTS_TAB_KEY = 'contacts';
const ACCOUNTS_TAB_KEY = 'accounts';

export const SendPageRecipient = () => {
  const t = useContext(I18nContext);
  const dispatch = useDispatch();
  const trackEvent = useContext(MetaMetricsContext);

  const recipient = useSelector(getRecipient);
  const userInput = useSelector(getRecipientUserInput) || '';

  const domainResolutions = useSelector(getDomainResolutions) || [];
  const domainError = useSelector(getDomainError);
  const domainWarning = useSelector(getDomainWarning);
  const domainType = useSelector(getDomainType);

  const showErrorBanner =
    domainError || (recipient.error && recipient.error !== 'required');
  const showWarningBanner =
    !showErrorBanner && (domainWarning || recipient.warning);

  type DomainResolution = {
    resolvedAddress: string;
    resolvingSnap?: string;
    protocol: string;
    addressBookEntryName?: string;
<<<<<<< HEAD
    domainName: string;
=======
>>>>>>> 535c139b
  };

  const onClick = (
    address: string,
    nickname: string,
    type: string = 'user input',
  ) => {
    dispatch(
      addHistoryEntry(
        `sendFlow - User clicked recipient from ${type}. address: ${address}, nickname ${nickname}`,
      ),
    );
<<<<<<< HEAD
    trackEvent({
      event: MetaMetricsEventName.sendRecipientSelected,
      category: MetaMetricsEventCategory.Send,
      properties: {
        location: 'send page recipient screen',
        inputType: type,
      },
    });
=======
    trackEvent(
      {
        event: MetaMetricsEventName.sendRecipientSelected,
        category: MetaMetricsEventCategory.Send,
        properties: {
          location: 'send page recipient screen',
          inputType: type,
        },
      },
      { excludeMetaMetricsId: false },
    );
>>>>>>> 535c139b
    dispatch(updateRecipient({ address, nickname }));
    dispatch(updateRecipientUserInput(address));
  };

  let contents;
  if (recipient.address) {
    contents = (
      <DomainInputResolutionCell
        domainType={domainType}
        address={recipient.address}
        domainName={recipient.nickname}
        onClick={() => onClick(recipient.address, recipient.nickname)}
      />
    );
  } else if (domainResolutions?.length > 0 && !recipient.error) {
    contents = domainResolutions.map((domainResolution: DomainResolution) => {
<<<<<<< HEAD
      const {
        resolvedAddress,
        resolvingSnap,
        addressBookEntryName,
        protocol,
        domainName,
      } = domainResolution;
=======
      const { resolvedAddress, resolvingSnap, addressBookEntryName, protocol } =
        domainResolution;
>>>>>>> 535c139b
      return (
        <DomainInputResolutionCell
          key={`${resolvedAddress}${resolvingSnap}${protocol}`}
          domainType={domainType}
          address={resolvedAddress}
<<<<<<< HEAD
          domainName={addressBookEntryName ?? domainName}
          onClick={() =>
            onClick(
              resolvedAddress,
              addressBookEntryName ?? domainName,
=======
          domainName={addressBookEntryName ?? userInput}
          onClick={() =>
            onClick(
              resolvedAddress,
              addressBookEntryName ?? userInput,
>>>>>>> 535c139b
              'Domain resolution',
            )
          }
          protocol={protocol}
          resolvingSnap={resolvingSnap}
        />
      );
    });
  } else {
    contents = (
      <Tabs
        defaultActiveTabKey={
          userInput.length > 0 ? CONTACTS_TAB_KEY : ACCOUNTS_TAB_KEY
        }
      >
        {
          // eslint-disable-next-line @typescript-eslint/ban-ts-comment
          // @ts-ignore
          <Tab tabKey={ACCOUNTS_TAB_KEY} name={t('yourAccounts')}>
            <SendPageYourAccounts />
          </Tab>
        }
        {
          // eslint-disable-next-line @typescript-eslint/ban-ts-comment
          // @ts-ignore
          <Tab
            tabKey={CONTACTS_TAB_KEY}
            name={t('contacts')}
            data-testid="send-contacts-tab"
          >
            <SendPageAddressBook />
          </Tab>
        }
      </Tabs>
    );
  }

  return (
    <>
      {showErrorBanner ? (
        <SendPageRow>
          <BannerAlert
            severity={BannerAlertSeverity.Danger}
            data-testid="send-recipient-error"
          >
            {t(domainError ?? recipient.error)}
          </BannerAlert>
        </SendPageRow>
      ) : null}
      {showWarningBanner ? (
        <SendPageRow>
          <BannerAlert
            severity={BannerAlertSeverity.Warning}
            data-testid="send-recipient-warning"
          >
            {t(domainWarning ?? recipient.warning)}
          </BannerAlert>
        </SendPageRow>
      ) : null}
      <Box className="multichain-send-page__recipient">{contents}</Box>
    </>
  );
};<|MERGE_RESOLUTION|>--- conflicted
+++ resolved
@@ -24,10 +24,7 @@
   MetaMetricsEventCategory,
   MetaMetricsEventName,
 } from '../../../../../../shared/constants/metametrics';
-<<<<<<< HEAD
-=======
 
->>>>>>> 535c139b
 import { MetaMetricsContext } from '../../../../../contexts/metametrics';
 import { DomainInputResolutionCell } from './domain-input-resolution-cell';
 import { SendPageAddressBook, SendPageRow, SendPageYourAccounts } from '.';
@@ -58,10 +55,7 @@
     resolvingSnap?: string;
     protocol: string;
     addressBookEntryName?: string;
-<<<<<<< HEAD
     domainName: string;
-=======
->>>>>>> 535c139b
   };
 
   const onClick = (
@@ -74,16 +68,6 @@
         `sendFlow - User clicked recipient from ${type}. address: ${address}, nickname ${nickname}`,
       ),
     );
-<<<<<<< HEAD
-    trackEvent({
-      event: MetaMetricsEventName.sendRecipientSelected,
-      category: MetaMetricsEventCategory.Send,
-      properties: {
-        location: 'send page recipient screen',
-        inputType: type,
-      },
-    });
-=======
     trackEvent(
       {
         event: MetaMetricsEventName.sendRecipientSelected,
@@ -95,7 +79,6 @@
       },
       { excludeMetaMetricsId: false },
     );
->>>>>>> 535c139b
     dispatch(updateRecipient({ address, nickname }));
     dispatch(updateRecipientUserInput(address));
   };
@@ -112,7 +95,6 @@
     );
   } else if (domainResolutions?.length > 0 && !recipient.error) {
     contents = domainResolutions.map((domainResolution: DomainResolution) => {
-<<<<<<< HEAD
       const {
         resolvedAddress,
         resolvingSnap,
@@ -120,28 +102,16 @@
         protocol,
         domainName,
       } = domainResolution;
-=======
-      const { resolvedAddress, resolvingSnap, addressBookEntryName, protocol } =
-        domainResolution;
->>>>>>> 535c139b
       return (
         <DomainInputResolutionCell
           key={`${resolvedAddress}${resolvingSnap}${protocol}`}
           domainType={domainType}
           address={resolvedAddress}
-<<<<<<< HEAD
           domainName={addressBookEntryName ?? domainName}
           onClick={() =>
             onClick(
               resolvedAddress,
               addressBookEntryName ?? domainName,
-=======
-          domainName={addressBookEntryName ?? userInput}
-          onClick={() =>
-            onClick(
-              resolvedAddress,
-              addressBookEntryName ?? userInput,
->>>>>>> 535c139b
               'Domain resolution',
             )
           }
