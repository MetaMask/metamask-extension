--- conflicted
+++ resolved
@@ -99,27 +99,6 @@
     return nonContacts;
   };
 
-<<<<<<< HEAD
-  const selectRecipient = (
-    address = '',
-    nickname = '',
-    type = 'user input',
-  ) => {
-    dispatch(
-      addHistoryEntry(
-        `sendFlow - User clicked recipient from ${type}. address: ${address}, nickname ${nickname}`,
-      ),
-    );
-    // TODO: Fix in https://github.com/MetaMask/metamask-extension/issues/31878
-    // eslint-disable-next-line @typescript-eslint/no-floating-promises
-    trackEvent(
-      {
-        event: MetaMetricsEventName.sendRecipientSelected,
-        category: MetaMetricsEventCategory.Send,
-        properties: {
-          location: 'address book',
-          inputType: type,
-=======
   const selectRecipient = useCallback(
     (address = '', nickname = '', type = 'user input') => {
       dispatch(
@@ -127,6 +106,8 @@
           `sendFlow - User clicked recipient from ${type}. address: ${address}, nickname ${nickname}`,
         ),
       );
+      // TODO: Fix in https://github.com/MetaMask/metamask-extension/issues/31878
+      // eslint-disable-next-line @typescript-eslint/no-floating-promises
       trackEvent(
         {
           event: MetaMetricsEventName.sendRecipientSelected,
@@ -135,7 +116,6 @@
             location: 'address book',
             inputType: type,
           },
->>>>>>> f3283dc8
         },
         { excludeMetaMetricsId: false },
       );
