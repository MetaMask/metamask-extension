import React, { useContext, useMemo } from 'react';
import { useDispatch, useSelector } from 'react-redux';
import {
  EthAccountType,
  InternalAccount,
  KeyringAccountType,
} from '@metamask/keyring-api';
import {
  getUpdatedAndSortedAccounts,
  getInternalAccounts,
  getSelectedInternalAccount,
} from '../../../../../selectors';
import { AccountListItem } from '../../..';
import {
  addHistoryEntry,
  updateRecipient,
  updateRecipientUserInput,
} from '../../../../../ducks/send';
import { mergeAccounts } from '../../../account-list-menu/account-list-menu';
import { MetaMetricsContext } from '../../../../../contexts/metametrics';
import {
  MetaMetricsEventCategory,
  MetaMetricsEventName,
} from '../../../../../../shared/constants/metametrics';
import { MergedInternalAccount } from '../../../../../selectors/selectors.types';
import { SendPageRow } from '.';

type SendPageYourAccountsProps = {
  allowedAccountTypes?: KeyringAccountType[];
};

const defaultAllowedAccountTypes = [EthAccountType.Eoa, EthAccountType.Erc4337];

export const SendPageYourAccounts = ({
  allowedAccountTypes = defaultAllowedAccountTypes,
}: SendPageYourAccountsProps) => {
  const dispatch = useDispatch();
  const trackEvent = useContext(MetaMetricsContext);

  // Your Accounts
  const accounts = useSelector(getUpdatedAndSortedAccounts);
  const internalAccounts = useSelector(getInternalAccounts);
  const mergedAccounts: MergedInternalAccount[] = useMemo(() => {
    return mergeAccounts(accounts, internalAccounts).filter(
      (account: InternalAccount) => allowedAccountTypes.includes(account.type),
    );
  }, [accounts, internalAccounts]);
<<<<<<< HEAD
  const selectedAccount = useSelector(getSelectedInternalAccount);
=======
>>>>>>> 9cdc924c

  return (
    <SendPageRow>
      {/* TODO: Replace `any` with type */}
      {/* eslint-disable-next-line @typescript-eslint/no-explicit-any */}
      {mergedAccounts.map((account: any) => (
        <AccountListItem
          account={account}
          selected={selectedAccount.address === account.address}
          key={account.address}
          isPinned={Boolean(account.pinned)}
          onClick={() => {
            dispatch(
              addHistoryEntry(
                `sendFlow - User clicked recipient from my accounts. address: ${account.address}, nickname ${account.name}`,
              ),
            );
            trackEvent(
              {
                event: MetaMetricsEventName.sendRecipientSelected,
                category: MetaMetricsEventCategory.Send,
                properties: {
                  location: 'my accounts',
                  inputType: 'click',
                },
              },
              { excludeMetaMetricsId: false },
            );
            dispatch(
              updateRecipient({
                address: account.address,
                nickname: account.name,
              }),
            );
            dispatch(updateRecipientUserInput(account.address));
          }}
        />
      ))}
    </SendPageRow>
  );
};<|MERGE_RESOLUTION|>--- conflicted
+++ resolved
@@ -44,11 +44,8 @@
     return mergeAccounts(accounts, internalAccounts).filter(
       (account: InternalAccount) => allowedAccountTypes.includes(account.type),
     );
-  }, [accounts, internalAccounts]);
-<<<<<<< HEAD
+  }, [accounts, internalAccounts, allowedAccountTypes]);
   const selectedAccount = useSelector(getSelectedInternalAccount);
-=======
->>>>>>> 9cdc924c
 
   return (
     <SendPageRow>
