import React, { useContext, useMemo } from 'react';
import { useDispatch, useSelector } from 'react-redux';
import {
  EthAccountType,
  InternalAccount,
  KeyringAccountType,
} from '@metamask/keyring-api';
import {
  getUpdatedAndSortedAccounts,
  getInternalAccounts,
  getSelectedInternalAccount,
} from '../../../../../selectors';
import { AccountListItem } from '../../..';
import {
  addHistoryEntry,
  updateRecipient,
  updateRecipientUserInput,
} from '../../../../../ducks/send';
import { mergeAccounts } from '../../../account-list-menu/account-list-menu';
import { MetaMetricsContext } from '../../../../../contexts/metametrics';
import {
  MetaMetricsEventCategory,
  MetaMetricsEventName,
} from '../../../../../../shared/constants/metametrics';
import { MergedInternalAccount } from '../../../../../selectors/selectors.types';
import { SendPageRow } from '.';

type SendPageYourAccountsProps = {
  allowedAccountTypes?: KeyringAccountType[];
};

const defaultAllowedAccountTypes = [EthAccountType.Eoa, EthAccountType.Erc4337];

export const SendPageYourAccounts = ({
  allowedAccountTypes = defaultAllowedAccountTypes,
}: SendPageYourAccountsProps) => {
  const dispatch = useDispatch();
  const trackEvent = useContext(MetaMetricsContext);

  // Your Accounts
  const accounts = useSelector(getUpdatedAndSortedAccounts);
  const internalAccounts = useSelector(getInternalAccounts);
  const mergedAccounts: MergedInternalAccount[] = useMemo(() => {
    return mergeAccounts(accounts, internalAccounts).filter(
      (account: InternalAccount) => allowedAccountTypes.includes(account.type),
    );
  }, [accounts, internalAccounts]);
<<<<<<< HEAD
  const selectedAccount = useSelector(getSelectedInternalAccount);
=======
>>>>>>> 535c139b

  return (
    <SendPageRow>
      {/* TODO: Replace `any` with type */}
      {/* eslint-disable-next-line @typescript-eslint/no-explicit-any */}
      {mergedAccounts.map((account: any) => (
        <AccountListItem
          account={account}
          selected={selectedAccount.address === account.address}
          key={account.address}
          isPinned={Boolean(account.pinned)}
          onClick={() => {
            dispatch(
              addHistoryEntry(
                `sendFlow - User clicked recipient from my accounts. address: ${account.address}, nickname ${account.name}`,
              ),
            );
            trackEvent(
              {
                event: MetaMetricsEventName.sendRecipientSelected,
                category: MetaMetricsEventCategory.Send,
                properties: {
                  location: 'my accounts',
                  inputType: 'click',
                },
              },
              { excludeMetaMetricsId: false },
            );
            dispatch(
              updateRecipient({
                address: account.address,
                nickname: account.name,
              }),
            );
            dispatch(updateRecipientUserInput(account.address));
          }}
        />
      ))}
    </SendPageRow>
  );
};<|MERGE_RESOLUTION|>--- conflicted
+++ resolved
@@ -45,10 +45,7 @@
       (account: InternalAccount) => allowedAccountTypes.includes(account.type),
     );
   }, [accounts, internalAccounts]);
-<<<<<<< HEAD
   const selectedAccount = useSelector(getSelectedInternalAccount);
-=======
->>>>>>> 535c139b
 
   return (
     <SendPageRow>
