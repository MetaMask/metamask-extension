--- conflicted
+++ resolved
@@ -18,17 +18,13 @@
 
 type State = {
   metamask: Pick<
-    CombinedBackgroundAndReduxState['metamask'],
+    MetaMaskReduxState['metamask'],
     'internalAccounts' | 'keyrings'
   >;
 };
 
 const render = (
-<<<<<<< HEAD
-  state: Partial<MetaMaskReduxState> = {},
-=======
   state: Partial<State> = {},
->>>>>>> c75493d3
   props = {},
   sendStage = SEND_STAGES.ADD_RECIPIENT,
 ) => {
@@ -143,11 +139,7 @@
               accounts: [mockBtcAccount.address],
             },
           ],
-<<<<<<< HEAD
-        } as MetaMaskReduxState['metamask'],
-=======
         },
->>>>>>> c75493d3
       });
 
       expect(queryByText(mockAccount.metadata.name)).toBeInTheDocument();
