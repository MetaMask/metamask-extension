--- conflicted
+++ resolved
@@ -37,13 +37,6 @@
                   class="mm-box mm-badge-wrapper mm-box--display-inline-block"
                 >
                   <div
-<<<<<<< HEAD
-                    class="items-center justify-center overflow-hidden bg-section rounded-full h-8 w-8 flex"
-                  >
-                    <div
-                      class="flex [&>div]:!rounded-none"
-                    />
-=======
                     class="flex-shrink-0 items-center justify-center overflow-hidden bg-section rounded-lg h-8 w-8 flex"
                   >
                     <div
@@ -85,7 +78,6 @@
                         </svg>
                       </div>
                     </div>
->>>>>>> fd295214
                   </div>
                   <div
                     class="mm-box mm-badge-wrapper__badge-container"
@@ -104,13 +96,6 @@
           class="mm-box mm-box--display-none mm-box--sm:display-flex"
         >
           <div
-<<<<<<< HEAD
-            class="inline-flex items-center justify-center overflow-hidden bg-section rounded-full h-8 w-8"
-          >
-            <div
-              class="flex [&>div]:!rounded-none"
-            />
-=======
             class="inline-flex flex-shrink-0 items-center justify-center overflow-hidden bg-section rounded-lg h-8 w-8"
           >
             <div
@@ -152,7 +137,6 @@
                 </svg>
               </div>
             </div>
->>>>>>> fd295214
           </div>
         </div>
         <div
@@ -334,13 +318,6 @@
                   class="mm-box mm-badge-wrapper mm-box--display-inline-block"
                 >
                   <div
-<<<<<<< HEAD
-                    class="items-center justify-center overflow-hidden bg-section rounded-full h-8 w-8 flex"
-                  >
-                    <div
-                      class="flex [&>div]:!rounded-none"
-                    />
-=======
                     class="flex-shrink-0 items-center justify-center overflow-hidden bg-section rounded-lg h-8 w-8 flex"
                   >
                     <div
@@ -382,7 +359,6 @@
                         </svg>
                       </div>
                     </div>
->>>>>>> fd295214
                   </div>
                   <div
                     class="mm-box mm-badge-wrapper__badge-container"
@@ -401,13 +377,6 @@
           class="mm-box mm-box--display-none mm-box--sm:display-flex"
         >
           <div
-<<<<<<< HEAD
-            class="inline-flex items-center justify-center overflow-hidden bg-section rounded-full h-8 w-8"
-          >
-            <div
-              class="flex [&>div]:!rounded-none"
-            />
-=======
             class="inline-flex flex-shrink-0 items-center justify-center overflow-hidden bg-section rounded-lg h-8 w-8"
           >
             <div
@@ -449,7 +418,6 @@
                 </svg>
               </div>
             </div>
->>>>>>> fd295214
           </div>
         </div>
         <div
@@ -631,13 +599,6 @@
                   class="mm-box mm-badge-wrapper mm-box--display-inline-block"
                 >
                   <div
-<<<<<<< HEAD
-                    class="items-center justify-center overflow-hidden bg-section rounded-full h-8 w-8 flex"
-                  >
-                    <div
-                      class="flex [&>div]:!rounded-none"
-                    />
-=======
                     class="flex-shrink-0 items-center justify-center overflow-hidden bg-section rounded-lg h-8 w-8 flex"
                   >
                     <div
@@ -679,7 +640,6 @@
                         </svg>
                       </div>
                     </div>
->>>>>>> fd295214
                   </div>
                   <div
                     class="mm-box mm-badge-wrapper__badge-container"
@@ -698,13 +658,6 @@
           class="mm-box mm-box--display-none mm-box--sm:display-flex"
         >
           <div
-<<<<<<< HEAD
-            class="inline-flex items-center justify-center overflow-hidden bg-section rounded-full h-8 w-8"
-          >
-            <div
-              class="flex [&>div]:!rounded-none"
-            />
-=======
             class="inline-flex flex-shrink-0 items-center justify-center overflow-hidden bg-section rounded-lg h-8 w-8"
           >
             <div
@@ -746,7 +699,6 @@
                 </svg>
               </div>
             </div>
->>>>>>> fd295214
           </div>
         </div>
         <div
@@ -942,13 +894,6 @@
                   class="mm-box mm-badge-wrapper mm-box--display-inline-block"
                 >
                   <div
-<<<<<<< HEAD
-                    class="items-center justify-center overflow-hidden bg-section rounded-full h-8 w-8 flex"
-                  >
-                    <div
-                      class="flex [&>div]:!rounded-none"
-                    />
-=======
                     class="flex-shrink-0 items-center justify-center overflow-hidden bg-section rounded-lg h-8 w-8 flex"
                   >
                     <div
@@ -990,7 +935,6 @@
                         </svg>
                       </div>
                     </div>
->>>>>>> fd295214
                   </div>
                   <div
                     class="mm-box mm-badge-wrapper__badge-container"
@@ -1009,13 +953,6 @@
           class="mm-box mm-box--display-none mm-box--sm:display-flex"
         >
           <div
-<<<<<<< HEAD
-            class="inline-flex items-center justify-center overflow-hidden bg-section rounded-full h-8 w-8"
-          >
-            <div
-              class="flex [&>div]:!rounded-none"
-            />
-=======
             class="inline-flex flex-shrink-0 items-center justify-center overflow-hidden bg-section rounded-lg h-8 w-8"
           >
             <div
@@ -1057,7 +994,6 @@
                 </svg>
               </div>
             </div>
->>>>>>> fd295214
           </div>
         </div>
         <div
@@ -1239,13 +1175,6 @@
                   class="mm-box mm-badge-wrapper mm-box--display-inline-block"
                 >
                   <div
-<<<<<<< HEAD
-                    class="items-center justify-center overflow-hidden bg-section rounded-full h-8 w-8 flex"
-                  >
-                    <div
-                      class="flex [&>div]:!rounded-none"
-                    />
-=======
                     class="flex-shrink-0 items-center justify-center overflow-hidden bg-section rounded-lg h-8 w-8 flex"
                   >
                     <div
@@ -1287,7 +1216,6 @@
                         </svg>
                       </div>
                     </div>
->>>>>>> fd295214
                   </div>
                   <div
                     class="mm-box mm-badge-wrapper__badge-container"
@@ -1306,13 +1234,6 @@
           class="mm-box mm-box--display-none mm-box--sm:display-flex"
         >
           <div
-<<<<<<< HEAD
-            class="inline-flex items-center justify-center overflow-hidden bg-section rounded-full h-8 w-8"
-          >
-            <div
-              class="flex [&>div]:!rounded-none"
-            />
-=======
             class="inline-flex flex-shrink-0 items-center justify-center overflow-hidden bg-section rounded-lg h-8 w-8"
           >
             <div
@@ -1354,7 +1275,6 @@
                 </svg>
               </div>
             </div>
->>>>>>> fd295214
           </div>
         </div>
         <div
@@ -1554,13 +1474,6 @@
                   class="mm-box mm-badge-wrapper mm-box--display-inline-block"
                 >
                   <div
-<<<<<<< HEAD
-                    class="items-center justify-center overflow-hidden bg-section rounded-full h-8 w-8 flex"
-                  >
-                    <div
-                      class="flex [&>div]:!rounded-none"
-                    />
-=======
                     class="flex-shrink-0 items-center justify-center overflow-hidden bg-section rounded-lg h-8 w-8 flex"
                   >
                     <div
@@ -1602,7 +1515,6 @@
                         </svg>
                       </div>
                     </div>
->>>>>>> fd295214
                   </div>
                   <div
                     class="mm-box mm-badge-wrapper__badge-container"
@@ -1621,13 +1533,6 @@
           class="mm-box mm-box--display-none mm-box--sm:display-flex"
         >
           <div
-<<<<<<< HEAD
-            class="inline-flex items-center justify-center overflow-hidden bg-section rounded-full h-8 w-8"
-          >
-            <div
-              class="flex [&>div]:!rounded-none"
-            />
-=======
             class="inline-flex flex-shrink-0 items-center justify-center overflow-hidden bg-section rounded-lg h-8 w-8"
           >
             <div
@@ -1669,7 +1574,6 @@
                 </svg>
               </div>
             </div>
->>>>>>> fd295214
           </div>
         </div>
         <div
