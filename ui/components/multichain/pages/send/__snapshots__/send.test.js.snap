// Jest Snapshot v1, https://goo.gl/fbAQLP

exports[`SendPage render renders correctly 1`] = `
<div>
  <div
    class="mm-box multichain-page mm-box--display-flex mm-box--flex-direction-row mm-box--justify-content-center mm-box--width-full mm-box--height-full mm-box--background-color-background-alternative"
  >
    <div
      class="mm-box multichain-page__inner-container multichain-send-page mm-box--display-flex mm-box--flex-direction-column mm-box--width-full mm-box--height-full mm-box--background-color-background-default"
    >
      <div
        class="mm-box mm-header-base multichain-page-header mm-box--padding-4 mm-box--display-flex mm-box--justify-content-space-between mm-box--width-full"
      >
        <div
          class="mm-box"
          style="min-width: 0px;"
        >
          <button
            aria-label="Back"
            class="mm-box mm-button-icon mm-button-icon--size-sm mm-box--display-inline-flex mm-box--justify-content-center mm-box--align-items-center mm-box--color-icon-default mm-box--background-color-transparent mm-box--rounded-lg"
          >
            <span
              class="mm-box mm-icon mm-icon--size-sm mm-box--display-inline-block mm-box--color-inherit"
              style="mask-image: url('./images/icons/arrow-left.svg');"
            />
          </button>
        </div>
        <div
          class="mm-box"
        >
          <p
            class="mm-box mm-text mm-text--body-md-bold mm-text--ellipsis mm-text--text-align-center mm-box--padding-inline-start-8 mm-box--padding-inline-end-8 mm-box--display-block mm-box--color-text-default"
          >
            Send a token
          </p>
        </div>
      </div>
      <div
        class="mm-box multichain-page-content mm-box--padding-4 mm-box--display-flex mm-box--flex-direction-column mm-box--width-full mm-box--height-full"
      >
        <div
          class="mm-box mm-box--padding-bottom-6 mm-box--display-flex mm-box--flex-direction-column"
        >
          <button
            class="mm-box mm-picker-network mm-box--padding-right-4 mm-box--padding-left-2 mm-box--display-flex mm-box--gap-2 mm-box--align-items-center mm-box--background-color-background-alternative mm-box--rounded-pill"
            data-testid="send-page-network-picker"
          >
            <div
              class="mm-box mm-text mm-avatar-base mm-avatar-base--size-xs mm-avatar-network mm-picker-network__avatar-network mm-text--body-xs mm-text--text-transform-uppercase mm-box--display-flex mm-box--justify-content-center mm-box--align-items-center mm-box--color-text-default mm-box--background-color-background-alternative mm-box--rounded-full mm-box--border-color-transparent box--border-style-solid box--border-width-1"
            >
              C
            </div>
            <span
              class="mm-box mm-text mm-text--body-sm mm-text--ellipsis mm-box--color-text-default"
            >
              Chain 5
            </span>
            <span
              class="mm-box mm-picker-network__arrow-down-icon mm-icon mm-icon--size-xs mm-box--margin-left-auto mm-box--display-inline-block mm-box--color-icon-default"
              style="mask-image: url('./images/icons/arrow-down.svg');"
            />
          </button>
        </div>
        <div
          class="mm-box mm-box--padding-bottom-6 mm-box--display-flex mm-box--flex-direction-column"
        >
          <label
            class="mm-box mm-text mm-label mm-text--body-md mm-text--font-weight-medium mm-box--padding-bottom-2 mm-box--display-inline-flex mm-box--align-items-center mm-box--color-text-default"
          >
            From
          </label>
          <button
            class="mm-box mm-text mm-button-base mm-button-base--size-lg mm-button-base--block mm-button-base--ellipsis multichain-account-picker multichain-send-page__account-picker mm-text--body-md-medium mm-text--ellipsis mm-box--padding-0 mm-box--padding-top-4 mm-box--padding-right-4 mm-box--padding-bottom-4 mm-box--padding-left-4 mm-box--display-inline-flex mm-box--justify-content-flex-start mm-box--align-items-center mm-box--width-full mm-box--color-text-default mm-box--background-color-transparent mm-box--rounded-lg mm-box--border-color-border-default mm-box--border-width-1 box--border-style-solid"
            data-testid="account-menu-icon"
          >
            <span
              class="mm-box mm-text mm-text--inherit mm-text--ellipsis mm-box--display-flex mm-box--gap-1 mm-box--align-items-center mm-box--width-full mm-box--color-text-default"
            >
              <div
                class="mm-box mm-text mm-avatar-base mm-avatar-base--size-sm mm-avatar-account mm-text--body-sm mm-text--text-transform-uppercase mm-box--display-flex mm-box--justify-content-center mm-box--align-items-center mm-box--color-text-default mm-box--background-color-background-alternative mm-box--rounded-full mm-box--border-color-background-default box--border-style-solid box--border-width-1"
              >
                <div
                  class="mm-avatar-account__jazzicon"
                >
                  <div
                    style="border-radius: 50px; overflow: hidden; padding: 0px; margin: 0px; width: 24px; height: 24px; display: inline-block; background: rgb(250, 58, 0);"
                  >
                    <svg
                      height="24"
                      width="24"
                      x="0"
                      y="0"
                    >
                      <rect
                        fill="#18CDF2"
                        height="24"
                        transform="translate(-0.786295127845455 -2.478213052095374) rotate(328.9 12 12)"
                        width="24"
                        x="0"
                        y="0"
                      />
                      <rect
                        fill="#035E56"
                        height="24"
                        transform="translate(-13.723846281624033 7.94434640381145) rotate(176.2 12 12)"
                        width="24"
                        x="0"
                        y="0"
                      />
                      <rect
                        fill="#F26602"
                        height="24"
                        transform="translate(12.500881513667943 -10.653854792247811) rotate(468.9 12 12)"
                        width="24"
                        x="0"
                        y="0"
                      />
                    </svg>
                  </div>
                </div>
              </div>
              <span
                class="mm-box mm-text multichain-account-picker__label mm-text--body-md mm-text--ellipsis mm-box--padding-inline-start-2 mm-box--color-text-default"
                style="flex-grow: 1; text-align: start;"
              >
                Test Account
                <p
                  class="mm-box mm-text mm-text--body-sm mm-text--ellipsis mm-text--text-align-start mm-box--display-flex mm-box--color-text-alternative"
                >
                  0x0DCD5...3E7bc
                </p>
              </span>
            </span>
            <span
              class="mm-box mm-icon mm-icon--size-sm mm-box--margin-inline-start-1 mm-box--display-inline-block mm-box--color-icon-default"
              style="mask-image: url('./images/icons/arrow-down.svg');"
            />
          </button>
        </div>
        <div
          class="mm-box mm-box--padding-bottom-6 mm-box--display-flex mm-box--flex-direction-column"
        >
          <label
            class="mm-box mm-text mm-label mm-text--body-md mm-text--font-weight-medium mm-box--padding-bottom-2 mm-box--display-inline-flex mm-box--align-items-center mm-box--color-text-default"
          >
            To
          </label>
          <div
            class="ens-input"
          >
            <div
              class="ens-input__wrapper"
            >
              <input
                class="ens-input__wrapper__input"
                data-testid="ens-input"
                dir="auto"
                placeholder="Enter public address (0x) or ENS name"
                spellcheck="false"
                type="text"
                value=""
              />
              <button
                aria-label="Scan QR code"
                class="mm-box mm-button-icon mm-button-icon--size-lg ens-input__wrapper__action-icon-button mm-box--display-inline-flex mm-box--justify-content-center mm-box--align-items-center mm-box--color-primary-default mm-box--background-color-transparent mm-box--rounded-lg"
              >
                <span
                  class="mm-box mm-icon mm-icon--size-lg mm-box--display-inline-block mm-box--color-inherit"
                  style="mask-image: url('./images/icons/scan.svg');"
                />
              </button>
            </div>
          </div>
        </div>
        <div
          class="mm-box multichain-send-page__recipient"
        >
          <div
            class="box tabs box--flex-direction-row"
          >
            <ul
              class="box tabs__list box--display-flex box--gap-1 box--flex-direction-row box--justify-content-flex-start box--background-color-background-default"
            >
              <li
                class="box tab tab--active box--flex-direction-row"
              >
                <button
                  class="box box--padding-2 box--display-block box--flex-direction-row box--text-align-center box--width-full"
                >
                  Your accounts
                </button>
              </li>
              <li
                class="box tab box--flex-direction-row"
              >
                <button
                  class="box box--padding-2 box--display-block box--flex-direction-row box--text-align-center box--width-full"
                >
                  Contacts
                </button>
              </li>
            </ul>
            <div
              class="box tabs__content box--flex-direction-row"
            >
              <div
                class="mm-box mm-box--padding-bottom-6 mm-box--display-flex mm-box--flex-direction-column"
              >
                <div
                  class="mm-box multichain-account-list-item mm-box--padding-4 mm-box--display-flex mm-box--background-color-transparent"
                >
                  <div
                    class="mm-box mm-text mm-avatar-base mm-avatar-base--size-sm mm-avatar-account mm-text--body-sm mm-text--text-transform-uppercase mm-box--margin-inline-end-2 mm-box--display-flex mm-box--justify-content-center mm-box--align-items-center mm-box--color-text-default mm-box--background-color-background-alternative mm-box--rounded-full mm-box--border-color-transparent box--border-style-solid box--border-width-1"
                  >
                    <div
                      class="mm-avatar-account__jazzicon"
                    >
                      <div
                        style="border-radius: 50px; overflow: hidden; padding: 0px; margin: 0px; width: 24px; height: 24px; display: inline-block; background: rgb(250, 58, 0);"
                      >
                        <svg
                          height="24"
                          width="24"
                          x="0"
                          y="0"
                        >
                          <rect
                            fill="#18CDF2"
                            height="24"
                            transform="translate(-0.786295127845455 -2.478213052095374) rotate(328.9 12 12)"
                            width="24"
                            x="0"
                            y="0"
                          />
                          <rect
                            fill="#035E56"
                            height="24"
                            transform="translate(-13.723846281624033 7.94434640381145) rotate(176.2 12 12)"
                            width="24"
                            x="0"
                            y="0"
                          />
                          <rect
                            fill="#F26602"
                            height="24"
                            transform="translate(12.500881513667943 -10.653854792247811) rotate(468.9 12 12)"
                            width="24"
                            x="0"
                            y="0"
                          />
                        </svg>
                      </div>
                    </div>
                  </div>
                  <div
                    class="mm-box multichain-account-list-item__content mm-box--display-flex mm-box--flex-direction-column"
                  >
                    <div
                      class="mm-box mm-box--display-flex mm-box--flex-direction-column"
                    >
                      <div
                        class="mm-box mm-box--display-flex mm-box--justify-content-space-between"
                      >
                        <div
                          class="mm-box multichain-account-list-item__account-name mm-box--margin-inline-end-2 mm-box--display-flex mm-box--gap-2 mm-box--align-items-center"
                        >
                          <button
                            class="mm-box mm-text multichain-account-list-item__account-name__button mm-text--body-md-medium mm-text--ellipsis mm-text--text-align-left mm-box--padding-0 mm-box--width-full mm-box--color-text-default mm-box--background-color-transparent"
                          >
                            Test Account
                          </button>
                        </div>
                        <div
                          class="mm-box mm-text multichain-account-list-item__asset mm-text--body-md mm-text--ellipsis mm-text--text-align-end mm-box--display-flex mm-box--flex-direction-row mm-box--justify-content-flex-end mm-box--align-items-center mm-box--color-text-default"
                        >
                          <div
                            class="mm-box currency-display-component mm-box--display-flex mm-box--flex-wrap-wrap mm-box--align-items-center"
                            title="966.988 ETH"
                          >
                            <span
                              class="mm-box mm-text currency-display-component__text mm-text--inherit mm-text--ellipsis mm-box--color-text-default"
                            >
                              966.988
                            </span>
                            <span
                              class="mm-box mm-text currency-display-component__suffix mm-text--inherit mm-box--margin-inline-start-1 mm-box--color-text-default"
                            >
                              ETH
                            </span>
                          </div>
                        </div>
                      </div>
                    </div>
                    <div
                      class="mm-box mm-box--display-flex mm-box--justify-content-space-between"
                    >
                      <div
                        class="mm-box mm-box--display-flex mm-box--align-items-center"
                      >
                        <p
                          class="mm-box mm-text mm-text--body-sm mm-box--color-text-alternative"
                        >
                          0x0DCD5...3E7bc
                        </p>
                      </div>
                      <div
                        class="mm-box mm-box--display-flex mm-box--gap-1 mm-box--justify-content-center mm-box--align-items-center"
                      >
                        <div
                          class="mm-box mm-text mm-avatar-base mm-avatar-base--size-xs mm-avatar-token mm-text--body-xs mm-text--text-transform-uppercase mm-box--display-flex mm-box--justify-content-center mm-box--align-items-center mm-box--color-text-default mm-box--background-color-background-alternative mm-box--rounded-full mm-box--border-color-border-default box--border-style-solid box--border-width-1"
                        >
                          <img
                            alt="ETH logo"
                            class="mm-avatar-token__token-image"
                            src="./images/eth_logo.png"
                          />
                        </div>
                        <div
                          class="mm-box mm-text mm-text--body-sm mm-text--text-align-end mm-box--color-text-alternative"
                        >
                          <div
                            class="mm-box currency-display-component mm-box--display-flex mm-box--flex-wrap-wrap mm-box--align-items-center"
                            title="966.988 ETH"
                          >
                            <span
                              class="mm-box mm-text currency-display-component__text mm-text--inherit mm-text--ellipsis mm-box--color-text-default"
                            >
                              966.988
                            </span>
                            <span
                              class="mm-box mm-text currency-display-component__suffix mm-text--inherit mm-box--margin-inline-start-1 mm-box--color-text-default"
                            >
                              ETH
                            </span>
                          </div>
                        </div>
                      </div>
                    </div>
                  </div>
                </div>
                <div
                  class="mm-box multichain-account-list-item mm-box--padding-4 mm-box--display-flex mm-box--background-color-transparent"
                >
                  <div
                    class="mm-box mm-text mm-avatar-base mm-avatar-base--size-sm mm-avatar-account mm-text--body-sm mm-text--text-transform-uppercase mm-box--margin-inline-end-2 mm-box--display-flex mm-box--justify-content-center mm-box--align-items-center mm-box--color-text-default mm-box--background-color-background-alternative mm-box--rounded-full mm-box--border-color-transparent box--border-style-solid box--border-width-1"
                  >
                    <div
                      class="mm-avatar-account__jazzicon"
                    >
                      <div
                        style="border-radius: 50px; overflow: hidden; padding: 0px; margin: 0px; width: 24px; height: 24px; display: inline-block; background: rgb(245, 143, 0);"
                      >
                        <svg
                          height="24"
                          width="24"
                          x="0"
                          y="0"
                        >
                          <rect
                            fill="#018E74"
                            height="24"
                            transform="translate(4.7349359116752 -4.0712104893809595) rotate(358.4 12 12)"
                            width="24"
                            x="0"
                            y="0"
                          />
                          <rect
                            fill="#18CAF2"
                            height="24"
                            transform="translate(5.764211673767176 -9.103779985257862) rotate(414.8 12 12)"
                            width="24"
                            x="0"
                            y="0"
                          />
                          <rect
                            fill="#C81474"
                            height="24"
                            transform="translate(-4.206681561377365 -18.81083347367672) rotate(322.3 12 12)"
                            width="24"
                            x="0"
                            y="0"
                          />
                        </svg>
                      </div>
                    </div>
                  </div>
                  <div
                    class="mm-box multichain-account-list-item__content mm-box--display-flex mm-box--flex-direction-column"
                  >
                    <div
                      class="mm-box mm-box--display-flex mm-box--flex-direction-column"
                    >
                      <div
                        class="mm-box mm-box--display-flex mm-box--justify-content-space-between"
                      >
                        <div
                          class="mm-box multichain-account-list-item__account-name mm-box--margin-inline-end-2 mm-box--display-flex mm-box--gap-2 mm-box--align-items-center"
                        >
                          <button
                            class="mm-box mm-text multichain-account-list-item__account-name__button mm-text--body-md-medium mm-text--ellipsis mm-text--text-align-left mm-box--padding-0 mm-box--width-full mm-box--color-text-default mm-box--background-color-transparent"
                          >
                            Test Account 2
                          </button>
                        </div>
                        <div
                          class="mm-box mm-text multichain-account-list-item__asset mm-text--body-md mm-text--ellipsis mm-text--text-align-end mm-box--display-flex mm-box--flex-direction-row mm-box--justify-content-flex-end mm-box--align-items-center mm-box--color-text-default"
                        >
                          <div
                            class="mm-box currency-display-component mm-box--display-flex mm-box--flex-wrap-wrap mm-box--align-items-center"
                            title="0 ETH"
                          >
                            <span
                              class="mm-box mm-text currency-display-component__text mm-text--inherit mm-text--ellipsis mm-box--color-text-default"
                            >
                              0
                            </span>
                            <span
                              class="mm-box mm-text currency-display-component__suffix mm-text--inherit mm-box--margin-inline-start-1 mm-box--color-text-default"
                            >
                              ETH
                            </span>
                          </div>
                        </div>
                      </div>
                    </div>
                    <div
                      class="mm-box mm-box--display-flex mm-box--justify-content-space-between"
                    >
                      <div
                        class="mm-box mm-box--display-flex mm-box--align-items-center"
                      >
                        <p
                          class="mm-box mm-text mm-text--body-sm mm-box--color-text-alternative"
                        >
                          0xEC1Ad...9251B
                        </p>
                      </div>
                      <div
                        class="mm-box mm-box--display-flex mm-box--gap-1 mm-box--justify-content-center mm-box--align-items-center"
                      >
                        <div
                          class="mm-box mm-text mm-avatar-base mm-avatar-base--size-xs mm-avatar-token mm-text--body-xs mm-text--text-transform-uppercase mm-box--display-flex mm-box--justify-content-center mm-box--align-items-center mm-box--color-text-default mm-box--background-color-background-alternative mm-box--rounded-full mm-box--border-color-border-default box--border-style-solid box--border-width-1"
                        >
                          <img
                            alt="ETH logo"
                            class="mm-avatar-token__token-image"
                            src="./images/eth_logo.png"
                          />
                        </div>
                        <div
                          class="mm-box mm-text mm-text--body-sm mm-text--text-align-end mm-box--color-text-alternative"
                        >
                          <div
                            class="mm-box currency-display-component mm-box--display-flex mm-box--flex-wrap-wrap mm-box--align-items-center"
                            title="0 ETH"
                          >
                            <span
                              class="mm-box mm-text currency-display-component__text mm-text--inherit mm-text--ellipsis mm-box--color-text-default"
                            >
                              0
                            </span>
                            <span
                              class="mm-box mm-text currency-display-component__suffix mm-text--inherit mm-box--margin-inline-start-1 mm-box--color-text-default"
                            >
                              ETH
                            </span>
                          </div>
                        </div>
                      </div>
                    </div>
                  </div>
                </div>
                <div
                  class="mm-box multichain-account-list-item mm-box--padding-4 mm-box--display-flex mm-box--background-color-transparent"
                >
                  <div
                    class="mm-box mm-text mm-avatar-base mm-avatar-base--size-sm mm-avatar-account mm-text--body-sm mm-text--text-transform-uppercase mm-box--margin-inline-end-2 mm-box--display-flex mm-box--justify-content-center mm-box--align-items-center mm-box--color-text-default mm-box--background-color-background-alternative mm-box--rounded-full mm-box--border-color-transparent box--border-style-solid box--border-width-1"
                  >
                    <div
                      class="mm-avatar-account__jazzicon"
                    >
                      <div
                        style="border-radius: 50px; overflow: hidden; padding: 0px; margin: 0px; width: 24px; height: 24px; display: inline-block; background: rgb(249, 100, 1);"
                      >
                        <svg
                          height="24"
                          width="24"
                          x="0"
                          y="0"
                        >
                          <rect
                            fill="#C81432"
                            height="24"
                            transform="translate(-0.437734499550198 -2.3279673774420457) rotate(331.7 12 12)"
                            width="24"
                            x="0"
                            y="0"
                          />
                          <rect
                            fill="#187AF2"
                            height="24"
                            transform="translate(-9.538226676234487 4.7487559567788775) rotate(160.5 12 12)"
                            width="24"
                            x="0"
                            y="0"
                          />
                          <rect
                            fill="#FB183E"
                            height="24"
                            transform="translate(21.501064667516403 -2.238176776691073) rotate(517.6 12 12)"
                            width="24"
                            x="0"
                            y="0"
                          />
                        </svg>
                      </div>
                    </div>
                  </div>
                  <div
                    class="mm-box multichain-account-list-item__content mm-box--display-flex mm-box--flex-direction-column"
                  >
                    <div
                      class="mm-box mm-box--display-flex mm-box--flex-direction-column"
                    >
                      <div
                        class="mm-box mm-box--display-flex mm-box--justify-content-space-between"
                      >
                        <div
                          class="mm-box multichain-account-list-item__account-name mm-box--margin-inline-end-2 mm-box--display-flex mm-box--gap-2 mm-box--align-items-center"
                        >
                          <button
                            class="mm-box mm-text multichain-account-list-item__account-name__button mm-text--body-md-medium mm-text--ellipsis mm-text--text-align-left mm-box--padding-0 mm-box--width-full mm-box--color-text-default mm-box--background-color-transparent"
                          >
                            Test Ledger 1
                          </button>
                        </div>
                        <div
                          class="mm-box mm-text multichain-account-list-item__asset mm-text--body-md mm-text--ellipsis mm-text--text-align-end mm-box--display-flex mm-box--flex-direction-row mm-box--justify-content-flex-end mm-box--align-items-center mm-box--color-text-default"
                        >
                          <div
                            class="mm-box currency-display-component mm-box--display-flex mm-box--flex-wrap-wrap mm-box--align-items-center"
                            title="0 ETH"
                          >
                            <span
                              class="mm-box mm-text currency-display-component__text mm-text--inherit mm-text--ellipsis mm-box--color-text-default"
                            >
                              0
                            </span>
                            <span
                              class="mm-box mm-text currency-display-component__suffix mm-text--inherit mm-box--margin-inline-start-1 mm-box--color-text-default"
                            >
                              ETH
                            </span>
                          </div>
                        </div>
                      </div>
                    </div>
                    <div
                      class="mm-box mm-box--display-flex mm-box--justify-content-space-between"
                    >
                      <div
                        class="mm-box mm-box--display-flex mm-box--align-items-center"
                      >
                        <p
                          class="mm-box mm-text mm-text--body-sm mm-box--color-text-alternative"
                        >
                          0xc42ED...D8813
                        </p>
                      </div>
                      <div
                        class="mm-box mm-box--display-flex mm-box--gap-1 mm-box--justify-content-center mm-box--align-items-center"
                      >
                        <div
                          class="mm-box mm-text mm-avatar-base mm-avatar-base--size-xs mm-avatar-token mm-text--body-xs mm-text--text-transform-uppercase mm-box--display-flex mm-box--justify-content-center mm-box--align-items-center mm-box--color-text-default mm-box--background-color-background-alternative mm-box--rounded-full mm-box--border-color-border-default box--border-style-solid box--border-width-1"
                        >
                          <img
                            alt="ETH logo"
                            class="mm-avatar-token__token-image"
                            src="./images/eth_logo.png"
                          />
                        </div>
                        <div
                          class="mm-box mm-text mm-text--body-sm mm-text--text-align-end mm-box--color-text-alternative"
                        >
                          <div
                            class="mm-box currency-display-component mm-box--display-flex mm-box--flex-wrap-wrap mm-box--align-items-center"
                            title="0 ETH"
                          >
                            <span
                              class="mm-box mm-text currency-display-component__text mm-text--inherit mm-text--ellipsis mm-box--color-text-default"
                            >
                              0
                            </span>
                            <span
                              class="mm-box mm-text currency-display-component__suffix mm-text--inherit mm-box--margin-inline-start-1 mm-box--color-text-default"
                            >
                              ETH
                            </span>
                          </div>
                        </div>
                      </div>
                    </div>
<<<<<<< HEAD
=======
                    <div
                      class="mm-box mm-tag mm-box--padding-right-1 mm-box--padding-left-1 mm-box--display-flex mm-box--gap-1 mm-box--align-items-center mm-box--background-color-background-default mm-box--rounded-pill mm-box--border-color-border-default mm-box--border-width-1 box--border-style-solid"
                    >
                      <p
                        class="mm-box mm-text mm-text--body-xs mm-box--color-text-alternative"
                      >
                        Ledger
                      </p>
                    </div>
>>>>>>> 2bb3eed4
                  </div>
                </div>
                <div
                  class="mm-box multichain-account-list-item mm-box--padding-4 mm-box--display-flex mm-box--background-color-transparent"
                >
                  <div
                    class="mm-box mm-text mm-avatar-base mm-avatar-base--size-sm mm-avatar-account mm-text--body-sm mm-text--text-transform-uppercase mm-box--margin-inline-end-2 mm-box--display-flex mm-box--justify-content-center mm-box--align-items-center mm-box--color-text-default mm-box--background-color-background-alternative mm-box--rounded-full mm-box--border-color-transparent box--border-style-solid box--border-width-1"
                  >
                    <div
                      class="mm-avatar-account__jazzicon"
                    >
                      <div
                        style="border-radius: 50px; overflow: hidden; padding: 0px; margin: 0px; width: 24px; height: 24px; display: inline-block; background: rgb(242, 206, 2);"
                      >
                        <svg
                          height="24"
                          width="24"
                          x="0"
                          y="0"
                        >
                          <rect
                            fill="#2340E1"
                            height="24"
                            transform="translate(-1.4618178351124518 -0.7660988339149738) rotate(257.0 12 12)"
                            width="24"
                            x="0"
                            y="0"
                          />
                          <rect
                            fill="#016D8E"
                            height="24"
                            transform="translate(9.611608452506482 2.2822102833604974) rotate(77.0 12 12)"
                            width="24"
                            x="0"
                            y="0"
                          />
                          <rect
                            fill="#F5F500"
                            height="24"
                            transform="translate(9.845704183619105 -16.68550159951908) rotate(465.0 12 12)"
                            width="24"
                            x="0"
                            y="0"
                          />
                        </svg>
                      </div>
                    </div>
                  </div>
                  <div
                    class="mm-box multichain-account-list-item__content mm-box--display-flex mm-box--flex-direction-column"
                  >
                    <div
                      class="mm-box mm-box--display-flex mm-box--flex-direction-column"
                    >
                      <div
                        class="mm-box mm-box--display-flex mm-box--justify-content-space-between"
                      >
                        <div
                          class="mm-box multichain-account-list-item__account-name mm-box--margin-inline-end-2 mm-box--display-flex mm-box--gap-2 mm-box--align-items-center"
                        >
                          <button
                            class="mm-box mm-text multichain-account-list-item__account-name__button mm-text--body-md-medium mm-text--ellipsis mm-text--text-align-left mm-box--padding-0 mm-box--width-full mm-box--color-text-default mm-box--background-color-transparent"
                          >
                            Test Account 3
                          </button>
                        </div>
                        <div
                          class="mm-box mm-text multichain-account-list-item__asset mm-text--body-md mm-text--ellipsis mm-text--text-align-end mm-box--display-flex mm-box--flex-direction-row mm-box--justify-content-flex-end mm-box--align-items-center mm-box--color-text-default"
                        >
                          <div
                            class="mm-box currency-display-component mm-box--display-flex mm-box--flex-wrap-wrap mm-box--align-items-center"
                            title="0 ETH"
                          >
                            <span
                              class="mm-box mm-text currency-display-component__text mm-text--inherit mm-text--ellipsis mm-box--color-text-default"
                            >
                              0
                            </span>
                            <span
                              class="mm-box mm-text currency-display-component__suffix mm-text--inherit mm-box--margin-inline-start-1 mm-box--color-text-default"
                            >
                              ETH
                            </span>
                          </div>
                        </div>
                      </div>
                    </div>
                    <div
                      class="mm-box mm-box--display-flex mm-box--justify-content-space-between"
                    >
                      <div
                        class="mm-box mm-box--display-flex mm-box--align-items-center"
                      >
                        <p
                          class="mm-box mm-text mm-text--body-sm mm-box--color-text-alternative"
                        >
                          0xeB9e6...64823
                        </p>
                      </div>
                      <div
                        class="mm-box mm-box--display-flex mm-box--gap-1 mm-box--justify-content-center mm-box--align-items-center"
                      >
                        <div
                          class="mm-box mm-text mm-avatar-base mm-avatar-base--size-xs mm-avatar-token mm-text--body-xs mm-text--text-transform-uppercase mm-box--display-flex mm-box--justify-content-center mm-box--align-items-center mm-box--color-text-default mm-box--background-color-background-alternative mm-box--rounded-full mm-box--border-color-border-default box--border-style-solid box--border-width-1"
                        >
                          <img
                            alt="ETH logo"
                            class="mm-avatar-token__token-image"
                            src="./images/eth_logo.png"
                          />
                        </div>
                        <div
                          class="mm-box mm-text mm-text--body-sm mm-text--text-align-end mm-box--color-text-alternative"
                        >
                          <div
                            class="mm-box currency-display-component mm-box--display-flex mm-box--flex-wrap-wrap mm-box--align-items-center"
                            title="0 ETH"
                          >
                            <span
                              class="mm-box mm-text currency-display-component__text mm-text--inherit mm-text--ellipsis mm-box--color-text-default"
                            >
                              0
                            </span>
                            <span
                              class="mm-box mm-text currency-display-component__suffix mm-text--inherit mm-box--margin-inline-start-1 mm-box--color-text-default"
                            >
                              ETH
                            </span>
                          </div>
                        </div>
                      </div>
                    </div>
<<<<<<< HEAD
=======
                    <div
                      class="mm-box mm-tag mm-box--padding-right-1 mm-box--padding-left-1 mm-box--display-flex mm-box--gap-1 mm-box--align-items-center mm-box--background-color-background-default mm-box--rounded-pill mm-box--border-color-border-default mm-box--border-width-1 box--border-style-solid"
                    >
                      <p
                        class="mm-box mm-text mm-text--body-xs mm-box--color-text-alternative"
                      >
                        Imported
                      </p>
                    </div>
>>>>>>> 2bb3eed4
                  </div>
                </div>
                <div
                  class="mm-box multichain-account-list-item mm-box--padding-4 mm-box--display-flex mm-box--background-color-transparent"
                >
                  <div
                    class="mm-box mm-text mm-avatar-base mm-avatar-base--size-sm mm-avatar-account mm-text--body-sm mm-text--text-transform-uppercase mm-box--margin-inline-end-2 mm-box--display-flex mm-box--justify-content-center mm-box--align-items-center mm-box--color-text-default mm-box--background-color-background-alternative mm-box--rounded-full mm-box--border-color-transparent box--border-style-solid box--border-width-1"
                  >
                    <div
                      class="mm-avatar-account__jazzicon"
                    >
                      <div
                        style="border-radius: 50px; overflow: hidden; padding: 0px; margin: 0px; width: 24px; height: 24px; display: inline-block; background: rgb(250, 62, 0);"
                      >
                        <svg
                          height="24"
                          width="24"
                          x="0"
                          y="0"
                        >
                          <rect
                            fill="#238FE1"
                            height="24"
                            transform="translate(-3.1688370322504693 3.7148659319211887) rotate(161.9 12 12)"
                            width="24"
                            x="0"
                            y="0"
                          />
                          <rect
                            fill="#FB1891"
                            height="24"
                            transform="translate(-3.3193719785441727 9.721703780663336) rotate(224.3 12 12)"
                            width="24"
                            x="0"
                            y="0"
                          />
                          <rect
                            fill="#F90901"
                            height="24"
                            transform="translate(-20.124965023528116 -11.47380216741897) rotate(344.7 12 12)"
                            width="24"
                            x="0"
                            y="0"
                          />
                        </svg>
                      </div>
                    </div>
                  </div>
                  <div
                    class="mm-box multichain-account-list-item__content mm-box--display-flex mm-box--flex-direction-column"
                  >
                    <div
                      class="mm-box mm-box--display-flex mm-box--flex-direction-column"
                    >
                      <div
                        class="mm-box mm-box--display-flex mm-box--justify-content-space-between"
                      >
                        <div
                          class="mm-box multichain-account-list-item__account-name mm-box--margin-inline-end-2 mm-box--display-flex mm-box--gap-2 mm-box--align-items-center"
                        >
                          <button
                            class="mm-box mm-text multichain-account-list-item__account-name__button mm-text--body-md-medium mm-text--ellipsis mm-text--text-align-left mm-box--padding-0 mm-box--width-full mm-box--color-text-default mm-box--background-color-transparent"
                          >
                            Custody test
                          </button>
                        </div>
                        <div
                          class="mm-box mm-text multichain-account-list-item__asset mm-text--body-md mm-text--ellipsis mm-text--text-align-end mm-box--display-flex mm-box--flex-direction-row mm-box--justify-content-flex-end mm-box--align-items-center mm-box--color-text-default"
                        >
                          <div
                            class="mm-box currency-display-component mm-box--display-flex mm-box--flex-wrap-wrap mm-box--align-items-center"
                            title="0 ETH"
                          >
                            <span
                              class="mm-box mm-text currency-display-component__text mm-text--inherit mm-text--ellipsis mm-box--color-text-default"
                            >
                              0
                            </span>
                            <span
                              class="mm-box mm-text currency-display-component__suffix mm-text--inherit mm-box--margin-inline-start-1 mm-box--color-text-default"
                            >
                              ETH
                            </span>
                          </div>
                        </div>
                      </div>
                    </div>
                    <div
                      class="mm-box mm-box--display-flex mm-box--justify-content-space-between"
                    >
                      <div
                        class="mm-box mm-box--display-flex mm-box--align-items-center"
                      >
                        <p
                          class="mm-box mm-text mm-text--body-sm mm-box--color-text-alternative"
                        >
                          0xca8f1...Cf281
                        </p>
                      </div>
                      <div
                        class="mm-box mm-box--display-flex mm-box--gap-1 mm-box--justify-content-center mm-box--align-items-center"
                      >
                        <div
                          class="mm-box mm-text mm-avatar-base mm-avatar-base--size-xs mm-avatar-token mm-text--body-xs mm-text--text-transform-uppercase mm-box--display-flex mm-box--justify-content-center mm-box--align-items-center mm-box--color-text-default mm-box--background-color-background-alternative mm-box--rounded-full mm-box--border-color-border-default box--border-style-solid box--border-width-1"
                        >
                          <img
                            alt="ETH logo"
                            class="mm-avatar-token__token-image"
                            src="./images/eth_logo.png"
                          />
                        </div>
                        <div
                          class="mm-box mm-text mm-text--body-sm mm-text--text-align-end mm-box--color-text-alternative"
                        >
                          <div
                            class="mm-box currency-display-component mm-box--display-flex mm-box--flex-wrap-wrap mm-box--align-items-center"
                            title="0 ETH"
                          >
                            <span
                              class="mm-box mm-text currency-display-component__text mm-text--inherit mm-text--ellipsis mm-box--color-text-default"
                            >
                              0
                            </span>
                            <span
                              class="mm-box mm-text currency-display-component__suffix mm-text--inherit mm-box--margin-inline-start-1 mm-box--color-text-default"
                            >
                              ETH
                            </span>
                          </div>
                        </div>
                      </div>
                    </div>
                  </div>
                </div>
              </div>
            </div>
          </div>
        </div>
      </div>
      <div
        class="mm-box multichain-page-footer mm-box--padding-4 mm-box--display-flex mm-box--gap-4 mm-box--width-full"
      >
        <button
          class="mm-box mm-text mm-button-base mm-button-base--size-lg mm-button-base--block mm-button-secondary mm-text--body-md-medium mm-box--padding-0 mm-box--padding-right-4 mm-box--padding-left-4 mm-box--display-inline-flex mm-box--justify-content-center mm-box--align-items-center mm-box--color-primary-default mm-box--background-color-transparent mm-box--rounded-pill mm-box--border-color-primary-default box--border-style-solid box--border-width-1"
        >
          Cancel
        </button>
        <button
          class="mm-box mm-text mm-button-base mm-button-base--size-lg mm-button-base--block mm-button-primary mm-text--body-md-medium mm-box--padding-0 mm-box--padding-right-4 mm-box--padding-left-4 mm-box--display-inline-flex mm-box--justify-content-center mm-box--align-items-center mm-box--color-primary-inverse mm-box--background-color-primary-default mm-box--rounded-pill"
        >
          Continue
        </button>
      </div>
    </div>
  </div>
</div>
`;<|MERGE_RESOLUTION|>--- conflicted
+++ resolved
@@ -600,8 +600,6 @@
                         </div>
                       </div>
                     </div>
-<<<<<<< HEAD
-=======
                     <div
                       class="mm-box mm-tag mm-box--padding-right-1 mm-box--padding-left-1 mm-box--display-flex mm-box--gap-1 mm-box--align-items-center mm-box--background-color-background-default mm-box--rounded-pill mm-box--border-color-border-default mm-box--border-width-1 box--border-style-solid"
                     >
@@ -611,7 +609,6 @@
                         Ledger
                       </p>
                     </div>
->>>>>>> 2bb3eed4
                   </div>
                 </div>
                 <div
@@ -744,8 +741,6 @@
                         </div>
                       </div>
                     </div>
-<<<<<<< HEAD
-=======
                     <div
                       class="mm-box mm-tag mm-box--padding-right-1 mm-box--padding-left-1 mm-box--display-flex mm-box--gap-1 mm-box--align-items-center mm-box--background-color-background-default mm-box--rounded-pill mm-box--border-color-border-default mm-box--border-width-1 box--border-style-solid"
                     >
@@ -755,7 +750,6 @@
                         Imported
                       </p>
                     </div>
->>>>>>> 2bb3eed4
                   </div>
                 </div>
                 <div
