--- conflicted
+++ resolved
@@ -51,14 +51,8 @@
               From
             </label>
           </div>
-<<<<<<< HEAD
-          <button
-            class="mm-box mm-text mm-button-base mm-button-base--size-lg mm-button-base--block mm-button-base--ellipsis multichain-account-picker multichain-send-page__account-picker mm-text--body-md-medium mm-text--ellipsis mm-box--padding-0 mm-box--padding-top-4 mm-box--padding-right-4 mm-box--padding-bottom-4 mm-box--padding-left-3 mm-box--display-inline-flex mm-box--gap-1 mm-box--justify-content-flex-start mm-box--align-items-center mm-box--width-full mm-box--color-text-default mm-box--background-color-transparent mm-box--rounded-lg mm-box--border-color-border-muted mm-box--border-width-1 box--border-style-solid"
-            data-testid="send-page-account-picker"
-=======
           <div
             class="mm-box mm-box--display-flex mm-box--flex-direction-row mm-box--align-items-center"
->>>>>>> 2560251f
           >
             <button
               class="mm-box mm-text mm-button-base mm-button-base--size-lg mm-button-base--block mm-button-base--ellipsis multichain-account-picker multichain-send-page__account-picker mm-text--body-md-medium mm-text--ellipsis mm-box--padding-0 mm-box--padding-top-4 mm-box--padding-right-4 mm-box--padding-bottom-4 mm-box--padding-left-3 mm-box--display-inline-flex mm-box--gap-1 mm-box--justify-content-flex-start mm-box--align-items-center mm-box--width-full mm-box--color-text-default mm-box--background-color-transparent mm-box--rounded-lg mm-box--border-color-border-muted mm-box--border-width-1 box--border-style-solid"
