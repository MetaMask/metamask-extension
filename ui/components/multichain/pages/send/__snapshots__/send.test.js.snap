--- conflicted
+++ resolved
@@ -139,49 +139,6 @@
                   </div>
                 </div>
               </div>
-              <div
-                class="mm-box mm-text mm-avatar-base mm-avatar-base--size-xs mm-avatar-account mm-text--body-xs mm-text--text-transform-uppercase mm-box--display-flex mm-box--justify-content-center mm-box--align-items-center mm-box--color-text-default mm-box--background-color-background-alternative mm-box--rounded-full mm-box--border-color-background-default box--border-style-solid box--border-width-1"
-              >
-                <div
-                  class="mm-avatar-account__jazzicon"
-                >
-                  <div
-                    style="border-radius: 50px; overflow: hidden; padding: 0px; margin: 0px; width: 16px; height: 16px; display: inline-block; background: rgb(24, 151, 242);"
-                  >
-                    <svg
-                      height="16"
-                      width="16"
-                      x="0"
-                      y="0"
-                    >
-                      <rect
-                        fill="#2362E1"
-                        height="16"
-                        transform="translate(1.7946650923962586 -2.667155311616761) rotate(458.4 8 8)"
-                        width="16"
-                        x="0"
-                        y="0"
-                      />
-                      <rect
-                        fill="#F94301"
-                        height="16"
-                        transform="translate(-7.681729644825104 3.9961758177433153) rotate(268.8 8 8)"
-                        width="16"
-                        x="0"
-                        y="0"
-                      />
-                      <rect
-                        fill="#FA7900"
-                        height="16"
-                        transform="translate(-4.538127039650711 14.740007940341687) rotate(117.3 8 8)"
-                        width="16"
-                        x="0"
-                        y="0"
-                      />
-                    </svg>
-                  </div>
-                </div>
-              </div>
               <span
                 class="mm-box mm-text multichain-account-picker__label multichain-send-page__account-picker__label mm-text--body-md mm-text--ellipsis mm-box--padding-inline-start-1 mm-box--color-text-default"
                 style="flex-grow: 1; text-align: start;"
@@ -272,11 +229,7 @@
                 class="box tabs__content box--flex-direction-row"
               >
                 <div
-<<<<<<< HEAD
-                  class="mm-box multichain-account-list-item multichain-account-list-item--clickable mm-box--padding-4 mm-box--display-flex mm-box--background-color-transparent"
-=======
                   class="mm-box mm-box--padding-bottom-4 mm-box--display-flex mm-box--flex-direction-column"
->>>>>>> cf417bb2
                 >
                   <div
                     class="mm-box multichain-account-list-item multichain-account-list-item--clickable mm-box--padding-4 mm-box--display-flex mm-box--background-color-transparent"
@@ -400,56 +353,6 @@
                         </div>
                       </button>
                     </div>
-<<<<<<< HEAD
-                  </div>
-                  <div
-                    class="mm-box mm-text mm-avatar-base mm-avatar-base--size-md mm-avatar-account mm-text--body-sm mm-text--text-transform-uppercase mm-box--margin-inline-end-2 mm-box--display-flex mm-box--justify-content-center mm-box--align-items-center mm-box--color-text-default mm-box--background-color-background-alternative mm-box--rounded-full mm-box--border-color-transparent box--border-style-solid box--border-width-1"
-                  >
-                    <div
-                      class="mm-avatar-account__jazzicon"
-                    >
-                      <div
-                        style="border-radius: 50px; overflow: hidden; padding: 0px; margin: 0px; width: 32px; height: 32px; display: inline-block; background: rgb(24, 151, 242);"
-                      >
-                        <svg
-                          height="32"
-                          width="32"
-                          x="0"
-                          y="0"
-                        >
-                          <rect
-                            fill="#2362E1"
-                            height="32"
-                            transform="translate(3.589330184792517 -5.334310623233522) rotate(458.4 16 16)"
-                            width="32"
-                            x="0"
-                            y="0"
-                          />
-                          <rect
-                            fill="#F94301"
-                            height="32"
-                            transform="translate(-15.363459289650208 7.992351635486631) rotate(268.8 16 16)"
-                            width="32"
-                            x="0"
-                            y="0"
-                          />
-                          <rect
-                            fill="#FA7900"
-                            height="32"
-                            transform="translate(-9.076254079301423 29.480015880683375) rotate(117.3 16 16)"
-                            width="32"
-                            x="0"
-                            y="0"
-                          />
-                        </svg>
-                      </div>
-                    </div>
-                  </div>
-                  <div
-                    class="mm-box multichain-account-list-item__content mm-box--display-flex mm-box--flex-direction-column"
-                  >
-=======
->>>>>>> cf417bb2
                     <div
                       class="mm-box mm-box--display-none mm-box--sm:display-flex"
                     >
