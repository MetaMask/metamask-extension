// Jest Snapshot v1, https://goo.gl/fbAQLP

exports[`SendPage render and initialization should render correctly even when a draftTransaction does not exist 1`] = `
<div>
  <div
    class="mm-box multichain-page mm-box--display-flex mm-box--flex-direction-row mm-box--justify-content-center mm-box--width-full mm-box--height-full mm-box--background-color-background-alternative"
  >
    <div
      class="mm-box multichain-page__inner-container multichain-send-page mm-box--display-flex mm-box--flex-direction-column mm-box--width-full mm-box--height-full mm-box--background-color-background-default"
    >
      <div
        class="mm-box mm-header-base multichain-page-header mm-box--padding-4 mm-box--display-flex mm-box--justify-content-space-between mm-box--width-full"
      >
        <div
          class="mm-box"
          style="min-width: 0px;"
        >
          <button
            aria-label="Back"
            class="mm-box mm-button-icon mm-button-icon--size-sm mm-box--display-inline-flex mm-box--justify-content-center mm-box--align-items-center mm-box--color-icon-default mm-box--background-color-transparent mm-box--rounded-lg"
          >
            <span
              class="mm-box mm-icon mm-icon--size-sm mm-box--display-inline-block mm-box--color-inherit"
              style="mask-image: url('./images/icons/arrow-left.svg');"
            />
          </button>
        </div>
        <div
          class="mm-box"
        >
          <p
            class="mm-box mm-text mm-text--body-md-bold mm-text--ellipsis mm-text--text-align-center mm-box--padding-inline-start-8 mm-box--padding-inline-end-8 mm-box--display-block mm-box--color-text-default"
          >
            Send a token
          </p>
        </div>
      </div>
      <div
        class="mm-box multichain-page-content mm-box--padding-4 mm-box--display-flex mm-box--flex-direction-column mm-box--width-full mm-box--height-full"
      >
        <div
          class="mm-box mm-box--padding-bottom-6 mm-box--display-flex mm-box--flex-direction-column"
        >
          <button
            class="mm-box mm-picker-network mm-box--padding-right-4 mm-box--padding-left-2 mm-box--display-flex mm-box--gap-2 mm-box--align-items-center mm-box--background-color-background-alternative mm-box--rounded-pill"
            data-testid="send-page-network-picker"
          >
            <div
              class="mm-box mm-text mm-avatar-base mm-avatar-base--size-xs mm-avatar-network mm-picker-network__avatar-network mm-text--body-xs mm-text--text-transform-uppercase mm-box--display-flex mm-box--justify-content-center mm-box--align-items-center mm-box--color-text-default mm-box--background-color-background-alternative mm-box--rounded-full mm-box--border-color-transparent box--border-style-solid box--border-width-1"
            >
              ?
            </div>
            <span
              class="mm-box mm-text mm-text--body-sm mm-text--ellipsis mm-box--color-text-default"
            />
            <span
              class="mm-box mm-picker-network__arrow-down-icon mm-icon mm-icon--size-xs mm-box--margin-left-auto mm-box--display-inline-block mm-box--color-icon-default"
              style="mask-image: url('./images/icons/arrow-down.svg');"
            />
          </button>
        </div>
        <div
          class="mm-box mm-box--padding-bottom-6 mm-box--display-flex mm-box--flex-direction-column"
        >
          <label
            class="mm-box mm-text mm-label mm-text--body-md mm-text--font-weight-medium mm-box--padding-bottom-2 mm-box--display-inline-flex mm-box--align-items-center mm-box--color-text-default"
          >
            From
          </label>
          <button
            class="mm-box mm-text mm-button-base mm-button-base--size-lg mm-button-base--block mm-button-base--ellipsis multichain-account-picker multichain-send-page__account-picker mm-text--body-md-medium mm-text--ellipsis mm-box--padding-0 mm-box--padding-top-4 mm-box--padding-right-4 mm-box--padding-bottom-4 mm-box--padding-left-4 mm-box--display-inline-flex mm-box--justify-content-flex-start mm-box--align-items-center mm-box--width-full mm-box--color-text-default mm-box--background-color-transparent mm-box--rounded-lg mm-box--border-color-border-default mm-box--border-width-1 box--border-style-solid"
            data-testid="send-page-account-picker"
          >
            <span
              class="mm-box mm-text mm-text--inherit mm-text--ellipsis mm-box--display-flex mm-box--gap-1 mm-box--align-items-center mm-box--width-full mm-box--color-text-default"
            >
              <div
                class="mm-box mm-text mm-avatar-base mm-avatar-base--size-sm mm-avatar-account mm-text--body-sm mm-text--text-transform-uppercase mm-box--display-flex mm-box--justify-content-center mm-box--align-items-center mm-box--color-text-default mm-box--background-color-background-alternative mm-box--rounded-full mm-box--border-color-background-default box--border-style-solid box--border-width-1"
              >
                <div
                  class="mm-avatar-account__jazzicon"
                >
                  <div
                    style="border-radius: 50px; overflow: hidden; padding: 0px; margin: 0px; width: 24px; height: 24px; display: inline-block; background: rgb(24, 151, 242);"
                  >
                    <svg
                      height="24"
                      width="24"
                      x="0"
                      y="0"
                    >
                      <rect
                        fill="#2362E1"
                        height="24"
                        transform="translate(2.6919976385943882 -4.000732967425142) rotate(458.4 12 12)"
                        width="24"
                        x="0"
                        y="0"
                      />
                      <rect
                        fill="#F94301"
                        height="24"
                        transform="translate(-11.522594467237658 5.994263726614974) rotate(268.8 12 12)"
                        width="24"
                        x="0"
                        y="0"
                      />
                      <rect
                        fill="#FA7900"
                        height="24"
                        transform="translate(-6.8071905594760675 22.110011910512533) rotate(117.3 12 12)"
                        width="24"
                        x="0"
                        y="0"
                      />
                    </svg>
                  </div>
                </div>
              </div>
              <span
                class="mm-box mm-text multichain-account-picker__label mm-text--body-md mm-text--ellipsis mm-box--padding-inline-start-2 mm-box--color-text-default"
                style="flex-grow: 1; text-align: start;"
              >
                <p
                  class="mm-box mm-text mm-text--body-sm mm-text--ellipsis mm-text--text-align-start mm-box--display-flex mm-box--color-text-alternative"
                >
                  0x0
                </p>
              </span>
            </span>
            <span
              class="mm-box mm-icon mm-icon--size-sm mm-box--margin-inline-start-1 mm-box--display-inline-block mm-box--color-icon-default"
              style="mask-image: url('./images/icons/arrow-down.svg');"
            />
          </button>
        </div>
        <div
          class="mm-box mm-box--padding-bottom-6 mm-box--display-flex mm-box--flex-direction-column"
        >
          <label
            class="mm-box mm-text mm-label mm-text--body-md mm-text--font-weight-medium mm-box--padding-bottom-2 mm-box--display-inline-flex mm-box--align-items-center mm-box--color-text-default"
          >
            To
          </label>
          <div
            class="ens-input"
          >
            <div
              class="ens-input__wrapper"
            >
              <input
                class="ens-input__wrapper__input"
                data-testid="ens-input"
                dir="auto"
                placeholder="Enter public address (0x) or ENS name"
                spellcheck="false"
                type="text"
                value=""
              />
              <button
                aria-label="Scan QR code"
                class="mm-box mm-button-icon mm-button-icon--size-lg ens-input__wrapper__action-icon-button mm-box--display-inline-flex mm-box--justify-content-center mm-box--align-items-center mm-box--color-primary-default mm-box--background-color-transparent mm-box--rounded-lg"
                data-testid="ens-qr-scan-button"
              >
                <span
                  class="mm-box mm-icon mm-icon--size-lg mm-box--display-inline-block mm-box--color-inherit"
                  style="mask-image: url('./images/icons/scan.svg');"
                />
              </button>
            </div>
          </div>
        </div>
        <div
          class="mm-box multichain-send-page__recipient"
        >
          <div
            class="box tabs box--flex-direction-row"
          >
            <ul
              class="box tabs__list box--display-flex box--gap-1 box--flex-direction-row box--justify-content-flex-start box--background-color-background-default"
            >
              <li
                class="box tab tab--active box--flex-direction-row"
              >
                <button
                  class="box box--padding-2 box--display-block box--flex-direction-row box--text-align-center box--width-full"
                >
                  Your accounts
                </button>
              </li>
              <li
                class="box tab box--flex-direction-row"
                data-testid="send-contacts-tab"
              >
                <button
                  class="box box--padding-2 box--display-block box--flex-direction-row box--text-align-center box--width-full"
                >
                  Contacts
                </button>
              </li>
            </ul>
            <div
              class="box tabs__content box--flex-direction-row"
            >
              <div
                class="mm-box mm-box--padding-bottom-6 mm-box--display-flex mm-box--flex-direction-column"
              >
                <div
                  class="mm-box multichain-account-list-item mm-box--padding-4 mm-box--display-flex mm-box--background-color-transparent"
                >
                  <div
                    class="mm-box mm-text mm-avatar-base mm-avatar-base--size-sm mm-avatar-account mm-text--body-sm mm-text--text-transform-uppercase mm-box--margin-inline-end-2 mm-box--display-flex mm-box--justify-content-center mm-box--align-items-center mm-box--color-text-default mm-box--background-color-background-alternative mm-box--rounded-full mm-box--border-color-transparent box--border-style-solid box--border-width-1"
                  >
                    <div
                      class="mm-avatar-account__jazzicon"
                    >
                      <div
<<<<<<< HEAD
                        style="border-radius: 50px; overflow: hidden; padding: 0px; margin: 0px; width: 24px; height: 24px; display: inline-block; background: rgb(250, 58, 0);"
                      >
                        <svg
                          height="24"
                          width="24"
                          x="0"
                          y="0"
                        >
                          <rect
                            fill="#18CDF2"
                            height="24"
                            transform="translate(-0.786295127845455 -2.478213052095374) rotate(328.9 12 12)"
                            width="24"
                            x="0"
                            y="0"
                          />
                          <rect
                            fill="#035E56"
                            height="24"
                            transform="translate(-13.723846281624033 7.94434640381145) rotate(176.2 12 12)"
                            width="24"
                            x="0"
                            y="0"
                          />
                          <rect
                            fill="#F26602"
                            height="24"
                            transform="translate(12.500881513667943 -10.653854792247811) rotate(468.9 12 12)"
                            width="24"
                            x="0"
                            y="0"
                          />
                        </svg>
                      </div>
                    </div>
                  </div>
                  <div
                    class="mm-box multichain-account-list-item__content mm-box--display-flex mm-box--flex-direction-column"
                  >
                    <div
                      class="mm-box mm-box--display-flex mm-box--flex-direction-column"
                    >
                      <div
                        class="mm-box mm-box--display-flex mm-box--justify-content-space-between"
                      >
                        <div
                          class="mm-box multichain-account-list-item__account-name mm-box--margin-inline-end-2 mm-box--display-flex mm-box--gap-2 mm-box--align-items-center"
                        >
                          <button
                            class="mm-box mm-text multichain-account-list-item__account-name__button mm-text--body-md-medium mm-text--ellipsis mm-text--text-align-left mm-box--padding-0 mm-box--width-full mm-box--color-text-default mm-box--background-color-transparent"
                          >
                            Test Account
                          </button>
                        </div>
                        <div
                          class="mm-box mm-text multichain-account-list-item__asset mm-text--body-md mm-text--ellipsis mm-text--text-align-end mm-box--display-flex mm-box--flex-direction-row mm-box--justify-content-flex-end mm-box--align-items-center mm-box--color-text-default"
                        >
                          <div
                            class="mm-box currency-display-component mm-box--display-flex mm-box--flex-wrap-wrap mm-box--align-items-center"
                            title="966.988 ETH"
                          >
                            <span
                              class="mm-box mm-text currency-display-component__text mm-text--inherit mm-text--ellipsis mm-box--color-text-default"
                            >
                              966.988
                            </span>
                            <span
                              class="mm-box mm-text currency-display-component__suffix mm-text--inherit mm-box--margin-inline-start-1 mm-box--color-text-default"
                            >
                              ETH
                            </span>
                          </div>
                        </div>
                      </div>
                    </div>
                    <div
                      class="mm-box mm-box--display-flex mm-box--justify-content-space-between"
                    >
                      <div
                        class="mm-box mm-box--display-flex mm-box--align-items-center"
                      >
                        <p
                          class="mm-box mm-text mm-text--body-sm mm-box--color-text-alternative"
                        >
                          0x0DCD5...3E7bc
                        </p>
                      </div>
                      <div
                        class="mm-box mm-box--display-flex mm-box--gap-1 mm-box--justify-content-center mm-box--align-items-center"
                      >
                        <div
                          class="mm-box mm-text mm-avatar-base mm-avatar-base--size-xs mm-avatar-token mm-text--body-xs mm-text--text-transform-uppercase mm-box--display-flex mm-box--justify-content-center mm-box--align-items-center mm-box--color-text-default mm-box--background-color-background-alternative mm-box--rounded-full mm-box--border-color-border-default box--border-style-solid box--border-width-1"
                        >
                          E
                        </div>
                        <div
                          class="mm-box mm-text mm-text--body-sm mm-text--text-align-end mm-box--color-text-alternative"
                        >
                          <div
                            class="mm-box currency-display-component mm-box--display-flex mm-box--flex-wrap-wrap mm-box--align-items-center"
                            title="966.988 ETH"
                          >
                            <span
                              class="mm-box mm-text currency-display-component__text mm-text--inherit mm-text--ellipsis mm-box--color-text-default"
                            >
                              966.988
                            </span>
                            <span
                              class="mm-box mm-text currency-display-component__suffix mm-text--inherit mm-box--margin-inline-start-1 mm-box--color-text-default"
                            >
                              ETH
                            </span>
                          </div>
                        </div>
                      </div>
                    </div>
                  </div>
                </div>
                <div
                  class="mm-box multichain-account-list-item mm-box--padding-4 mm-box--display-flex mm-box--background-color-transparent"
                >
                  <div
                    class="mm-box mm-text mm-avatar-base mm-avatar-base--size-sm mm-avatar-account mm-text--body-sm mm-text--text-transform-uppercase mm-box--margin-inline-end-2 mm-box--display-flex mm-box--justify-content-center mm-box--align-items-center mm-box--color-text-default mm-box--background-color-background-alternative mm-box--rounded-full mm-box--border-color-transparent box--border-style-solid box--border-width-1"
                  >
                    <div
                      class="mm-avatar-account__jazzicon"
                    >
                      <div
                        style="border-radius: 50px; overflow: hidden; padding: 0px; margin: 0px; width: 24px; height: 24px; display: inline-block; background: rgb(245, 143, 0);"
                      >
                        <svg
                          height="24"
                          width="24"
                          x="0"
                          y="0"
                        >
                          <rect
                            fill="#018E74"
                            height="24"
                            transform="translate(4.7349359116752 -4.0712104893809595) rotate(358.4 12 12)"
                            width="24"
                            x="0"
                            y="0"
                          />
                          <rect
                            fill="#18CAF2"
                            height="24"
                            transform="translate(5.764211673767176 -9.103779985257862) rotate(414.8 12 12)"
                            width="24"
                            x="0"
                            y="0"
                          />
                          <rect
                            fill="#C81474"
                            height="24"
                            transform="translate(-4.206681561377365 -18.81083347367672) rotate(322.3 12 12)"
                            width="24"
                            x="0"
                            y="0"
                          />
                        </svg>
                      </div>
                    </div>
                  </div>
                  <div
                    class="mm-box multichain-account-list-item__content mm-box--display-flex mm-box--flex-direction-column"
                  >
                    <div
                      class="mm-box mm-box--display-flex mm-box--flex-direction-column"
                    >
                      <div
                        class="mm-box mm-box--display-flex mm-box--justify-content-space-between"
                      >
                        <div
                          class="mm-box multichain-account-list-item__account-name mm-box--margin-inline-end-2 mm-box--display-flex mm-box--gap-2 mm-box--align-items-center"
                        >
                          <button
                            class="mm-box mm-text multichain-account-list-item__account-name__button mm-text--body-md-medium mm-text--ellipsis mm-text--text-align-left mm-box--padding-0 mm-box--width-full mm-box--color-text-default mm-box--background-color-transparent"
                          >
                            Test Account 2
                          </button>
                        </div>
                        <div
                          class="mm-box mm-text multichain-account-list-item__asset mm-text--body-md mm-text--ellipsis mm-text--text-align-end mm-box--display-flex mm-box--flex-direction-row mm-box--justify-content-flex-end mm-box--align-items-center mm-box--color-text-default"
                        >
                          <div
                            class="mm-box currency-display-component mm-box--display-flex mm-box--flex-wrap-wrap mm-box--align-items-center"
                            title="0 ETH"
                          >
                            <span
                              class="mm-box mm-text currency-display-component__text mm-text--inherit mm-text--ellipsis mm-box--color-text-default"
                            >
                              0
                            </span>
                            <span
                              class="mm-box mm-text currency-display-component__suffix mm-text--inherit mm-box--margin-inline-start-1 mm-box--color-text-default"
                            >
                              ETH
                            </span>
                          </div>
                        </div>
                      </div>
                    </div>
                    <div
                      class="mm-box mm-box--display-flex mm-box--justify-content-space-between"
                    >
                      <div
                        class="mm-box mm-box--display-flex mm-box--align-items-center"
                      >
                        <p
                          class="mm-box mm-text mm-text--body-sm mm-box--color-text-alternative"
                        >
                          0xEC1Ad...9251B
                        </p>
                      </div>
                      <div
                        class="mm-box mm-box--display-flex mm-box--gap-1 mm-box--justify-content-center mm-box--align-items-center"
                      >
                        <div
                          class="mm-box mm-text mm-avatar-base mm-avatar-base--size-xs mm-avatar-token mm-text--body-xs mm-text--text-transform-uppercase mm-box--display-flex mm-box--justify-content-center mm-box--align-items-center mm-box--color-text-default mm-box--background-color-background-alternative mm-box--rounded-full mm-box--border-color-border-default box--border-style-solid box--border-width-1"
                        >
                          E
                        </div>
                        <div
                          class="mm-box mm-text mm-text--body-sm mm-text--text-align-end mm-box--color-text-alternative"
                        >
                          <div
                            class="mm-box currency-display-component mm-box--display-flex mm-box--flex-wrap-wrap mm-box--align-items-center"
                            title="0 ETH"
                          >
                            <span
                              class="mm-box mm-text currency-display-component__text mm-text--inherit mm-text--ellipsis mm-box--color-text-default"
                            >
                              0
                            </span>
                            <span
                              class="mm-box mm-text currency-display-component__suffix mm-text--inherit mm-box--margin-inline-start-1 mm-box--color-text-default"
                            >
                              ETH
                            </span>
                          </div>
                        </div>
                      </div>
                    </div>
                  </div>
                </div>
                <div
                  class="mm-box multichain-account-list-item mm-box--padding-4 mm-box--display-flex mm-box--background-color-transparent"
                >
                  <div
                    class="mm-box mm-text mm-avatar-base mm-avatar-base--size-sm mm-avatar-account mm-text--body-sm mm-text--text-transform-uppercase mm-box--margin-inline-end-2 mm-box--display-flex mm-box--justify-content-center mm-box--align-items-center mm-box--color-text-default mm-box--background-color-background-alternative mm-box--rounded-full mm-box--border-color-transparent box--border-style-solid box--border-width-1"
                  >
                    <div
                      class="mm-avatar-account__jazzicon"
                    >
                      <div
                        style="border-radius: 50px; overflow: hidden; padding: 0px; margin: 0px; width: 24px; height: 24px; display: inline-block; background: rgb(242, 206, 2);"
                      >
                        <svg
                          height="24"
                          width="24"
                          x="0"
                          y="0"
                        >
                          <rect
                            fill="#2340E1"
                            height="24"
                            transform="translate(-1.4618178351124518 -0.7660988339149738) rotate(257.0 12 12)"
                            width="24"
                            x="0"
                            y="0"
                          />
                          <rect
                            fill="#016D8E"
                            height="24"
                            transform="translate(9.611608452506482 2.2822102833604974) rotate(77.0 12 12)"
                            width="24"
                            x="0"
                            y="0"
                          />
                          <rect
                            fill="#F5F500"
                            height="24"
                            transform="translate(9.845704183619105 -16.68550159951908) rotate(465.0 12 12)"
                            width="24"
                            x="0"
                            y="0"
                          />
                        </svg>
                      </div>
                    </div>
                  </div>
                  <div
                    class="mm-box multichain-account-list-item__content mm-box--display-flex mm-box--flex-direction-column"
                  >
                    <div
                      class="mm-box mm-box--display-flex mm-box--flex-direction-column"
                    >
                      <div
                        class="mm-box mm-box--display-flex mm-box--justify-content-space-between"
                      >
                        <div
                          class="mm-box multichain-account-list-item__account-name mm-box--margin-inline-end-2 mm-box--display-flex mm-box--gap-2 mm-box--align-items-center"
                        >
                          <button
                            class="mm-box mm-text multichain-account-list-item__account-name__button mm-text--body-md-medium mm-text--ellipsis mm-text--text-align-left mm-box--padding-0 mm-box--width-full mm-box--color-text-default mm-box--background-color-transparent"
                          >
                            Test Account 3
                          </button>
                        </div>
                        <div
                          class="mm-box mm-text multichain-account-list-item__asset mm-text--body-md mm-text--ellipsis mm-text--text-align-end mm-box--display-flex mm-box--flex-direction-row mm-box--justify-content-flex-end mm-box--align-items-center mm-box--color-text-default"
                        >
                          <div
                            class="mm-box currency-display-component mm-box--display-flex mm-box--flex-wrap-wrap mm-box--align-items-center"
                            title="0 ETH"
                          >
                            <span
                              class="mm-box mm-text currency-display-component__text mm-text--inherit mm-text--ellipsis mm-box--color-text-default"
                            >
                              0
                            </span>
                            <span
                              class="mm-box mm-text currency-display-component__suffix mm-text--inherit mm-box--margin-inline-start-1 mm-box--color-text-default"
                            >
                              ETH
                            </span>
                          </div>
                        </div>
                      </div>
                    </div>
                    <div
                      class="mm-box mm-box--display-flex mm-box--justify-content-space-between"
                    >
                      <div
                        class="mm-box mm-box--display-flex mm-box--align-items-center"
                      >
                        <p
                          class="mm-box mm-text mm-text--body-sm mm-box--color-text-alternative"
                        >
                          0xeB9e6...64823
                        </p>
                      </div>
                      <div
                        class="mm-box mm-box--display-flex mm-box--gap-1 mm-box--justify-content-center mm-box--align-items-center"
                      >
                        <div
                          class="mm-box mm-text mm-avatar-base mm-avatar-base--size-xs mm-avatar-token mm-text--body-xs mm-text--text-transform-uppercase mm-box--display-flex mm-box--justify-content-center mm-box--align-items-center mm-box--color-text-default mm-box--background-color-background-alternative mm-box--rounded-full mm-box--border-color-border-default box--border-style-solid box--border-width-1"
                        >
                          E
                        </div>
                        <div
                          class="mm-box mm-text mm-text--body-sm mm-text--text-align-end mm-box--color-text-alternative"
                        >
                          <div
                            class="mm-box currency-display-component mm-box--display-flex mm-box--flex-wrap-wrap mm-box--align-items-center"
                            title="0 ETH"
                          >
                            <span
                              class="mm-box mm-text currency-display-component__text mm-text--inherit mm-text--ellipsis mm-box--color-text-default"
                            >
                              0
                            </span>
                            <span
                              class="mm-box mm-text currency-display-component__suffix mm-text--inherit mm-box--margin-inline-start-1 mm-box--color-text-default"
                            >
                              ETH
                            </span>
                          </div>
                        </div>
                      </div>
                    </div>
                  </div>
                </div>
                <div
                  class="mm-box multichain-account-list-item mm-box--padding-4 mm-box--display-flex mm-box--background-color-transparent"
                >
                  <div
                    class="mm-box mm-text mm-avatar-base mm-avatar-base--size-sm mm-avatar-account mm-text--body-sm mm-text--text-transform-uppercase mm-box--margin-inline-end-2 mm-box--display-flex mm-box--justify-content-center mm-box--align-items-center mm-box--color-text-default mm-box--background-color-background-alternative mm-box--rounded-full mm-box--border-color-transparent box--border-style-solid box--border-width-1"
                  >
                    <div
                      class="mm-avatar-account__jazzicon"
                    >
                      <div
                        style="border-radius: 50px; overflow: hidden; padding: 0px; margin: 0px; width: 24px; height: 24px; display: inline-block; background: rgb(249, 100, 1);"
                      >
                        <svg
                          height="24"
                          width="24"
                          x="0"
                          y="0"
                        >
                          <rect
                            fill="#C81432"
                            height="24"
                            transform="translate(-0.437734499550198 -2.3279673774420457) rotate(331.7 12 12)"
                            width="24"
                            x="0"
                            y="0"
                          />
                          <rect
                            fill="#187AF2"
                            height="24"
                            transform="translate(-9.538226676234487 4.7487559567788775) rotate(160.5 12 12)"
                            width="24"
                            x="0"
                            y="0"
                          />
                          <rect
                            fill="#FB183E"
                            height="24"
                            transform="translate(21.501064667516403 -2.238176776691073) rotate(517.6 12 12)"
                            width="24"
                            x="0"
                            y="0"
                          />
                        </svg>
                      </div>
                    </div>
                  </div>
                  <div
                    class="mm-box multichain-account-list-item__content mm-box--display-flex mm-box--flex-direction-column"
                  >
                    <div
                      class="mm-box mm-box--display-flex mm-box--flex-direction-column"
                    >
                      <div
                        class="mm-box mm-box--display-flex mm-box--justify-content-space-between"
                      >
                        <div
                          class="mm-box multichain-account-list-item__account-name mm-box--margin-inline-end-2 mm-box--display-flex mm-box--gap-2 mm-box--align-items-center"
                        >
                          <button
                            class="mm-box mm-text multichain-account-list-item__account-name__button mm-text--body-md-medium mm-text--ellipsis mm-text--text-align-left mm-box--padding-0 mm-box--width-full mm-box--color-text-default mm-box--background-color-transparent"
                          >
                            Ledger Hardware 2
                          </button>
                        </div>
                        <div
                          class="mm-box mm-text multichain-account-list-item__asset mm-text--body-md mm-text--ellipsis mm-text--text-align-end mm-box--display-flex mm-box--flex-direction-row mm-box--justify-content-flex-end mm-box--align-items-center mm-box--color-text-default"
                        >
                          <div
                            class="mm-box currency-display-component mm-box--display-flex mm-box--flex-wrap-wrap mm-box--align-items-center"
                            title="0 ETH"
                          >
                            <span
                              class="mm-box mm-text currency-display-component__text mm-text--inherit mm-text--ellipsis mm-box--color-text-default"
                            >
                              0
                            </span>
                            <span
                              class="mm-box mm-text currency-display-component__suffix mm-text--inherit mm-box--margin-inline-start-1 mm-box--color-text-default"
                            >
                              ETH
                            </span>
                          </div>
                        </div>
                      </div>
                    </div>
                    <div
                      class="mm-box mm-box--display-flex mm-box--justify-content-space-between"
                    >
                      <div
                        class="mm-box mm-box--display-flex mm-box--align-items-center"
                      >
                        <p
                          class="mm-box mm-text mm-text--body-sm mm-box--color-text-alternative"
                        >
                          0xc42ED...D8813
                        </p>
                      </div>
                      <div
                        class="mm-box mm-box--display-flex mm-box--gap-1 mm-box--justify-content-center mm-box--align-items-center"
                      >
                        <div
                          class="mm-box mm-text mm-avatar-base mm-avatar-base--size-xs mm-avatar-token mm-text--body-xs mm-text--text-transform-uppercase mm-box--display-flex mm-box--justify-content-center mm-box--align-items-center mm-box--color-text-default mm-box--background-color-background-alternative mm-box--rounded-full mm-box--border-color-border-default box--border-style-solid box--border-width-1"
                        >
                          E
                        </div>
                        <div
                          class="mm-box mm-text mm-text--body-sm mm-text--text-align-end mm-box--color-text-alternative"
                        >
                          <div
                            class="mm-box currency-display-component mm-box--display-flex mm-box--flex-wrap-wrap mm-box--align-items-center"
                            title="0 ETH"
                          >
                            <span
                              class="mm-box mm-text currency-display-component__text mm-text--inherit mm-text--ellipsis mm-box--color-text-default"
                            >
                              0
                            </span>
                            <span
                              class="mm-box mm-text currency-display-component__suffix mm-text--inherit mm-box--margin-inline-start-1 mm-box--color-text-default"
                            >
                              ETH
                            </span>
                          </div>
                        </div>
                      </div>
                    </div>
                  </div>
                </div>
                <div
                  class="mm-box multichain-account-list-item mm-box--padding-4 mm-box--display-flex mm-box--background-color-transparent"
                >
                  <div
                    class="mm-box mm-text mm-avatar-base mm-avatar-base--size-sm mm-avatar-account mm-text--body-sm mm-text--text-transform-uppercase mm-box--margin-inline-end-2 mm-box--display-flex mm-box--justify-content-center mm-box--align-items-center mm-box--color-text-default mm-box--background-color-background-alternative mm-box--rounded-full mm-box--border-color-transparent box--border-style-solid box--border-width-1"
                  >
                    <div
                      class="mm-avatar-account__jazzicon"
                    >
                      <div
                        style="border-radius: 50px; overflow: hidden; padding: 0px; margin: 0px; width: 24px; height: 24px; display: inline-block; background: rgb(250, 62, 0);"
=======
                        style="border-radius: 50px; overflow: hidden; padding: 0px; margin: 0px; width: 24px; height: 24px; display: inline-block; background: rgb(24, 151, 242);"
>>>>>>> 8385506b
                      >
                        <svg
                          height="24"
                          width="24"
                          x="0"
                          y="0"
                        >
                          <rect
                            fill="#2362E1"
                            height="24"
                            transform="translate(2.6919976385943882 -4.000732967425142) rotate(458.4 12 12)"
                            width="24"
                            x="0"
                            y="0"
                          />
                          <rect
                            fill="#F94301"
                            height="24"
                            transform="translate(-11.522594467237658 5.994263726614974) rotate(268.8 12 12)"
                            width="24"
                            x="0"
                            y="0"
                          />
                          <rect
                            fill="#FA7900"
                            height="24"
                            transform="translate(-6.8071905594760675 22.110011910512533) rotate(117.3 12 12)"
                            width="24"
                            x="0"
                            y="0"
                          />
                        </svg>
                      </div>
                    </div>
                  </div>
                  <div
                    class="mm-box multichain-account-list-item__content mm-box--display-flex mm-box--flex-direction-column"
                  >
                    <div
                      class="mm-box mm-box--display-flex mm-box--flex-direction-column"
                    >
                      <div
                        class="mm-box mm-box--display-flex mm-box--justify-content-space-between"
                      >
                        <div
                          class="mm-box multichain-account-list-item__account-name mm-box--margin-inline-end-2 mm-box--display-flex mm-box--gap-2 mm-box--align-items-center"
                        >
                          <button
                            class="mm-box mm-text multichain-account-list-item__account-name__button mm-text--body-md-medium mm-text--ellipsis mm-text--text-align-left mm-box--padding-0 mm-box--width-full mm-box--color-text-default mm-box--background-color-transparent"
                          >
<<<<<<< HEAD
                            Test Account 4
=======
                            Account 1
>>>>>>> 8385506b
                          </button>
                        </div>
                        <div
                          class="mm-box mm-text multichain-account-list-item__asset mm-text--body-md mm-text--ellipsis mm-text--text-align-end mm-box--display-flex mm-box--flex-direction-row mm-box--justify-content-flex-end mm-box--align-items-center mm-box--color-text-default"
                        >
                          <div
                            class="mm-box currency-display-component mm-box--display-flex mm-box--flex-wrap-wrap mm-box--align-items-center"
                            title="0 ETH"
                          >
                            <span
                              class="mm-box mm-text currency-display-component__text mm-text--inherit mm-text--ellipsis mm-box--color-text-default"
                            >
                              0
                            </span>
                            <span
                              class="mm-box mm-text currency-display-component__suffix mm-text--inherit mm-box--margin-inline-start-1 mm-box--color-text-default"
                            >
                              ETH
                            </span>
                          </div>
                        </div>
                      </div>
                    </div>
                    <div
                      class="mm-box mm-box--display-flex mm-box--justify-content-space-between"
                    >
                      <div
                        class="mm-box mm-box--display-flex mm-box--align-items-center"
                      >
                        <p
                          class="mm-box mm-text mm-text--body-sm mm-box--color-text-alternative"
                        >
                          0x0
                        </p>
                      </div>
                      <div
                        class="mm-box mm-box--display-flex mm-box--gap-1 mm-box--justify-content-center mm-box--align-items-center"
                      >
                        <div
                          class="mm-box mm-text mm-avatar-base mm-avatar-base--size-xs mm-avatar-token mm-text--body-xs mm-text--text-transform-uppercase mm-box--display-flex mm-box--justify-content-center mm-box--align-items-center mm-box--color-text-default mm-box--background-color-background-alternative mm-box--rounded-full mm-box--border-color-border-default box--border-style-solid box--border-width-1"
                        >
                          ?
                        </div>
                        <div
                          class="mm-box mm-text mm-text--body-sm mm-text--text-align-end mm-box--color-text-alternative"
                        >
                          <div
                            class="mm-box currency-display-component mm-box--display-flex mm-box--flex-wrap-wrap mm-box--align-items-center"
                            title="0 ETH"
                          >
                            <span
                              class="mm-box mm-text currency-display-component__text mm-text--inherit mm-text--ellipsis mm-box--color-text-default"
                            >
                              0
                            </span>
                            <span
                              class="mm-box mm-text currency-display-component__suffix mm-text--inherit mm-box--margin-inline-start-1 mm-box--color-text-default"
                            >
                              ETH
                            </span>
                          </div>
                        </div>
                      </div>
                    </div>
                  </div>
                </div>
              </div>
            </div>
          </div>
        </div>
      </div>
      <div
        class="mm-box multichain-page-footer mm-box--padding-4 mm-box--display-flex mm-box--gap-4 mm-box--width-full"
      >
        <button
          class="mm-box mm-text mm-button-base mm-button-base--size-lg mm-button-base--block mm-button-secondary mm-text--body-md-medium mm-box--padding-0 mm-box--padding-right-4 mm-box--padding-left-4 mm-box--display-inline-flex mm-box--justify-content-center mm-box--align-items-center mm-box--color-primary-default mm-box--background-color-transparent mm-box--rounded-pill mm-box--border-color-primary-default box--border-style-solid box--border-width-1"
        >
          Cancel
        </button>
        <button
          class="mm-box mm-text mm-button-base mm-button-base--size-lg mm-button-base--block mm-button-primary mm-text--body-md-medium mm-box--padding-0 mm-box--padding-right-4 mm-box--padding-left-4 mm-box--display-inline-flex mm-box--justify-content-center mm-box--align-items-center mm-box--color-primary-inverse mm-box--background-color-primary-default mm-box--rounded-pill"
        >
          Continue
        </button>
      </div>
    </div>
  </div>
</div>
`;<|MERGE_RESOLUTION|>--- conflicted
+++ resolved
@@ -121,6 +121,7 @@
                 class="mm-box mm-text multichain-account-picker__label mm-text--body-md mm-text--ellipsis mm-box--padding-inline-start-2 mm-box--color-text-default"
                 style="flex-grow: 1; text-align: start;"
               >
+                Test Account
                 <p
                   class="mm-box mm-text mm-text--body-sm mm-text--ellipsis mm-text--text-align-start mm-box--display-flex mm-box--color-text-alternative"
                 >
@@ -215,523 +216,7 @@
                       class="mm-avatar-account__jazzicon"
                     >
                       <div
-<<<<<<< HEAD
-                        style="border-radius: 50px; overflow: hidden; padding: 0px; margin: 0px; width: 24px; height: 24px; display: inline-block; background: rgb(250, 58, 0);"
-                      >
-                        <svg
-                          height="24"
-                          width="24"
-                          x="0"
-                          y="0"
-                        >
-                          <rect
-                            fill="#18CDF2"
-                            height="24"
-                            transform="translate(-0.786295127845455 -2.478213052095374) rotate(328.9 12 12)"
-                            width="24"
-                            x="0"
-                            y="0"
-                          />
-                          <rect
-                            fill="#035E56"
-                            height="24"
-                            transform="translate(-13.723846281624033 7.94434640381145) rotate(176.2 12 12)"
-                            width="24"
-                            x="0"
-                            y="0"
-                          />
-                          <rect
-                            fill="#F26602"
-                            height="24"
-                            transform="translate(12.500881513667943 -10.653854792247811) rotate(468.9 12 12)"
-                            width="24"
-                            x="0"
-                            y="0"
-                          />
-                        </svg>
-                      </div>
-                    </div>
-                  </div>
-                  <div
-                    class="mm-box multichain-account-list-item__content mm-box--display-flex mm-box--flex-direction-column"
-                  >
-                    <div
-                      class="mm-box mm-box--display-flex mm-box--flex-direction-column"
-                    >
-                      <div
-                        class="mm-box mm-box--display-flex mm-box--justify-content-space-between"
-                      >
-                        <div
-                          class="mm-box multichain-account-list-item__account-name mm-box--margin-inline-end-2 mm-box--display-flex mm-box--gap-2 mm-box--align-items-center"
-                        >
-                          <button
-                            class="mm-box mm-text multichain-account-list-item__account-name__button mm-text--body-md-medium mm-text--ellipsis mm-text--text-align-left mm-box--padding-0 mm-box--width-full mm-box--color-text-default mm-box--background-color-transparent"
-                          >
-                            Test Account
-                          </button>
-                        </div>
-                        <div
-                          class="mm-box mm-text multichain-account-list-item__asset mm-text--body-md mm-text--ellipsis mm-text--text-align-end mm-box--display-flex mm-box--flex-direction-row mm-box--justify-content-flex-end mm-box--align-items-center mm-box--color-text-default"
-                        >
-                          <div
-                            class="mm-box currency-display-component mm-box--display-flex mm-box--flex-wrap-wrap mm-box--align-items-center"
-                            title="966.988 ETH"
-                          >
-                            <span
-                              class="mm-box mm-text currency-display-component__text mm-text--inherit mm-text--ellipsis mm-box--color-text-default"
-                            >
-                              966.988
-                            </span>
-                            <span
-                              class="mm-box mm-text currency-display-component__suffix mm-text--inherit mm-box--margin-inline-start-1 mm-box--color-text-default"
-                            >
-                              ETH
-                            </span>
-                          </div>
-                        </div>
-                      </div>
-                    </div>
-                    <div
-                      class="mm-box mm-box--display-flex mm-box--justify-content-space-between"
-                    >
-                      <div
-                        class="mm-box mm-box--display-flex mm-box--align-items-center"
-                      >
-                        <p
-                          class="mm-box mm-text mm-text--body-sm mm-box--color-text-alternative"
-                        >
-                          0x0DCD5...3E7bc
-                        </p>
-                      </div>
-                      <div
-                        class="mm-box mm-box--display-flex mm-box--gap-1 mm-box--justify-content-center mm-box--align-items-center"
-                      >
-                        <div
-                          class="mm-box mm-text mm-avatar-base mm-avatar-base--size-xs mm-avatar-token mm-text--body-xs mm-text--text-transform-uppercase mm-box--display-flex mm-box--justify-content-center mm-box--align-items-center mm-box--color-text-default mm-box--background-color-background-alternative mm-box--rounded-full mm-box--border-color-border-default box--border-style-solid box--border-width-1"
-                        >
-                          E
-                        </div>
-                        <div
-                          class="mm-box mm-text mm-text--body-sm mm-text--text-align-end mm-box--color-text-alternative"
-                        >
-                          <div
-                            class="mm-box currency-display-component mm-box--display-flex mm-box--flex-wrap-wrap mm-box--align-items-center"
-                            title="966.988 ETH"
-                          >
-                            <span
-                              class="mm-box mm-text currency-display-component__text mm-text--inherit mm-text--ellipsis mm-box--color-text-default"
-                            >
-                              966.988
-                            </span>
-                            <span
-                              class="mm-box mm-text currency-display-component__suffix mm-text--inherit mm-box--margin-inline-start-1 mm-box--color-text-default"
-                            >
-                              ETH
-                            </span>
-                          </div>
-                        </div>
-                      </div>
-                    </div>
-                  </div>
-                </div>
-                <div
-                  class="mm-box multichain-account-list-item mm-box--padding-4 mm-box--display-flex mm-box--background-color-transparent"
-                >
-                  <div
-                    class="mm-box mm-text mm-avatar-base mm-avatar-base--size-sm mm-avatar-account mm-text--body-sm mm-text--text-transform-uppercase mm-box--margin-inline-end-2 mm-box--display-flex mm-box--justify-content-center mm-box--align-items-center mm-box--color-text-default mm-box--background-color-background-alternative mm-box--rounded-full mm-box--border-color-transparent box--border-style-solid box--border-width-1"
-                  >
-                    <div
-                      class="mm-avatar-account__jazzicon"
-                    >
-                      <div
-                        style="border-radius: 50px; overflow: hidden; padding: 0px; margin: 0px; width: 24px; height: 24px; display: inline-block; background: rgb(245, 143, 0);"
-                      >
-                        <svg
-                          height="24"
-                          width="24"
-                          x="0"
-                          y="0"
-                        >
-                          <rect
-                            fill="#018E74"
-                            height="24"
-                            transform="translate(4.7349359116752 -4.0712104893809595) rotate(358.4 12 12)"
-                            width="24"
-                            x="0"
-                            y="0"
-                          />
-                          <rect
-                            fill="#18CAF2"
-                            height="24"
-                            transform="translate(5.764211673767176 -9.103779985257862) rotate(414.8 12 12)"
-                            width="24"
-                            x="0"
-                            y="0"
-                          />
-                          <rect
-                            fill="#C81474"
-                            height="24"
-                            transform="translate(-4.206681561377365 -18.81083347367672) rotate(322.3 12 12)"
-                            width="24"
-                            x="0"
-                            y="0"
-                          />
-                        </svg>
-                      </div>
-                    </div>
-                  </div>
-                  <div
-                    class="mm-box multichain-account-list-item__content mm-box--display-flex mm-box--flex-direction-column"
-                  >
-                    <div
-                      class="mm-box mm-box--display-flex mm-box--flex-direction-column"
-                    >
-                      <div
-                        class="mm-box mm-box--display-flex mm-box--justify-content-space-between"
-                      >
-                        <div
-                          class="mm-box multichain-account-list-item__account-name mm-box--margin-inline-end-2 mm-box--display-flex mm-box--gap-2 mm-box--align-items-center"
-                        >
-                          <button
-                            class="mm-box mm-text multichain-account-list-item__account-name__button mm-text--body-md-medium mm-text--ellipsis mm-text--text-align-left mm-box--padding-0 mm-box--width-full mm-box--color-text-default mm-box--background-color-transparent"
-                          >
-                            Test Account 2
-                          </button>
-                        </div>
-                        <div
-                          class="mm-box mm-text multichain-account-list-item__asset mm-text--body-md mm-text--ellipsis mm-text--text-align-end mm-box--display-flex mm-box--flex-direction-row mm-box--justify-content-flex-end mm-box--align-items-center mm-box--color-text-default"
-                        >
-                          <div
-                            class="mm-box currency-display-component mm-box--display-flex mm-box--flex-wrap-wrap mm-box--align-items-center"
-                            title="0 ETH"
-                          >
-                            <span
-                              class="mm-box mm-text currency-display-component__text mm-text--inherit mm-text--ellipsis mm-box--color-text-default"
-                            >
-                              0
-                            </span>
-                            <span
-                              class="mm-box mm-text currency-display-component__suffix mm-text--inherit mm-box--margin-inline-start-1 mm-box--color-text-default"
-                            >
-                              ETH
-                            </span>
-                          </div>
-                        </div>
-                      </div>
-                    </div>
-                    <div
-                      class="mm-box mm-box--display-flex mm-box--justify-content-space-between"
-                    >
-                      <div
-                        class="mm-box mm-box--display-flex mm-box--align-items-center"
-                      >
-                        <p
-                          class="mm-box mm-text mm-text--body-sm mm-box--color-text-alternative"
-                        >
-                          0xEC1Ad...9251B
-                        </p>
-                      </div>
-                      <div
-                        class="mm-box mm-box--display-flex mm-box--gap-1 mm-box--justify-content-center mm-box--align-items-center"
-                      >
-                        <div
-                          class="mm-box mm-text mm-avatar-base mm-avatar-base--size-xs mm-avatar-token mm-text--body-xs mm-text--text-transform-uppercase mm-box--display-flex mm-box--justify-content-center mm-box--align-items-center mm-box--color-text-default mm-box--background-color-background-alternative mm-box--rounded-full mm-box--border-color-border-default box--border-style-solid box--border-width-1"
-                        >
-                          E
-                        </div>
-                        <div
-                          class="mm-box mm-text mm-text--body-sm mm-text--text-align-end mm-box--color-text-alternative"
-                        >
-                          <div
-                            class="mm-box currency-display-component mm-box--display-flex mm-box--flex-wrap-wrap mm-box--align-items-center"
-                            title="0 ETH"
-                          >
-                            <span
-                              class="mm-box mm-text currency-display-component__text mm-text--inherit mm-text--ellipsis mm-box--color-text-default"
-                            >
-                              0
-                            </span>
-                            <span
-                              class="mm-box mm-text currency-display-component__suffix mm-text--inherit mm-box--margin-inline-start-1 mm-box--color-text-default"
-                            >
-                              ETH
-                            </span>
-                          </div>
-                        </div>
-                      </div>
-                    </div>
-                  </div>
-                </div>
-                <div
-                  class="mm-box multichain-account-list-item mm-box--padding-4 mm-box--display-flex mm-box--background-color-transparent"
-                >
-                  <div
-                    class="mm-box mm-text mm-avatar-base mm-avatar-base--size-sm mm-avatar-account mm-text--body-sm mm-text--text-transform-uppercase mm-box--margin-inline-end-2 mm-box--display-flex mm-box--justify-content-center mm-box--align-items-center mm-box--color-text-default mm-box--background-color-background-alternative mm-box--rounded-full mm-box--border-color-transparent box--border-style-solid box--border-width-1"
-                  >
-                    <div
-                      class="mm-avatar-account__jazzicon"
-                    >
-                      <div
-                        style="border-radius: 50px; overflow: hidden; padding: 0px; margin: 0px; width: 24px; height: 24px; display: inline-block; background: rgb(242, 206, 2);"
-                      >
-                        <svg
-                          height="24"
-                          width="24"
-                          x="0"
-                          y="0"
-                        >
-                          <rect
-                            fill="#2340E1"
-                            height="24"
-                            transform="translate(-1.4618178351124518 -0.7660988339149738) rotate(257.0 12 12)"
-                            width="24"
-                            x="0"
-                            y="0"
-                          />
-                          <rect
-                            fill="#016D8E"
-                            height="24"
-                            transform="translate(9.611608452506482 2.2822102833604974) rotate(77.0 12 12)"
-                            width="24"
-                            x="0"
-                            y="0"
-                          />
-                          <rect
-                            fill="#F5F500"
-                            height="24"
-                            transform="translate(9.845704183619105 -16.68550159951908) rotate(465.0 12 12)"
-                            width="24"
-                            x="0"
-                            y="0"
-                          />
-                        </svg>
-                      </div>
-                    </div>
-                  </div>
-                  <div
-                    class="mm-box multichain-account-list-item__content mm-box--display-flex mm-box--flex-direction-column"
-                  >
-                    <div
-                      class="mm-box mm-box--display-flex mm-box--flex-direction-column"
-                    >
-                      <div
-                        class="mm-box mm-box--display-flex mm-box--justify-content-space-between"
-                      >
-                        <div
-                          class="mm-box multichain-account-list-item__account-name mm-box--margin-inline-end-2 mm-box--display-flex mm-box--gap-2 mm-box--align-items-center"
-                        >
-                          <button
-                            class="mm-box mm-text multichain-account-list-item__account-name__button mm-text--body-md-medium mm-text--ellipsis mm-text--text-align-left mm-box--padding-0 mm-box--width-full mm-box--color-text-default mm-box--background-color-transparent"
-                          >
-                            Test Account 3
-                          </button>
-                        </div>
-                        <div
-                          class="mm-box mm-text multichain-account-list-item__asset mm-text--body-md mm-text--ellipsis mm-text--text-align-end mm-box--display-flex mm-box--flex-direction-row mm-box--justify-content-flex-end mm-box--align-items-center mm-box--color-text-default"
-                        >
-                          <div
-                            class="mm-box currency-display-component mm-box--display-flex mm-box--flex-wrap-wrap mm-box--align-items-center"
-                            title="0 ETH"
-                          >
-                            <span
-                              class="mm-box mm-text currency-display-component__text mm-text--inherit mm-text--ellipsis mm-box--color-text-default"
-                            >
-                              0
-                            </span>
-                            <span
-                              class="mm-box mm-text currency-display-component__suffix mm-text--inherit mm-box--margin-inline-start-1 mm-box--color-text-default"
-                            >
-                              ETH
-                            </span>
-                          </div>
-                        </div>
-                      </div>
-                    </div>
-                    <div
-                      class="mm-box mm-box--display-flex mm-box--justify-content-space-between"
-                    >
-                      <div
-                        class="mm-box mm-box--display-flex mm-box--align-items-center"
-                      >
-                        <p
-                          class="mm-box mm-text mm-text--body-sm mm-box--color-text-alternative"
-                        >
-                          0xeB9e6...64823
-                        </p>
-                      </div>
-                      <div
-                        class="mm-box mm-box--display-flex mm-box--gap-1 mm-box--justify-content-center mm-box--align-items-center"
-                      >
-                        <div
-                          class="mm-box mm-text mm-avatar-base mm-avatar-base--size-xs mm-avatar-token mm-text--body-xs mm-text--text-transform-uppercase mm-box--display-flex mm-box--justify-content-center mm-box--align-items-center mm-box--color-text-default mm-box--background-color-background-alternative mm-box--rounded-full mm-box--border-color-border-default box--border-style-solid box--border-width-1"
-                        >
-                          E
-                        </div>
-                        <div
-                          class="mm-box mm-text mm-text--body-sm mm-text--text-align-end mm-box--color-text-alternative"
-                        >
-                          <div
-                            class="mm-box currency-display-component mm-box--display-flex mm-box--flex-wrap-wrap mm-box--align-items-center"
-                            title="0 ETH"
-                          >
-                            <span
-                              class="mm-box mm-text currency-display-component__text mm-text--inherit mm-text--ellipsis mm-box--color-text-default"
-                            >
-                              0
-                            </span>
-                            <span
-                              class="mm-box mm-text currency-display-component__suffix mm-text--inherit mm-box--margin-inline-start-1 mm-box--color-text-default"
-                            >
-                              ETH
-                            </span>
-                          </div>
-                        </div>
-                      </div>
-                    </div>
-                  </div>
-                </div>
-                <div
-                  class="mm-box multichain-account-list-item mm-box--padding-4 mm-box--display-flex mm-box--background-color-transparent"
-                >
-                  <div
-                    class="mm-box mm-text mm-avatar-base mm-avatar-base--size-sm mm-avatar-account mm-text--body-sm mm-text--text-transform-uppercase mm-box--margin-inline-end-2 mm-box--display-flex mm-box--justify-content-center mm-box--align-items-center mm-box--color-text-default mm-box--background-color-background-alternative mm-box--rounded-full mm-box--border-color-transparent box--border-style-solid box--border-width-1"
-                  >
-                    <div
-                      class="mm-avatar-account__jazzicon"
-                    >
-                      <div
-                        style="border-radius: 50px; overflow: hidden; padding: 0px; margin: 0px; width: 24px; height: 24px; display: inline-block; background: rgb(249, 100, 1);"
-                      >
-                        <svg
-                          height="24"
-                          width="24"
-                          x="0"
-                          y="0"
-                        >
-                          <rect
-                            fill="#C81432"
-                            height="24"
-                            transform="translate(-0.437734499550198 -2.3279673774420457) rotate(331.7 12 12)"
-                            width="24"
-                            x="0"
-                            y="0"
-                          />
-                          <rect
-                            fill="#187AF2"
-                            height="24"
-                            transform="translate(-9.538226676234487 4.7487559567788775) rotate(160.5 12 12)"
-                            width="24"
-                            x="0"
-                            y="0"
-                          />
-                          <rect
-                            fill="#FB183E"
-                            height="24"
-                            transform="translate(21.501064667516403 -2.238176776691073) rotate(517.6 12 12)"
-                            width="24"
-                            x="0"
-                            y="0"
-                          />
-                        </svg>
-                      </div>
-                    </div>
-                  </div>
-                  <div
-                    class="mm-box multichain-account-list-item__content mm-box--display-flex mm-box--flex-direction-column"
-                  >
-                    <div
-                      class="mm-box mm-box--display-flex mm-box--flex-direction-column"
-                    >
-                      <div
-                        class="mm-box mm-box--display-flex mm-box--justify-content-space-between"
-                      >
-                        <div
-                          class="mm-box multichain-account-list-item__account-name mm-box--margin-inline-end-2 mm-box--display-flex mm-box--gap-2 mm-box--align-items-center"
-                        >
-                          <button
-                            class="mm-box mm-text multichain-account-list-item__account-name__button mm-text--body-md-medium mm-text--ellipsis mm-text--text-align-left mm-box--padding-0 mm-box--width-full mm-box--color-text-default mm-box--background-color-transparent"
-                          >
-                            Ledger Hardware 2
-                          </button>
-                        </div>
-                        <div
-                          class="mm-box mm-text multichain-account-list-item__asset mm-text--body-md mm-text--ellipsis mm-text--text-align-end mm-box--display-flex mm-box--flex-direction-row mm-box--justify-content-flex-end mm-box--align-items-center mm-box--color-text-default"
-                        >
-                          <div
-                            class="mm-box currency-display-component mm-box--display-flex mm-box--flex-wrap-wrap mm-box--align-items-center"
-                            title="0 ETH"
-                          >
-                            <span
-                              class="mm-box mm-text currency-display-component__text mm-text--inherit mm-text--ellipsis mm-box--color-text-default"
-                            >
-                              0
-                            </span>
-                            <span
-                              class="mm-box mm-text currency-display-component__suffix mm-text--inherit mm-box--margin-inline-start-1 mm-box--color-text-default"
-                            >
-                              ETH
-                            </span>
-                          </div>
-                        </div>
-                      </div>
-                    </div>
-                    <div
-                      class="mm-box mm-box--display-flex mm-box--justify-content-space-between"
-                    >
-                      <div
-                        class="mm-box mm-box--display-flex mm-box--align-items-center"
-                      >
-                        <p
-                          class="mm-box mm-text mm-text--body-sm mm-box--color-text-alternative"
-                        >
-                          0xc42ED...D8813
-                        </p>
-                      </div>
-                      <div
-                        class="mm-box mm-box--display-flex mm-box--gap-1 mm-box--justify-content-center mm-box--align-items-center"
-                      >
-                        <div
-                          class="mm-box mm-text mm-avatar-base mm-avatar-base--size-xs mm-avatar-token mm-text--body-xs mm-text--text-transform-uppercase mm-box--display-flex mm-box--justify-content-center mm-box--align-items-center mm-box--color-text-default mm-box--background-color-background-alternative mm-box--rounded-full mm-box--border-color-border-default box--border-style-solid box--border-width-1"
-                        >
-                          E
-                        </div>
-                        <div
-                          class="mm-box mm-text mm-text--body-sm mm-text--text-align-end mm-box--color-text-alternative"
-                        >
-                          <div
-                            class="mm-box currency-display-component mm-box--display-flex mm-box--flex-wrap-wrap mm-box--align-items-center"
-                            title="0 ETH"
-                          >
-                            <span
-                              class="mm-box mm-text currency-display-component__text mm-text--inherit mm-text--ellipsis mm-box--color-text-default"
-                            >
-                              0
-                            </span>
-                            <span
-                              class="mm-box mm-text currency-display-component__suffix mm-text--inherit mm-box--margin-inline-start-1 mm-box--color-text-default"
-                            >
-                              ETH
-                            </span>
-                          </div>
-                        </div>
-                      </div>
-                    </div>
-                  </div>
-                </div>
-                <div
-                  class="mm-box multichain-account-list-item mm-box--padding-4 mm-box--display-flex mm-box--background-color-transparent"
-                >
-                  <div
-                    class="mm-box mm-text mm-avatar-base mm-avatar-base--size-sm mm-avatar-account mm-text--body-sm mm-text--text-transform-uppercase mm-box--margin-inline-end-2 mm-box--display-flex mm-box--justify-content-center mm-box--align-items-center mm-box--color-text-default mm-box--background-color-background-alternative mm-box--rounded-full mm-box--border-color-transparent box--border-style-solid box--border-width-1"
-                  >
-                    <div
-                      class="mm-avatar-account__jazzicon"
-                    >
-                      <div
-                        style="border-radius: 50px; overflow: hidden; padding: 0px; margin: 0px; width: 24px; height: 24px; display: inline-block; background: rgb(250, 62, 0);"
-=======
                         style="border-radius: 50px; overflow: hidden; padding: 0px; margin: 0px; width: 24px; height: 24px; display: inline-block; background: rgb(24, 151, 242);"
->>>>>>> 8385506b
                       >
                         <svg
                           height="24"
@@ -782,11 +267,7 @@
                           <button
                             class="mm-box mm-text multichain-account-list-item__account-name__button mm-text--body-md-medium mm-text--ellipsis mm-text--text-align-left mm-box--padding-0 mm-box--width-full mm-box--color-text-default mm-box--background-color-transparent"
                           >
-<<<<<<< HEAD
-                            Test Account 4
-=======
-                            Account 1
->>>>>>> 8385506b
+                            Test Account
                           </button>
                         </div>
                         <div
