// Jest Snapshot v1, https://goo.gl/fbAQLP

exports[`SendPage render and initialization should render correctly even when a draftTransaction does not exist 1`] = `
<div>
  <div
    class="mm-box multichain-page multichain-page--has-app-header mm-box--display-flex mm-box--flex-direction-row mm-box--justify-content-center mm-box--width-full mm-box--height-full mm-box--background-color-background-default"
    data-testid="multichain-page"
  >
    <div
      class="mm-box multichain-page__inner-container multichain-send-page mm-box--display-flex mm-box--flex-direction-column mm-box--width-full mm-box--height-full mm-box--background-color-background-default"
    >
      <div
        class="mm-box mm-header-base multichain-page-header mm-box--padding-4 mm-box--display-flex mm-box--justify-content-center mm-box--width-full"
      >
        <div
          class="mm-box"
          style="min-width: 0px;"
        >
          <button
            aria-label="Back"
            class="mm-box mm-button-icon mm-button-icon--size-sm mm-box--display-inline-flex mm-box--justify-content-center mm-box--align-items-center mm-box--color-icon-default mm-box--background-color-transparent mm-box--rounded-lg"
          >
            <span
              class="mm-box mm-icon mm-icon--size-sm mm-box--display-inline-block mm-box--color-inherit"
              style="mask-image: url('./images/icons/arrow-left.svg');"
            />
          </button>
        </div>
        <div
          class="mm-box"
        >
          <h4
            class="mm-box mm-text mm-text--heading-sm mm-text--ellipsis mm-text--text-align-center mm-box--padding-inline-start-8 mm-box--padding-inline-end-8 mm-box--display-block mm-box--color-text-default"
          >
            Send
          </h4>
        </div>
      </div>
      <div
        class="mm-box multichain-page-content mm-box--padding-4 mm-box--display-flex mm-box--flex-direction-column mm-box--width-full mm-box--height-full"
        style="overflow: auto;"
      >
        <div
          class="mm-box mm-box--padding-bottom-4 mm-box--display-flex mm-box--flex-direction-column"
        >
          <div
            class="mm-box mm-box--display-flex mm-box--justify-content-space-between mm-box--align-items-center"
          >
            <label
              class="mm-box mm-text mm-label mm-text--body-md mm-text--font-weight-medium mm-box--padding-bottom-2 mm-box--display-inline-flex mm-box--align-items-center mm-box--color-text-default"
            >
              From
            </label>
          </div>
          <div
            class="mm-box w-full mm-box--display-flex mm-box--flex-direction-row mm-box--align-items-center"
          >
            <button
              class="mm-box mm-text mm-button-base mm-button-base--size-lg mm-button-base--block mm-button-base--ellipsis multichain-account-picker multichain-send-page__account-picker mm-text--body-md-medium mm-text--ellipsis mm-box--padding-0 mm-box--padding-top-3 mm-box--padding-right-4 mm-box--padding-bottom-3 mm-box--padding-left-3 mm-box--display-inline-flex mm-box--gap-1 mm-box--justify-content-flex-start mm-box--align-items-center mm-box--width-full mm-box--color-text-default mm-box--background-color-transparent mm-box--rounded-lg mm-box--border-color-border-muted mm-box--border-width-1 box--border-style-solid"
              data-testid="send-page-account-picker"
              style="height: auto;"
            >
              <span
                class="mm-box mm-text mm-text--inherit mm-text--ellipsis mm-box--display-flex mm-box--gap-2 mm-box--align-items-center mm-box--width-full mm-box--color-text-default"
              >
                <div
                  class="mm-box min-w-0 mm-box--display-flex mm-box--gap-2 mm-box--flex-direction-row mm-box--align-items-center"
                >
                  <div
<<<<<<< HEAD
                    class="inline-flex items-center justify-center overflow-hidden bg-section rounded-full h-8 w-8 shrink-0"
=======
                    class="inline-flex flex-shrink-0 items-center justify-center overflow-hidden bg-section rounded-lg h-8 w-8"
>>>>>>> fd295214
                  >
                    <div
                      class="flex [&>div]:!rounded-none"
                    >
                      <div
                        style="border-radius: 50px; overflow: hidden; padding: 0px; margin: 0px; width: 32px; height: 32px; display: inline-block; background: rgb(24, 151, 242);"
                      >
                        <svg
                          height="32"
                          width="32"
                          x="0"
                          y="0"
                        >
                          <rect
                            fill="#2362E1"
                            height="32"
                            transform="translate(3.589330184792517 -5.334310623233522) rotate(458.4 16 16)"
                            width="32"
                            x="0"
                            y="0"
                          />
                          <rect
                            fill="#F94301"
                            height="32"
                            transform="translate(-15.363459289650208 7.992351635486631) rotate(268.8 16 16)"
                            width="32"
                            x="0"
                            y="0"
                          />
                          <rect
                            fill="#FA7900"
                            height="32"
                            transform="translate(-9.076254079301423 29.480015880683375) rotate(117.3 16 16)"
                            width="32"
                            x="0"
                            y="0"
                          />
                        </svg>
                      </div>
                    </div>
                  </div>
                  <span
                    class="mm-box mm-text multichain-account-picker__label w-full multichain-send-page__account-picker__label mm-text--body-md-medium mm-text--ellipsis mm-box--padding-inline-start-1 mm-box--color-text-default"
                    style="flex-grow: 1; text-align: start; font-weight: medium;"
                  >
                    Test Account
                    <p
                      class="mm-box mm-text mm-text--body-sm-medium mm-text--ellipsis mm-text--text-align-start mm-box--display-flex mm-box--color-text-alternative"
                    >
                      0x0
                    </p>
                  </span>
                </div>
              </span>
              <span
                class="mm-box mm-icon mm-icon--size-sm mm-box--margin-inline-start-1 mm-box--display-inline-block mm-box--color-icon-default"
                style="mask-image: url('./images/icons/arrow-down.svg');"
              />
            </button>
          </div>
        </div>
        <div
          class="mm-box mm-box--margin-top-6"
        >
          <div
            class="mm-box mm-box--padding-bottom-4 mm-box--display-flex mm-box--flex-direction-column"
          >
            <label
              class="mm-box mm-text mm-label mm-text--body-md mm-text--font-weight-medium mm-box--padding-bottom-2 mm-box--display-inline-flex mm-box--align-items-center mm-box--color-text-default"
            >
              To
            </label>
            <div
              class="ens-input"
            >
              <div
                class="ens-input__wrapper"
              >
                <input
                  class="ens-input__wrapper__input"
                  data-testid="ens-input"
                  dir="auto"
                  placeholder="Enter public address (0x) or domain name"
                  spellcheck="false"
                  type="text"
                  value=""
                />
                <button
                  aria-label="Scan QR code"
                  class="mm-box mm-button-icon mm-button-icon--size-lg ens-input__wrapper__action-icon-button mm-box--display-inline-flex mm-box--justify-content-center mm-box--align-items-center mm-box--color-primary-default mm-box--background-color-transparent mm-box--rounded-lg"
                  data-testid="ens-qr-scan-button"
                >
                  <span
                    class="mm-box mm-icon mm-icon--size-lg mm-box--display-inline-block mm-box--color-inherit"
                    style="mask-image: url('./images/icons/scan.svg');"
                  />
                </button>
              </div>
            </div>
          </div>
          <div
            class="mm-box multichain-send-page__recipient"
          >
            <div
              class="mm-box tabs"
            >
              <ul
                class="mm-box tabs__list mm-box--display-flex mm-box--gap-0 mm-box--justify-content-flex-start mm-box--background-color-background-default"
              >
                <li
                  class="mm-box tab tab--active"
                >
                  <button
                    class="mm-box mm-text mm-text--body-md mm-text--text-align-center mm-box--padding-2 mm-box--display-block mm-box--width-full mm-box--color-inherit"
                  >
                    Your accounts
                  </button>
                </li>
                <li
                  class="mm-box tab"
                  data-testid="send-contacts-tab"
                >
                  <button
                    class="mm-box mm-text mm-text--body-md mm-text--text-align-center mm-box--padding-2 mm-box--display-block mm-box--width-full mm-box--color-inherit"
                  >
                    Contacts
                  </button>
                </li>
              </ul>
              <div
                class="mm-box tabs__content"
              >
                <div
                  class="mm-box mm-box--padding-bottom-4 mm-box--display-flex mm-box--flex-direction-column"
                >
                  <div
                    class="mm-box multichain-account-list-item items-center multichain-account-list-item--selected multichain-account-list-item--clickable mm-box--padding-4 mm-box--display-flex mm-box--background-color-primary-muted"
                    data-testid="account-item"
                  >
                    <div
                      class="mm-box multichain-account-list-item__selected-indicator mm-box--background-color-primary-default mm-box--rounded-pill"
                      data-testid="account-list-item-selected-indicator"
                    />
                    <div
                      class="mm-box flex w-full gap-2 items-center"
                    >
                      <div
                        class="mm-box mm-box--display-flex mm-box--sm:display-none"
                        data-testid="account-list-item-badge"
                      >
                        <button
                          class="mm-box multichain-badge-status pr-1 mm-box--display-flex mm-box--justify-content-center mm-box--align-items-center mm-box--background-color-transparent"
                          data-testid="multichain-badge-status"
                        >
                          <div>
                            <div
                              aria-describedby="tippy-tooltip-3"
                              class=""
                              data-original-title="Not connected"
                              data-tooltipped=""
                              style="display: flex;"
                              tabindex="0"
                            >
                              <div
                                class="mm-box mm-badge-wrapper mm-box--display-inline-block"
                              >
                                <div
<<<<<<< HEAD
                                  class="items-center justify-center overflow-hidden bg-section rounded-full h-8 w-8 flex"
=======
                                  class="flex-shrink-0 items-center justify-center overflow-hidden bg-section rounded-lg h-8 w-8 flex"
>>>>>>> fd295214
                                >
                                  <div
                                    class="flex [&>div]:!rounded-none"
                                  >
                                    <div
                                      style="border-radius: 50px; overflow: hidden; padding: 0px; margin: 0px; width: 32px; height: 32px; display: inline-block; background: rgb(24, 151, 242);"
                                    >
                                      <svg
                                        height="32"
                                        width="32"
                                        x="0"
                                        y="0"
                                      >
                                        <rect
                                          fill="#2362E1"
                                          height="32"
                                          transform="translate(3.589330184792517 -5.334310623233522) rotate(458.4 16 16)"
                                          width="32"
                                          x="0"
                                          y="0"
                                        />
                                        <rect
                                          fill="#F94301"
                                          height="32"
                                          transform="translate(-15.363459289650208 7.992351635486631) rotate(268.8 16 16)"
                                          width="32"
                                          x="0"
                                          y="0"
                                        />
                                        <rect
                                          fill="#FA7900"
                                          height="32"
                                          transform="translate(-9.076254079301423 29.480015880683375) rotate(117.3 16 16)"
                                          width="32"
                                          x="0"
                                          y="0"
                                        />
                                      </svg>
                                    </div>
                                  </div>
                                </div>
                                <div
                                  class="mm-box mm-badge-wrapper__badge-container"
                                  style="bottom: -10%; right: -20%;"
                                >
                                  <div
                                    class="mm-box multichain-badge-status__badge mm-box--background-color-icon-alternative mm-box--rounded-full mm-box--border-color-background-default mm-box--border-width-2 box--border-style-solid"
                                  />
                                </div>
                              </div>
                            </div>
                          </div>
                        </button>
                      </div>
                      <div
                        class="mm-box mm-box--display-none mm-box--sm:display-flex"
                      >
                        <div
<<<<<<< HEAD
                          class="inline-flex items-center justify-center overflow-hidden bg-section rounded-full h-8 w-8"
=======
                          class="inline-flex flex-shrink-0 items-center justify-center overflow-hidden bg-section rounded-lg h-8 w-8"
>>>>>>> fd295214
                        >
                          <div
                            class="flex [&>div]:!rounded-none"
                          >
                            <div
                              style="border-radius: 50px; overflow: hidden; padding: 0px; margin: 0px; width: 32px; height: 32px; display: inline-block; background: rgb(24, 151, 242);"
                            >
                              <svg
                                height="32"
                                width="32"
                                x="0"
                                y="0"
                              >
                                <rect
                                  fill="#2362E1"
                                  height="32"
                                  transform="translate(3.589330184792517 -5.334310623233522) rotate(458.4 16 16)"
                                  width="32"
                                  x="0"
                                  y="0"
                                />
                                <rect
                                  fill="#F94301"
                                  height="32"
                                  transform="translate(-15.363459289650208 7.992351635486631) rotate(268.8 16 16)"
                                  width="32"
                                  x="0"
                                  y="0"
                                />
                                <rect
                                  fill="#FA7900"
                                  height="32"
                                  transform="translate(-9.076254079301423 29.480015880683375) rotate(117.3 16 16)"
                                  width="32"
                                  x="0"
                                  y="0"
                                />
                              </svg>
                            </div>
                          </div>
                        </div>
                      </div>
                      <div
                        class="mm-box multichain-account-list-item__content mm-box--display-flex mm-box--flex-direction-column"
                      >
                        <div
                          class="mm-box mm-box--display-flex mm-box--flex-direction-column"
                        >
                          <div
                            class="mm-box mm-box--display-flex mm-box--justify-content-space-between"
                          >
                            <div
                              class="mm-box multichain-account-list-item__account-name mm-box--margin-inline-end-2 mm-box--display-flex mm-box--gap-2 mm-box--align-items-center"
                            >
                              <button
                                class="mm-box mm-text multichain-account-list-item__account-name__button mm-text--body-md-medium mm-text--ellipsis mm-text--text-align-left mm-box--padding-0 mm-box--width-full mm-box--color-text-default mm-box--background-color-transparent"
                              >
                                Test Account
                              </button>
                            </div>
                            <div
                              class="mm-box mm-text multichain-account-list-item__asset mm-text--body-md mm-text--ellipsis mm-text--text-align-end mm-box--display-flex mm-box--flex-direction-row mm-box--justify-content-flex-end mm-box--align-items-center mm-box--color-text-default"
                            >
                              <div
                                class="mm-box currency-display-component mm-box--display-flex mm-box--flex-wrap-wrap mm-box--align-items-center"
                                data-testid="first-currency-display"
<<<<<<< HEAD
                                title="$0.00 USD"
=======
                                title="$0.00"
>>>>>>> fd295214
                              >
                                <span
                                  class="mm-box mm-text currency-display-component__text mm-text--inherit mm-text--ellipsis mm-box--color-text-default"
                                  data-testid="account-value-and-suffix"
                                >
                                  $0.00
                                </span>
<<<<<<< HEAD
                                <span
                                  class="mm-box mm-text currency-display-component__suffix mm-text--inherit mm-box--margin-inline-start-1 mm-box--color-text-default"
                                >
                                  USD
                                </span>
=======
>>>>>>> fd295214
                              </div>
                            </div>
                          </div>
                        </div>
                        <div
                          class="mm-box mm-box--display-flex mm-box--justify-content-space-between"
                        >
                          <div
                            class="mm-box mm-box--display-flex mm-box--align-items-center"
                          >
                            <p
                              class="mm-box mm-text mm-text--body-sm mm-box--color-text-alternative"
                              data-testid="account-list-address"
                            >
                              0x0
                            </p>
                          </div>
                          <div
                            class="mm-box network-indicator"
                          >
                            <div
                              class="mm-box"
                              data-testid="account-network-indicator"
                            >
                              <div>
                                <div
                                  aria-describedby="tippy-tooltip-4"
                                  class=""
                                  data-original-title="This can be changed in "Settings > Alerts""
                                  data-tooltipped=""
                                  style="display: inline;"
                                  tabindex="0"
                                >
                                  <div
                                    class="mm-box multichain-avatar-group mm-box--display-flex mm-box--gap-1 mm-box--align-items-center"
                                    data-testid="avatar-group"
                                  >
                                    <div
                                      class="mm-box mm-box--display-flex mm-box--align-items-center"
                                    >
                                      <div
                                        class="mm-box mm-box--rounded-full"
                                        style="margin-left: 0px;"
                                      >
                                        <div
                                          class="mm-box mm-text mm-avatar-base mm-avatar-base--size-xs mm-avatar-network mm-text--body-xs mm-text--text-transform-uppercase mm-box--display-flex mm-box--justify-content-center mm-box--align-items-center mm-box--color-text-default mm-box--background-color-background-alternative mm-box--rounded-md mm-box--border-color-background-default mm-box--border-width-1 box--border-style-solid"
                                        >
                                          G
                                        </div>
                                      </div>
                                      <div
                                        class="mm-box mm-box--rounded-full"
                                        style="margin-left: -8px;"
                                      >
                                        <div
                                          class="mm-box mm-text mm-avatar-base mm-avatar-base--size-xs mm-avatar-network mm-text--body-xs mm-text--text-transform-uppercase mm-box--display-flex mm-box--justify-content-center mm-box--align-items-center mm-box--color-text-default mm-box--background-color-background-alternative mm-box--rounded-md mm-box--border-color-background-default mm-box--border-width-1 box--border-style-solid"
                                        >
                                          <img
                                            alt="Custom Mainnet RPC logo"
                                            class="mm-avatar-network__network-image"
                                            src="./images/eth_logo.svg"
                                          />
                                        </div>
                                      </div>
                                    </div>
                                  </div>
                                </div>
                              </div>
                            </div>
                          </div>
                        </div>
                      </div>
                    </div>
                    <div
                      class="mm-box mm-box--display-flex mm-box--justify-content-center mm-box--align-items-center"
                    />
                  </div>
                </div>
              </div>
            </div>
          </div>
        </div>
      </div>
      <div
        class="mm-box multichain-page-footer mm-box--padding-4 mm-box--display-flex mm-box--gap-4 mm-box--width-full"
      >
        <button
          class="mm-box mm-text mm-button-base mm-button-base--size-lg mm-button-base--block multichain-send-page__nav-button mm-button-secondary mm-text--body-md-medium mm-box--padding-0 mm-box--padding-right-4 mm-box--padding-left-4 mm-box--display-inline-flex mm-box--justify-content-center mm-box--align-items-center mm-box--color-text-default mm-box--background-color-background-muted mm-box--rounded-xl"
        >
          Cancel
        </button>
        <div
          class="multichain-send-page__nav-button"
          style="display: inline-flex;"
          title=""
        >
          <button
            class="mm-box mm-text mm-button-base mm-button-base--size-lg mm-button-base--block mm-button-primary mm-text--body-md-medium mm-box--padding-0 mm-box--padding-right-4 mm-box--padding-left-4 mm-box--display-inline-flex mm-box--justify-content-center mm-box--align-items-center mm-box--color-icon-inverse mm-box--background-color-icon-default mm-box--rounded-xl"
          >
            Continue
          </button>
        </div>
      </div>
    </div>
  </div>
</div>
`;<|MERGE_RESOLUTION|>--- conflicted
+++ resolved
@@ -67,11 +67,7 @@
                   class="mm-box min-w-0 mm-box--display-flex mm-box--gap-2 mm-box--flex-direction-row mm-box--align-items-center"
                 >
                   <div
-<<<<<<< HEAD
-                    class="inline-flex items-center justify-center overflow-hidden bg-section rounded-full h-8 w-8 shrink-0"
-=======
                     class="inline-flex flex-shrink-0 items-center justify-center overflow-hidden bg-section rounded-lg h-8 w-8"
->>>>>>> fd295214
                   >
                     <div
                       class="flex [&>div]:!rounded-none"
@@ -239,11 +235,7 @@
                                 class="mm-box mm-badge-wrapper mm-box--display-inline-block"
                               >
                                 <div
-<<<<<<< HEAD
-                                  class="items-center justify-center overflow-hidden bg-section rounded-full h-8 w-8 flex"
-=======
                                   class="flex-shrink-0 items-center justify-center overflow-hidden bg-section rounded-lg h-8 w-8 flex"
->>>>>>> fd295214
                                 >
                                   <div
                                     class="flex [&>div]:!rounded-none"
@@ -302,11 +294,7 @@
                         class="mm-box mm-box--display-none mm-box--sm:display-flex"
                       >
                         <div
-<<<<<<< HEAD
-                          class="inline-flex items-center justify-center overflow-hidden bg-section rounded-full h-8 w-8"
-=======
                           class="inline-flex flex-shrink-0 items-center justify-center overflow-hidden bg-section rounded-lg h-8 w-8"
->>>>>>> fd295214
                         >
                           <div
                             class="flex [&>div]:!rounded-none"
@@ -373,11 +361,7 @@
                               <div
                                 class="mm-box currency-display-component mm-box--display-flex mm-box--flex-wrap-wrap mm-box--align-items-center"
                                 data-testid="first-currency-display"
-<<<<<<< HEAD
-                                title="$0.00 USD"
-=======
                                 title="$0.00"
->>>>>>> fd295214
                               >
                                 <span
                                   class="mm-box mm-text currency-display-component__text mm-text--inherit mm-text--ellipsis mm-box--color-text-default"
@@ -385,14 +369,6 @@
                                 >
                                   $0.00
                                 </span>
-<<<<<<< HEAD
-                                <span
-                                  class="mm-box mm-text currency-display-component__suffix mm-text--inherit mm-box--margin-inline-start-1 mm-box--color-text-default"
-                                >
-                                  USD
-                                </span>
-=======
->>>>>>> fd295214
                               </div>
                             </div>
                           </div>
