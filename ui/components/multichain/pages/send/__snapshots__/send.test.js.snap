--- conflicted
+++ resolved
@@ -466,22 +466,18 @@
                           >
                             <div
                               class="mm-box currency-display-component mm-box--display-flex mm-box--flex-wrap-wrap mm-box--align-items-center"
-<<<<<<< HEAD
                               data-testid="first-currency-display"
-                              title="null USD"
-=======
-                              title="0 ETH"
->>>>>>> 1e348f8c
+                              title="$0.00 USD"
                             >
                               <span
                                 class="mm-box mm-text currency-display-component__text mm-text--inherit mm-text--ellipsis mm-box--color-text-default"
                               >
-                                0
+                                $0.00
                               </span>
                               <span
                                 class="mm-box mm-text currency-display-component__suffix mm-text--inherit mm-box--margin-inline-start-1 mm-box--color-text-default"
                               >
-                                ETH
+                                USD
                               </span>
                             </div>
                           </div>
@@ -506,7 +502,7 @@
                           <div
                             class="mm-box mm-text mm-avatar-base mm-avatar-base--size-xs mm-avatar-token mm-text--body-xs mm-text--text-transform-uppercase mm-box--display-flex mm-box--justify-content-center mm-box--align-items-center mm-box--color-text-default mm-box--background-color-background-alternative mm-box--rounded-full mm-box--border-color-border-default box--border-style-solid box--border-width-1"
                           >
-                            ?
+                            E
                           </div>
                           <div
                             class="mm-box mm-text mm-text--body-sm mm-text--text-align-end mm-box--color-text-alternative"
