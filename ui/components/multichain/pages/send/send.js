--- conflicted
+++ resolved
@@ -58,10 +58,7 @@
 import useUpdateSwapsState from '../../../../hooks/useUpdateSwapsState';
 import { getIsDraftSwapAndSend } from '../../../../ducks/send/helpers';
 import { smartTransactionsListSelector } from '../../../../selectors';
-<<<<<<< HEAD
-=======
 import { TRANSACTION_ERRORED_EVENT } from '../../../app/transaction-activity-log/transaction-activity-log.constants';
->>>>>>> 1e348f8c
 import {
   SendPageAccountPicker,
   SendPageRecipientContent,
@@ -257,7 +254,6 @@
         setIsSubmitting(false);
       }
     }
-<<<<<<< HEAD
     trackEvent({
       category: MetaMetricsEventCategory.Transactions,
       event: 'Complete',
@@ -267,8 +263,6 @@
         legacy_event: true,
       },
     });
-=======
->>>>>>> 1e348f8c
   };
 
   // Submit button
