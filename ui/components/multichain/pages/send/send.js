--- conflicted
+++ resolved
@@ -117,12 +117,8 @@
         <SendPageNetworkPicker />
         <SendPageAccountPicker />
         <SendPageRecipientInput />
-<<<<<<< HEAD
-        <SendPageYourAccount />
+        <SendPageRecipient />
         <AssetPickerAmount />
-=======
-        <SendPageRecipient />
->>>>>>> 6afa47b3
       </Content>
       <Footer>
         <ButtonSecondary onClick={onCancel} size={ButtonSecondarySize.Lg} block>
