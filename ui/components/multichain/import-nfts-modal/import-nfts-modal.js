--- conflicted
+++ resolved
@@ -65,9 +65,9 @@
 import Tooltip from '../../ui/tooltip';
 import { useNftsCollections } from '../../../hooks/useNftsCollections';
 import { checkTokenIdExists } from '../../../helpers/utils/util';
-<<<<<<< HEAD
 import { NetworkListItem } from '../network-list-item';
 import { NetworkSelectorCustomImport } from '../../app/import-token/network-selector-custom-import';
+import { endTrace, trace, TraceName } from '../../../../shared/lib/trace';
 
 const ACTION_MODES = {
   // Displays the import nft modal
@@ -75,9 +75,6 @@
   // Displays the page for selecting a network from custom import
   NETWORK_SELECTOR: 'NETWORK_SELECTOR',
 };
-=======
-import { endTrace, trace, TraceName } from '../../../../shared/lib/trace';
->>>>>>> 1fd6caa2
 
 export const ImportNftsModal = ({ onClose }) => {
   const t = useI18nContext();
