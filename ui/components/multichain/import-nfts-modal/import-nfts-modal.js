import { isValidHexAddress } from '@metamask/controller-utils';
import PropTypes from 'prop-types';
import React, { useContext, useState, useCallback } from 'react';
import { useDispatch, useSelector } from 'react-redux';
import { useHistory } from 'react-router-dom';
import { getErrorMessage } from '../../../../shared/modules/error';
import {
  MetaMetricsEventName,
  MetaMetricsTokenEventSource,
} from '../../../../shared/constants/metametrics';
import { AssetType } from '../../../../shared/constants/transaction';
import { MetaMetricsContext } from '../../../contexts/metametrics';
import { getNftsDropdownState } from '../../../ducks/metamask/metamask';
import {
  AlignItems,
  Display,
  FlexDirection,
  IconColor,
  JustifyContent,
  Severity,
  Size,
  TextAlign,
  TextVariant,
  BlockSize,
} from '../../../helpers/constants/design-system';
import { DEFAULT_ROUTE } from '../../../helpers/constants/routes';
import { useI18nContext } from '../../../hooks/useI18nContext';
import {
  getCurrentChainId,
<<<<<<< HEAD
=======
  getNetworkConfigurationsByChainId,
>>>>>>> e92010b7
  getSelectedNetworkClientId,
} from '../../../../shared/modules/selectors/networks';
import {
  getIsMainnet,
  getSelectedInternalAccount,
  getOpenSeaEnabled,
} from '../../../selectors';
import { getImageForChainId } from '../../../selectors/multichain';
import {
  addNftVerifyOwnership,
  getTokenStandardAndDetails,
  ignoreTokens,
  setNewNftAddedMessage,
  updateNftDropDownState,
} from '../../../store/actions';
import NftsDetectionNoticeImportNFTs from '../../app/assets/nfts/nfts-detection-notice-import-nfts/nfts-detection-notice-import-nfts';
import {
  BannerAlert,
  Box,
  ButtonPrimary,
  ButtonSecondary,
  ButtonSecondarySize,
  Icon,
  IconName,
  IconSize,
  Label,
  Modal,
  ModalOverlay,
  ModalContent,
  ModalHeader,
  ModalBody,
  Text,
  AvatarNetworkSize,
} from '../../component-library';
import { FormTextField } from '../../component-library/form-text-field/deprecated';
import Tooltip from '../../ui/tooltip';
import { useNftsCollections } from '../../../hooks/useNftsCollections';
import { checkTokenIdExists } from '../../../helpers/utils/util';
import { NetworkListItem } from '../network-list-item';
import { NetworkSelectorCustomImport } from '../../app/import-token/network-selector-custom-import';
import { endTrace, trace, TraceName } from '../../../../shared/lib/trace';

const ACTION_MODES = {
  // Displays the import nft modal
  IMPORT_TOKEN: 'IMPORT_NFT',
  // Displays the page for selecting a network from custom import
  NETWORK_SELECTOR: 'NETWORK_SELECTOR',
};

export const ImportNftsModal = ({ onClose }) => {
  const t = useI18nContext();
  const history = useHistory();
  const dispatch = useDispatch();
  const isDisplayNFTMediaToggleEnabled = useSelector(getOpenSeaEnabled);
  const isMainnet = useSelector(getIsMainnet);
  const nftsDropdownState = useSelector(getNftsDropdownState);
  const selectedAccount = useSelector(getSelectedInternalAccount);
  const chainId = useSelector(getCurrentChainId);
  const networkClientId = useSelector(getSelectedNetworkClientId);
  const {
    tokenAddress: initialTokenAddress,
    tokenId: initialTokenId,
    ignoreErc20Token,
  } = useSelector((state) => state.appState.importNftsModal);
  const existingNfts = useNftsCollections();
  const [nftAddress, setNftAddress] = useState(initialTokenAddress ?? '');
  const [tokenId, setTokenId] = useState(initialTokenId ?? '');
  const [disabled, setDisabled] = useState(true);
  const [nftAddFailed, setNftAddFailed] = useState(false);
  const trackEvent = useContext(MetaMetricsContext);

  const [actionMode, setActionMode] = useState(ACTION_MODES.IMPORT_NFT);

  const [selectedNetworkForCustomImport, setSelectedNetworkForCustomImport] =
    useState(null);
  const [selectedNetworkClientId, setSelectedNetworkClientIdForCustomImport] =
    useState(null);

  const networkConfigurations = useSelector(getNetworkConfigurationsByChainId);

  const [nftAddressValidationError, setNftAddressValidationError] =
    useState(null);
  const [duplicateTokenIdError, setDuplicateTokenIdError] = useState(null);
  const networkClientId = useSelector(getSelectedNetworkClientId);

  const handleAddNft = async () => {
    trace({ name: TraceName.ImportNfts });
    try {
      await dispatch(
<<<<<<< HEAD
        addNftVerifyOwnership(nftAddress, tokenId, networkClientId),
=======
        // selectedNetworkClientId is for the network the NFT is on, not the globally selected network of the wallet
        addNftVerifyOwnership(nftAddress, tokenId, selectedNetworkClientId),
>>>>>>> e92010b7
      );
      const newNftDropdownState = {
        ...nftsDropdownState,
        [selectedAccount.address]: {
          ...nftsDropdownState?.[selectedAccount.address],
          [chainId]: {
            ...nftsDropdownState?.[selectedAccount.address]?.[chainId],
            [nftAddress]: true,
          },
        },
      };

      dispatch(updateNftDropDownState(newNftDropdownState));
    } catch (error) {
      const message = getErrorMessage(error);
      dispatch(setNewNftAddedMessage(message));
      setNftAddFailed(true);
      return;
    } finally {
      endTrace({ name: TraceName.ImportNfts });
    }

    if (ignoreErc20Token && nftAddress) {
      await dispatch(
        ignoreTokens({
          tokensToIgnore: nftAddress,
          dontShowLoadingIndicator: true,
          networkClientId,
        }),
      );
    }
    dispatch(setNewNftAddedMessage('success'));

    const tokenDetails = await getTokenStandardAndDetails(
      nftAddress,
      null,
      tokenId.toString(),
    ).catch(() => ({}));

    trackEvent({
      event: MetaMetricsEventName.TokenAdded,
      category: 'Wallet',
      sensitiveProperties: {
        token_contract_address: nftAddress,
        token_symbol: tokenDetails?.symbol,
        tokenId: tokenId.toString(),
        asset_type: AssetType.NFT,
        token_standard: tokenDetails?.standard,
        source_connection_method: MetaMetricsTokenEventSource.Custom,
      },
    });

    history.push(DEFAULT_ROUTE);
    onClose();
  };

  const validateAndSetAddress = (val) => {
    setNftAddressValidationError(null);
    if (val && !isValidHexAddress(val)) {
      setNftAddressValidationError(t('invalidAddress'));
    }
    setDisabled(!isValidHexAddress(val) || !tokenId);
    setNftAddress(val);
  };

  const validateAndSetTokenId = (val) => {
    setDuplicateTokenIdError(null);
    // Check if tokenId is already imported
    const tokenIdExists = checkTokenIdExists(
      nftAddress,
      val,
      existingNfts.collections,
    );
    if (tokenIdExists) {
      setDuplicateTokenIdError(t('nftAlreadyAdded'));
    }
    setDisabled(
      !isValidHexAddress(nftAddress) ||
        !val ||
        isNaN(Number(val)) ||
        tokenIdExists,
    );

    setTokenId(val);
  };

  const handleNetworkSelect = useCallback(() => {
    setActionMode(ACTION_MODES.NETWORK_SELECTOR);
  }, []);

  if (actionMode === ACTION_MODES.NETWORK_SELECTOR) {
    return (
      <Modal isOpen>
        <ModalOverlay />
        <ModalContent>
          <ModalHeader
            onBack={() => setActionMode(ACTION_MODES.IMPORT_NFT)}
            onClose={() => {
              onClose();
              history.push();
            }}
          >
            <Text variant={TextVariant.headingSm} align={TextAlign.Center}>
              {t('networkMenuHeading')}
            </Text>
          </ModalHeader>
          <ModalBody>
            <Box
              display={Display.Flex}
              flexDirection={FlexDirection.Column}
              width={BlockSize.Full}
            >
              {Object.values(networkConfigurations).map((network) => (
                <Box
                  key={network.chainId}
                  data-testid={`select-network-item-${network.chainId}`}
                >
                  <NetworkListItem
                    key={network.chainId}
                    chainId={network.chainId}
                    name={network.name}
                    iconSrc={getImageForChainId(network.chainId)}
                    iconSize={AvatarNetworkSize.Sm}
                    focus={false}
                    onClick={() => {
                      const nftNetworkClientId =
                        network.rpcEndpoints[network.defaultRpcEndpointIndex]
                          .networkClientId;
                      setSelectedNetworkForCustomImport(network.chainId);
                      setSelectedNetworkClientIdForCustomImport(
                        nftNetworkClientId,
                      );
                      setNftAddress('');
                      setTokenId('');

                      setActionMode(ACTION_MODES.IMPORT_TOKEN);
                    }}
                    selected={
                      network?.chainId === selectedNetworkForCustomImport
                    }
                  />
                </Box>
              ))}
            </Box>
          </ModalBody>
        </ModalContent>
      </Modal>
    );
  }

  return (
    <Modal
      isOpen
      onClose={() => {
        onClose();
      }}
      className="import-nfts-modal"
    >
      <ModalOverlay />
      <ModalContent>
        <ModalHeader
          onClose={() => {
            onClose();
            history.push(DEFAULT_ROUTE);
          }}
        >
          {t('importNFT')}
        </ModalHeader>
        <Box>
          {isMainnet && !isDisplayNFTMediaToggleEnabled ? (
            <Box marginTop={6}>
              <NftsDetectionNoticeImportNFTs onActionButtonClick={onClose} />
            </Box>
          ) : null}
          {nftAddFailed && (
            <Box marginTop={6}>
              <BannerAlert
                severity={Severity.Danger}
                onClose={() => setNftAddFailed(false)}
                closeButtonProps={{ 'data-testid': 'add-nft-error-close' }}
              >
                {t('nftAddFailedMessage')}
              </BannerAlert>
            </Box>
          )}
          <Box
            display={Display.Flex}
            flexDirection={FlexDirection.Column}
            gap={6}
            marginTop={6}
            marginBottom={6}
          >
            <NetworkSelectorCustomImport
              title={
                selectedNetworkForCustomImport
                  ? networkConfigurations[selectedNetworkForCustomImport]?.name
                  : t('networkMenuHeading')
              }
              buttonDataTestId="test-import-tokens-drop-down-custom-import"
              chainId={selectedNetworkForCustomImport}
              onSelectNetwork={handleNetworkSelect}
            />
            <Box marginRight={4} marginLeft={4}>
              <Box
                display={Display.Flex}
                justifyContent={JustifyContent.spaceBetween}
                alignItems={AlignItems.flexEnd}
              >
                <Box display={Display.Flex} alignItems={AlignItems.center}>
                  <Label htmlFor="address">{t('address')}</Label>
                  <Tooltip
                    title={t('importNFTAddressToolTip')}
                    position="bottom"
                  >
                    <Icon
                      name={IconName.Info}
                      size={IconSize.Sm}
                      marginLeft={1}
                      color={IconColor.iconAlternative}
                    />
                  </Tooltip>
                </Box>
              </Box>
              <FormTextField
                autoFocus
                dataTestId="address"
                id="address"
                placeholder="0x..."
                value={nftAddress}
                onChange={(e) => {
                  validateAndSetAddress(e.target.value);
                  setNftAddFailed(false);
                }}
                helpText={nftAddressValidationError}
                error={Boolean(nftAddressValidationError)}
              />
            </Box>
            <Box marginRight={4} marginLeft={4}>
              <Box
                display={Display.Flex}
                justifyContent={JustifyContent.spaceBetween}
                alignItems={AlignItems.flexEnd}
              >
                <Box display={Display.Flex} alignItems={AlignItems.center}>
                  <Label htmlFor="token-id">{t('tokenId')}</Label>
                  <Tooltip
                    title={t('importNFTTokenIdToolTip')}
                    position="bottom"
                  >
                    <Icon
                      name={IconName.Info}
                      size={IconSize.Sm}
                      marginLeft={1}
                      color={IconColor.iconAlternative}
                    />
                  </Tooltip>
                </Box>
              </Box>
              <FormTextField
                dataTestId="token-id"
                id="token-id"
                placeholder={t('nftTokenIdPlaceholder')}
                value={tokenId}
                onChange={(e) => {
                  validateAndSetTokenId(e.target.value);
                  setNftAddFailed(false);
                }}
                helpText={duplicateTokenIdError}
                error={duplicateTokenIdError}
              />
            </Box>
          </Box>
        </Box>
        <Box
          display={Display.Flex}
          flexDirection={FlexDirection.Row}
          justifyContent={JustifyContent.spaceBetween}
          gap={4}
          padding={4}
        >
          <ButtonSecondary
            size={ButtonSecondarySize.Lg}
            onClick={() => {
              onClose();
              history.push(DEFAULT_ROUTE);
            }}
            block
            className="import-nfts-modal__cancel-button"
          >
            {t('cancel')}
          </ButtonSecondary>
          <ButtonPrimary
            size={Size.LG}
            onClick={() => handleAddNft()}
            disabled={disabled}
            block
            data-testid="import-nfts-modal-import-button"
          >
            {t('import')}
          </ButtonPrimary>
        </Box>
      </ModalContent>
    </Modal>
  );
};

ImportNftsModal.propTypes = {
  /**
   * Executes when the modal closes
   */
  onClose: PropTypes.func.isRequired,
};<|MERGE_RESOLUTION|>--- conflicted
+++ resolved
@@ -27,10 +27,7 @@
 import { useI18nContext } from '../../../hooks/useI18nContext';
 import {
   getCurrentChainId,
-<<<<<<< HEAD
-=======
   getNetworkConfigurationsByChainId,
->>>>>>> e92010b7
   getSelectedNetworkClientId,
 } from '../../../../shared/modules/selectors/networks';
 import {
@@ -114,18 +111,13 @@
   const [nftAddressValidationError, setNftAddressValidationError] =
     useState(null);
   const [duplicateTokenIdError, setDuplicateTokenIdError] = useState(null);
-  const networkClientId = useSelector(getSelectedNetworkClientId);
 
   const handleAddNft = async () => {
     trace({ name: TraceName.ImportNfts });
     try {
       await dispatch(
-<<<<<<< HEAD
-        addNftVerifyOwnership(nftAddress, tokenId, networkClientId),
-=======
         // selectedNetworkClientId is for the network the NFT is on, not the globally selected network of the wallet
         addNftVerifyOwnership(nftAddress, tokenId, selectedNetworkClientId),
->>>>>>> e92010b7
       );
       const newNftDropdownState = {
         ...nftsDropdownState,
