--- conflicted
+++ resolved
@@ -93,10 +93,6 @@
 import { INSTITUTIONAL_WALLET_SNAP_ID } from '../../../../shared/lib/accounts/institutional-wallet-snap';
 import { MultichainNetworks } from '../../../../shared/constants/multichain/networks';
 import { useSyncSRPs } from '../../../hooks/social-sync/useSyncSRPs';
-<<<<<<< HEAD
-import Spinner from '../../ui/spinner';
-=======
->>>>>>> 9ab104b0
 
 // TODO: Should we use an enum for this instead?
 export const ACTION_MODES = {
@@ -212,7 +208,6 @@
   // sync SRPs list when menu opens
   useSyncSRPs();
 
-  const { loading: syncSRPsLoading } = useSyncSRPs();
   const [actionMode, setActionMode] = useState<ActionMode>(ACTION_MODES.LIST);
   const [previousActionMode, setPreviousActionMode] = useState<ActionMode>(
     ACTION_MODES.LIST,
@@ -683,25 +678,18 @@
         ) : null}
         {actionMode === ACTION_MODES.LIST ? (
           <>
-            {syncSRPsLoading ? (
+            {/* Menu content */}
+            {children}
+            {/* Add / Import / Hardware button */}
+            {showAccountCreation ? (
               <Box
+                paddingTop={2}
+                paddingBottom={4}
+                paddingLeft={4}
+                paddingRight={4}
+                alignItems={AlignItems.center}
                 display={Display.Flex}
-                flexDirection={FlexDirection.Column}
-                alignItems={AlignItems.center}
-                marginTop={12}
               >
-<<<<<<< HEAD
-                <Spinner className="change-password__spinner" />
-                <Text variant={TextVariant.bodyLgMedium} marginBottom={4}>
-                  {t('syncingSeedPhrases')}
-                </Text>
-                <Text
-                  variant={TextVariant.bodySm}
-                  color={TextColor.textAlternative}
-                >
-                  {t('syncingSeedPhrasesNote')}
-                </Text>
-=======
                 <ButtonSecondary
                   startIconName={
                     isMultichainAccountsState1Enabled ? undefined : IconName.Add
@@ -715,35 +703,8 @@
                     ? t('addAccountOrWallet')
                     : t('addImportAccount')}
                 </ButtonSecondary>
->>>>>>> 9ab104b0
               </Box>
-            ) : (
-              <>
-                {/* Menu content */}
-                {children}
-                {/* Add / Import / Hardware button */}
-                {showAccountCreation ? (
-                  <Box
-                    paddingTop={2}
-                    paddingBottom={4}
-                    paddingLeft={4}
-                    paddingRight={4}
-                    alignItems={AlignItems.center}
-                    display={Display.Flex}
-                  >
-                    <ButtonSecondary
-                      startIconName={IconName.Add}
-                      size={ButtonSecondarySize.Lg}
-                      block
-                      onClick={() => setActionMode(ACTION_MODES.MENU)}
-                      data-testid="multichain-account-menu-popover-action-button"
-                    >
-                      {t('addImportAccount')}
-                    </ButtonSecondary>
-                  </Box>
-                ) : null}
-              </>
-            )}
+            ) : null}
           </>
         ) : null}
       </ModalContent>
