// Jest Snapshot v1, https://goo.gl/fbAQLP

exports[`App Header locked state matches snapshot: locked 1`] = `
<div>
  <div
<<<<<<< HEAD
    class="mm-box multichain-app-header multichain-app-header-shadow mm-box--margin-bottom-4 mm-box--display-flex mm-box--align-items-center mm-box--width-full mm-box--background-color-background-default"
=======
    class="mm-box multichain-app-header mm-box--display-flex mm-box--align-items-center mm-box--width-full mm-box--background-color-background-default"
>>>>>>> c9f5c5a9
  >
    <div
      class="mm-box multichain-app-header__lock-contents multichain-app-header__contents-layout-old-grid mm-box--padding-2 mm-box--display-flex mm-box--gap-2 mm-box--justify-content-space-between mm-box--align-items-center mm-box--width-full mm-box--background-color-background-default"
    >
      <div>
        <button
          aria-label="Network Menu Chain 5"
          class="mm-box mm-picker-network multichain-app-header__contents__network-picker mm-box--padding-right-2 mm-box--padding-left-2 mm-box--display-flex mm-box--gap-2 mm-box--align-items-center mm-box--background-color-background-alternative mm-box--rounded-pill"
          data-testid="network-display"
        >
          <div
            class="mm-box mm-text mm-avatar-base mm-avatar-base--size-xs mm-avatar-network mm-picker-network__avatar-network mm-text--body-xs mm-text--text-transform-uppercase mm-box--display-flex mm-box--justify-content-center mm-box--align-items-center mm-box--color-text-default mm-box--background-color-background-alternative mm-box--rounded-md mm-box--border-color-background-default mm-box--border-width-1 box--border-style-solid"
            role="img"
          >
            C
          </div>
          <p
            class="mm-box mm-text mm-text--body-sm mm-text--ellipsis mm-box--color-text-default"
          >
            Chain 5
          </p>
          <span
            class="mm-box mm-picker-network__arrow-down-icon mm-icon mm-icon--size-xs mm-box--margin-left-auto mm-box--display-inline-block mm-box--color-icon-default"
            style="mask-image: url('./images/icons/arrow-down.svg');"
          />
        </button>
      </div>
      <button
        class="mm-box app-header__logo-container app-header__logo-container--clickable mm-box--background-color-transparent"
        data-testid="app-header-logo"
      >
        <svg
          class="app-header__metafox-logo--horizontal"
          fill="none"
          height="30"
          viewBox="0 0 696 344"
          width="162"
          xmlns="http://www.w3.org/2000/svg"
        >
          <path
            d="M394.102 265.407V340.812H355.162V288.57L310.786 293.73C301.039 294.854 296.75 298.041 296.75 303.912C296.75 312.512 304.892 316.136 322.344 316.136C332.985 316.136 344.773 314.553 355.184 311.824L335.026 340.353C326.885 342.165 318.95 343.06 310.579 343.06C275.262 343.06 255.103 329.024 255.103 304.119C255.103 282.149 270.95 270.613 306.956 266.531L354.519 261.004C351.951 247.175 341.516 241.167 320.762 241.167C301.291 241.167 279.78 246.143 260.539 255.431L266.662 221.696C284.55 214.22 304.938 210.367 325.532 210.367C370.825 210.367 394.148 229.173 394.148 265.384L394.102 265.407ZM43.7957 170.991L1.23138 340.812H43.7957L64.9173 255.477L101.542 299.372H145.918L182.542 255.477L203.664 340.812H246.228L203.664 170.968L123.718 265.912L43.7727 170.968L43.7957 170.991ZM203.664 1.14648L123.718 96.0905L43.7957 1.14648L1.23138 170.991H43.7957L64.9173 85.6558L101.542 129.55H145.918L182.542 85.6558L203.664 170.991H246.228L203.664 1.14648ZM496.454 263.825L462.031 258.848C453.431 257.495 450.037 254.766 450.037 250.019C450.037 242.313 458.407 238.919 475.63 238.919C495.559 238.919 513.447 243.001 532.253 251.831L527.506 218.554C512.324 213.119 494.894 210.413 476.777 210.413C434.442 210.413 411.325 225.136 411.325 251.624C411.325 272.241 424.007 283.777 450.954 287.859L485.836 293.065C494.665 294.418 498.289 297.812 498.289 303.247C498.289 310.953 490.147 314.576 473.612 314.576C451.871 314.576 428.319 309.37 409.078 300.082L412.931 333.359C429.466 339.482 450.977 343.105 471.135 343.105C514.617 343.105 537.252 327.924 537.252 300.977C537.252 279.465 524.57 267.907 496.5 263.848L496.454 263.825ZM552.388 186.15V340.812H591.329V186.15H552.388ZM636.829 271.301L690.974 212.638H642.516L591.329 273.319L645.91 340.789H695.057L636.829 271.278V271.301ZM546.953 134.297C546.953 159.203 567.111 173.238 602.429 173.238C610.799 173.238 618.734 172.321 626.876 170.532L647.034 142.003C636.622 144.709 624.835 146.314 614.194 146.314C596.764 146.314 588.6 142.691 588.6 134.091C588.6 128.197 592.911 125.032 602.635 123.909L647.011 118.749V170.991H685.952V95.586C685.952 59.3513 662.629 40.5689 617.335 40.5689C596.718 40.5689 576.354 44.4217 558.466 51.8979L552.342 85.6329C571.583 76.3449 593.095 71.3684 612.565 71.3684C633.32 71.3684 643.755 77.3769 646.323 91.2057L598.759 96.7326C562.754 100.815 546.907 112.35 546.907 134.32L546.953 134.297ZM438.043 126.156C438.043 157.414 456.16 173.261 491.936 173.261C506.201 173.261 517.988 170.991 529.294 165.785L534.271 131.591C523.4 138.15 512.301 141.544 501.201 141.544C484.437 141.544 476.961 134.756 476.961 119.574V74.2809H536.06V42.8163H476.961V16.099L402.909 55.2691V74.2809H437.997V126.133L438.043 126.156ZM399.767 111.892V119.597H294.526C299.273 135.284 313.377 142.462 338.42 142.462C358.349 142.462 376.925 138.38 393.437 130.468L388.69 163.537C373.508 169.867 354.267 173.284 334.567 173.284C282.257 173.284 253.727 150.19 253.727 107.397C253.727 64.603 282.715 40.5918 327.55 40.5918C372.384 40.5918 399.79 66.6441 399.79 111.914L399.767 111.892ZM294.021 93.3155H360.574C357.065 78.2942 345.53 70.451 327.091 70.451C308.653 70.451 297.714 78.0878 294.021 93.3155Z"
            fill="rgb(22,22,22)"
          />
        </svg>
        <img
          alt=""
          class="app-header__metafox-logo--icon"
          src="./images/logo/metamask-fox.svg"
        />
      </button>
    </div>
  </div>
</div>
`;

exports[`App Header unlocked state matches snapshot: unlocked 1`] = `
<div>
  <div
    class="mm-box multichain-app-header-logo mm-box--margin-2 mm-box--display-none mm-box--sm:display-flex mm-box--justify-content-center mm-box--align-items-center"
    data-testid="app-header-logo"
  >
    <button
      class="mm-box app-header__logo-container app-header__logo-container--clickable mm-box--background-color-transparent"
      data-testid="app-header-logo"
    >
      <svg
        class="app-header__metafox-logo--horizontal"
        fill="none"
        height="30"
        viewBox="0 0 696 344"
        width="162"
        xmlns="http://www.w3.org/2000/svg"
      >
        <path
          d="M394.102 265.407V340.812H355.162V288.57L310.786 293.73C301.039 294.854 296.75 298.041 296.75 303.912C296.75 312.512 304.892 316.136 322.344 316.136C332.985 316.136 344.773 314.553 355.184 311.824L335.026 340.353C326.885 342.165 318.95 343.06 310.579 343.06C275.262 343.06 255.103 329.024 255.103 304.119C255.103 282.149 270.95 270.613 306.956 266.531L354.519 261.004C351.951 247.175 341.516 241.167 320.762 241.167C301.291 241.167 279.78 246.143 260.539 255.431L266.662 221.696C284.55 214.22 304.938 210.367 325.532 210.367C370.825 210.367 394.148 229.173 394.148 265.384L394.102 265.407ZM43.7957 170.991L1.23138 340.812H43.7957L64.9173 255.477L101.542 299.372H145.918L182.542 255.477L203.664 340.812H246.228L203.664 170.968L123.718 265.912L43.7727 170.968L43.7957 170.991ZM203.664 1.14648L123.718 96.0905L43.7957 1.14648L1.23138 170.991H43.7957L64.9173 85.6558L101.542 129.55H145.918L182.542 85.6558L203.664 170.991H246.228L203.664 1.14648ZM496.454 263.825L462.031 258.848C453.431 257.495 450.037 254.766 450.037 250.019C450.037 242.313 458.407 238.919 475.63 238.919C495.559 238.919 513.447 243.001 532.253 251.831L527.506 218.554C512.324 213.119 494.894 210.413 476.777 210.413C434.442 210.413 411.325 225.136 411.325 251.624C411.325 272.241 424.007 283.777 450.954 287.859L485.836 293.065C494.665 294.418 498.289 297.812 498.289 303.247C498.289 310.953 490.147 314.576 473.612 314.576C451.871 314.576 428.319 309.37 409.078 300.082L412.931 333.359C429.466 339.482 450.977 343.105 471.135 343.105C514.617 343.105 537.252 327.924 537.252 300.977C537.252 279.465 524.57 267.907 496.5 263.848L496.454 263.825ZM552.388 186.15V340.812H591.329V186.15H552.388ZM636.829 271.301L690.974 212.638H642.516L591.329 273.319L645.91 340.789H695.057L636.829 271.278V271.301ZM546.953 134.297C546.953 159.203 567.111 173.238 602.429 173.238C610.799 173.238 618.734 172.321 626.876 170.532L647.034 142.003C636.622 144.709 624.835 146.314 614.194 146.314C596.764 146.314 588.6 142.691 588.6 134.091C588.6 128.197 592.911 125.032 602.635 123.909L647.011 118.749V170.991H685.952V95.586C685.952 59.3513 662.629 40.5689 617.335 40.5689C596.718 40.5689 576.354 44.4217 558.466 51.8979L552.342 85.6329C571.583 76.3449 593.095 71.3684 612.565 71.3684C633.32 71.3684 643.755 77.3769 646.323 91.2057L598.759 96.7326C562.754 100.815 546.907 112.35 546.907 134.32L546.953 134.297ZM438.043 126.156C438.043 157.414 456.16 173.261 491.936 173.261C506.201 173.261 517.988 170.991 529.294 165.785L534.271 131.591C523.4 138.15 512.301 141.544 501.201 141.544C484.437 141.544 476.961 134.756 476.961 119.574V74.2809H536.06V42.8163H476.961V16.099L402.909 55.2691V74.2809H437.997V126.133L438.043 126.156ZM399.767 111.892V119.597H294.526C299.273 135.284 313.377 142.462 338.42 142.462C358.349 142.462 376.925 138.38 393.437 130.468L388.69 163.537C373.508 169.867 354.267 173.284 334.567 173.284C282.257 173.284 253.727 150.19 253.727 107.397C253.727 64.603 282.715 40.5918 327.55 40.5918C372.384 40.5918 399.79 66.6441 399.79 111.914L399.767 111.892ZM294.021 93.3155H360.574C357.065 78.2942 345.53 70.451 327.091 70.451C308.653 70.451 297.714 78.0878 294.021 93.3155Z"
          fill="rgb(22,22,22)"
        />
      </svg>
      <img
        alt=""
        class="app-header__metafox-logo--icon"
        src="./images/logo/metamask-fox.svg"
      />
    </button>
  </div>
  <div
    class="mm-box multichain-app-header mm-box--margin-bottom-4 mm-box--display-flex mm-box--align-items-center mm-box--width-full mm-box--background-color-background-alternative"
  >
    <div
      class="mm-box multichain-app-header__contents multichain-app-header__contents-layout-old-grid mm-box--padding-2 mm-box--padding-right-4 mm-box--padding-left-4 mm-box--gap-2 mm-box--align-items-center mm-box--width-full mm-box--background-color-background-default"
    >
      <div>
        <button
          aria-label="Network Menu Chain 5"
          class="mm-box mm-picker-network multichain-app-header__contents__network-picker mm-box--margin-2 mm-box--padding-right-2 mm-box--padding-left-2 mm-box--display-none mm-box--sm:display-flex mm-box--gap-2 mm-box--align-items-center mm-box--background-color-background-alternative mm-box--rounded-pill"
          data-testid="network-display"
          disabled=""
        >
          <div
            class="mm-box mm-text mm-avatar-base mm-avatar-base--size-xs mm-avatar-network mm-picker-network__avatar-network mm-text--body-xs mm-text--text-transform-uppercase mm-box--display-flex mm-box--justify-content-center mm-box--align-items-center mm-box--color-text-default mm-box--background-color-background-alternative mm-box--rounded-md mm-box--border-color-background-default mm-box--border-width-1 box--border-style-solid"
            role="img"
          >
            C
          </div>
          <p
            class="mm-box mm-text mm-text--body-sm mm-text--ellipsis mm-box--color-text-default"
          >
            Chain 5
          </p>
          <span
            class="mm-box mm-picker-network__arrow-down-icon mm-icon mm-icon--size-xs mm-box--margin-left-auto mm-box--display-inline-block mm-box--color-icon-default"
            style="mask-image: url('./images/icons/arrow-down.svg');"
          />
        </button>
      </div>
      <div
        class="mm-box mm-text mm-text--body-md mm-text--ellipsis mm-box--display-flex mm-box--flex-direction-column mm-box--align-items-center mm-box--color-text-default"
      >
        <div
          class="mm-box mm-box--display-flex mm-box--flex-direction-row mm-box--align-items-center"
        >
          <button
            class="mm-box mm-text mm-button-base mm-button-base--size-sm mm-button-base--ellipsis multichain-account-picker mm-text--body-md-medium mm-text--ellipsis mm-box--padding-0 mm-box--padding-right-0 mm-box--padding-left-0 mm-box--display-inline-flex mm-box--gap-1 mm-box--justify-content-center mm-box--align-items-center mm-box--color-text-default mm-box--background-color-transparent mm-box--rounded-lg"
            data-testid="account-menu-icon"
          >
            <span
              class="mm-box mm-text mm-text--inherit mm-text--ellipsis mm-box--display-flex mm-box--gap-2 mm-box--align-items-center mm-box--color-text-default"
            >
              <div
                class="mm-box mm-box--display-flex mm-box--gap-2 mm-box--flex-direction-row mm-box--align-items-center"
              >
                <div
                  class="mm-box mm-text mm-avatar-base mm-avatar-base--size-xs mm-avatar-account mm-text--body-xs mm-text--text-transform-uppercase mm-box--display-flex mm-box--justify-content-center mm-box--align-items-center mm-box--color-text-default mm-box--background-color-background-alternative mm-box--rounded-full mm-box--border-color-background-default box--border-style-solid box--border-width-1"
                >
                  <div
                    class="mm-avatar-account__jazzicon"
                  >
                    <div
                      style="border-radius: 50px; overflow: hidden; padding: 0px; margin: 0px; width: 16px; height: 16px; display: inline-block; background: rgb(250, 58, 0);"
                    >
                      <svg
                        height="16"
                        width="16"
                        x="0"
                        y="0"
                      >
                        <rect
                          fill="#18CDF2"
                          height="16"
                          transform="translate(-0.52419675189697 -1.6521420347302493) rotate(328.9 8 8)"
                          width="16"
                          x="0"
                          y="0"
                        />
                        <rect
                          fill="#035E56"
                          height="16"
                          transform="translate(-9.149230854416022 5.2962309358743) rotate(176.2 8 8)"
                          width="16"
                          x="0"
                          y="0"
                        />
                        <rect
                          fill="#F26602"
                          height="16"
                          transform="translate(8.333921009111961 -7.102569861498541) rotate(468.9 8 8)"
                          width="16"
                          x="0"
                          y="0"
                        />
                      </svg>
                    </div>
                  </div>
                </div>
                <span
                  class="mm-box mm-text multichain-account-picker__label mm-text--body-md mm-text--font-weight-bold mm-text--ellipsis mm-box--color-text-default"
                >
                  Test Account
                </span>
              </div>
            </span>
            <span
              class="mm-box mm-icon mm-icon--size-sm mm-box--margin-inline-start-1 mm-box--display-inline-block mm-box--color-icon-default"
              style="mask-image: url('./images/icons/arrow-down.svg');"
            />
          </button>
        </div>
        <div>
          <div
            aria-describedby="tippy-tooltip-1"
            class=""
            data-original-title="Copy to clipboard"
            data-tooltipped=""
            style="display: inline;"
            tabindex="0"
          >
            <button
              class="mm-box mm-text mm-button-base mm-button-base--size-sm mm-button-base--ellipsis multichain-app-header__address-copy-button mm-text--body-md-medium mm-text--ellipsis mm-box--padding-0 mm-box--padding-right-0 mm-box--padding-left-0 mm-box--display-inline-flex mm-box--justify-content-center mm-box--align-items-center mm-box--color-text-default mm-box--background-color-transparent mm-box--rounded-lg"
              data-testid="app-header-copy-button"
              style="height: auto;"
            >
              <span
                class="mm-box mm-text mm-text--body-md-medium mm-text--ellipsis mm-box--display-flex mm-box--gap-2 mm-box--color-text-default"
              >
                <span
                  class="mm-box mm-text mm-text--body-sm-medium mm-text--ellipsis mm-box--color-text-alternative"
                >
                  0x0DCD5...3E7bc
                </span>
              </span>
              <span
                class="mm-box mm-icon mm-icon--size-sm mm-box--margin-inline-start-1 mm-box--display-inline-block mm-box--color-icon-alternative"
                style="mask-image: url('./images/icons/copy.svg');"
              />
            </button>
          </div>
        </div>
      </div>
      <div
        class="mm-box mm-box--display-flex mm-box--justify-content-flex-end mm-box--align-items-center"
        style="margin-left: auto;"
      >
        <div
          class="mm-box mm-box--display-flex mm-box--gap-4"
        >
           
          <div
            class="mm-box mm-box--display-flex mm-box--justify-content-flex-end mm-box--width-full"
          >
            <div
              class="mm-box"
              style="position: relative;"
            />
            <button
              aria-label="Account options"
              class="mm-box mm-button-icon mm-button-icon--size-sm mm-box--display-inline-flex mm-box--justify-content-center mm-box--align-items-center mm-box--color-icon-default mm-box--background-color-transparent mm-box--rounded-lg"
              data-testid="account-options-menu-button"
            >
              <span
                class="mm-box mm-icon mm-icon--size-sm mm-box--display-inline-block mm-box--color-inherit"
                style="mask-image: url('./images/icons/more-vertical.svg');"
              />
            </button>
          </div>
        </div>
      </div>
    </div>
  </div>
</div>
`;<|MERGE_RESOLUTION|>--- conflicted
+++ resolved
@@ -3,11 +3,7 @@
 exports[`App Header locked state matches snapshot: locked 1`] = `
 <div>
   <div
-<<<<<<< HEAD
-    class="mm-box multichain-app-header multichain-app-header-shadow mm-box--margin-bottom-4 mm-box--display-flex mm-box--align-items-center mm-box--width-full mm-box--background-color-background-default"
-=======
     class="mm-box multichain-app-header mm-box--display-flex mm-box--align-items-center mm-box--width-full mm-box--background-color-background-default"
->>>>>>> c9f5c5a9
   >
     <div
       class="mm-box multichain-app-header__lock-contents multichain-app-header__contents-layout-old-grid mm-box--padding-2 mm-box--display-flex mm-box--gap-2 mm-box--justify-content-space-between mm-box--align-items-center mm-box--width-full mm-box--background-color-background-default"
@@ -94,7 +90,7 @@
     </button>
   </div>
   <div
-    class="mm-box multichain-app-header mm-box--margin-bottom-4 mm-box--display-flex mm-box--align-items-center mm-box--width-full mm-box--background-color-background-alternative"
+    class="mm-box multichain-app-header mm-box--display-flex mm-box--align-items-center mm-box--width-full mm-box--background-color-background-alternative"
   >
     <div
       class="mm-box multichain-app-header__contents multichain-app-header__contents-layout-old-grid mm-box--padding-2 mm-box--padding-right-4 mm-box--padding-left-4 mm-box--gap-2 mm-box--align-items-center mm-box--width-full mm-box--background-color-background-default"
@@ -248,7 +244,7 @@
             >
               <span
                 class="mm-box mm-icon mm-icon--size-sm mm-box--display-inline-block mm-box--color-inherit"
-                style="mask-image: url('./images/icons/more-vertical.svg');"
+                style="mask-image: url('./images/icons/menu.svg');"
               />
             </button>
           </div>
