--- conflicted
+++ resolved
@@ -602,30 +602,14 @@
         <div
           class="mm-box mm-box--display-flex mm-box--gap-4"
         >
-           
+
           <div
             class="mm-box mm-box--display-flex mm-box--justify-content-flex-end mm-box--width-full"
           >
             <div
               class="mm-box"
               style="position: relative;"
-<<<<<<< HEAD
-            />
-=======
-            >
-              <div
-                class="mm-box notification-list-item__unread-dot__wrapper mm-box--padding-top-0 mm-box--padding-right-0 mm-box--padding-bottom-0 mm-box--padding-left-0 mm-box--display-block mm-box--background-color-error-default mm-box--rounded-lg mm-box--border-style-none"
-                style="position: absolute; cursor: pointer; top: -5px; left: 10px; z-index: 1;"
-              >
-                <p
-                  class="mm-box mm-text notifications-tag-counter__unread-dot mm-text--body-xs mm-text--text-align-center mm-box--color-error-inverse"
-                  data-testid="notifications-tag-counter__unread-dot"
-                >
-                  1
-                </p>
-              </div>
-            </div>
->>>>>>> cbfd131a
+            />
             <button
               aria-label="Account options"
               class="mm-box mm-button-icon mm-button-icon--size-sm mm-box--display-inline-flex mm-box--justify-content-center mm-box--align-items-center mm-box--color-icon-default mm-box--background-color-transparent mm-box--rounded-lg"
