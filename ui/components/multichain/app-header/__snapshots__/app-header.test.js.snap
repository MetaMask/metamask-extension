--- conflicted
+++ resolved
@@ -100,13 +100,6 @@
         class="mm-box min-w-0 mm-box--display-flex mm-box--gap-2 mm-box--flex-direction-row mm-box--align-items-center"
       >
         <div
-<<<<<<< HEAD
-          class="inline-flex items-center justify-center overflow-hidden bg-section rounded-full h-8 w-8 shrink-0"
-        >
-          <div
-            class="flex [&>div]:!rounded-none"
-          />
-=======
           class="flex"
         >
           <div
@@ -152,7 +145,6 @@
               </div>
             </div>
           </div>
->>>>>>> fd295214
         </div>
         <div
           class="mm-box mm-text mm-text--body-md mm-text--ellipsis mm-box--display-flex mm-box--flex-direction-column mm-box--align-items-flex-start mm-box--color-text-default"
