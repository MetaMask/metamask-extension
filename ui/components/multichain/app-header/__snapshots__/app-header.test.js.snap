--- conflicted
+++ resolved
@@ -99,15 +99,6 @@
       <div
         class="mm-box min-w-0 mm-box--display-flex mm-box--gap-2 mm-box--flex-direction-row mm-box--align-items-center"
       >
-<<<<<<< HEAD
-        <div>
-          <div
-            class="inline-flex items-center justify-center overflow-hidden bg-section rounded-full h-8 w-8 shrink-0"
-          >
-            <div
-              class="flex [&>div]:!rounded-none"
-            />
-=======
         <div
           class="inline-flex flex-shrink-0 items-center justify-center overflow-hidden bg-section rounded-full h-8 w-8 shrink-0"
         >
@@ -149,7 +140,6 @@
                 />
               </svg>
             </div>
->>>>>>> 842197fa
           </div>
         </div>
         <div
@@ -211,7 +201,7 @@
         <div
           class="mm-box mm-box--display-flex mm-box--gap-3"
         >
-           
+
           <div
             class="mm-box mm-box--display-flex mm-box--justify-content-flex-end mm-box--width-full"
             style="position: relative;"
