--- conflicted
+++ resolved
@@ -8,22 +8,9 @@
     <div
       class="box multichain-app-header__lock-contents box--padding-2 box--display-flex box--gap-2 box--flex-direction-row box--justify-content-space-between box--align-items-center box--width-full box--background-color-background-default"
     >
-<<<<<<< HEAD
-      <button
-        class="box mm-picker-network multichain-app-header__contents__network-picker box--padding-right-4 box--padding-left-2 box--display-flex box--gap-2 box--flex-direction-row box--align-items-center box--background-color-background-alternative box--rounded-pill"
-      >
-        <div
-          class="box mm-text mm-avatar-base mm-avatar-base--size-xs mm-avatar-network mm-picker-network__avatar-network mm-text--body-xs mm-text--text-transform-uppercase box--display-flex box--flex-direction-row box--justify-content-center box--align-items-center box--color-text-default box--background-color-background-alternative box--rounded-full box--border-color-transparent box--border-style-solid box--border-width-1"
-        >
-          G
-        </div>
-        <p
-          class="box mm-text mm-text--body-sm mm-text--ellipsis box--flex-direction-row box--color-text-default"
-=======
       <div>
         <button
           class="box mm-picker-network multichain-app-header__contents__network-picker box--padding-right-4 box--padding-left-2 box--display-flex box--gap-2 box--flex-direction-row box--align-items-center box--background-color-background-alternative box--rounded-pill"
->>>>>>> c2bbbb1d
         >
           <div
             class="box mm-text mm-avatar-base mm-avatar-base--size-xs mm-avatar-network mm-picker-network__avatar-network mm-text--body-xs mm-text--text-transform-uppercase box--display-flex box--flex-direction-row box--justify-content-center box--align-items-center box--color-text-default box--background-color-background-alternative box--rounded-full box--border-color-transparent box--border-style-solid box--border-width-1"
