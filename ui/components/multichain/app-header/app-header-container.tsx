--- conflicted
+++ resolved
@@ -5,18 +5,16 @@
   BlockSize,
   Display,
 } from '../../../helpers/constants/design-system';
-import { Box, BoxProps } from '../../component-library';
+import { Box } from '../../component-library';
 
 type AppHeaderContainerProps = {
   isUnlocked: boolean;
   popupStatus: boolean;
-  headerBottomMargin: BoxProps<typeof Box>['marginBottom'];
 };
 
 export const AppHeaderContainer = ({
   isUnlocked,
   popupStatus,
-  headerBottomMargin,
   children,
 }: React.PropsWithChildren<AppHeaderContainerProps>) => {
   const backgroundColor =
@@ -27,14 +25,7 @@
   return (
     <Box
       display={Display.Flex}
-<<<<<<< HEAD
-      className={classnames('multichain-app-header', {
-        'multichain-app-header-shadow': !isUnlocked || popupStatus,
-      })}
-      marginBottom={headerBottomMargin}
-=======
       className="multichain-app-header"
->>>>>>> c9f5c5a9
       alignItems={AlignItems.center}
       width={BlockSize.Full}
       backgroundColor={backgroundColor}
