import React, {
  useCallback,
  useContext,
  useEffect,
  useMemo,
  useRef,
  useState,
} from 'react';
import browser from 'webextension-polyfill';

import { useDispatch, useSelector } from 'react-redux';
import { useNavigate } from 'react-router-dom-v5-compat';
import {
  AlignItems,
  BackgroundColor,
  BlockSize,
  BorderRadius,
  Display,
  FlexDirection,
  IconColor,
  JustifyContent,
  TextColor,
  TextVariant,
} from '../../../helpers/constants/design-system';
import {
  Box,
  ButtonBase,
  ButtonBaseSize,
  ButtonIcon,
  ButtonIconSize,
  IconName,
  IconSize,
  Text,
} from '../../component-library';
import { MultichainHoveredAddressRowsList } from '../../multichain-accounts/multichain-address-rows-hovered-list';
import {
  MetaMetricsEventName,
  MetaMetricsEventCategory,
} from '../../../../shared/constants/metametrics';
import { useI18nContext } from '../../../hooks/useI18nContext';
import {
  setShowSupportDataConsentModal,
  toggleAccountMenu,
} from '../../../store/actions';
import ConnectedStatusIndicator from '../../app/connected-status-indicator';
import { AccountPicker } from '../account-picker';
import { GlobalMenu } from '../global-menu';
import {
  getSelectedInternalAccount,
  getOriginOfCurrentTab,
  getIsMultichainAccountsState2Enabled,
} from '../../../selectors';
// TODO: Remove restricted import
// eslint-disable-next-line import/no-restricted-paths
import { getEnvironmentType } from '../../../../app/scripts/lib/util';
// TODO: Remove restricted import
// eslint-disable-next-line import/no-restricted-paths
import { normalizeSafeAddress } from '../../../../app/scripts/lib/multichain/address';
import { shortenAddress } from '../../../helpers/utils/util';
import {
  ENVIRONMENT_TYPE_POPUP,
  ENVIRONMENT_TYPE_SIDEPANEL,
} from '../../../../shared/constants/app';
import { MetaMetricsContext } from '../../../contexts/metametrics';
import { useCopyToClipboard } from '../../../hooks/useCopyToClipboard';
import { NotificationsTagCounter } from '../notifications-tag-counter';
import {
  ACCOUNT_LIST_PAGE_ROUTE,
  REVIEW_PERMISSIONS,
} from '../../../helpers/constants/routes';
import VisitSupportDataConsentModal from '../../app/modals/visit-support-data-consent-modal';
import {
  getShowSupportDataConsentModal,
  setShowCopyAddressToast,
} from '../../../ducks/app/app';
import { PreferredAvatar } from '../../app/preferred-avatar';
import { AccountIconTour } from '../../app/account-icon-tour/account-icon-tour';
import {
  getMultichainAccountGroupById,
  getSelectedAccountGroup,
} from '../../../selectors/multichain-accounts/account-tree';
import { trace, TraceName, TraceOperation } from '../../../../shared/lib/trace';
import { MultichainAccountNetworkGroup } from '../../multichain-accounts/multichain-account-network-group';

type AppHeaderUnlockedContentProps = {
  disableAccountPicker: boolean;
  menuRef: React.RefObject<HTMLButtonElement>;
};

export const AppHeaderUnlockedContent = ({
  disableAccountPicker,
  menuRef,
}: AppHeaderUnlockedContentProps) => {
  const trackEvent = useContext(MetaMetricsContext);
  const t = useI18nContext();
  const navigate = useNavigate();
  const dispatch = useDispatch();
  const origin = useSelector(getOriginOfCurrentTab);
  const [accountOptionsMenuOpen, setAccountOptionsMenuOpen] = useState(false);
  const tourAnchorRef = useRef<HTMLDivElement>(null);
  const isMultichainAccountsState2Enabled = useSelector(
    getIsMultichainAccountsState2Enabled,
  );
  const selectedMultichainAccountId = useSelector(getSelectedAccountGroup);
  const selectedMultichainAccount = useSelector((state) =>
    getMultichainAccountGroupById(state, selectedMultichainAccountId),
  );

  // Used for account picker
  const internalAccount = useSelector(getSelectedInternalAccount);
  const shortenedAddress =
    internalAccount &&
    shortenAddress(normalizeSafeAddress(internalAccount.address));
  const accountName = isMultichainAccountsState2Enabled
    ? (selectedMultichainAccount?.metadata.name ?? '')
    : (internalAccount?.metadata.name ?? '');

  // During onboarding there is no selected internal account
  const currentAddress = internalAccount?.address;

  // Passing non-evm address to checksum function will throw an error
  const normalizedCurrentAddress = normalizeSafeAddress(currentAddress);
  const [copied, handleCopy, resetCopyState] = useCopyToClipboard(2000, {
    expireClipboard: false,
  });

  const showSupportDataConsentModal = useSelector(
    getShowSupportDataConsentModal,
  );

  // Reset copy state when a switching accounts
  useEffect(() => {
    if (normalizedCurrentAddress) {
      resetCopyState();
    }
  }, [normalizedCurrentAddress, resetCopyState]);

  useEffect(() => {
    if (copied) {
      dispatch(setShowCopyAddressToast(true));
    } else {
      dispatch(setShowCopyAddressToast(false));
    }
  }, [copied, dispatch]);

  const showConnectedStatus =
    (getEnvironmentType() === ENVIRONMENT_TYPE_POPUP ||
      getEnvironmentType() === ENVIRONMENT_TYPE_SIDEPANEL) &&
    origin &&
    origin !== browser.runtime.id;

  const handleMainMenuToggle = () => {
    setAccountOptionsMenuOpen((previous) => {
      const isMenuOpen = !previous;
      if (isMenuOpen) {
        trackEvent({
          event: MetaMetricsEventName.NavMainMenuOpened,
          category: MetaMetricsEventCategory.Navigation,
          properties: {
            location: 'Home',
          },
        });
      }

      return isMenuOpen;
    });
  };

  const handleConnectionsRoute = () => {
    navigate(`${REVIEW_PERMISSIONS}/${encodeURIComponent(origin)}`);
  };

  const handleCopyClick = useCallback(() => {
    handleCopy(normalizedCurrentAddress);
  }, [handleCopy, normalizedCurrentAddress]);

  const CopyButton = useMemo(
    () => (
      <ButtonBase
        className="multichain-app-header__address-copy-button"
        onClick={handleCopyClick}
        size={ButtonBaseSize.Sm}
        backgroundColor={BackgroundColor.transparent}
        borderRadius={BorderRadius.LG}
        endIconName={copied ? IconName.CopySuccess : IconName.Copy}
        endIconProps={{
          color: IconColor.iconAlternative,
          size: IconSize.Sm,
        }}
        paddingLeft={2}
        paddingRight={2}
        ellipsis
        textProps={{
          display: Display.Flex,
          gap: 2,
          variant: TextVariant.bodyMdMedium,
        }}
        style={{ height: 'auto' }} // ButtonBase doesn't have auto size
        data-testid="app-header-copy-button"
      >
        <Text
          color={TextColor.textAlternative}
          variant={TextVariant.bodySmMedium}
          ellipsis
          as="span"
        >
          {shortenedAddress}
        </Text>
      </ButtonBase>
    ),
    [copied, handleCopyClick, shortenedAddress],
  );

  const multichainAccountAppContent = useMemo(() => {
    return (
      <Box style={{ overflow: 'hidden' }}>
        {/* Prevent overflow of account picker by long account names */}
        <Text
          as="div"
          display={Display.Flex}
          flexDirection={FlexDirection.Column}
          alignItems={AlignItems.flexStart}
          ellipsis
        >
          <AccountPicker
            address={''} // No address shown in multichain mode
            name={accountName}
            showAvatarAccount={false}
            onClick={() => {
<<<<<<< HEAD
              trace({
                name: TraceName.ShowAccountList,
                op: TraceOperation.AccountUi,
              });
              history.push(ACCOUNT_LIST_PAGE_ROUTE);
=======
              navigate(ACCOUNT_LIST_PAGE_ROUTE);
>>>>>>> b5eaa852
              trackEvent({
                event: MetaMetricsEventName.NavAccountMenuOpened,
                category: MetaMetricsEventCategory.Navigation,
                properties: {
                  location: 'Home',
                },
              });
            }}
            disabled={disableAccountPicker}
            paddingLeft={2}
            paddingRight={2}
          />
          <>{!isMultichainAccountsState2Enabled && CopyButton}</>
        </Text>
        {selectedMultichainAccountId && (
          <Box
            paddingLeft={2}
            paddingTop={1}
            paddingBottom={1}
            style={{ width: 'fit-content' }}
            data-testid="networks-subtitle-test-id"
            onClick={() => {
              trace({
                name: TraceName.ShowAccountAddressList,
                op: TraceOperation.AccountUi,
              });
            }}
          >
            <MultichainHoveredAddressRowsList
              groupId={selectedMultichainAccountId}
              showAccountHeaderAndBalance={false}
            >
              <MultichainAccountNetworkGroup
                groupId={selectedMultichainAccountId}
                limit={4}
              />
            </MultichainHoveredAddressRowsList>
          </Box>
        )}
      </Box>
    );
  }, [
    CopyButton,
    accountName,
    disableAccountPicker,
    selectedMultichainAccountId,
    navigate,
    isMultichainAccountsState2Enabled,
    trackEvent,
  ]);

  // TODO: [Multichain-Accounts-MUL-849] Delete this method once multichain accounts is released
  const AppContent = useMemo(() => {
    const handleAccountMenuClick = () => {
      if (isMultichainAccountsState2Enabled) {
<<<<<<< HEAD
        trace({
          name: TraceName.ShowAccountList,
          op: TraceOperation.AccountUi,
        });
        history.push(ACCOUNT_LIST_PAGE_ROUTE);
=======
        navigate(ACCOUNT_LIST_PAGE_ROUTE);
>>>>>>> b5eaa852
      } else {
        dispatch(toggleAccountMenu());
      }
    };

    return (
      <>
        <div ref={tourAnchorRef} className="flex">
          {internalAccount && (
            <PreferredAvatar address={internalAccount.address} />
          )}
        </div>

        {internalAccount && (
          <Text
            as="div"
            display={Display.Flex}
            flexDirection={FlexDirection.Column}
            alignItems={AlignItems.flexStart}
            ellipsis
          >
            <AccountPicker
              address={internalAccount.address}
              name={accountName}
              showAvatarAccount={false}
              onClick={() => {
                handleAccountMenuClick();

                trackEvent({
                  event: MetaMetricsEventName.NavAccountMenuOpened,
                  category: MetaMetricsEventCategory.Navigation,
                  properties: {
                    location: 'Home',
                  },
                });
              }}
              disabled={disableAccountPicker}
              paddingLeft={2}
              paddingRight={2}
            />
            <>{CopyButton}</>
          </Text>
        )}
      </>
    );
  }, [
    internalAccount,
    accountName,
    disableAccountPicker,
    CopyButton,
    isMultichainAccountsState2Enabled,
    navigate,
    dispatch,
    trackEvent,
  ]);

  return (
    <>
      <Box
        display={Display.Flex}
        flexDirection={FlexDirection.Row}
        alignItems={AlignItems.center}
        gap={2}
        className="min-w-0"
      >
        {isMultichainAccountsState2Enabled
          ? multichainAccountAppContent
          : AppContent}
      </Box>
      <Box
        display={Display.Flex}
        alignItems={AlignItems.center}
        justifyContent={JustifyContent.flexEnd}
        style={{ marginLeft: 'auto' }}
      >
        <Box display={Display.Flex} gap={2}>
          {showConnectedStatus && (
            <Box ref={menuRef} data-testid="connection-menu" margin="auto">
              <ConnectedStatusIndicator
                onClick={() => handleConnectionsRoute()}
              />
            </Box>
          )}{' '}
          <Box
            ref={menuRef}
            display={Display.Flex}
            justifyContent={JustifyContent.flexEnd}
            width={BlockSize.Full}
            style={{ position: 'relative' }}
          >
            {!accountOptionsMenuOpen && (
              <Box onClick={handleMainMenuToggle}>
                <NotificationsTagCounter noLabel />
              </Box>
            )}
            <ButtonIcon
              iconName={IconName.Menu}
              data-testid="account-options-menu-button"
              ariaLabel={t('accountOptions')}
              onClick={handleMainMenuToggle}
              size={ButtonIconSize.Lg}
            />
          </Box>
        </Box>
        <GlobalMenu
          anchorElement={menuRef.current}
          isOpen={accountOptionsMenuOpen}
          closeMenu={() => {
            setAccountOptionsMenuOpen(false);
          }}
        />
        <VisitSupportDataConsentModal
          isOpen={showSupportDataConsentModal}
          onClose={() => dispatch(setShowSupportDataConsentModal(false))}
        />
      </Box>

      {!isMultichainAccountsState2Enabled && (
        <AccountIconTour anchorElement={tourAnchorRef.current} />
      )}
    </>
  );
};<|MERGE_RESOLUTION|>--- conflicted
+++ resolved
@@ -227,15 +227,11 @@
             name={accountName}
             showAvatarAccount={false}
             onClick={() => {
-<<<<<<< HEAD
               trace({
                 name: TraceName.ShowAccountList,
                 op: TraceOperation.AccountUi,
               });
-              history.push(ACCOUNT_LIST_PAGE_ROUTE);
-=======
               navigate(ACCOUNT_LIST_PAGE_ROUTE);
->>>>>>> b5eaa852
               trackEvent({
                 event: MetaMetricsEventName.NavAccountMenuOpened,
                 category: MetaMetricsEventCategory.Navigation,
@@ -291,15 +287,11 @@
   const AppContent = useMemo(() => {
     const handleAccountMenuClick = () => {
       if (isMultichainAccountsState2Enabled) {
-<<<<<<< HEAD
         trace({
           name: TraceName.ShowAccountList,
           op: TraceOperation.AccountUi,
         });
-        history.push(ACCOUNT_LIST_PAGE_ROUTE);
-=======
         navigate(ACCOUNT_LIST_PAGE_ROUTE);
->>>>>>> b5eaa852
       } else {
         dispatch(toggleAccountMenu());
       }
