--- conflicted
+++ resolved
@@ -284,74 +284,28 @@
           />
           <>{!isMultichainAccountsState2Enabled && CopyButton}</>
         </Text>
-<<<<<<< HEAD
-        <Box
-          ref={setReferenceElement}
-          onMouseEnter={handleMouseEnter}
-          onMouseLeave={handleMouseLeave}
-          display={Display.Flex}
-          className="networks-subtitle"
-          alignItems={AlignItems.center}
-          gap={1}
-          paddingInline={2}
-          paddingTop={1}
-          paddingBottom={1}
-          borderRadius={BorderRadius.SM}
-          data-testid="networks-subtitle-test-id"
-          style={{
-            cursor: 'pointer',
-            transition: 'background-color 0.2s ease',
-            ...(isHoverOpen && {
-              backgroundColor: 'var(--color-background-default-hover)',
-            }),
-          }}
-        >
-          <Text
-            color={TextColor.textAlternative}
-            variant={TextVariant.bodyXsMedium}
-          >
-            {networksLabel}
-          </Text>
-          <Icon
-            name={IconNameDesignSystem.Copy}
-            size={IconSizeDesignSystem.Xs}
-            color={IconColorDesignSystem.IconAlternative}
-            data-testid="copy-network-addresses-icon"
-          />
-        </Box>
-        <Popover
-          referenceElement={referenceElement}
-          isOpen={isHoverOpen}
-          position={PopoverPosition.BottomStart}
-          // offset={[0, 8]}
-          flip={false}
-          preventOverflow={true}
-          backgroundColor={BackgroundColor.backgroundDefault}
-          onMouseEnter={handleMouseEnter}
-          onMouseLeave={handleMouseLeave}
-          style={{
-            zIndex: 1000,
-            maxHeight: '400px',
-            overflowY: 'auto',
-            minWidth: '320px',
-          }}
-        >
-          <MultichainHoveredAddressRowsList
-            groupId={selectedMultichainAccountId}
-          />
-        </Popover>
-=======
         {selectedMultichainAccountId && (
-          <Link
-            to={`${MULTICHAIN_ACCOUNT_ADDRESS_LIST_PAGE_ROUTE}/${encodeURIComponent(selectedMultichainAccountId)}`}
-            data-testid="networks-subtitle-test-id"
-          >
+          <>
             <Box
+              ref={setReferenceElement}
+              onMouseEnter={handleMouseEnter}
+              onMouseLeave={handleMouseLeave}
               display={Display.Flex}
               className="networks-subtitle"
               alignItems={AlignItems.center}
               gap={1}
               paddingInline={2}
+              paddingTop={1}
+              paddingBottom={1}
+              borderRadius={BorderRadius.SM}
+              data-testid="networks-subtitle-test-id"
+              style={{
+                cursor: 'pointer',
+                transition: 'background-color 0.2s ease',
+                ...(isHoverOpen && {
+                  backgroundColor: 'var(--color-background-default-hover)',
+                }),
+              }}
             >
               <Text
                 color={TextColor.textAlternative}
@@ -366,9 +320,28 @@
                 data-testid="copy-network-addresses-icon"
               />
             </Box>
-          </Link>
+            <Popover
+              referenceElement={referenceElement}
+              isOpen={isHoverOpen}
+              position={PopoverPosition.BottomStart}
+              flip={false}
+              preventOverflow={true}
+              backgroundColor={BackgroundColor.backgroundDefault}
+              onMouseEnter={handleMouseEnter}
+              onMouseLeave={handleMouseLeave}
+              style={{
+                zIndex: 1000,
+                maxHeight: '400px',
+                overflowY: 'auto',
+                minWidth: '320px',
+              }}
+            >
+              <MultichainHoveredAddressRowsList
+                groupId={selectedMultichainAccountId}
+              />
+            </Popover>
+          </>
         )}
->>>>>>> 02add167
       </Box>
     );
   }, [
