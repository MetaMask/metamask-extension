--- conflicted
+++ resolved
@@ -61,6 +61,7 @@
 import { NotificationsTagCounter } from '../notifications-tag-counter';
 import { REVIEW_PERMISSIONS } from '../../../helpers/constants/routes';
 import { getNetworkIcon } from '../../../../shared/modules/network.utils';
+import { TraceName, trace } from '../../../../shared/lib/trace';
 
 type AppHeaderUnlockedContentProps = {
   popupStatus: boolean;
@@ -125,64 +126,6 @@
     history.push(`${REVIEW_PERMISSIONS}/${encodeURIComponent(origin)}`);
   };
 
-<<<<<<< HEAD
-  return (
-    <>
-      {popupStatus ? (
-        <Box className="multichain-app-header__contents__container">
-          <Tooltip title={currentNetwork.name} position="right">
-            <PickerNetwork
-              avatarNetworkProps={{
-                backgroundColor: testNetworkBackgroundColor,
-                role: 'img',
-                name: currentNetwork.name,
-              }}
-              className="multichain-app-header__contents--avatar-network"
-              ref={menuRef}
-              as="button"
-              src={networkIconSrc}
-              label={currentNetwork.name}
-              aria-label={`${t('networkMenu')} ${currentNetwork.name}`}
-              labelProps={{
-                display: Display.None,
-              }}
-              onClick={(e: React.MouseEvent<HTMLElement>) => {
-                e.stopPropagation();
-                e.preventDefault();
-                networkOpenCallback();
-              }}
-              display={[Display.Flex, Display.None]} // show on popover hide on desktop
-              disabled={disableNetworkPicker}
-            />
-          </Tooltip>
-        </Box>
-      ) : (
-        <div>
-          <PickerNetwork
-            avatarNetworkProps={{
-              backgroundColor: testNetworkBackgroundColor,
-              role: 'img',
-              name: currentNetwork.name,
-            }}
-            margin={2}
-            aria-label={`${t('networkMenu')} ${currentNetwork.name}`}
-            label={currentNetwork.name}
-            src={networkIconSrc}
-            onClick={(e: React.MouseEvent<HTMLElement>) => {
-              e.stopPropagation();
-              e.preventDefault();
-              networkOpenCallback();
-            }}
-            display={[Display.None, Display.Flex]} // show on desktop hide on popover
-            className="multichain-app-header__contents__network-picker"
-            disabled={disableNetworkPicker}
-            data-testid="network-display"
-          />
-        </div>
-      )}
-
-      {internalAccount && (
-=======
   const CopyButton = useMemo(
     () => (
       <ButtonBase
@@ -207,7 +150,6 @@
         style={{ height: 'auto' }} // ButtonBase doesn't have auto size
         data-testid="app-header-copy-button"
       >
->>>>>>> c9f5c5a9
         <Text
           color={TextColor.textAlternative}
           variant={TextVariant.bodySmMedium}
@@ -389,7 +331,7 @@
               </Box>
             )}
             <ButtonIcon
-              iconName={IconName.MoreVertical}
+              iconName={IconName.Menu}
               data-testid="account-options-menu-button"
               ariaLabel={t('accountOptions')}
               onClick={() => {
