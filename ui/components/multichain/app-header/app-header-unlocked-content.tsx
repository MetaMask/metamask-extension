--- conflicted
+++ resolved
@@ -9,17 +9,7 @@
 import browser from 'webextension-polyfill';
 
 import { useDispatch, useSelector } from 'react-redux';
-<<<<<<< HEAD
-import { useNavigate, Link } from 'react-router-dom-v5-compat';
-import {
-  Icon,
-  IconName as IconNameDesignSystem,
-  IconSize as IconSizeDesignSystem,
-  IconColor as IconColorDesignSystem,
-} from '@metamask/design-system-react';
-=======
-import { useHistory } from 'react-router-dom';
->>>>>>> 31288f59
+import { useNavigate } from 'react-router-dom-v5-compat';
 import {
   AlignItems,
   BackgroundColor,
