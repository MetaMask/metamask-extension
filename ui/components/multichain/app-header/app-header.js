import React, { useCallback, useContext, useRef, useState } from 'react';
import classnames from 'classnames';
import PropTypes from 'prop-types';
import browser from 'webextension-polyfill';
import { useDispatch, useSelector } from 'react-redux';
import { matchPath, useHistory } from 'react-router-dom';
import { MetaMetricsContext } from '../../../contexts/metametrics';
import {
  MetaMetricsEventCategory,
  MetaMetricsEventName,
} from '../../../../shared/constants/metametrics';
import {
  BUILD_QUOTE_ROUTE,
  CONFIRM_TRANSACTION_ROUTE,
  CONNECTIONS,
  DEFAULT_ROUTE,
  SWAPS_ROUTE,
} from '../../../helpers/constants/routes';

import {
  AlignItems,
  BackgroundColor,
  BlockSize,
  BorderRadius,
  Display,
  FlexDirection,
  FontWeight,
  IconColor,
  JustifyContent,
  Size,
  TextColor,
  TextVariant,
} from '../../../helpers/constants/design-system';
import {
  Box,
  ButtonBase,
  ButtonBaseSize,
  ButtonIcon,
  ButtonIconSize,
  IconName,
  PickerNetwork,
  Text,
} from '../../component-library';
import {
  getCurrentChainId,
  getCurrentNetwork,
  getOriginOfCurrentTab,
  getTestNetworkBackgroundColor,
  getSelectedInternalAccount,
  getUnapprovedTransactions,
} from '../../../selectors';
import { selectIsMetamaskNotificationsEnabled } from '../../../selectors/metamask-notifications/metamask-notifications';
import { AccountPicker, GlobalMenu } from '..';

import { toggleAccountMenu, toggleNetworkMenu } from '../../../store/actions';
import MetafoxLogo from '../../ui/metafox-logo';
import { getEnvironmentType } from '../../../../app/scripts/lib/util';
import { ENVIRONMENT_TYPE_POPUP } from '../../../../shared/constants/app';
import ConnectedStatusIndicator from '../../app/connected-status-indicator';
import { useI18nContext } from '../../../hooks/useI18nContext';
import { getIsUnlocked } from '../../../ducks/metamask/metamask';
import { SEND_STAGES, getSendStage } from '../../../ducks/send';
import Tooltip from '../../ui/tooltip';
import { useCopyToClipboard } from '../../../hooks/useCopyToClipboard';
import { MINUTE } from '../../../../shared/constants/time';
import { shortenAddress } from '../../../helpers/utils/util';
import { toChecksumHexAddress } from '../../../../shared/modules/hexstring-utils';
import { NotificationsTagCounter } from '../notifications-tag-counter';
import { MultichainMetaFoxLogo } from './multichain-meta-fox-logo';

export const AppHeader = ({ location }) => {
  const trackEvent = useContext(MetaMetricsContext);
  const [accountOptionsMenuOpen, setAccountOptionsMenuOpen] = useState(false);
  const menuRef = useRef(null);
  const origin = useSelector(getOriginOfCurrentTab);
  const history = useHistory();
  const isUnlocked = useSelector(getIsUnlocked);
  const t = useI18nContext();
  const chainId = useSelector(getCurrentChainId);

  // Used for account picker
  const internalAccount = useSelector(getSelectedInternalAccount);
  const shortenedAddress =
    internalAccount &&
    shortenAddress(toChecksumHexAddress(internalAccount.address));
  const dispatch = useDispatch();

  // Used for network icon / dropdown
  const currentNetwork = useSelector(getCurrentNetwork);
  const testNetworkBackgroundColor = useSelector(getTestNetworkBackgroundColor);

  // Used for copy button

  // During onboarding there is no selected internal account
  const currentAddress = internalAccount?.address;
  const checksummedCurrentAddress = toChecksumHexAddress(currentAddress);
  const [copied, handleCopy] = useCopyToClipboard(MINUTE);

  const popupStatus = getEnvironmentType() === ENVIRONMENT_TYPE_POPUP;
  const showConnectedStatus =
    getEnvironmentType() === ENVIRONMENT_TYPE_POPUP &&
    origin &&
    origin !== browser.runtime.id;

  // Disable the network and account pickers if the user is in
  // a critical flow
  const sendStage = useSelector(getSendStage);
  const isTransactionEditPage = [
    SEND_STAGES.EDIT,
    SEND_STAGES.DRAFT,
    SEND_STAGES.ADD_RECIPIENT,
  ].includes(sendStage);
  const isConfirmationPage = Boolean(
    matchPath(location.pathname, {
      path: CONFIRM_TRANSACTION_ROUTE,
      exact: false,
    }),
  );
  const isSwapsPage = Boolean(
    matchPath(location.pathname, { path: SWAPS_ROUTE, exact: false }),
  );
  const isSwapsBuildQuotePage = Boolean(
    matchPath(location.pathname, { path: BUILD_QUOTE_ROUTE, exact: false }),
  );

  const unapprovedTransactions = useSelector(getUnapprovedTransactions);

  const isMetamaskNotificationsEnabled = useSelector(
    selectIsMetamaskNotificationsEnabled,
  );

  const hasUnapprovedTransactions =
    Object.keys(unapprovedTransactions).length > 0;

  const disableAccountPicker =
    isConfirmationPage || (isSwapsPage && !isSwapsBuildQuotePage);

  const disableNetworkPicker =
    isSwapsPage ||
    isTransactionEditPage ||
    isConfirmationPage ||
    hasUnapprovedTransactions;

  // Callback for network dropdown
  const networkOpenCallback = useCallback(() => {
    dispatch(toggleNetworkMenu());
    trackEvent({
      event: MetaMetricsEventName.NavNetworkMenuOpened,
      category: MetaMetricsEventCategory.Navigation,
      properties: {
        location: 'App header',
        chain_id: chainId,
      },
    });
  }, [chainId, dispatch, trackEvent]);

  const handleConnectionsRoute = () => {
    history.push(`${CONNECTIONS}/${encodeURIComponent(origin)}`);
<<<<<<< HEAD
=======
  };

  const handleMainMenuOpened = () => {
    trackEvent({
      event: MetaMetricsEventName.NavMainMenuOpened,
      category: MetaMetricsEventCategory.Navigation,
      properties: {
        location: 'Home',
      },
    });
    setAccountOptionsMenuOpen(true);
>>>>>>> 38199bb1
  };

  // This is required to ensure send and confirmation screens
  // look as desired
  const headerBottomMargin = !popupStatus && disableNetworkPicker ? 4 : 0;

  return (
    <>
      {isUnlocked && !popupStatus ? <MultichainMetaFoxLogo /> : null}
      <Box
        display={Display.Flex}
        className={classnames('multichain-app-header', {
          'multichain-app-header-shadow': !isUnlocked || popupStatus,
        })}
        marginBottom={headerBottomMargin}
        alignItems={AlignItems.center}
        width={BlockSize.Full}
        backgroundColor={
          !isUnlocked || popupStatus
            ? BackgroundColor.backgroundDefault
            : BackgroundColor.backgroundAlternative
        }
      >
        <>
          {isUnlocked ? (
            <Box
              className={classnames('multichain-app-header__contents', {
                'multichain-app-header-shadow': isUnlocked && !popupStatus,
              })}
              alignItems={AlignItems.center}
              width={BlockSize.Full}
              backgroundColor={BackgroundColor.backgroundDefault}
              padding={2}
              paddingLeft={4}
              paddingRight={4}
              gap={2}
            >
              {popupStatus ? (
                <Box className="multichain-app-header__contents__container">
                  <Tooltip title={currentNetwork?.nickname} position="right">
                    <PickerNetwork
                      avatarNetworkProps={{
                        backgroundColor: testNetworkBackgroundColor,
                        role: 'img',
                      }}
                      className="multichain-app-header__contents--avatar-network"
                      ref={menuRef}
                      as="button"
                      src={currentNetwork?.rpcPrefs?.imageUrl}
                      label={currentNetwork?.nickname}
                      aria-label={`${t('networkMenu')} ${
                        currentNetwork?.nickname
                      }`}
                      labelProps={{
                        display: Display.None,
                      }}
                      onClick={(e) => {
                        e.stopPropagation();
                        e.preventDefault();
                        networkOpenCallback();
                      }}
                      display={[Display.Flex, Display.None]} // show on popover hide on desktop
                      disabled={disableNetworkPicker}
                    />
                  </Tooltip>
                </Box>
              ) : (
                <div>
                  <PickerNetwork
                    avatarNetworkProps={{
                      backgroundColor: testNetworkBackgroundColor,
                      role: 'img',
                    }}
                    margin={2}
                    aria-label={`${t('networkMenu')} ${
                      currentNetwork?.nickname
                    }`}
                    label={currentNetwork?.nickname}
                    src={currentNetwork?.rpcPrefs?.imageUrl}
                    onClick={(e) => {
                      e.stopPropagation();
                      e.preventDefault();
                      networkOpenCallback();
                    }}
                    display={[Display.None, Display.Flex]} // show on desktop hide on popover
                    className="multichain-app-header__contents__network-picker"
                    disabled={disableNetworkPicker}
                    data-testid="network-display"
                  />
                </div>
              )}

              {internalAccount ? (
                <Text
                  as="div"
                  display={Display.Flex}
                  flexDirection={FlexDirection.Column}
                  alignItems={AlignItems.center}
                  ellipsis
                >
                  <AccountPicker
                    address={internalAccount.address}
                    name={internalAccount.metadata.name}
                    onClick={() => {
                      dispatch(toggleAccountMenu());

                      trackEvent({
                        event: MetaMetricsEventName.NavAccountMenuOpened,
                        category: MetaMetricsEventCategory.Navigation,
                        properties: {
                          location: 'Home',
                        },
                      });
                    }}
                    disabled={disableAccountPicker}
                    labelProps={{ fontWeight: FontWeight.Bold }}
                    paddingLeft={2}
                    paddingRight={2}
                  />
                  <Tooltip
                    position="left"
                    title={copied ? t('addressCopied') : t('copyToClipboard')}
                  >
                    <ButtonBase
                      className="multichain-app-header__address-copy-button"
                      onClick={() => handleCopy(checksummedCurrentAddress)}
                      size={ButtonBaseSize.Sm}
                      backgroundColor={BackgroundColor.transparent}
                      borderRadius={BorderRadius.LG}
                      endIconName={
                        copied ? IconName.CopySuccess : IconName.Copy
                      }
                      endIconProps={{
                        color: IconColor.iconAlternative,
                        size: Size.SM,
                      }}
                      ellipsis
                      textProps={{
                        display: Display.Flex,
                        alignItems: AlignItems.center,
                        gap: 2,
                      }}
                      style={{ height: 'auto' }} // ButtonBase doesn't have auto size
                      data-testid="app-header-copy-button"
                    >
                      <Text
                        color={TextColor.textAlternative}
                        variant={TextVariant.bodySm}
                        ellipsis
                        as="span"
                      >
                        {shortenedAddress}
                      </Text>
                    </ButtonBase>
                  </Tooltip>
                </Text>
              ) : null}
              <Box
                display={Display.Flex}
                alignItems={AlignItems.center}
                justifyContent={JustifyContent.flexEnd}
                style={{ marginLeft: 'auto' }}
              >
                <Box display={Display.Flex} gap={4}>
                  {showConnectedStatus ? (
                    <Box ref={menuRef}>
                      <ConnectedStatusIndicator
                        onClick={() => {
                          handleConnectionsRoute();
                        }}
                      />
                    </Box>
                  ) : null}{' '}
                  <Box
                    ref={menuRef}
                    display={Display.Flex}
                    justifyContent={JustifyContent.flexEnd}
                    width={BlockSize.Full}
                  >
                    {isMetamaskNotificationsEnabled &&
                      !accountOptionsMenuOpen && (
                        <Box
                          style={{ position: 'relative' }}
                          onClick={() => handleMainMenuOpened()}
                        >
                          <NotificationsTagCounter noLabel />
                        </Box>
                      )}
                    <ButtonIcon
                      iconName={IconName.MoreVertical}
                      data-testid="account-options-menu-button"
                      ariaLabel={t('accountOptions')}
                      onClick={() => handleMainMenuOpened()}
                      size={ButtonIconSize.Sm}
                    />
                  </Box>
                </Box>
                <GlobalMenu
                  anchorElement={menuRef.current}
                  isOpen={accountOptionsMenuOpen}
                  closeMenu={() => setAccountOptionsMenuOpen(false)}
                />
              </Box>
            </Box>
          ) : (
            <Box
              display={Display.Flex}
              className={classnames('multichain-app-header__lock-contents', {
                'multichain-app-header-shadow': isUnlocked && !popupStatus,
              })}
              alignItems={AlignItems.center}
              width={BlockSize.Full}
              justifyContent={JustifyContent.spaceBetween}
              backgroundColor={BackgroundColor.backgroundDefault}
              padding={2}
              gap={2}
            >
              <div>
                <PickerNetwork
                  avatarNetworkProps={{
                    backgroundColor: testNetworkBackgroundColor,
                    role: 'img',
                  }}
                  aria-label={`${t('networkMenu')} ${currentNetwork?.nickname}`}
                  label={currentNetwork?.nickname}
                  src={currentNetwork?.rpcPrefs?.imageUrl}
                  onClick={(e) => {
                    e.stopPropagation();
                    e.preventDefault();
                    networkOpenCallback();
                  }}
                  className="multichain-app-header__contents__network-picker"
                  data-testid="network-display"
                />
              </div>
              <MetafoxLogo
                unsetIconHeight
                onClick={async () => {
                  history.push(DEFAULT_ROUTE);
                }}
              />
            </Box>
          )}
        </>
      </Box>
    </>
  );
};

AppHeader.propTypes = {
  /**
   * The location object for the application
   */
  location: PropTypes.object,
};<|MERGE_RESOLUTION|>--- conflicted
+++ resolved
@@ -156,8 +156,6 @@
 
   const handleConnectionsRoute = () => {
     history.push(`${CONNECTIONS}/${encodeURIComponent(origin)}`);
-<<<<<<< HEAD
-=======
   };
 
   const handleMainMenuOpened = () => {
@@ -169,7 +167,6 @@
       },
     });
     setAccountOptionsMenuOpen(true);
->>>>>>> 38199bb1
   };
 
   // This is required to ensure send and confirmation screens
