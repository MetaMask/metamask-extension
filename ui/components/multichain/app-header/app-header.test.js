import React from 'react';
import { fireEvent, waitFor } from '@testing-library/react';
import configureStore from '../../../store/store';
import { renderWithProvider } from '../../../../test/lib/render-helpers';
import mockState from '../../../../test/data/mock-state.json';
import { SEND_STAGES } from '../../../ducks/send';
import { getEnvironmentType } from '../../../../app/scripts/lib/util';
import { ENVIRONMENT_TYPE_POPUP } from '../../../../shared/constants/app';
<<<<<<< HEAD
=======
import { mockNetworkState } from '../../../../test/stub/networks';
>>>>>>> f3548885
import { AppHeader } from '.';

jest.mock('../../../../app/scripts/lib/util', () => ({
  ...jest.requireActual('../../../../app/scripts/lib/util'),
  getEnvironmentType: jest.fn(),
}));

const mockUseHistory = jest.fn();
jest.mock('react-router-dom', () => ({
  ...jest.requireActual('react-router-dom'),
  useHistory: () => ({
    push: mockUseHistory,
  }),
}));

const render = ({
  stateChanges = {},
<<<<<<< HEAD
  provider = {},
  networkConfigurations = {},
=======
  network = { chainId: '0x5', nickname: 'Chain 5', ticker: 'ETH' },
>>>>>>> f3548885
  location = {},
  isUnlocked = true,
} = {}) => {
  const store = configureStore({
    ...mockState,
    metamask: {
      ...mockState.metamask,
<<<<<<< HEAD
      providerConfig: {
        ...mockState.metamask.providerConfig,
        ...(provider ?? {}),
      },
      networkConfigurations: {
        ...mockState.metamask.networkConfigurations,
        ...(networkConfigurations ?? {}),
      },
=======
      ...mockNetworkState(network),
>>>>>>> f3548885
      isUnlocked: isUnlocked ?? true,
    },
    activeTab: {
      origin: 'https://remix.ethereum.org',
    },
    ...(stateChanges ?? {}),
  });
  return renderWithProvider(<AppHeader location={location} />, store);
};

describe('App Header', () => {
  afterEach(() => {
    jest.clearAllMocks();
  });
  it('unlocked state matches snapshot', () => {
    const { container } = render();
    expect(container).toMatchSnapshot('unlocked');
  });

  it('locked state matches snapshot', () => {
    const { container } = render({ isUnlocked: false });
    expect(container).toMatchSnapshot('locked');
  });

  describe('send stage', () => {
    it('should disable the network picker during a send', () => {
      const { getByTestId } = render({
        stateChanges: { send: { stage: SEND_STAGES.DRAFT } },
      });
      expect(getByTestId('network-display')).toBeDisabled();
    });

    it('should allow switching accounts during a send', () => {
      const { getByTestId } = render({
        stateChanges: { send: { stage: SEND_STAGES.DRAFT } },
      });
      expect(getByTestId('account-menu-icon')).toBeEnabled();
    });

    it('should show the copy button for multichain', () => {
      const { getByTestId } = render({
        stateChanges: { send: { stage: SEND_STAGES.DRAFT } },
      });
      expect(getByTestId('app-header-copy-button')).toBeEnabled();
    });
  });

  describe('unlocked state', () => {
    afterEach(() => {
      jest.clearAllMocks();
    });
    it('can open the network picker', () => {
      const { container } = render();
      const networkPickerButton = container.querySelector(
        '.multichain-app-header__contents__network-picker',
      );
      expect(networkPickerButton).toBeInTheDocument();
      fireEvent.click(networkPickerButton);

      const networkPicker = container.querySelector('.mm-picker-network');
      expect(networkPicker).toBeInTheDocument();
    });

    it('can open the account list', () => {
      const { container } = render();
      const accountPickerButton = container.querySelector(
        '.multichain-account-picker',
      );
      expect(accountPickerButton).toBeInTheDocument();
    });

    it('can open the settings', async () => {
      const { container } = render();
      const settingsButton = container.querySelector(
        '[data-testid="account-options-menu-button"]',
      );
      expect(settingsButton).toBeInTheDocument();
      fireEvent.click(settingsButton);

      await waitFor(() => {
        const settingsMenu = container.querySelector(
          '[data-testid="global-menu"]',
        );
        expect(settingsMenu).toBeInTheDocument();
      });
    });

    it('can open the dapp connection', () => {
      getEnvironmentType.mockReturnValue(ENVIRONMENT_TYPE_POPUP);
      const { container } = render();
      const connectionPickerButton = container.querySelector(
        '[data-testid="connection-menu"]',
      );
      expect(connectionPickerButton).toBeInTheDocument();
      fireEvent.click(connectionPickerButton);

      expect(mockUseHistory).toHaveBeenCalled();
    });
  });

  describe('locked state', () => {
    it('can open the network picker', () => {
      const { container } = render({
        isUnlocked: false,
      });
      const networkPickerButton = container.querySelector(
        '.multichain-app-header__contents__network-picker',
      );
      expect(networkPickerButton).toBeInTheDocument();
      fireEvent.click(networkPickerButton);

      const networkPicker = container.querySelector('.mm-picker-network');
      expect(networkPicker).toBeInTheDocument();
    });

    it('does not show the account picker', () => {
      const { container } = render({
        isUnlocked: false,
      });
      const accountPickerButton = container.querySelector(
        '.multichain-account-picker',
      );
      expect(accountPickerButton).not.toBeInTheDocument();
    });

    it('does not show the settings', async () => {
      const { container } = render({
        isUnlocked: false,
      });
      const settingsButton = container.querySelector(
        '[data-testid="account-options-menu-button"]',
      );
      expect(settingsButton).not.toBeInTheDocument();
    });

    it('does not show dapp connection', () => {
      const { container } = render({
        isUnlocked: false,
      });
      const connectionPickerButton = container.querySelector(
        '[data-testid="connection-menu"]',
      );
      expect(connectionPickerButton).not.toBeInTheDocument();
    });
  });

  describe('network picker', () => {
    it('shows custom rpc if it has the same chainId as a default network', () => {
      const mockProviderConfig = {
<<<<<<< HEAD
        id: 'custom-rpc-localhost',
        type: 'rpc',
        ticker: 'ETH',
=======
>>>>>>> f3548885
        chainId: '0x1',
        rpcUrl: 'https://localhost:8545',
        nickname: 'Localhost',
      };
<<<<<<< HEAD
      const mockNetworkConfigurations = {
        [mockProviderConfig.id]: mockProviderConfig,
      };

      const { getByText } = render({
        provider: mockProviderConfig,
        networkConfigurations: mockNetworkConfigurations,
=======

      const { getByText } = render({
        network: mockProviderConfig,
>>>>>>> f3548885
        isUnlocked: true,
      });
      expect(getByText(mockProviderConfig.nickname)).toBeInTheDocument();
    });

    it("shows rpc url as nickname if there isn't a nickname set", () => {
      const mockProviderConfig = {
<<<<<<< HEAD
        id: 'custom-rpc-localhost',
        type: 'rpc',
        ticker: 'ETH',
=======
>>>>>>> f3548885
        chainId: '0x1',
        rpcUrl: 'https://localhost:8545',
        nickname: null,
      };
<<<<<<< HEAD
      const mockNetworkConfigurations = {
        [mockProviderConfig.id]: mockProviderConfig,
      };

      const { getByText } = render({
        provider: mockProviderConfig,
        networkConfigurations: mockNetworkConfigurations,
=======

      const { getByText } = render({
        network: mockProviderConfig,
>>>>>>> f3548885
        isUnlocked: true,
      });
      expect(getByText(mockProviderConfig.rpcUrl)).toBeInTheDocument();
    });
  });
});<|MERGE_RESOLUTION|>--- conflicted
+++ resolved
@@ -6,10 +6,7 @@
 import { SEND_STAGES } from '../../../ducks/send';
 import { getEnvironmentType } from '../../../../app/scripts/lib/util';
 import { ENVIRONMENT_TYPE_POPUP } from '../../../../shared/constants/app';
-<<<<<<< HEAD
-=======
 import { mockNetworkState } from '../../../../test/stub/networks';
->>>>>>> f3548885
 import { AppHeader } from '.';
 
 jest.mock('../../../../app/scripts/lib/util', () => ({
@@ -27,12 +24,7 @@
 
 const render = ({
   stateChanges = {},
-<<<<<<< HEAD
-  provider = {},
-  networkConfigurations = {},
-=======
   network = { chainId: '0x5', nickname: 'Chain 5', ticker: 'ETH' },
->>>>>>> f3548885
   location = {},
   isUnlocked = true,
 } = {}) => {
@@ -40,18 +32,7 @@
     ...mockState,
     metamask: {
       ...mockState.metamask,
-<<<<<<< HEAD
-      providerConfig: {
-        ...mockState.metamask.providerConfig,
-        ...(provider ?? {}),
-      },
-      networkConfigurations: {
-        ...mockState.metamask.networkConfigurations,
-        ...(networkConfigurations ?? {}),
-      },
-=======
       ...mockNetworkState(network),
->>>>>>> f3548885
       isUnlocked: isUnlocked ?? true,
     },
     activeTab: {
@@ -201,29 +182,13 @@
   describe('network picker', () => {
     it('shows custom rpc if it has the same chainId as a default network', () => {
       const mockProviderConfig = {
-<<<<<<< HEAD
-        id: 'custom-rpc-localhost',
-        type: 'rpc',
-        ticker: 'ETH',
-=======
->>>>>>> f3548885
         chainId: '0x1',
         rpcUrl: 'https://localhost:8545',
         nickname: 'Localhost',
       };
-<<<<<<< HEAD
-      const mockNetworkConfigurations = {
-        [mockProviderConfig.id]: mockProviderConfig,
-      };
-
-      const { getByText } = render({
-        provider: mockProviderConfig,
-        networkConfigurations: mockNetworkConfigurations,
-=======
 
       const { getByText } = render({
         network: mockProviderConfig,
->>>>>>> f3548885
         isUnlocked: true,
       });
       expect(getByText(mockProviderConfig.nickname)).toBeInTheDocument();
@@ -231,29 +196,13 @@
 
     it("shows rpc url as nickname if there isn't a nickname set", () => {
       const mockProviderConfig = {
-<<<<<<< HEAD
-        id: 'custom-rpc-localhost',
-        type: 'rpc',
-        ticker: 'ETH',
-=======
->>>>>>> f3548885
         chainId: '0x1',
         rpcUrl: 'https://localhost:8545',
         nickname: null,
       };
-<<<<<<< HEAD
-      const mockNetworkConfigurations = {
-        [mockProviderConfig.id]: mockProviderConfig,
-      };
-
-      const { getByText } = render({
-        provider: mockProviderConfig,
-        networkConfigurations: mockNetworkConfigurations,
-=======
 
       const { getByText } = render({
         network: mockProviderConfig,
->>>>>>> f3548885
         isUnlocked: true,
       });
       expect(getByText(mockProviderConfig.rpcUrl)).toBeInTheDocument();
