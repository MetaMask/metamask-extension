import React from 'react';
import { fireEvent, waitFor } from '@testing-library/react';
import configureStore from '../../../store/store';
import { renderWithProvider } from '../../../../test/lib/render-helpers';
import mockState from '../../../../test/data/mock-state.json';
import { SEND_STAGES } from '../../../ducks/send';
import { getEnvironmentType } from '../../../../app/scripts/lib/util';
import { ENVIRONMENT_TYPE_POPUP } from '../../../../shared/constants/app';
import { AppHeader } from '.';

jest.mock('../../../../app/scripts/lib/util', () => ({
  ...jest.requireActual('../../../../app/scripts/lib/util'),
  getEnvironmentType: jest.fn(),
}));

const mockUseHistory = jest.fn();
jest.mock('react-router-dom', () => ({
  ...jest.requireActual('react-router-dom'),
  useHistory: () => ({
    push: mockUseHistory,
  }),
}));

const render = ({
  stateChanges = {},
  provider = {},
  networkConfigurations = {},
  location = {},
  isUnlocked = true,
} = {}) => {
  const store = configureStore({
    ...mockState,
    metamask: {
      ...mockState.metamask,
      providerConfig: {
        ...mockState.metamask.providerConfig,
        ...(provider ?? {}),
      },
      networkConfigurations: {
        ...mockState.metamask.networkConfigurations,
        ...(networkConfigurations ?? {}),
      },
      isUnlocked: isUnlocked ?? true,
    },
    activeTab: {
      origin: 'https://remix.ethereum.org',
    },
    ...(stateChanges ?? {}),
  });
  return renderWithProvider(<AppHeader location={location} />, store);
};

describe('App Header', () => {
  afterEach(() => {
    jest.clearAllMocks();
  });
  it('unlocked state matches snapshot', () => {
    const { container } = render();
    expect(container).toMatchSnapshot('unlocked');
  });

  it('locked state matches snapshot', () => {
    const { container } = render({ isUnlocked: false });
    expect(container).toMatchSnapshot('locked');
  });

  describe('send stage', () => {
    it('should disable the network picker during a send', () => {
      const { getByTestId } = render({
        stateChanges: { send: { stage: SEND_STAGES.DRAFT } },
      });
      expect(getByTestId('network-display')).toBeDisabled();
    });

    it('should allow switching accounts during a send', () => {
      const { getByTestId } = render({
        stateChanges: { send: { stage: SEND_STAGES.DRAFT } },
      });
      expect(getByTestId('account-menu-icon')).toBeEnabled();
    });

    it('should show the copy button for multichain', () => {
      const { getByTestId } = render({
        stateChanges: { send: { stage: SEND_STAGES.DRAFT } },
      });
      expect(getByTestId('app-header-copy-button')).toBeEnabled();
    });
  });

<<<<<<< HEAD
  it('should show the copy button for multichain', () => {
    const { getByTestId } = render({ send: { stage: SEND_STAGES.INACTIVE } });
    expect(getByTestId('app-header-copy-button')).toBeEnabled();
=======
  describe('unlocked state', () => {
    afterEach(() => {
      jest.clearAllMocks();
    });
    it('can open the network picker', () => {
      const { container } = render();
      const networkPickerButton = container.querySelector(
        '.multichain-app-header__contents__network-picker',
      );
      expect(networkPickerButton).toBeInTheDocument();
      fireEvent.click(networkPickerButton);

      const networkPicker = container.querySelector('.mm-picker-network');
      expect(networkPicker).toBeInTheDocument();
    });

    it('can open the account list', () => {
      const { container } = render();
      const accountPickerButton = container.querySelector(
        '.multichain-account-picker',
      );
      expect(accountPickerButton).toBeInTheDocument();
    });

    it('can open the settings', async () => {
      const { container } = render();
      const settingsButton = container.querySelector(
        '[data-testid="account-options-menu-button"]',
      );
      expect(settingsButton).toBeInTheDocument();
      fireEvent.click(settingsButton);

      await waitFor(() => {
        const settingsMenu = container.querySelector(
          '[data-testid="global-menu"]',
        );
        expect(settingsMenu).toBeInTheDocument();
      });
    });

    it('can open the dapp connection', () => {
      getEnvironmentType.mockReturnValue(ENVIRONMENT_TYPE_POPUP);
      const { container } = render();
      const connectionPickerButton = container.querySelector(
        '[data-testid="connection-menu"]',
      );
      expect(connectionPickerButton).toBeInTheDocument();
      fireEvent.click(connectionPickerButton);

      expect(mockUseHistory).toHaveBeenCalled();
    });
  });

  describe('locked state', () => {
    it('can open the network picker', () => {
      const { container } = render({
        isUnlocked: false,
      });
      const networkPickerButton = container.querySelector(
        '.multichain-app-header__contents__network-picker',
      );
      expect(networkPickerButton).toBeInTheDocument();
      fireEvent.click(networkPickerButton);

      const networkPicker = container.querySelector('.mm-picker-network');
      expect(networkPicker).toBeInTheDocument();
    });

    it('does not show the account picker', () => {
      const { container } = render({
        isUnlocked: false,
      });
      const accountPickerButton = container.querySelector(
        '.multichain-account-picker',
      );
      expect(accountPickerButton).not.toBeInTheDocument();
    });

    it('does not show the settings', async () => {
      const { container } = render({
        isUnlocked: false,
      });
      const settingsButton = container.querySelector(
        '[data-testid="account-options-menu-button"]',
      );
      expect(settingsButton).not.toBeInTheDocument();
    });

    it('does not show dapp connection', () => {
      const { container } = render({
        isUnlocked: false,
      });
      const connectionPickerButton = container.querySelector(
        '[data-testid="connection-menu"]',
      );
      expect(connectionPickerButton).not.toBeInTheDocument();
    });
  });

  describe('network picker', () => {
    it('shows custom rpc if it has the same chainId as a default network', () => {
      const mockProviderConfig = {
        id: 'custom-rpc-localhost',
        type: 'rpc',
        ticker: 'ETH',
        chainId: '0x1',
        rpcUrl: 'https://localhost:8545',
        nickname: 'Localhost',
      };
      const mockNetworkConfigurations = {
        [mockProviderConfig.id]: mockProviderConfig,
      };

      const { getByText } = render({
        provider: mockProviderConfig,
        networkConfigurations: mockNetworkConfigurations,
        isUnlocked: true,
      });
      expect(getByText(mockProviderConfig.nickname)).toBeInTheDocument();
    });

    it("shows rpc url as nickname if there isn't a nickname set", () => {
      const mockProviderConfig = {
        id: 'custom-rpc-localhost',
        type: 'rpc',
        ticker: 'ETH',
        chainId: '0x1',
        rpcUrl: 'https://localhost:8545',
        nickname: null,
      };
      const mockNetworkConfigurations = {
        [mockProviderConfig.id]: mockProviderConfig,
      };

      const { getByText } = render({
        provider: mockProviderConfig,
        networkConfigurations: mockNetworkConfigurations,
        isUnlocked: true,
      });
      expect(getByText(mockProviderConfig.rpcUrl)).toBeInTheDocument();
    });
>>>>>>> 717376e8
  });
});<|MERGE_RESOLUTION|>--- conflicted
+++ resolved
@@ -87,11 +87,6 @@
     });
   });
 
-<<<<<<< HEAD
-  it('should show the copy button for multichain', () => {
-    const { getByTestId } = render({ send: { stage: SEND_STAGES.INACTIVE } });
-    expect(getByTestId('app-header-copy-button')).toBeEnabled();
-=======
   describe('unlocked state', () => {
     afterEach(() => {
       jest.clearAllMocks();
@@ -233,6 +228,5 @@
       });
       expect(getByText(mockProviderConfig.rpcUrl)).toBeInTheDocument();
     });
->>>>>>> 717376e8
   });
 });