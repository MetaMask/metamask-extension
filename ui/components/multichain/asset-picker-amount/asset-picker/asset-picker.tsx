import React, { useContext, useState } from 'react';
import { useSelector } from 'react-redux';
import {
  AvatarTokenSize,
  IconName,
  AvatarToken,
  Text,
  Box,
  Button,
  AvatarNetworkSize,
  BadgeWrapper,
  AvatarNetwork,
} from '../../../component-library';
import { Asset, getSendAnalyticProperties } from '../../../../ducks/send';
import {
  AlignItems,
  BackgroundColor,
  BorderColor,
  BorderRadius,
  Display,
  IconColor,
  JustifyContent,
  TextColor,
  TextVariant,
} from '../../../../helpers/constants/design-system';
import { AssetType } from '../../../../../shared/constants/transaction';
import { AssetPickerModal } from '../asset-picker-modal/asset-picker-modal';
import { getNativeCurrency } from '../../../../ducks/metamask/metamask';
import {
  getCurrentNetwork,
  getIpfsGateway,
  getNativeCurrencyImage,
  getTestNetworkBackgroundColor,
  getTokenList,
} from '../../../../selectors';
import Tooltip from '../../../ui/tooltip';
import { LARGE_SYMBOL_LENGTH } from '../constants';
import { getAssetImageURL } from '../../../../helpers/utils/util';
///: BEGIN:ONLY_INCLUDE_IF(build-main,build-beta,build-flask)
import { useI18nContext } from '../../../../hooks/useI18nContext';
///: END:ONLY_INCLUDE_IF
import { MetaMetricsContext } from '../../../../contexts/metametrics';
import {
  MetaMetricsEventCategory,
  MetaMetricsEventName,
} from '../../../../../shared/constants/metametrics';
import { ellipsify } from '../../../../pages/confirmations/send/send.utils';

const ELLIPSIFY_LENGTH = 13; // 6 (start) + 4 (end) + 3 (...)

export type AssetPickerProps = {
  asset: Asset;
  /**
   * Needs to be wrapped in a callback
   */
  onAssetChange: (newAsset: Asset) => void;
  /**
   * Sending asset for UI treatments; only for dest component
   */
  sendingAsset?: Asset;
  isDisabled?: boolean;
};

// A component that lets the user pick from a list of assets.
export function AssetPicker({
  asset,
  onAssetChange,
  sendingAsset,
  isDisabled = false,
}: AssetPickerProps) {
  ///: BEGIN:ONLY_INCLUDE_IF(build-main,build-beta,build-flask)
  const t = useI18nContext();
  ///: END:ONLY_INCLUDE_IF
  const trackEvent = useContext(MetaMetricsContext);
  const sendAnalytics = useSelector(getSendAnalyticProperties);

  const nativeCurrencySymbol = useSelector(getNativeCurrency);
  const nativeCurrencyImageUrl = useSelector(getNativeCurrencyImage);
  // TODO: Replace `any` with type
  // eslint-disable-next-line @typescript-eslint/no-explicit-any
  const tokenList: Record<string, any> = useSelector(getTokenList);

  const ipfsGateway = useSelector(getIpfsGateway);

  const [showAssetPickerModal, setShowAssetPickerModal] = useState(false);

  let primaryTokenImage: string | undefined;

  if (asset.type === AssetType.native) {
    primaryTokenImage = nativeCurrencyImageUrl;
  } else if (tokenList && asset.details) {
    primaryTokenImage =
      getAssetImageURL(asset.details?.image, ipfsGateway) ||
      tokenList[asset.details.address?.toLowerCase()]?.iconUrl;
  }

  let sendingTokenImage: string | undefined;

  if (sendingAsset) {
    if (sendingAsset.type === AssetType.native) {
      sendingTokenImage = nativeCurrencyImageUrl;
    } else if (tokenList && sendingAsset.details) {
      sendingTokenImage =
        getAssetImageURL(sendingAsset.details?.image, ipfsGateway) ||
        tokenList[sendingAsset.details.address?.toLowerCase()]?.iconUrl;
    }
  }

  const symbol =
    asset.type === AssetType.native
      ? nativeCurrencySymbol
      : asset.details?.symbol;

  const isSymbolLong = symbol?.length > LARGE_SYMBOL_LENGTH;
  const isNFT = asset.type === AssetType.NFT;

  const formattedSymbol =
    isSymbolLong && !isNFT
      ? `${symbol.substring(0, LARGE_SYMBOL_LENGTH - 1)}...`
      : symbol;

  // Badge details
  const currentNetwork = useSelector(getCurrentNetwork);
  const testNetworkBackgroundColor = useSelector(getTestNetworkBackgroundColor);

  const handleAssetPickerTitle = (): string | undefined => {
    ///: BEGIN:ONLY_INCLUDE_IF(build-main,build-beta,build-flask)
    if (isDisabled) {
      return t('swapTokenNotAvailable');
    }
    ///: END:ONLY_INCLUDE_IF

    return undefined;
  };

  return (
    <>
      {/* This is the Modal that ask to choose token to send */}
      <AssetPickerModal
        isOpen={showAssetPickerModal}
        onClose={() => setShowAssetPickerModal(false)}
        asset={asset}
        onAssetChange={onAssetChange}
        sendingAssetImage={sendingTokenImage}
        sendingAssetSymbol={
          sendingAsset?.details?.symbol || nativeCurrencySymbol
        }
      />

      <Button
        data-testid="asset-picker-button"
        className="asset-picker"
        disabled={isDisabled}
        display={Display.Flex}
        alignItems={AlignItems.center}
        gap={2}
        padding={2}
        paddingLeft={2}
        paddingRight={2}
        justifyContent={isNFT ? JustifyContent.spaceBetween : undefined}
        backgroundColor={BackgroundColor.transparent}
        onClick={() => {
          setShowAssetPickerModal(true);
          trackEvent({
            event: MetaMetricsEventName.sendTokenModalOpened,
            category: MetaMetricsEventCategory.Send,
            properties: {
              ...sendAnalytics,
              is_destination_asset_picker_modal: Boolean(sendingAsset),
            },
          });
        }}
        endIconName={IconName.ArrowDown}
        endIconProps={{
          color: IconColor.iconDefault,
          marginInlineStart: 0,
          display: isDisabled ? Display.None : Display.InlineBlock,
        }}
        title={handleAssetPickerTitle()}
      >
        <Box display={Display.Flex} alignItems={AlignItems.center} gap={3}>
          <Box display={Display.Flex}>
            <BadgeWrapper
              badge={
                <AvatarNetwork
                  size={AvatarNetworkSize.Xs}
                  name={currentNetwork?.nickname ?? ''}
                  src={currentNetwork?.rpcPrefs?.imageUrl}
                  backgroundColor={testNetworkBackgroundColor}
                  borderColor={
                    primaryTokenImage
                      ? BorderColor.borderMuted
                      : BorderColor.borderDefault
                  }
                />
              }
            >
              <AvatarToken
                borderRadius={isNFT ? BorderRadius.LG : BorderRadius.full}
                src={primaryTokenImage}
                size={AvatarTokenSize.Md}
<<<<<<< HEAD
                showHalo={!isNFT}
=======
>>>>>>> 717376e8
                name={symbol}
                {...(isNFT && { backgroundColor: BackgroundColor.transparent })}
              />
            </BadgeWrapper>
          </Box>

          <Tooltip disabled={!isSymbolLong} title={symbol} position="bottom">
            <Text className="asset-picker__symbol" variant={TextVariant.bodyMd}>
              {formattedSymbol}
            </Text>
            {asset.details?.tokenId && (
              <Text
                variant={TextVariant.bodySm}
                color={TextColor.textAlternative}
              >
                #
                {String(asset.details.tokenId).length < ELLIPSIFY_LENGTH
                  ? asset.details.tokenId
                  : ellipsify(String(asset.details.tokenId), 6, 4)}
              </Text>
            )}
          </Tooltip>
        </Box>
      </Button>
    </>
  );
}<|MERGE_RESOLUTION|>--- conflicted
+++ resolved
@@ -199,10 +199,6 @@
                 borderRadius={isNFT ? BorderRadius.LG : BorderRadius.full}
                 src={primaryTokenImage}
                 size={AvatarTokenSize.Md}
-<<<<<<< HEAD
-                showHalo={!isNFT}
-=======
->>>>>>> 717376e8
                 name={symbol}
                 {...(isNFT && { backgroundColor: BackgroundColor.transparent })}
               />
