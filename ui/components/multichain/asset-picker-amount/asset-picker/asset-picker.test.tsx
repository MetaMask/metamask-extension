--- conflicted
+++ resolved
@@ -22,19 +22,11 @@
           conversionRate: 11.1,
         },
       },
-<<<<<<< HEAD
-      selectedNetworkClientId: 'networkClientId',
-      networkConfigurations: {
-        networkClientId: { chainId: CHAIN_IDS.MAINNET, ticker: nativeTicker },
-      },
-
-=======
 
       // providerConfig: {
       //   chainId: '0x1',
       //   ticker: nativeTicker,
       // },
->>>>>>> 74f6a416
       useTokenDetection: true,
       tokenList,
     },
