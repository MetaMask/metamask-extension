--- conflicted
+++ resolved
@@ -139,11 +139,7 @@
             >
               <div
                 class="mm-box multichain-network-list-item mm-box--padding-top-4 mm-box--padding-right-4 mm-box--padding-bottom-4 mm-box--padding-left-4 mm-box--display-flex mm-box--gap-4 mm-box--justify-content-space-between mm-box--align-items-center mm-box--width-full mm-box--background-color-transparent"
-<<<<<<< HEAD
-                data-testid="network-list-item-undefined"
-=======
                 data-testid="network-list-item-0x1"
->>>>>>> 9ab104b0
               >
                 <div
                   class="mm-box mm-text mm-avatar-base mm-avatar-base--size-sm mm-avatar-network mm-text--body-sm mm-text--text-transform-uppercase mm-box--display-flex mm-box--justify-content-center mm-box--align-items-center mm-box--color-text-default mm-box--background-color-background-alternative mm-box--rounded-md mm-box--border-color-background-default mm-box--border-width-1 box--border-style-solid"
@@ -184,11 +180,7 @@
               </div>
               <div
                 class="mm-box multichain-network-list-item mm-box--padding-top-4 mm-box--padding-right-4 mm-box--padding-bottom-4 mm-box--padding-left-4 mm-box--display-flex mm-box--gap-4 mm-box--justify-content-space-between mm-box--align-items-center mm-box--width-full mm-box--background-color-transparent"
-<<<<<<< HEAD
-                data-testid="network-list-item-undefined"
-=======
                 data-testid="network-list-item-0xa"
->>>>>>> 9ab104b0
               >
                 <div
                   class="mm-box mm-text mm-avatar-base mm-avatar-base--size-sm mm-avatar-network mm-text--body-sm mm-text--text-transform-uppercase mm-box--display-flex mm-box--justify-content-center mm-box--align-items-center mm-box--color-text-default mm-box--background-color-background-alternative mm-box--rounded-md mm-box--border-color-background-default mm-box--border-width-1 box--border-style-solid"
@@ -319,11 +311,7 @@
             >
               <div
                 class="mm-box multichain-network-list-item multichain-network-list-item--selected mm-box--padding-top-4 mm-box--padding-right-4 mm-box--padding-bottom-4 mm-box--padding-left-4 mm-box--display-flex mm-box--gap-4 mm-box--justify-content-space-between mm-box--align-items-center mm-box--width-full mm-box--background-color-primary-muted"
-<<<<<<< HEAD
-                data-testid="network-list-item-undefined"
-=======
                 data-testid="network-list-item-0x1"
->>>>>>> 9ab104b0
               >
                 <div
                   class="mm-box multichain-network-list-item__selected-indicator mm-box--background-color-primary-default mm-box--rounded-pill"
@@ -367,11 +355,7 @@
               </div>
               <div
                 class="mm-box multichain-network-list-item mm-box--padding-top-4 mm-box--padding-right-4 mm-box--padding-bottom-4 mm-box--padding-left-4 mm-box--display-flex mm-box--gap-4 mm-box--justify-content-space-between mm-box--align-items-center mm-box--width-full mm-box--background-color-transparent"
-<<<<<<< HEAD
-                data-testid="network-list-item-undefined"
-=======
                 data-testid="network-list-item-0xa"
->>>>>>> 9ab104b0
               >
                 <div
                   class="mm-box mm-text mm-avatar-base mm-avatar-base--size-sm mm-avatar-network mm-text--body-sm mm-text--text-transform-uppercase mm-box--display-flex mm-box--justify-content-center mm-box--align-items-center mm-box--color-text-default mm-box--background-color-background-alternative mm-box--rounded-md mm-box--border-color-background-default mm-box--border-width-1 box--border-style-solid"
