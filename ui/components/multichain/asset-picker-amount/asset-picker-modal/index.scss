--- conflicted
+++ resolved
@@ -37,17 +37,10 @@
       }
     }
 
-<<<<<<< HEAD
-    &--disabled {
-      @include disabled-token {
-        opacity: 0.4;
-      }
-=======
     &--disabled,
     &:disabled {
       opacity: var(--opacity-disabled);
       cursor: not-allowed;
->>>>>>> 717376e8
     }
 
     &__selected-indicator {
@@ -99,8 +92,6 @@
     &__wrapper {
       max-height: 100%;
       overflow-y: scroll;
-<<<<<<< HEAD
-=======
     }
 
     &__loading {
@@ -117,7 +108,6 @@
       align-items: center;
       justify-content: center;
       padding: 15px;
->>>>>>> 717376e8
     }
   }
 }