import { CaipAssetType, CaipChainId, Hex } from '@metamask/utils';
import { useEffect } from 'react';
import { useSelector } from 'react-redux';
import { getUseExternalServices } from '../../../../../selectors';
import {
  fetchAssetMetadata,
  getAssetImageUrl,
} from '../../../../../../shared/lib/asset-utils';
import { AssetType } from '../../../../../../shared/constants/transaction';
import { useAsyncResult } from '../../../../../hooks/useAsync';

/**
 * Fetches token metadata for a single token if searchQuery is defined but filteredTokenList is empty
 *
 * @param searchQuery - The search query to fetch metadata for
 * @param shouldFetchMetadata - Whether to fetch metadata
 * @param abortControllerRef - The abort controller ref to use for the fetch request
 * @param chainId - The chain id to fetch metadata for
 * @param setAbortController - Callback for updating the abortControllerRef prop
 * @returns The asset metadata
 */
export const useAssetMetadata = (
  searchQuery: string,
  shouldFetchMetadata: boolean,
  abortControllerRef: React.MutableRefObject<AbortController | null>,
  chainId?: Hex | CaipChainId,
  setAbortController = (controller?: AbortController | null) => {
    abortControllerRef.current = controller ?? null;
  },
) => {
  const allowExternalServices = useSelector(getUseExternalServices);

  useEffect(() => {
    return () => {
      abortControllerRef.current?.abort();
      abortControllerRef.current = null;
    };
  }, [abortControllerRef]);

  const { value: assetMetadata } = useAsyncResult<
    | {
        address: Hex | CaipAssetType | string;
        symbol: string;
        decimals: number;
        image: string;
        chainId: Hex | CaipChainId;
        isNative: boolean;
        type: AssetType.token;
        balance: string;
        string: string;
      }
    | undefined
  >(async () => {
    if (!chainId || !searchQuery) {
      return undefined;
    }

    const trimmedSearchQuery = searchQuery.trim();
    if (
      allowExternalServices &&
      shouldFetchMetadata &&
      trimmedSearchQuery.length > 30
    ) {
<<<<<<< HEAD
      setAbortController(new AbortController());
=======
      abortControllerRef.current ??= new AbortController();
>>>>>>> 76631aaa
      const metadata = await fetchAssetMetadata(
        trimmedSearchQuery,
        chainId,
        abortControllerRef.current?.signal,
      );

      if (metadata) {
        return {
          ...metadata,
          chainId,
          isNative: false,
          type: AssetType.token,
          image: getAssetImageUrl(metadata.assetId, chainId) ?? '',
          balance: '',
          string: '',
        } as const;
      }
      return undefined;
    }
    return undefined;
  }, [shouldFetchMetadata, searchQuery]);

  return assetMetadata;
};<|MERGE_RESOLUTION|>--- conflicted
+++ resolved
@@ -16,7 +16,6 @@
  * @param shouldFetchMetadata - Whether to fetch metadata
  * @param abortControllerRef - The abort controller ref to use for the fetch request
  * @param chainId - The chain id to fetch metadata for
- * @param setAbortController - Callback for updating the abortControllerRef prop
  * @returns The asset metadata
  */
 export const useAssetMetadata = (
@@ -24,9 +23,6 @@
   shouldFetchMetadata: boolean,
   abortControllerRef: React.MutableRefObject<AbortController | null>,
   chainId?: Hex | CaipChainId,
-  setAbortController = (controller?: AbortController | null) => {
-    abortControllerRef.current = controller ?? null;
-  },
 ) => {
   const allowExternalServices = useSelector(getUseExternalServices);
 
@@ -61,11 +57,7 @@
       shouldFetchMetadata &&
       trimmedSearchQuery.length > 30
     ) {
-<<<<<<< HEAD
-      setAbortController(new AbortController());
-=======
       abortControllerRef.current ??= new AbortController();
->>>>>>> 76631aaa
       const metadata = await fetchAssetMetadata(
         trimmedSearchQuery,
         chainId,
