import React, { useCallback, useEffect, useMemo, useState } from 'react';

import { useSelector } from 'react-redux';
import {
  AddNetworkFields,
  NetworkConfiguration,
} from '@metamask/network-controller';
import type { CaipChainId } from '@metamask/utils';
import {
  Display,
  FlexDirection,
  BlockSize,
  AlignItems,
  TextVariant,
  IconColor,
  BackgroundColor,
  TextColor,
} from '../../../../helpers/constants/design-system';
import {
  ModalOverlay,
  ModalContent,
  ModalHeader,
  Modal,
  Box,
  ButtonLink,
  Checkbox,
  Text,
  AvatarNetworkSize,
  IconName,
} from '../../../component-library';
import { useI18nContext } from '../../../../hooks/useI18nContext';
import { NetworkListItem } from '../../network-list-item';
import { getNetworkConfigurationsByChainId } from '../../../../../shared/modules/selectors/networks';
import { getCurrentCurrency } from '../../../../ducks/metamask/metamask';
import { formatCurrency } from '../../../../helpers/utils/confirm-tx.util';
import { useMultichainBalances } from '../../../../hooks/useMultichainBalances';
import { NETWORK_TO_SHORT_NETWORK_NAME_MAP } from '../../../../../shared/constants/bridge';
import { getImageForChainId } from '../../../../selectors/multichain';
import { TEST_CHAINS } from '../../../../../shared/constants/network';
import { getShowTestNetworks } from '../../../../selectors/selectors';

// TODO use MultichainNetworkConfiguration type
type NetworkOption =
  | NetworkConfiguration
  | AddNetworkFields
  | (Omit<NetworkConfiguration, 'chainId'> & { chainId: CaipChainId });

/**
 * AssetPickerModalNetwork component displays a modal for selecting a network in the asset picker.
 *
 * @param props
 * @param props.isOpen - Determines whether the modal is open or not.
 * @param props.network - The currently selected network, not necessarily the active wallet network, and possibly not imported yet.
 * @param props.networks - The list of selectable networks.
 * @param props.onNetworkChange - The callback function to handle network change.
 * @param props.onClose - The callback function to handle modal close.
 * @param props.onBack - The callback function to handle going back in the modal.
 * @param props.shouldDisableNetwork - The callback function to determine if a network should be disabled.
 * @param props.header - A custom header for the modal.
 * @param props.onMultiselectSubmit - The callback function to run when multiple networks are selected.
 * @param props.selectedChainIds - A list of selected chainIds.
 * @param props.isMultiselectEnabled - Determines whether selecting multiple networks is enabled.
 * @returns A modal with a list of selectable networks.
 */
export const AssetPickerModalNetwork = ({
  isOpen,
  onClose,
  onBack,
  network,
  networks,
  onNetworkChange,
  shouldDisableNetwork,
  header,
  isMultiselectEnabled,
  onMultiselectSubmit,
  selectedChainIds,
}: {
  isOpen: boolean;
  network?: NetworkOption;
  networks?: NetworkOption[];
  onNetworkChange: (network: NetworkOption) => void;
  shouldDisableNetwork?: (network: NetworkOption) => boolean;
  onClose: () => void;
  onBack: () => void;
  header?: JSX.Element | string | null;
  isMultiselectEnabled?: boolean;
  selectedChainIds?: string[];
  onMultiselectSubmit?: (selectedChainIds: string[]) => void;
}) => {
  const t = useI18nContext();

  const { balanceByChainId } = useMultichainBalances();

  const allNetworks = useSelector(getNetworkConfigurationsByChainId);
  const showTestnets = useSelector(getShowTestNetworks);
  const currency = useSelector(getCurrentCurrency);
  // Use the networks prop if it is provided, otherwise use all available networks
  // Sort the networks by balance in descending order
  const networksList = useMemo(
    () =>
      (networks ?? Object.values(allNetworks) ?? []).sort(
        (a, b) => balanceByChainId[b.chainId] - balanceByChainId[a.chainId],
      ),
    [],
  );

  const [nonTestNetworks, testNetworks] = useMemo(
    () =>
      networksList.reduce(
        ([nonTestNetworksList, testNetworksList], networkDetail) => {
          const isTest = (TEST_CHAINS as string[]).includes(
            networkDetail.chainId,
          );
          (isTest ? testNetworksList : nonTestNetworksList).push(networkDetail);
          return [nonTestNetworksList, testNetworksList];
        },
        [[] as NetworkOption[], [] as NetworkOption[]],
      ),
    [networksList],
  );
  // Tracks the selection/checked state of each network
  // Initialized with the selectedChainIds if provided
  const [checkedChainIds, setCheckedChainIds] = useState<
    Record<string, boolean>
  >(
    networksList?.reduce(
      (acc, { chainId }) => ({
        ...acc,
        [chainId]: selectedChainIds
          ? selectedChainIds.includes(chainId)
          : false,
      }),
      {},
    ) ?? {},
  );

  // Reset checkedChainIds if selectedChainIds change in parent component
  useEffect(() => {
    networksList &&
      setCheckedChainIds(
        networksList.reduce(
          (acc, { chainId }) => ({
            ...acc,
            [chainId]: selectedChainIds
              ? selectedChainIds.includes(chainId)
              : false,
          }),
          {},
        ),
      );
  }, [networksList, selectedChainIds]);

  const handleToggleNetwork = useCallback((chainId: string) => {
    setCheckedChainIds((prev) => ({
      ...prev,
      [chainId]: !prev[chainId],
    }));
  }, []);

  // Toggles all networks to be checked or unchecked
  const handleToggleAllNetworks = useCallback(() => {
    setCheckedChainIds(
      Object.keys(checkedChainIds)?.reduce(
        (agg, chainId) => ({
          ...agg,
          [chainId]: !Object.values(checkedChainIds).every((v) => v),
        }),
        {},
      ),
    );
  }, [checkedChainIds]);

  return (
    <Modal
      isOpen={isOpen}
      onClose={onClose}
      className="multichain-asset-picker__network-modal"
    >
      <ModalOverlay />
      <ModalContent modalDialogProps={{ padding: 0 }}>
        <ModalHeader
          onBack={network ? onBack : undefined}
          onClose={isMultiselectEnabled ? undefined : onClose}
          endAccessory={
            isMultiselectEnabled && selectedChainIds ? (
              <ButtonLink
                variant={TextVariant.bodyMdMedium}
                disabled={Object.values(checkedChainIds).every((v) => !v)}
                onClick={() => {
                  onMultiselectSubmit?.(
                    Object.keys(checkedChainIds).filter(
                      (chainId) => checkedChainIds[chainId],
                    ),
                  );
                  onBack();
                }}
              >
                {t('apply')}
              </ButtonLink>
            ) : undefined
          }
        >
          {header ?? t('bridgeSelectNetwork')}
        </ModalHeader>
        {isMultiselectEnabled && (
          <Box display={Display.Flex} padding={4}>
            <Checkbox
              isIndeterminate={Object.values(checkedChainIds).every((v) => v)}
              iconProps={{
                name: Object.values(checkedChainIds).some((v) => !v)
                  ? IconName.MinusBold
                  : IconName.Add,
                color: IconColor.primaryInverse,
                backgroundColor: BackgroundColor.primaryDefault,
              }}
              isChecked
              onChange={() => {
                handleToggleAllNetworks();
              }}
            />
            <ButtonLink
              variant={TextVariant.bodyMdMedium}
              onClick={() => {
                handleToggleAllNetworks();
              }}
              style={{
                alignSelf: AlignItems.flexStart,
                paddingInline: 16,
              }}
            >
              {t('selectAll')}
            </ButtonLink>
          </Box>
        )}
        <Box
          className="multichain-asset-picker__network-list"
          display={Display.Flex}
          flexDirection={FlexDirection.Column}
        >
          {testNetworks.length > 0 ? (
            <Text
              variant={TextVariant.bodyMd}
              color={TextColor.textAlternative}
              padding={4}
            >
              {t('enabledNetworks')}
            </Text>
          ) : null}
          <Box
            display={Display.Flex}
            flexDirection={FlexDirection.Column}
            width={BlockSize.Full}
          >
            {nonTestNetworks.map((networkConfig) => {
              const { name, chainId } = networkConfig;
              return (
                <NetworkListItem
                  key={chainId}
                  name={
                    NETWORK_TO_SHORT_NETWORK_NAME_MAP[
                      chainId as keyof typeof NETWORK_TO_SHORT_NETWORK_NAME_MAP
                    ] ?? name
                  }
                  selected={
                    // If multiselect is enabled, the checkbox indicates selection
                    isMultiselectEnabled ? false : network?.chainId === chainId
                  }
                  onClick={() => {
                    if (isMultiselectEnabled) {
                      handleToggleNetwork(chainId);
                      return;
                    }
                    onNetworkChange(networkConfig);
                    onBack();
                  }}
                  iconSrc={getImageForChainId(chainId)}
                  iconSize={AvatarNetworkSize.Sm}
                  focus={false}
                  disabled={shouldDisableNetwork?.(networkConfig)}
                  startAccessory={
                    isMultiselectEnabled ? (
                      <Checkbox
                        isChecked={checkedChainIds[chainId]}
                        name={chainId}
                      />
                    ) : undefined
                  }
                  showEndAccessory={isMultiselectEnabled}
                  variant={TextVariant.bodyMdMedium}
                  endAccessory={
                    isMultiselectEnabled ? (
                      <Text variant={TextVariant.bodyMdMedium}>
                        {formatCurrency(
                          balanceByChainId[chainId]?.toString(),
                          currency,
                        )}
                      </Text>
                    ) : undefined
                  }
                />
              );
            })}
          </Box>
        </Box>
<<<<<<< HEAD
        {testNetworks.length > 0 ? (
=======
        {process.env.REMOVE_GNS && showTestnets && testNetworks.length > 0 ? (
>>>>>>> 73dbbd5f
          <Box
            className="multichain-asset-picker__network-list"
            display={Display.Flex}
            flexDirection={FlexDirection.Column}
          >
            <Box padding={4}>
              <Text
                variant={TextVariant.bodyMd}
                color={TextColor.textAlternative}
              >
                {t('testNetworks')}
              </Text>
            </Box>
            <Box
              display={Display.Flex}
              flexDirection={FlexDirection.Column}
              width={BlockSize.Full}
            >
              {testNetworks.map((networkConfig) => {
                const { name, chainId } = networkConfig;
                return (
                  <NetworkListItem
                    key={chainId}
                    name={
                      NETWORK_TO_SHORT_NETWORK_NAME_MAP[
                        chainId as keyof typeof NETWORK_TO_SHORT_NETWORK_NAME_MAP
                      ] ?? name
                    }
                    selected={
                      // If multiselect is enabled, the checkbox indicates selection
                      isMultiselectEnabled
                        ? false
                        : network?.chainId === chainId
                    }
                    onClick={() => {
                      if (isMultiselectEnabled) {
                        handleToggleNetwork(chainId);
                        return;
                      }
                      onNetworkChange(networkConfig);
                      onBack();
                    }}
                    iconSrc={getImageForChainId(chainId)}
                    iconSize={AvatarNetworkSize.Sm}
                    focus={false}
                    disabled={shouldDisableNetwork?.(networkConfig)}
                    startAccessory={
                      isMultiselectEnabled ? (
                        <Checkbox
                          isChecked={checkedChainIds[chainId]}
                          name={chainId}
                        />
                      ) : undefined
                    }
                    showEndAccessory={isMultiselectEnabled}
                    variant={TextVariant.bodyMdMedium}
                    endAccessory={
                      isMultiselectEnabled ? (
                        <Text variant={TextVariant.bodyMdMedium}>
                          {formatCurrency(
                            balanceByChainId[chainId]?.toString(),
                            currency,
                          )}
                        </Text>
                      ) : undefined
                    }
                  />
                );
              })}
            </Box>
          </Box>
        ) : null}
      </ModalContent>
    </Modal>
  );
};<|MERGE_RESOLUTION|>--- conflicted
+++ resolved
@@ -302,11 +302,7 @@
             })}
           </Box>
         </Box>
-<<<<<<< HEAD
-        {testNetworks.length > 0 ? (
-=======
-        {process.env.REMOVE_GNS && showTestnets && testNetworks.length > 0 ? (
->>>>>>> 73dbbd5f
+        {showTestnets && testNetworks.length > 0 ? (
           <Box
             className="multichain-asset-picker__network-list"
             display={Display.Flex}
