import React, { useState, useCallback, useMemo } from 'react';

import { useSelector } from 'react-redux';
import { isEqual, uniqBy } from 'lodash';
import { Tab, Tabs } from '../../../ui/tabs';
import NftsItems from '../../../app/nfts-items/nfts-items';
import {
  Modal,
  ModalContent,
  ModalOverlay,
  ModalHeader,
  TextFieldSearch,
  Box,
  Text,
  ButtonLink,
  ButtonLinkSize,
  ButtonIconSize,
  TextFieldSearchSize,
  AvatarTokenSize,
  AvatarToken,
} from '../../../component-library';
import {
  BlockSize,
  BorderRadius,
  TextColor,
  TextVariant,
  TextAlign,
  Display,
  JustifyContent,
  AlignItems,
  FlexDirection,
} from '../../../../helpers/constants/design-system';
import { useI18nContext } from '../../../../hooks/useI18nContext';

import { AssetType } from '../../../../../shared/constants/transaction';

import { useNftsCollections } from '../../../../hooks/useNftsCollections';
import ZENDESK_URLS from '../../../../helpers/constants/zendesk-url';
import {
  getCurrentChainId,
  getCurrentCurrency,
  getNativeCurrencyImage,
  getSelectedAccountCachedBalance,
  getSelectedInternalAccount,
  getShouldHideZeroBalanceTokens,
  getTokenExchangeRates,
  getTokenList,
} from '../../../../selectors';
import {
  getConversionRate,
  getNativeCurrency,
  getTokens,
} from '../../../../ducks/metamask/metamask';
import { useTokenTracker } from '../../../../hooks/useTokenTracker';
import { getTopAssets } from '../../../../ducks/swaps/swaps';
import { getRenderableTokenData } from '../../../../hooks/useTokensToSearch';
import { useEqualityCheck } from '../../../../hooks/useEqualityCheck';
import AssetList from './AssetList';
import { Asset, Collection, Token } from './types';

type AssetPickerModalProps = {
  isOpen: boolean;
  onClose: () => void;
  asset: Asset;
  onAssetChange: (asset: Asset) => void;
  sendingAssetImage?: string;
  sendingAssetSymbol?: string;
};

const MAX_UNOWNED_TOKENS_RENDERED = 30;

export function AssetPickerModal({
  isOpen,
  onClose,
  asset,
  onAssetChange,
  sendingAssetImage,
  sendingAssetSymbol,
}: AssetPickerModalProps) {
  const t = useI18nContext();
<<<<<<< HEAD
  const { address: selectedAddress } = useSelector(getSelectedInternalAccount);
=======
>>>>>>> ee3841d8

  const [searchQuery, setSearchQuery] = useState('');

  const { collections, previouslyOwnedCollection } = useNftsCollections();

  const hasAnyNfts = Object.keys(collections).length > 0;

  const collectionsKeys = Object.keys(collections);

  const collectionsData = collectionsKeys.reduce((acc: unknown[], key) => {
    // TODO: Replace `any` with type
    // eslint-disable-next-line @typescript-eslint/no-explicit-any
    const collection = (collections as any)[key];

    const isMatchingQuery = collection.collectionName
      ?.toLowerCase()
      .includes(searchQuery.toLowerCase());

    if (isMatchingQuery) {
      acc.push(collection);
      return acc;
    }
    return acc;
  }, []);

  // filter and exclude ERC1155
  const collectionDataFiltered = (collectionsData as Collection[]).filter(
    (collection) => collection.nfts.length > 0,
  );

  const handleAssetChange = useCallback(
    (token: Token) => {
      onAssetChange(token);
      onClose();
    },
    [onAssetChange],
  );

  const defaultActiveTabKey = asset?.type === AssetType.NFT ? 'nfts' : 'tokens';

  const isDest = sendingAssetImage && sendingAssetSymbol;
  const chainId = useSelector(getCurrentChainId);

  const nativeCurrencyImage = useSelector(getNativeCurrencyImage);
  const nativeCurrency = useSelector(getNativeCurrency);
  const balanceValue = useSelector(getSelectedAccountCachedBalance);

  const tokenConversionRates = useSelector(getTokenExchangeRates, isEqual);
  const conversionRate = useSelector(getConversionRate);
  const currentCurrency = useSelector(getCurrentCurrency);

  const { address: selectedAddress } = useSelector(getSelectedInternalAccount);
  const shouldHideZeroBalanceTokens = useSelector(
    getShouldHideZeroBalanceTokens,
  );
  const tokens = useSelector(getTokens, isEqual);
  const { tokensWithBalances } = useTokenTracker({
    tokens,
    address: selectedAddress,
    hideZeroBalanceTokens: Boolean(shouldHideZeroBalanceTokens),
  });

  // Swaps token list
  const tokenList = useSelector(getTokenList) as Record<string, Token>;
  const topTokens = useSelector(getTopAssets, isEqual);

  const usersTokens = uniqBy([...tokensWithBalances, ...tokens], 'address');

  const memoizedUsersTokens = useEqualityCheck(usersTokens);

  const filteredTokenList = useMemo(() => {
    const nativeToken = {
      address: null,
      symbol: nativeCurrency,
      decimals: 18,
      image: nativeCurrencyImage,
      balance: balanceValue,
      type: AssetType.native,
    };

    const filteredTokens: Token[] = [];
    // undefined would be the native token address
    const filteredTokensAddresses = new Set<string | undefined>();

    function* tokenGenerator() {
      yield nativeToken;

      for (const token of memoizedUsersTokens) {
        yield token;
      }

      // topTokens should already be sorted by popularity
      for (const address of Object.keys(topTokens)) {
        const token = tokenList?.[address];
        if (token) {
          yield token;
        }
      }

      for (const token of Object.values(tokenList)) {
        yield token;
      }
    }

    let token: Token;
    for (token of tokenGenerator()) {
      if (
        token.symbol?.toLowerCase().includes(searchQuery.toLowerCase()) &&
        !filteredTokensAddresses.has(token.address?.toLowerCase())
      ) {
        filteredTokensAddresses.add(token.address?.toLowerCase());
        filteredTokens.push(
          getRenderableTokenData(
            token.address
              ? {
                  ...token,
                  ...tokenList[token.address.toLowerCase()],
                  type: AssetType.token,
                }
              : token,
            tokenConversionRates,
            conversionRate,
            currentCurrency,
            chainId,
            tokenList,
          ),
        );
      }

<<<<<<< HEAD
  const collectionsData = collectionsKeys.reduce((acc: unknown[], key) => {
    // TODO: Replace `any` with type
    // eslint-disable-next-line @typescript-eslint/no-explicit-any
    const collection = (collections as any)[key];

    const isMatchingQuery = collection.collectionName
      ?.toLowerCase()
      .includes(searchQuery.toLowerCase());

    if (isMatchingQuery) {
      acc.push(collection);
      return acc;
=======
      if (filteredTokens.length > MAX_UNOWNED_TOKENS_RENDERED) {
        break;
      }
>>>>>>> ee3841d8
    }

    return filteredTokens;
  }, [
    memoizedUsersTokens,
    topTokens,
    searchQuery,
    nativeCurrency,
    nativeCurrencyImage,
    balanceValue,
    tokenConversionRates,
    conversionRate,
    currentCurrency,
    chainId,
    tokenList,
  ]);

  const Search = useCallback(
    () => (
      <Box padding={1} paddingLeft={4} paddingRight={4}>
        <TextFieldSearch
          borderRadius={BorderRadius.LG}
          placeholder={t('searchTokenOrNFT')}
          value={searchQuery}
          onChange={(e) => setSearchQuery(e.target.value)}
          error={false}
          autoFocus
          autoComplete={false}
          width={BlockSize.Full}
          clearButtonOnClick={() => setSearchQuery('')}
          clearButtonProps={{
            size: ButtonIconSize.Sm,
          }}
          showClearButton={true}
          className="asset-picker-modal__search-list"
          inputProps={{
            'data-testid': 'asset-picker-modal-search-input',
          }}
          endAccessory={null}
          size={TextFieldSearchSize.Lg}
          marginBottom={1}
        />
      </Box>
    ),
    [searchQuery],
  );

  return (
    <Modal
      className="asset-picker-modal"
      isOpen={isOpen}
      onClose={onClose}
      data-testid="asset-picker-modal"
    >
      <ModalOverlay />
      <ModalContent modalDialogProps={{ padding: 0 }}>
        <ModalHeader onClose={onClose}>
          <Text variant={TextVariant.headingSm} textAlign={TextAlign.Center}>
            {t(isDest ? 'sendSelectReceiveAsset' : 'sendSelectSendAsset')}
          </Text>
        </ModalHeader>
        {isDest && (
          <Box
            display={Display.Flex}
            gap={1}
            alignItems={AlignItems.center}
            marginInline="auto"
            marginBottom={4}
          >
<<<<<<< HEAD
            {
              // eslint-disable-next-line @typescript-eslint/ban-ts-comment
              // @ts-ignore
              <Tab
                activeClassName="modal-tab__tab--active"
                className="modal-tab__tab"
                name={t('tokens')}
                tabKey="tokens"
              >
                <Box paddingBottom={4} paddingTop={4} padding={4}>
                  <TextFieldSearch
                    placeholder={t('searchTokenOrNFT')}
                    value={searchQuery}
                    // TODO: Replace `any` with type
                    // eslint-disable-next-line @typescript-eslint/no-explicit-any
                    onChange={(e: any) => handleSearch(e.target.value)}
                    error={false}
                    autoFocus
                    autoComplete={false}
                    width={BlockSize.Full}
                    clearButtonOnClick={() => setSearchQuery('')}
                    clearButtonProps={{
                      size: ButtonIconSize.Sm,
                    }}
                    showClearButton={true}
                    className="asset-picker-modal__search-list"
                    inputProps={{
                      'data-testid': 'asset-picker-modal-search-input',
                    }}
                    endAccessory={null}
                    size={TextFieldSearchSize.Lg}
                  />
                </Box>
                <Box className="tokens-main-view-modal">
                  {tokensData.map((token) => {
                    return (
                      <Box
                        padding={0}
                        gap={0}
                        margin={0}
                        key={token.symbol}
                        backgroundColor={
                          token.isSelected
                            ? BackgroundColor.primaryMuted
                            : BackgroundColor.transparent
                        }
                        className={classnames(
                          'multichain-asset-picker-list-item',
                          {
                            'multichain-asset-picker-list-item--selected':
                              token.isSelected,
                          },
                        )}
                        onClick={handleAssetChange(token)}
                      >
                        {token.isSelected ? (
                          <Box
                            className="multichain-asset-picker-list-item__selected-indicator"
                            borderRadius={BorderRadius.pill}
                            backgroundColor={BackgroundColor.primaryDefault}
                          />
                        ) : null}
                        <Box
                          key={token.address}
                          padding={0}
                          display={Display.Block}
                          flexWrap={FlexWrap.NoWrap}
                          alignItems={AlignItems.center}
                          style={{ cursor: 'pointer' }}
                        >
                          <Box marginInlineStart={2}>
                            {token.type === AssetType.native ? (
                              <TokenListItem
                                title={nativeCurrency}
                                primary={
                                  primaryCurrencyProperties.value ??
                                  secondaryCurrencyProperties.value
                                }
                                tokenSymbol={primaryCurrencyProperties.suffix}
                                secondary={secondaryCurrencyDisplay}
                                tokenImage={token.image}
                              />
                            ) : (
                              <TokenCell
                                key={token.address}
                                {...token}
                                onClick={handleAssetChange(token)}
                              />
                            )}
                          </Box>
                        </Box>
                      </Box>
                    );
                  })}
                </Box>
              </Tab>
            }

            {
              // eslint-disable-next-line @typescript-eslint/ban-ts-comment
              // @ts-ignore
              <Tab
                activeClassName="modal-tab__tab--active"
                className="modal-tab__tab"
                name={t('nfts')}
                tabKey="nfts"
              >
                <Box paddingBottom={4} paddingTop={4} padding={4}>
                  <TextFieldSearch
                    placeholder={t('searchTokenOrNFT')}
                    value={searchQuery}
                    // TODO: Replace `any` with type
                    // eslint-disable-next-line @typescript-eslint/no-explicit-any
                    onChange={(e: any) => handleSearch(e.target.value)}
                    error={false}
                    autoFocus
                    autoComplete={false}
                    width={BlockSize.Full}
                    clearButtonOnClick={() => setSearchQuery('')}
                    clearButtonProps={{
                      size: ButtonIconSize.Sm,
                    }}
                    showClearButton={true}
                    className="asset-picker-modal__search-list"
                    inputProps={{
                      'data-testid': 'asset-picker-modal-search-input',
                    }}
                    endAccessory={null}
                    size={TextFieldSearchSize.Lg}
                  />
                </Box>
                {hasAnyNfts ? (
                  <Box className="modal-tab__main-view">
                    <NftsItems
                      collections={collectionDataFiltered}
                      previouslyOwnedCollection={previouslyOwnedCollection}
                      isModal={true}
                      onCloseModal={() => onClose()}
                      showTokenId={true}
                      displayPreviouslyOwnedCollection={false}
                    />
                  </Box>
                ) : (
                  <Box
                    padding={12}
                    display={Display.Flex}
                    flexDirection={FlexDirection.Column}
                    alignItems={AlignItems.center}
                    justifyContent={JustifyContent.center}
                  >
                    <Box justifyContent={JustifyContent.center}>
                      <img src="./images/no-nfts.svg" />
=======
            <AvatarToken
              borderRadius={BorderRadius.full}
              src={sendingAssetImage}
              size={AvatarTokenSize.Xs}
            />
            <Text variant={TextVariant.bodySm}>
              {t('sendingAsset', [sendingAssetSymbol])}
            </Text>
          </Box>
        )}
        <Box className="modal-tab__wrapper">
          {isDest ? (
            <>
              <Search />
              <AssetList
                handleAssetChange={handleAssetChange}
                asset={asset}
                tokenList={filteredTokenList}
                sendingAssetSymbol={sendingAssetSymbol}
              />
            </>
          ) : (
            <Tabs
              defaultActiveTabKey={defaultActiveTabKey}
              tabsClassName="modal-tab__tabs"
            >
              {
                // eslint-disable-next-line @typescript-eslint/ban-ts-comment
                // @ts-ignore
                <Tab
                  activeClassName="modal-tab__tab--active"
                  className="modal-tab__tab"
                  name={t('tokens')}
                  tabKey="tokens"
                >
                  <Search />
                  <AssetList
                    handleAssetChange={handleAssetChange}
                    asset={asset}
                    tokenList={filteredTokenList}
                  />
                </Tab>
              }

              {
                // eslint-disable-next-line @typescript-eslint/ban-ts-comment
                // @ts-ignore
                <Tab
                  activeClassName="modal-tab__tab--active"
                  className="modal-tab__tab"
                  name={t('nfts')}
                  tabKey="nfts"
                >
                  {hasAnyNfts ? (
                    <Box className="modal-tab__main-view">
                      <Search />
                      <NftsItems
                        collections={collectionDataFiltered}
                        previouslyOwnedCollection={previouslyOwnedCollection}
                        isModal={true}
                        onCloseModal={() => onClose()}
                        showTokenId={true}
                        displayPreviouslyOwnedCollection={false}
                      />
>>>>>>> ee3841d8
                    </Box>
                  ) : (
                    <Box
                      padding={12}
                      display={Display.Flex}
                      flexDirection={FlexDirection.Column}
                      alignItems={AlignItems.center}
                      justifyContent={JustifyContent.center}
                    >
                      <Box justifyContent={JustifyContent.center}>
                        <img src="./images/no-nfts.svg" />
                      </Box>
                      <Box
                        display={Display.Flex}
                        justifyContent={JustifyContent.center}
                        alignItems={AlignItems.center}
                        flexDirection={FlexDirection.Column}
                        className="nfts-tab__link"
                      >
                        <Text
                          color={TextColor.textMuted}
                          variant={TextVariant.headingSm}
                          textAlign={TextAlign.Center}
                          as="h4"
                        >
                          {t('noNFTs')}
                        </Text>
                        <ButtonLink
                          size={ButtonLinkSize.Sm}
                          href={ZENDESK_URLS.NFT_TOKENS}
                          externalLink
                        >
                          {t('learnMoreUpperCase')}
                        </ButtonLink>
                      </Box>
                    </Box>
                  )}
                </Tab>
              }
            </Tabs>
          )}
        </Box>
      </ModalContent>
    </Modal>
  );
}<|MERGE_RESOLUTION|>--- conflicted
+++ resolved
@@ -78,10 +78,6 @@
   sendingAssetSymbol,
 }: AssetPickerModalProps) {
   const t = useI18nContext();
-<<<<<<< HEAD
-  const { address: selectedAddress } = useSelector(getSelectedInternalAccount);
-=======
->>>>>>> ee3841d8
 
   const [searchQuery, setSearchQuery] = useState('');
 
@@ -211,24 +207,9 @@
         );
       }
 
-<<<<<<< HEAD
-  const collectionsData = collectionsKeys.reduce((acc: unknown[], key) => {
-    // TODO: Replace `any` with type
-    // eslint-disable-next-line @typescript-eslint/no-explicit-any
-    const collection = (collections as any)[key];
-
-    const isMatchingQuery = collection.collectionName
-      ?.toLowerCase()
-      .includes(searchQuery.toLowerCase());
-
-    if (isMatchingQuery) {
-      acc.push(collection);
-      return acc;
-=======
       if (filteredTokens.length > MAX_UNOWNED_TOKENS_RENDERED) {
         break;
       }
->>>>>>> ee3841d8
     }
 
     return filteredTokens;
@@ -298,160 +279,6 @@
             marginInline="auto"
             marginBottom={4}
           >
-<<<<<<< HEAD
-            {
-              // eslint-disable-next-line @typescript-eslint/ban-ts-comment
-              // @ts-ignore
-              <Tab
-                activeClassName="modal-tab__tab--active"
-                className="modal-tab__tab"
-                name={t('tokens')}
-                tabKey="tokens"
-              >
-                <Box paddingBottom={4} paddingTop={4} padding={4}>
-                  <TextFieldSearch
-                    placeholder={t('searchTokenOrNFT')}
-                    value={searchQuery}
-                    // TODO: Replace `any` with type
-                    // eslint-disable-next-line @typescript-eslint/no-explicit-any
-                    onChange={(e: any) => handleSearch(e.target.value)}
-                    error={false}
-                    autoFocus
-                    autoComplete={false}
-                    width={BlockSize.Full}
-                    clearButtonOnClick={() => setSearchQuery('')}
-                    clearButtonProps={{
-                      size: ButtonIconSize.Sm,
-                    }}
-                    showClearButton={true}
-                    className="asset-picker-modal__search-list"
-                    inputProps={{
-                      'data-testid': 'asset-picker-modal-search-input',
-                    }}
-                    endAccessory={null}
-                    size={TextFieldSearchSize.Lg}
-                  />
-                </Box>
-                <Box className="tokens-main-view-modal">
-                  {tokensData.map((token) => {
-                    return (
-                      <Box
-                        padding={0}
-                        gap={0}
-                        margin={0}
-                        key={token.symbol}
-                        backgroundColor={
-                          token.isSelected
-                            ? BackgroundColor.primaryMuted
-                            : BackgroundColor.transparent
-                        }
-                        className={classnames(
-                          'multichain-asset-picker-list-item',
-                          {
-                            'multichain-asset-picker-list-item--selected':
-                              token.isSelected,
-                          },
-                        )}
-                        onClick={handleAssetChange(token)}
-                      >
-                        {token.isSelected ? (
-                          <Box
-                            className="multichain-asset-picker-list-item__selected-indicator"
-                            borderRadius={BorderRadius.pill}
-                            backgroundColor={BackgroundColor.primaryDefault}
-                          />
-                        ) : null}
-                        <Box
-                          key={token.address}
-                          padding={0}
-                          display={Display.Block}
-                          flexWrap={FlexWrap.NoWrap}
-                          alignItems={AlignItems.center}
-                          style={{ cursor: 'pointer' }}
-                        >
-                          <Box marginInlineStart={2}>
-                            {token.type === AssetType.native ? (
-                              <TokenListItem
-                                title={nativeCurrency}
-                                primary={
-                                  primaryCurrencyProperties.value ??
-                                  secondaryCurrencyProperties.value
-                                }
-                                tokenSymbol={primaryCurrencyProperties.suffix}
-                                secondary={secondaryCurrencyDisplay}
-                                tokenImage={token.image}
-                              />
-                            ) : (
-                              <TokenCell
-                                key={token.address}
-                                {...token}
-                                onClick={handleAssetChange(token)}
-                              />
-                            )}
-                          </Box>
-                        </Box>
-                      </Box>
-                    );
-                  })}
-                </Box>
-              </Tab>
-            }
-
-            {
-              // eslint-disable-next-line @typescript-eslint/ban-ts-comment
-              // @ts-ignore
-              <Tab
-                activeClassName="modal-tab__tab--active"
-                className="modal-tab__tab"
-                name={t('nfts')}
-                tabKey="nfts"
-              >
-                <Box paddingBottom={4} paddingTop={4} padding={4}>
-                  <TextFieldSearch
-                    placeholder={t('searchTokenOrNFT')}
-                    value={searchQuery}
-                    // TODO: Replace `any` with type
-                    // eslint-disable-next-line @typescript-eslint/no-explicit-any
-                    onChange={(e: any) => handleSearch(e.target.value)}
-                    error={false}
-                    autoFocus
-                    autoComplete={false}
-                    width={BlockSize.Full}
-                    clearButtonOnClick={() => setSearchQuery('')}
-                    clearButtonProps={{
-                      size: ButtonIconSize.Sm,
-                    }}
-                    showClearButton={true}
-                    className="asset-picker-modal__search-list"
-                    inputProps={{
-                      'data-testid': 'asset-picker-modal-search-input',
-                    }}
-                    endAccessory={null}
-                    size={TextFieldSearchSize.Lg}
-                  />
-                </Box>
-                {hasAnyNfts ? (
-                  <Box className="modal-tab__main-view">
-                    <NftsItems
-                      collections={collectionDataFiltered}
-                      previouslyOwnedCollection={previouslyOwnedCollection}
-                      isModal={true}
-                      onCloseModal={() => onClose()}
-                      showTokenId={true}
-                      displayPreviouslyOwnedCollection={false}
-                    />
-                  </Box>
-                ) : (
-                  <Box
-                    padding={12}
-                    display={Display.Flex}
-                    flexDirection={FlexDirection.Column}
-                    alignItems={AlignItems.center}
-                    justifyContent={JustifyContent.center}
-                  >
-                    <Box justifyContent={JustifyContent.center}>
-                      <img src="./images/no-nfts.svg" />
-=======
             <AvatarToken
               borderRadius={BorderRadius.full}
               src={sendingAssetImage}
@@ -516,7 +343,6 @@
                         showTokenId={true}
                         displayPreviouslyOwnedCollection={false}
                       />
->>>>>>> ee3841d8
                     </Box>
                   ) : (
                     <Box
