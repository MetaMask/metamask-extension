import React, { useState, useCallback, useMemo } from 'react';

import { useSelector } from 'react-redux';
import { isEqual, uniqBy } from 'lodash';
import {
  Token,
  TokenListMap,
  TokenListToken,
} from '@metamask/assets-controllers';
import { Hex } from '@metamask/utils';
import { zeroAddress } from 'ethereumjs-util';
import {
  Modal,
  ModalContent,
  ModalOverlay,
  ModalHeader,
  Box,
  AvatarTokenSize,
  AvatarToken,
  Text,
  PickerNetwork,
} from '../../../component-library';
import {
  BorderRadius,
  TextVariant,
  TextAlign,
  Display,
  AlignItems,
} from '../../../../helpers/constants/design-system';
import { useI18nContext } from '../../../../hooks/useI18nContext';

import { AssetType } from '../../../../../shared/constants/transaction';
import {
  getCurrentChainId,
  getNetworkConfigurationsByChainId,
} from '../../../../../shared/modules/selectors/networks';
import {
  getAllTokens,
  getNativeCurrencyImage,
  getSelectedAccountCachedBalance,
  getSelectedInternalAccount,
  getShouldHideZeroBalanceTokens,
  getTokenExchangeRates,
  getTokenList,
} from '../../../../selectors';
import {
  getConversionRate,
  getCurrentCurrency,
  getNativeCurrency,
} from '../../../../ducks/metamask/metamask';
import { useTokenTracker } from '../../../../hooks/useTokenTracker';
import { getTopAssets } from '../../../../ducks/swaps/swaps';
import { getRenderableTokenData } from '../../../../hooks/useTokensToSearch';
import { getSwapsBlockedTokens } from '../../../../ducks/send';
import { isEqualCaseInsensitive } from '../../../../../shared/modules/string-utils';
import {
  CHAIN_ID_TO_NETWORK_IMAGE_URL_MAP,
  NETWORK_TO_NAME_MAP,
} from '../../../../../shared/constants/network';
import { useMultichainBalances } from '../../../../hooks/useMultichainBalances';
import { AvatarType } from '../../avatar-group/avatar-group.types';
import { NETWORK_TO_SHORT_NETWORK_NAME_MAP } from '../../../../../shared/constants/bridge';
import {
  ERC20Asset,
  NativeAsset,
  NFT,
  AssetWithDisplayData,
  TokenWithBalance,
} from './types';
import { AssetPickerModalTabs, TabName } from './asset-picker-modal-tabs';
import { AssetPickerModalNftTab } from './asset-picker-modal-nft-tab';
import AssetList from './AssetList';
import { Search } from './asset-picker-modal-search';
import { AssetPickerModalNetwork } from './asset-picker-modal-network';

type AssetPickerModalProps = {
  header: JSX.Element | string | null;
  isOpen: boolean;
  onClose: () => void;
  action?: 'send' | 'receive';
<<<<<<< HEAD
  asset?:
    | ERC20Asset
    | NativeAsset
    | Pick<NFT, 'type' | 'tokenId' | 'image' | 'symbol' | 'address'>;
=======
  onBack?: () => void;
  asset?: ERC20Asset | NativeAsset | Pick<NFT, 'type' | 'tokenId' | 'image'>;
>>>>>>> 51789d6d
  onAssetChange: (
    asset: AssetWithDisplayData<ERC20Asset> | AssetWithDisplayData<NativeAsset>,
  ) => void;
  /**
   * Sending asset for UI treatments; only for dest component
   */
  sendingAsset?: { image: string; symbol: string } | undefined;
  onNetworkPickerClick?: () => void;
  /**
   * Generator function that returns a list of tokens filtered by a predicate and sorted
   * by a custom order.
   */
  customTokenListGenerator?: (
    filterPredicate: (
      symbol: string,
      address?: null | string,
      chainId?: string,
    ) => boolean,
  ) => Generator<
    AssetWithDisplayData<NativeAsset> | AssetWithDisplayData<ERC20Asset>
  >;
  isTokenListLoading?: boolean;
  autoFocus: boolean;
} & Pick<
  React.ComponentProps<typeof AssetPickerModalTabs>,
  'visibleTabs' | 'defaultActiveTabKey'
> &
  Pick<
    React.ComponentProps<typeof AssetPickerModalNetwork>,
    'network' | 'networks' | 'isMultiselectEnabled' | 'selectedChainIds'
  >;

const MAX_UNOWNED_TOKENS_RENDERED = 30;

export function AssetPickerModal({
  header,
  isOpen,
  onClose,
  onBack,
  asset,
  onAssetChange,
  sendingAsset,
  network,
  networks,
  action,
  onNetworkPickerClick,
  customTokenListGenerator,
  isTokenListLoading = false,
  isMultiselectEnabled,
  selectedChainIds,
  autoFocus,
  ...tabProps
}: AssetPickerModalProps) {
  const t = useI18nContext();

  const [searchQuery, setSearchQuery] = useState('');

  const swapsBlockedTokens = useSelector(getSwapsBlockedTokens);
  const memoizedSwapsBlockedTokens = useMemo(() => {
    return new Set<string>(swapsBlockedTokens);
  }, [swapsBlockedTokens]);

  const handleAssetChange = useCallback(onAssetChange, [onAssetChange]);

  const currentChainId = useSelector(getCurrentChainId);
  const allNetworks = useSelector(getNetworkConfigurationsByChainId);
  const selectedNetwork =
    network ?? (currentChainId && allNetworks[currentChainId]);
  const allNetworksToUse = networks ?? Object.values(allNetworks ?? {});
  // This indicates whether tokens in the wallet's active network are displayed
  const isSelectedNetworkActive = selectedNetwork.chainId === currentChainId;

  const nativeCurrencyImage = useSelector(getNativeCurrencyImage);
  const nativeCurrency = useSelector(getNativeCurrency);
  const balanceValue = useSelector(getSelectedAccountCachedBalance);

  const tokenConversionRates = useSelector(getTokenExchangeRates, isEqual);
  const conversionRate = useSelector(getConversionRate);
  const currentCurrency = useSelector(getCurrentCurrency);

  const { address: selectedAddress } = useSelector(getSelectedInternalAccount);
  const shouldHideZeroBalanceTokens = useSelector(
    getShouldHideZeroBalanceTokens,
  );

  const detectedTokens: Record<Hex, Record<string, Token[]>> = useSelector(
    getAllTokens,
  );
  const tokens = detectedTokens?.[currentChainId]?.[selectedAddress] ?? [];

  const { tokensWithBalances }: { tokensWithBalances: TokenWithBalance[] } =
    useTokenTracker({
      tokens,
      address: selectedAddress,
      hideZeroBalanceTokens: Boolean(shouldHideZeroBalanceTokens),
    });

  const { assetsWithBalance: multichainTokensWithBalance } =
    useMultichainBalances();

  // Swaps token list
  const tokenList = useSelector(getTokenList) as TokenListMap;
  const topTokens = useSelector(getTopAssets, isEqual);

  const getIsDisabled = useCallback(
    ({
      address,
      symbol,
    }:
      | TokenListToken
      | AssetWithDisplayData<ERC20Asset>
      | AssetWithDisplayData<NativeAsset>) => {
      const isDisabled = sendingAsset?.symbol
        ? !isEqualCaseInsensitive(sendingAsset.symbol, symbol) &&
          memoizedSwapsBlockedTokens.has(address || '')
        : false;

      return isDisabled;
    },
    [sendingAsset?.symbol, memoizedSwapsBlockedTokens],
  );

  const memoizedUsersTokens: TokenWithBalance[] = useMemo(() => {
    return uniqBy<TokenWithBalance>(
      [...tokensWithBalances, ...tokens],
      'address',
    );
  }, [tokensWithBalances, tokens]);

  const tokenListGenerator = useCallback(
    function* (
      shouldAddToken: (
        symbol: string,
        address?: null | string,
        tokenChainId?: string,
      ) => boolean,
    ): Generator<
      | AssetWithDisplayData<NativeAsset>
      | ((Token | TokenListToken) & {
          chainId: string;
          balance?: string;
          string?: string;
        })
    > {
      const nativeToken: AssetWithDisplayData<NativeAsset> = {
        address: null,
        symbol: nativeCurrency,
        decimals: 18,
        image: nativeCurrencyImage,
        balance: balanceValue,
        string: undefined,
        chainId: currentChainId,
        type: AssetType.native,
      };

      if (
        shouldAddToken(
          nativeToken.symbol,
          nativeToken.address,
          nativeToken.chainId,
        )
      ) {
        yield nativeToken;
      }

      const blockedTokens = [];

      // Yield multichain tokens with balances
      if (isMultiselectEnabled) {
        for (const token of multichainTokensWithBalance) {
          if (shouldAddToken(token.symbol, token.address, token.chainId)) {
            yield token;
          }
        }
      }

      for (const token of memoizedUsersTokens) {
        if (shouldAddToken(token.symbol, token.address, currentChainId)) {
          yield { ...token, chainId: currentChainId };
        }
      }

      // topTokens should already be sorted by popularity
      for (const address of Object.keys(topTokens)) {
        const token = tokenList?.[address];
        if (
          token &&
          shouldAddToken(token.symbol, token.address, currentChainId)
        ) {
          if (getIsDisabled(token)) {
            blockedTokens.push(token);
            continue;
          } else {
            yield { ...token, chainId: currentChainId };
          }
        }
      }

      for (const token of Object.values(tokenList)) {
        if (shouldAddToken(token.symbol, token.address, currentChainId)) {
          yield { ...token, chainId: currentChainId };
        }
      }

      for (const token of blockedTokens) {
        yield { ...token, chainId: currentChainId };
      }
    },
    [
      nativeCurrency,
      nativeCurrencyImage,
      balanceValue,
      memoizedUsersTokens,
      topTokens,
      tokenList,
      getIsDisabled,
      isMultiselectEnabled,
      multichainTokensWithBalance,
    ],
  );

  const filteredTokenList = useMemo(() => {
    const filteredTokens: (
      | AssetWithDisplayData<ERC20Asset>
      | AssetWithDisplayData<NativeAsset>
    )[] = [];
    // List of token identifiers formatted like `chainId:address`
    const filteredTokensAddresses = new Set<string | undefined>();
    const getTokenKey = (address?: string | null, tokenChainId?: string) =>
      `${address?.toLowerCase() ?? zeroAddress()}:${
        tokenChainId ?? currentChainId
      }`;

    // Default filter predicate for whether a token should be included in displayed list
    const shouldAddToken = (
      symbol: string,
      address?: string | null,
      tokenChainId?: string,
    ) => {
      const trimmedSearchQuery = searchQuery.trim().toLowerCase();
      const isMatchedBySearchQuery = Boolean(
        !trimmedSearchQuery ||
          symbol?.toLowerCase().includes(trimmedSearchQuery) ||
          address?.toLowerCase().includes(trimmedSearchQuery),
      );
      const isTokenInSelectedChain = isMultiselectEnabled
        ? tokenChainId && selectedChainIds?.includes(tokenChainId)
        : selectedNetwork?.chainId === tokenChainId;

      return Boolean(
        isTokenInSelectedChain &&
          isMatchedBySearchQuery &&
          !filteredTokensAddresses.has(getTokenKey(address, tokenChainId)),
      );
    };

    // If filteredTokensGenerator is passed in, use it to generate the filtered tokens
    // Otherwise use the default tokenGenerator
    for (const token of (customTokenListGenerator ?? tokenListGenerator)(
      shouldAddToken,
    )) {
      if (action === 'send' && token.balance === undefined) {
        continue;
      }

      filteredTokensAddresses.add(getTokenKey(token.address, token.chainId));
      filteredTokens.push(
        customTokenListGenerator
          ? token
          : getRenderableTokenData(
              token.address
                ? ({
                    ...token,
                    ...tokenList[token.address.toLowerCase()],
                    type: AssetType.token,
                  } as AssetWithDisplayData<ERC20Asset>)
                : token,
              tokenConversionRates,
              conversionRate,
              currentCurrency,
              token.chainId,
              tokenList,
            ),
      );

      if (filteredTokens.length > MAX_UNOWNED_TOKENS_RENDERED) {
        break;
      }
    }

    return filteredTokens;
  }, [
    searchQuery,
    tokenConversionRates,
    conversionRate,
    currentCurrency,
    currentChainId,
    tokenListGenerator,
    customTokenListGenerator,
    isMultiselectEnabled,
    selectedChainIds,
    isMultiselectEnabled,
    selectedNetwork,
  ]);

  const getNetworkImageUrl = (networkChainId: string) =>
    CHAIN_ID_TO_NETWORK_IMAGE_URL_MAP[
      networkChainId as keyof typeof CHAIN_ID_TO_NETWORK_IMAGE_URL_MAP
    ];

  const getNetworkPickerLabel = () => {
    if (!isMultiselectEnabled) {
      return (
        (selectedNetwork?.chainId &&
          NETWORK_TO_NAME_MAP[
            selectedNetwork.chainId as keyof typeof NETWORK_TO_NAME_MAP
          ]) ??
        selectedNetwork?.name ??
        t('bridgeSelectNetwork')
      );
    }
    switch (selectedChainIds?.length) {
      case allNetworksToUse.length:
        return t('allNetworks');
      case 1:
        return t('singleNetwork');
      case 0:
        return t('bridgeSelectNetwork');
      default:
        return t('someNetworks', [selectedChainIds?.length]);
    }
  };

  return (
    <Modal
      className="asset-picker-modal"
      isOpen={isOpen}
      onClose={onClose}
      data-testid="asset-picker-modal"
    >
      <ModalOverlay />
      <ModalContent modalDialogProps={{ padding: 0 }}>
        <ModalHeader onClose={onClose} onBack={asset ? undefined : onBack}>
          <Text variant={TextVariant.headingSm} textAlign={TextAlign.Center}>
            {header}
          </Text>
        </ModalHeader>
        {sendingAsset?.image && sendingAsset?.symbol && (
          <Box
            display={Display.Flex}
            gap={1}
            alignItems={AlignItems.center}
            marginInline="auto"
          >
            <AvatarToken
              borderRadius={BorderRadius.full}
              src={sendingAsset.image}
              size={AvatarTokenSize.Xs}
            />
            <Text variant={TextVariant.bodySm}>
              {t('sendingAsset', [sendingAsset.symbol])}
            </Text>
          </Box>
        )}
        {onNetworkPickerClick && (
          <Box className="network-picker">
            <PickerNetwork
              label={getNetworkPickerLabel()}
              src={
                selectedNetwork?.chainId
                  ? getNetworkImageUrl(selectedNetwork.chainId)
                  : undefined
              }
              avatarGroupProps={
                isMultiselectEnabled && selectedChainIds
                  ? {
                      limit: 2,
                      members: selectedChainIds.map((c) => ({
                        avatarValue: getNetworkImageUrl(c),
                        symbol:
                          NETWORK_TO_SHORT_NETWORK_NAME_MAP[
                            c as keyof typeof NETWORK_TO_SHORT_NETWORK_NAME_MAP
                          ],
                      })),
                      avatarType: AvatarType.NETWORK,
                    }
                  : undefined
              }
              onClick={onNetworkPickerClick}
              data-testid="multichain-asset-picker__network"
            />
          </Box>
        )}
        <Box className="modal-tab__wrapper">
          <AssetPickerModalTabs {...tabProps}>
            <React.Fragment key={TabName.TOKENS}>
              <Search
                searchQuery={searchQuery}
                onChange={(value) => setSearchQuery(value)}
                autoFocus={autoFocus}
              />
              <AssetList
                network={network}
                handleAssetChange={handleAssetChange}
                asset={asset?.type === AssetType.NFT ? undefined : asset}
                tokenList={filteredTokenList}
                isTokenDisabled={getIsDisabled}
                isTokenListLoading={isTokenListLoading}
                assetItemProps={{
                  isTitleNetworkName:
                    // For src cross-chain swaps assets
                    isMultiselectEnabled,
                  isTitleHidden:
                    // For dest cross-chain swaps assets
                    !isSelectedNetworkActive,
                }}
              />
            </React.Fragment>
            <AssetPickerModalNftTab
              key={TabName.NFTS}
              searchQuery={searchQuery}
              onClose={onClose}
              renderSearch={() => (
                <Search
                  isNFTSearch
                  searchQuery={searchQuery}
                  onChange={(value) => setSearchQuery(value)}
                />
              )}
            />
          </AssetPickerModalTabs>
        </Box>
      </ModalContent>
    </Modal>
  );
}<|MERGE_RESOLUTION|>--- conflicted
+++ resolved
@@ -78,15 +78,11 @@
   isOpen: boolean;
   onClose: () => void;
   action?: 'send' | 'receive';
-<<<<<<< HEAD
   asset?:
     | ERC20Asset
     | NativeAsset
     | Pick<NFT, 'type' | 'tokenId' | 'image' | 'symbol' | 'address'>;
-=======
   onBack?: () => void;
-  asset?: ERC20Asset | NativeAsset | Pick<NFT, 'type' | 'tokenId' | 'image'>;
->>>>>>> 51789d6d
   onAssetChange: (
     asset: AssetWithDisplayData<ERC20Asset> | AssetWithDisplayData<NativeAsset>,
   ) => void;
