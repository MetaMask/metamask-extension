--- conflicted
+++ resolved
@@ -59,6 +59,7 @@
 } from './types';
 import { AssetPickerModalTabs, TabName } from './asset-picker-modal-tabs';
 import { AssetPickerModalNftTab } from './asset-picker-modal-nft-tab';
+
 import AssetList from './AssetList';
 import { Search } from './asset-picker-modal-search';
 
@@ -136,7 +137,6 @@
     [...tokensWithBalances, ...tokens],
     'address',
   );
-<<<<<<< HEAD
 
   const memoizedUsersTokens: TokenWithBalance[] = useEqualityCheck(usersTokens);
 
@@ -153,24 +153,6 @@
           memoizedSwapsBlockedTokens.has(address || '')
         : false;
 
-=======
-
-  const memoizedUsersTokens: TokenWithBalance[] = useEqualityCheck(usersTokens);
-
-  const getIsDisabled = useCallback(
-    ({
-      address,
-      symbol,
-    }:
-      | TokenListToken
-      | AssetWithDisplayData<ERC20Asset>
-      | AssetWithDisplayData<NativeAsset>) => {
-      const isDisabled = sendingAsset?.symbol
-        ? !isEqualCaseInsensitive(sendingAsset.symbol, symbol) &&
-          memoizedSwapsBlockedTokens.has(address || '')
-        : false;
-
->>>>>>> fabf62dd
       return isDisabled;
     },
     [sendingAsset?.symbol, memoizedSwapsBlockedTokens],
