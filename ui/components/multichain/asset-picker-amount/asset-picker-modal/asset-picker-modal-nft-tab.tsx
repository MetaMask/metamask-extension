import React, { useContext } from 'react';
import { useDispatch, useSelector } from 'react-redux';
import { useHistory } from 'react-router-dom';
import {
  Box,
  Text,
  ButtonLink,
  ButtonLinkSize,
} from '../../../component-library';
import {
  TextColor,
  TextVariant,
  TextAlign,
  Display,
  JustifyContent,
  AlignItems,
  FlexDirection,
} from '../../../../helpers/constants/design-system';
import { useI18nContext } from '../../../../hooks/useI18nContext';
import ZENDESK_URLS from '../../../../helpers/constants/zendesk-url';
import Spinner from '../../../ui/spinner';
import {
  getIsMainnet,
  getNftIsStillFetchingIndication,
  getUseNftDetection,
} from '../../../../selectors';
import NFTsDetectionNoticeNFTsTab from '../../../app/assets/nfts/nfts-detection-notice-nfts-tab/nfts-detection-notice-nfts-tab';
import NftGrid from '../../../app/assets/nfts/nft-grid/nft-grid';
import { useNfts } from '../../../../hooks/useNfts';
import { SEND_ROUTE } from '../../../../helpers/constants/routes';
import { MetaMetricsContext } from '../../../../contexts/metametrics';
import {
  MetaMetricsEventCategory,
  MetaMetricsEventName,
} from '../../../../../shared/constants/metametrics';
import { AssetType } from '../../../../../shared/constants/transaction';
import {
  getSendAnalyticProperties,
  updateSendAsset,
} from '../../../../ducks/send';
import { getNftImage } from '../../../../helpers/utils/nfts';
import { NFT } from './types';

export type PreviouslyOwnedCollections = {
  collectionName: string;
  nfts: NFT[];
};

type AssetPickerModalNftTabProps = {
  searchQuery: string;
  onClose: () => void;
  renderSearch: () => void;
};

// TODO: Fix in https://github.com/MetaMask/metamask-extension/issues/31860
// eslint-disable-next-line @typescript-eslint/naming-convention
export function AssetPickerModalNftTab({
  searchQuery,
  onClose,
  renderSearch,
}: AssetPickerModalNftTabProps) {
  const t = useI18nContext();
  const dispatch = useDispatch();
  const history = useHistory();
  const useNftDetection = useSelector(getUseNftDetection);
  const isMainnet = useSelector(getIsMainnet);
  const nftsStillFetchingIndication = useSelector(
    getNftIsStillFetchingIndication,
  );

  const { currentlyOwnedNfts } = useNfts({
    overridePopularNetworkFilter: true,
  });

  const trackEvent = useContext(MetaMetricsContext);
  const sendAnalytics = useSelector(getSendAnalyticProperties);

  const filteredNfts = currentlyOwnedNfts.reduce((acc: NFT[], nft: NFT) => {
    // Assuming `nft` has a `name` property
    const isMatchingQuery = nft.name
      ?.toLowerCase()
      .includes(searchQuery.toLowerCase());

    if (isMatchingQuery) {
      acc.push(nft);
    }

    return acc;
  }, []);

  const hasAnyNfts = filteredNfts.length > 0;

  const handleNftClick = async (nft: NFT) => {
    trackEvent(
      {
        event: MetaMetricsEventName.sendAssetSelected,
        category: MetaMetricsEventCategory.Send,
        properties: {
          // TODO: Fix in https://github.com/MetaMask/metamask-extension/issues/31860
          // eslint-disable-next-line @typescript-eslint/naming-convention
          is_destination_asset_picker_modal: false,
          // TODO: Fix in https://github.com/MetaMask/metamask-extension/issues/31860
          // eslint-disable-next-line @typescript-eslint/naming-convention
          is_nft: true,
        },
        sensitiveProperties: {
          ...sendAnalytics,
          // TODO: Fix in https://github.com/MetaMask/metamask-extension/issues/31860
          // eslint-disable-next-line @typescript-eslint/naming-convention
          new_asset_symbol: nft.name,
          // TODO: Fix in https://github.com/MetaMask/metamask-extension/issues/31860
          // eslint-disable-next-line @typescript-eslint/naming-convention
          new_asset_address: nft.address,
        },
      },
      { excludeMetaMetricsId: false },
    );

    const nftWithSimplifiedImage = {
      ...nft,
      image: getNftImage(nft.image),
    };

    await dispatch(
      updateSendAsset({
        type: AssetType.NFT,
        details: nftWithSimplifiedImage,
        skipComputeEstimatedGasLimit: false,
      }),
    );
<<<<<<< HEAD
    const queryParams = new URLSearchParams();
    queryParams.append('address', nft.address);
    queryParams.append('tokenId', nft.tokenId.toString());
    history.push(`${SEND_ROUTE}/amount?${queryParams.toString()}`);
=======
    if (process.env.SEND_REDESIGN_ENABLED) {
      const queryParams = new URLSearchParams();
      queryParams.append('address', nft.address);
      queryParams.append('tokenId', nft.tokenId.toString());
      history.push(`${SEND_ROUTE}/amount?${queryParams.toString()}`);
    } else {
      history.push(SEND_ROUTE);
    }
>>>>>>> f1f7d582
    onClose && onClose();
  };

  if (!hasAnyNfts && nftsStillFetchingIndication) {
    return (
      <Box className="modal-tab__loading" data-testid="spinner">
        <Spinner
          color="var(--color-warning-default)"
          className="loading-overlay__spinner"
        />
      </Box>
    );
  }

  return (
    <Box className="modal-tab__main-view">
      {renderSearch()}
      {hasAnyNfts ? (
        <>
          <Box>
            {/* TODO: Fix in https://github.com/MetaMask/metamask-extension/issues/31879 */}
            {/* eslint-disable-next-line @typescript-eslint/no-misused-promises */}
            <NftGrid nfts={filteredNfts} handleNftClick={handleNftClick} />
          </Box>
          {nftsStillFetchingIndication && (
            <Box className="modal-tab__fetching">
              <Spinner
                color="var(--color-warning-default)"
                className="loading-overlay__spinner"
              />
            </Box>
          )}
        </>
      ) : (
        <>
          {isMainnet && !useNftDetection && (
            <Box paddingTop={4} paddingInlineStart={4} paddingInlineEnd={4}>
              <NFTsDetectionNoticeNFTsTab />
            </Box>
          )}
          <Box
            padding={12}
            display={Display.Flex}
            flexDirection={FlexDirection.Column}
            alignItems={AlignItems.center}
            justifyContent={JustifyContent.center}
          >
            <Box
              marginTop={12}
              marginBottom={12}
              display={Display.Flex}
              justifyContent={JustifyContent.center}
              alignItems={AlignItems.center}
              flexDirection={FlexDirection.Column}
              className="nfts-tab__link"
            >
              <Text
                color={TextColor.textAlternative}
                variant={TextVariant.bodyMdMedium}
                textAlign={TextAlign.Center}
              >
                {t('noNFTs')}
              </Text>
              <ButtonLink
                size={ButtonLinkSize.Sm}
                href={ZENDESK_URLS.NFT_TOKENS}
                externalLink
              >
                {t('learnMoreUpperCase')}
              </ButtonLink>
            </Box>
          </Box>
        </>
      )}
    </Box>
  );
}<|MERGE_RESOLUTION|>--- conflicted
+++ resolved
@@ -128,12 +128,6 @@
         skipComputeEstimatedGasLimit: false,
       }),
     );
-<<<<<<< HEAD
-    const queryParams = new URLSearchParams();
-    queryParams.append('address', nft.address);
-    queryParams.append('tokenId', nft.tokenId.toString());
-    history.push(`${SEND_ROUTE}/amount?${queryParams.toString()}`);
-=======
     if (process.env.SEND_REDESIGN_ENABLED) {
       const queryParams = new URLSearchParams();
       queryParams.append('address', nft.address);
@@ -142,7 +136,6 @@
     } else {
       history.push(SEND_ROUTE);
     }
->>>>>>> f1f7d582
     onClose && onClose();
   };
 
