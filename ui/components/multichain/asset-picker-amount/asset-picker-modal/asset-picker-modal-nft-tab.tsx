import React, { useContext } from 'react';
import { useDispatch, useSelector } from 'react-redux';
<<<<<<< HEAD
import { useNavigate } from 'react-router-dom-v5-compat';
import {
  Box,
  Text,
  ButtonLink,
  ButtonLinkSize,
} from '../../../component-library';
import {
  TextColor,
  TextVariant,
  TextAlign,
  Display,
  JustifyContent,
  AlignItems,
  FlexDirection,
} from '../../../../helpers/constants/design-system';
import { useI18nContext } from '../../../../hooks/useI18nContext';
import ZENDESK_URLS from '../../../../helpers/constants/zendesk-url';
=======
import { useHistory } from 'react-router-dom';
import { Box } from '../../../component-library';
>>>>>>> 66660128
import Spinner from '../../../ui/spinner';
import {
  getIsMainnet,
  getNftIsStillFetchingIndication,
  getUseNftDetection,
} from '../../../../selectors';
import NFTsDetectionNoticeNFTsTab from '../../../app/assets/nfts/nfts-detection-notice-nfts-tab/nfts-detection-notice-nfts-tab';
import NftGrid from '../../../app/assets/nfts/nft-grid/nft-grid';
import { useNfts } from '../../../../hooks/useNfts';
import { MetaMetricsContext } from '../../../../contexts/metametrics';
import {
  MetaMetricsEventCategory,
  MetaMetricsEventName,
} from '../../../../../shared/constants/metametrics';
import { AssetType } from '../../../../../shared/constants/transaction';
import {
  getSendAnalyticProperties,
  updateSendAsset,
} from '../../../../ducks/send';
import { getNftImage } from '../../../../helpers/utils/nfts';
import { useRedesignedSendFlow } from '../../../../pages/confirmations/hooks/useRedesignedSendFlow';
import { navigateToSendRoute } from '../../../../pages/confirmations/utils/send';
import { NftEmptyState } from '../../../app/assets/nfts/nft-empty-state';
import { NFT } from './types';

export type PreviouslyOwnedCollections = {
  collectionName: string;
  nfts: NFT[];
};

type AssetPickerModalNftTabProps = {
  searchQuery: string;
  onClose: () => void;
  renderSearch: () => void;
};

// TODO: Fix in https://github.com/MetaMask/metamask-extension/issues/31860
// eslint-disable-next-line @typescript-eslint/naming-convention
export function AssetPickerModalNftTab({
  searchQuery,
  onClose,
  renderSearch,
}: AssetPickerModalNftTabProps) {
  const dispatch = useDispatch();
  const navigate = useNavigate();
  const useNftDetection = useSelector(getUseNftDetection);
  const isMainnet = useSelector(getIsMainnet);
  const nftsStillFetchingIndication = useSelector(
    getNftIsStillFetchingIndication,
  );
  const { enabled: isSendRedesignEnabled } = useRedesignedSendFlow();

  const { currentlyOwnedNfts } = useNfts({
    overridePopularNetworkFilter: true,
  });

  const trackEvent = useContext(MetaMetricsContext);
  const sendAnalytics = useSelector(getSendAnalyticProperties);

  const filteredNfts = currentlyOwnedNfts.reduce((acc: NFT[], nft: NFT) => {
    // Assuming `nft` has a `name` property
    const isMatchingQuery = nft.name
      ?.toLowerCase()
      .includes(searchQuery.toLowerCase());

    if (isMatchingQuery) {
      acc.push(nft);
    }

    return acc;
  }, []);

  const hasAnyNfts = filteredNfts.length > 0;

  const handleNftClick = async (nft: NFT) => {
    trackEvent(
      {
        event: MetaMetricsEventName.sendAssetSelected,
        category: MetaMetricsEventCategory.Send,
        properties: {
          // TODO: Fix in https://github.com/MetaMask/metamask-extension/issues/31860
          // eslint-disable-next-line @typescript-eslint/naming-convention
          is_destination_asset_picker_modal: false,
          // TODO: Fix in https://github.com/MetaMask/metamask-extension/issues/31860
          // eslint-disable-next-line @typescript-eslint/naming-convention
          is_nft: true,
        },
        sensitiveProperties: {
          ...sendAnalytics,
          // TODO: Fix in https://github.com/MetaMask/metamask-extension/issues/31860
          // eslint-disable-next-line @typescript-eslint/naming-convention
          new_asset_symbol: nft.name,
          // TODO: Fix in https://github.com/MetaMask/metamask-extension/issues/31860
          // eslint-disable-next-line @typescript-eslint/naming-convention
          new_asset_address: nft.address,
        },
      },
      { excludeMetaMetricsId: false },
    );

    const nftWithSimplifiedImage = {
      ...nft,
      image: getNftImage(nft.image),
    };

    await dispatch(
      updateSendAsset({
        type: AssetType.NFT,
        details: nftWithSimplifiedImage,
        skipComputeEstimatedGasLimit: false,
      }),
    );
    navigateToSendRoute(navigate, isSendRedesignEnabled, {
      address: nft.address,
      chainId: nft.chainId,
    });
    onClose && onClose();
  };

  if (!hasAnyNfts && nftsStillFetchingIndication) {
    return (
      <Box className="modal-tab__loading" data-testid="spinner">
        <Spinner
          color="var(--color-warning-default)"
          className="loading-overlay__spinner"
        />
      </Box>
    );
  }

  return (
    <Box className="modal-tab__main-view">
      {renderSearch()}
      {hasAnyNfts ? (
        <>
          <Box>
            {/* TODO: Fix in https://github.com/MetaMask/metamask-extension/issues/31879 */}
            {/* eslint-disable-next-line @typescript-eslint/no-misused-promises */}
            <NftGrid nfts={filteredNfts} handleNftClick={handleNftClick} />
          </Box>
          {nftsStillFetchingIndication && (
            <Box className="modal-tab__fetching">
              <Spinner
                color="var(--color-warning-default)"
                className="loading-overlay__spinner"
              />
            </Box>
          )}
        </>
      ) : (
        <>
          {isMainnet && !useNftDetection && (
            <Box paddingTop={4} paddingInlineStart={4} paddingInlineEnd={4}>
              <NFTsDetectionNoticeNFTsTab />
            </Box>
          )}
          <NftEmptyState className="mx-auto mt-4" />
        </>
      )}
    </Box>
  );
}<|MERGE_RESOLUTION|>--- conflicted
+++ resolved
@@ -1,28 +1,7 @@
 import React, { useContext } from 'react';
 import { useDispatch, useSelector } from 'react-redux';
-<<<<<<< HEAD
 import { useNavigate } from 'react-router-dom-v5-compat';
-import {
-  Box,
-  Text,
-  ButtonLink,
-  ButtonLinkSize,
-} from '../../../component-library';
-import {
-  TextColor,
-  TextVariant,
-  TextAlign,
-  Display,
-  JustifyContent,
-  AlignItems,
-  FlexDirection,
-} from '../../../../helpers/constants/design-system';
-import { useI18nContext } from '../../../../hooks/useI18nContext';
-import ZENDESK_URLS from '../../../../helpers/constants/zendesk-url';
-=======
-import { useHistory } from 'react-router-dom';
 import { Box } from '../../../component-library';
->>>>>>> 66660128
 import Spinner from '../../../ui/spinner';
 import {
   getIsMainnet,
