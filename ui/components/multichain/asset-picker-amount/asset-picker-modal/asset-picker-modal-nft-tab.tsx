import React, { useContext } from 'react';
import { useDispatch, useSelector } from 'react-redux';
import { useHistory } from 'react-router-dom';
import {
  Box,
  Text,
  ButtonLink,
  ButtonLinkSize,
} from '../../../component-library';
import {
  TextColor,
  TextVariant,
  TextAlign,
  Display,
  JustifyContent,
  AlignItems,
  FlexDirection,
} from '../../../../helpers/constants/design-system';
import { useI18nContext } from '../../../../hooks/useI18nContext';
import ZENDESK_URLS from '../../../../helpers/constants/zendesk-url';
import Spinner from '../../../ui/spinner';
import {
  getIsMainnet,
  getNftIsStillFetchingIndication,
  getUseNftDetection,
} from '../../../../selectors';
import NFTsDetectionNoticeNFTsTab from '../../../app/assets/nfts/nfts-detection-notice-nfts-tab/nfts-detection-notice-nfts-tab';
import NftGrid from '../../../app/assets/nfts/nft-grid/nft-grid';
import { useNfts } from '../../../../hooks/useNfts';
import { SEND_ROUTE } from '../../../../helpers/constants/routes';
import { MetaMetricsContext } from '../../../../contexts/metametrics';
import {
  MetaMetricsEventCategory,
  MetaMetricsEventName,
} from '../../../../../shared/constants/metametrics';
import { AssetType } from '../../../../../shared/constants/transaction';
import {
  getSendAnalyticProperties,
  updateSendAsset,
} from '../../../../ducks/send';
import { getNftImage } from '../../../../helpers/utils/nfts';
import { NFT } from './types';

export type PreviouslyOwnedCollections = {
  collectionName: string;
  nfts: NFT[];
};

type AssetPickerModalNftTabProps = {
  searchQuery: string;
  onClose: () => void;
  renderSearch: () => void;
};

// TODO: Fix in https://github.com/MetaMask/metamask-extension/issues/31860
// eslint-disable-next-line @typescript-eslint/naming-convention
export function AssetPickerModalNftTab({
  searchQuery,
  onClose,
  renderSearch,
}: AssetPickerModalNftTabProps) {
  const t = useI18nContext();
  const dispatch = useDispatch();
  const history = useHistory();
  const useNftDetection = useSelector(getUseNftDetection);
  const isMainnet = useSelector(getIsMainnet);
  const nftsStillFetchingIndication = useSelector(
    getNftIsStillFetchingIndication,
  );

  const { currentlyOwnedNfts } = useNfts({
    overridePopularNetworkFilter: true,
  });

  const trackEvent = useContext(MetaMetricsContext);
  const sendAnalytics = useSelector(getSendAnalyticProperties);

  const filteredNfts = currentlyOwnedNfts.reduce((acc: NFT[], nft: NFT) => {
    // Assuming `nft` has a `name` property
    const isMatchingQuery = nft.name
      ?.toLowerCase()
      .includes(searchQuery.toLowerCase());

    if (isMatchingQuery) {
      acc.push(nft);
    }

    return acc;
  }, []);

  const hasAnyNfts = filteredNfts.length > 0;

  const handleNftClick = async (nft: NFT) => {
    trackEvent(
      {
        event: MetaMetricsEventName.sendAssetSelected,
        category: MetaMetricsEventCategory.Send,
        properties: {
          // TODO: Fix in https://github.com/MetaMask/metamask-extension/issues/31860
          // eslint-disable-next-line @typescript-eslint/naming-convention
          is_destination_asset_picker_modal: false,
          // TODO: Fix in https://github.com/MetaMask/metamask-extension/issues/31860
          // eslint-disable-next-line @typescript-eslint/naming-convention
          is_nft: true,
        },
        sensitiveProperties: {
          ...sendAnalytics,
          // TODO: Fix in https://github.com/MetaMask/metamask-extension/issues/31860
          // eslint-disable-next-line @typescript-eslint/naming-convention
          new_asset_symbol: nft.name,
          // TODO: Fix in https://github.com/MetaMask/metamask-extension/issues/31860
          // eslint-disable-next-line @typescript-eslint/naming-convention
          new_asset_address: nft.address,
        },
      },
      { excludeMetaMetricsId: false },
    );

    const nftWithSimplifiedImage = {
      ...nft,
      image: getNftImage(nft.image),
    };

    await dispatch(
      updateSendAsset({
        type: AssetType.NFT,
        details: nftWithSimplifiedImage,
        skipComputeEstimatedGasLimit: false,
      }),
    );
<<<<<<< HEAD
    const queryParams = new URLSearchParams();
    queryParams.append('asset', nft.address);
    history.push(`${SEND_ROUTE}/amount-recipient?${queryParams.toString()}`);
=======
    if (process.env.SEND_REDESIGN_ENABLED) {
      const queryParams = new URLSearchParams();
      queryParams.append('address', nft.address);
      queryParams.append('tokenId', nft.tokenId.toString());
      history.push(`${SEND_ROUTE}/amount?${queryParams.toString()}`);
    } else {
      history.push(SEND_ROUTE);
    }
>>>>>>> 184aa671
    onClose && onClose();
  };

  if (!hasAnyNfts && nftsStillFetchingIndication) {
    return (
      <Box className="modal-tab__loading" data-testid="spinner">
        <Spinner
          color="var(--color-warning-default)"
          className="loading-overlay__spinner"
        />
      </Box>
    );
  }

  return (
    <Box className="modal-tab__main-view">
      {renderSearch()}
      {hasAnyNfts ? (
        <>
          <Box>
            {/* TODO: Fix in https://github.com/MetaMask/metamask-extension/issues/31879 */}
            {/* eslint-disable-next-line @typescript-eslint/no-misused-promises */}
            <NftGrid nfts={filteredNfts} handleNftClick={handleNftClick} />
          </Box>
          {nftsStillFetchingIndication && (
            <Box className="modal-tab__fetching">
              <Spinner
                color="var(--color-warning-default)"
                className="loading-overlay__spinner"
              />
            </Box>
          )}
        </>
      ) : (
        <>
          {isMainnet && !useNftDetection && (
            <Box paddingTop={4} paddingInlineStart={4} paddingInlineEnd={4}>
              <NFTsDetectionNoticeNFTsTab />
            </Box>
          )}
          <Box
            padding={12}
            display={Display.Flex}
            flexDirection={FlexDirection.Column}
            alignItems={AlignItems.center}
            justifyContent={JustifyContent.center}
          >
            <Box
              marginTop={12}
              marginBottom={12}
              display={Display.Flex}
              justifyContent={JustifyContent.center}
              alignItems={AlignItems.center}
              flexDirection={FlexDirection.Column}
              className="nfts-tab__link"
            >
              <Text
                color={TextColor.textAlternative}
                variant={TextVariant.bodyMdMedium}
                textAlign={TextAlign.Center}
              >
                {t('noNFTs')}
              </Text>
              <ButtonLink
                size={ButtonLinkSize.Sm}
                href={ZENDESK_URLS.NFT_TOKENS}
                externalLink
              >
                {t('learnMoreUpperCase')}
              </ButtonLink>
            </Box>
          </Box>
        </>
      )}
    </Box>
  );
}<|MERGE_RESOLUTION|>--- conflicted
+++ resolved
@@ -128,20 +128,13 @@
         skipComputeEstimatedGasLimit: false,
       }),
     );
-<<<<<<< HEAD
-    const queryParams = new URLSearchParams();
-    queryParams.append('asset', nft.address);
-    history.push(`${SEND_ROUTE}/amount-recipient?${queryParams.toString()}`);
-=======
     if (process.env.SEND_REDESIGN_ENABLED) {
       const queryParams = new URLSearchParams();
-      queryParams.append('address', nft.address);
-      queryParams.append('tokenId', nft.tokenId.toString());
-      history.push(`${SEND_ROUTE}/amount?${queryParams.toString()}`);
+      queryParams.append('asset', nft.address);
+      history.push(`${SEND_ROUTE}/amount-recipient?${queryParams.toString()}`);
     } else {
       history.push(SEND_ROUTE);
     }
->>>>>>> 184aa671
     onClose && onClose();
   };
 
