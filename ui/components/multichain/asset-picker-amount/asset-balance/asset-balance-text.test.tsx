--- conflicted
+++ resolved
@@ -67,16 +67,10 @@
     };
     const { asFragment } = render(
       <Provider store={store}>
-<<<<<<< HEAD
-        {/* Replace `any` with type */}
-        {/* eslint-disable-next-line @typescript-eslint/no-explicit-any */}
-        <AssetBalanceText asset={asset} balanceColor={'textColor' as any} />
-=======
         <AssetBalanceText
           asset={asset}
           balanceColor={'textColor' as TextColor}
         />
->>>>>>> 85f8df93
       </Provider>,
     );
     expect(asFragment()).toMatchSnapshot();
