import React, { useEffect } from 'react';
import { useDispatch, useSelector } from 'react-redux';
import {
  Box,
  ButtonIcon,
  ButtonIconSize,
  IconName,
  Label,
  Text,
} from '../../component-library';
import {
  AlignItems,
  BackgroundColor,
  BorderColor,
  BorderRadius,
  BorderStyle,
  Display,
  IconColor,
  TextColor,
  TextVariant,
  FontWeight,
} from '../../../helpers/constants/design-system';

import { AssetType } from '../../../../shared/constants/transaction';
import UserPreferencedCurrencyInput from '../../app/user-preferenced-currency-input/user-preferenced-currency-input.container';
import UserPreferencedTokenInput from '../../app/user-preferenced-token-input/user-preferenced-token-input.component';
import {
  Amount,
  Asset,
  getCurrentDraftTransaction,
  updateSendAmount,
} from '../../../ducks/send';
import { useI18nContext } from '../../../hooks/useI18nContext';
import UserPreferencedCurrencyDisplay from '../../app/user-preferenced-currency-display';
import { PRIMARY } from '../../../helpers/constants/common';
import TokenBalance from '../../ui/token-balance';
import { getSelectedIdentity } from '../../../selectors';
import MaxClearButton from './max-clear-button';
import AssetPicker from './asset-picker/asset-picker';

const renderCurrencyInput = (asset: Asset, amount: Amount) => {
  const dispatch = useDispatch();
  const t = useI18nContext();

  if (asset.type === AssetType.native) {
    return (
      <>
        <UserPreferencedCurrencyInput
          // eslint-disable-next-line @typescript-eslint/ban-ts-comment
          // @ts-ignore: I'm not sure why the types don't find `onChange`
          onChange={(newAmount: string) =>
            dispatch(updateSendAmount(newAmount))
          }
          hexValue={amount.value}
          className="asset-picker-amount__input"
          swapIcon={(onClick: React.MouseEventHandler) => (
            <ButtonIcon
              backgroundColor={BackgroundColor.transparent}
              iconName={IconName.SwapVertical}
              ariaLabel={t('switchInputCurrency')}
              size={ButtonIconSize.Sm}
              color={IconColor.primaryDefault}
              onClick={onClick}
            />
          )}
        />
      </>
    );
  }
  if (asset.type === AssetType.NFT) {
    return (
      <>
        <Box marginLeft={'auto'}>
          <Text variant={TextVariant.bodySm}>{t('tokenId')}</Text>
          <Text
            variant={TextVariant.bodySm}
            fontWeight={FontWeight.Bold}
            marginLeft={10}
          >
            {asset?.details?.tokenId}
          </Text>
        </Box>
      </>
    );
  }

  return (
<<<<<<< HEAD
    <>
      <UserPreferencedTokenInput
        onChange={(newAmount: string) => dispatch(updateSendAmount(newAmount))}
        token={asset.details}
        value={amount.value}
        className="asset-picker-amount__input"
      />
    </>
=======
    <UserPreferencedTokenInput
      onChange={(newAmount: string) => dispatch(updateSendAmount(newAmount))}
      token={asset.details}
      value={amount.value}
      className="asset-picker-amount__input"
    />
>>>>>>> 93a950fa
  );
};

// A component that combines an asset picker with an input for the amount to send.
export const AssetPickerAmount = () => {
  const t = useI18nContext();
  const { asset, amount } = useSelector(getCurrentDraftTransaction);
  const selectedAccount = useSelector(getSelectedIdentity);

  const { error } = amount;

  useEffect(() => {
    if (!asset) {
      throw new Error('No asset is drafted for sending');
    }
  }, [selectedAccount]);

  const balanceColor = error
    ? TextColor.errorDefault
    : TextColor.textAlternative;

  return (
    <Box className="asset-picker-amount">
      <Box display={Display.Flex}>
        <Label>
          {asset.type === AssetType.NFT ? t('asset') : t('amount')}:
        </Label>
        <MaxClearButton asset={asset} />
      </Box>
      <Box
        display={Display.Flex}
        alignItems={AlignItems.center}
        backgroundColor={BackgroundColor.backgroundDefault}
        paddingLeft={4}
        paddingRight={4}
        borderRadius={BorderRadius.LG}
        borderColor={
          amount.error ? BorderColor.errorDefault : BorderColor.primaryDefault
        }
        borderStyle={BorderStyle.solid}
        borderWidth={2}
        marginTop={2}
        paddingTop={3}
        paddingBottom={3}
      >
        <AssetPicker asset={asset} />
        {renderCurrencyInput(asset, amount)}
      </Box>
      <Box display={Display.Flex}>
        <Text color={balanceColor} marginRight={1} variant={TextVariant.bodySm}>
          {t('balance')}:
        </Text>
        {asset.type === AssetType.native ? (
          // eslint-disable-next-line @typescript-eslint/ban-ts-comment
          // @ts-ignore: Other props are optional but the compiler expects them
          <UserPreferencedCurrencyDisplay
            value={asset.balance}
            type={PRIMARY}
            textProps={{
              color: balanceColor,
              variant: TextVariant.bodySm,
            }}
            suffixProps={{
              color: balanceColor,
              variant: TextVariant.bodySm,
            }}
          />
        ) : (
          // eslint-disable-next-line @typescript-eslint/ban-ts-comment
          // @ts-ignore: Details should be defined for token assets
          <TokenBalance
            token={asset.details}
            textProps={{
              color: balanceColor,
              variant: TextVariant.bodySm,
            }}
            suffixProps={{
              color: balanceColor,
              variant: TextVariant.bodySm,
            }}
          />
        )}
        {error ? (
          <Text variant={TextVariant.bodySm} color={TextColor.errorDefault}>
            . {t(error)}
          </Text>
        ) : null}
      </Box>
    </Box>
  );
};<|MERGE_RESOLUTION|>--- conflicted
+++ resolved
@@ -85,23 +85,12 @@
   }
 
   return (
-<<<<<<< HEAD
-    <>
-      <UserPreferencedTokenInput
-        onChange={(newAmount: string) => dispatch(updateSendAmount(newAmount))}
-        token={asset.details}
-        value={amount.value}
-        className="asset-picker-amount__input"
-      />
-    </>
-=======
     <UserPreferencedTokenInput
       onChange={(newAmount: string) => dispatch(updateSendAmount(newAmount))}
       token={asset.details}
       value={amount.value}
       className="asset-picker-amount__input"
     />
->>>>>>> 93a950fa
   );
 };
 
