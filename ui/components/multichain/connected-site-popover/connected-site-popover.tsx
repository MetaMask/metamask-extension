import React, { useContext, RefObject } from 'react';
import { useDispatch, useSelector } from 'react-redux';
import {
  AvatarNetwork,
  AvatarNetworkSize,
  Box,
  ButtonLink,
  ButtonLinkSize,
  ButtonSecondary,
  Popover,
  PopoverPosition,
  Text,
} from '../../component-library';
import {
  AlignItems,
  Display,
  FlexDirection,
  TextColor,
  TextVariant,
} from '../../../helpers/constants/design-system';
import { I18nContext } from '../../../contexts/i18n';
import { getCurrentNetwork, getOriginOfCurrentTab } from '../../../selectors';
import { getURLHost } from '../../../helpers/utils/util';
import { getImageForChainId } from '../../../selectors/multichain';
import { toggleNetworkMenu } from '../../../store/actions';

type ConnectedSitePopoverProps = {
  isOpen: boolean;
  isConnected: boolean;
  onClick: () => void;
  onClose: () => void;
  referenceElement?: RefObject<HTMLElement>;
};

export const ConnectedSitePopover = ({
  isOpen,
  isConnected,
  onClick,
  onClose,
  referenceElement,
}: ConnectedSitePopoverProps) => {
  const t = useContext(I18nContext);
  const activeTabOrigin = useSelector(getOriginOfCurrentTab);
  const siteName = getURLHost(activeTabOrigin);
  // TODO: Replace it with networkClient Selector
  // const activeDomain = useSelector(getAllDomains);
  // const networkClientId = activeDomain?.[activeTabOrigin];
  const currentNetwork = useSelector(getCurrentNetwork);
  const dispatch = useDispatch();

  return (
    <Popover
      referenceElement={referenceElement?.current}
      isOpen={isOpen}
      style={{ width: '256px' }}
      onClickOutside={onClose}
      data-testid="connected-site-popover"
      paddingLeft={0}
      paddingRight={0}
      offset={[8, 8]}
      position={PopoverPosition.BottomEnd}
      flip
    >
      <Box display={Display.Flex} flexDirection={FlexDirection.Column}>
        <Box
          style={{
            borderBottomWidth: '1px',
            borderBottomStyle: 'solid',
            borderBottomColor: '#858B9A33',
          }}
          paddingLeft={4}
          paddingRight={4}
          paddingBottom={2}
        >
          <Text variant={TextVariant.bodyMdMedium}>{siteName}</Text>
          {isConnected ? (
            <Box
              display={Display.Flex}
              flexDirection={FlexDirection.Row}
              alignItems={AlignItems.center}
              gap={1}
            >
              <AvatarNetwork
                size={AvatarNetworkSize.Xs}
                // TODO: Fix in https://github.com/MetaMask/metamask-extension/issues/31880
                // eslint-disable-next-line @typescript-eslint/prefer-nullish-coalescing
                name={currentNetwork?.nickname || ''}
                src={
                  currentNetwork?.chainId
                    ? getImageForChainId(currentNetwork.chainId)
                    : undefined
                }
              />
              <ButtonLink
<<<<<<< HEAD
                onClick={() => dispatch(toggleNetworkMenu())}
                size={ButtonLinkSize.Sm}
                textProps={{
                  variant: TextVariant.bodySm,
                }}
=======
                onClick={() =>
                  dispatch(
                    toggleNetworkMenu({
                      isAccessedFromDappConnectedSitePopover: true,
                      isAddingNewNetwork: false,
                      isMultiRpcOnboarding: false,
                    }),
                  )
                }
>>>>>>> 8a264d0b
              >
                {currentNetwork?.nickname}
              </ButtonLink>
            </Box>
          ) : (
            <Text
              variant={TextVariant.bodySmMedium}
              color={TextColor.textAlternative}
            >
              {t('statusNotConnected')}
            </Text>
          )}
        </Box>
        {!isConnected && (
          <Box paddingLeft={4} paddingRight={4} paddingTop={2}>
            <Text variant={TextVariant.bodyMd}>
              {t('connectionPopoverDescription')}
            </Text>
            <ButtonLink
              href="https://support.metamask.io/more-web3/dapps/connecting-to-a-dapp/"
              externalLink
              size={ButtonLinkSize.Sm}
            >
              {t('learnMoreUpperCase')}
            </ButtonLink>
          </Box>
        )}
        <Box paddingTop={2} paddingLeft={4} paddingRight={4}>
          <ButtonSecondary
            block
            onClick={() => {
              if (isConnected) {
                onClick();
              } else {
                global.platform.openTab({
                  url: 'https://portfolio.metamask.io/explore/dapps',
                });
              }
            }}
          >
            {isConnected ? t('managePermissions') : t('exploreweb3')}
          </ButtonSecondary>
        </Box>
      </Box>
    </Popover>
  );
};<|MERGE_RESOLUTION|>--- conflicted
+++ resolved
@@ -92,13 +92,10 @@
                 }
               />
               <ButtonLink
-<<<<<<< HEAD
-                onClick={() => dispatch(toggleNetworkMenu())}
                 size={ButtonLinkSize.Sm}
                 textProps={{
                   variant: TextVariant.bodySm,
                 }}
-=======
                 onClick={() =>
                   dispatch(
                     toggleNetworkMenu({
@@ -108,7 +105,6 @@
                     }),
                   )
                 }
->>>>>>> 8a264d0b
               >
                 {currentNetwork?.nickname}
               </ButtonLink>
