import React, { useContext, RefObject } from 'react';
import { useDispatch, useSelector } from 'react-redux';
import { parseCaipChainId } from '@metamask/utils';
import {
  AvatarNetwork,
  AvatarNetworkSize,
  Box,
  ButtonLink,
  ButtonLinkSize,
  ButtonSecondary,
  Popover,
  PopoverPosition,
  Text,
} from '../../component-library';
import {
  AlignItems,
  Display,
  FlexDirection,
  TextColor,
  TextVariant,
} from '../../../helpers/constants/design-system';
import { I18nContext } from '../../../contexts/i18n';
<<<<<<< HEAD
import { getAllDomains, getAppActiveTab } from '../../../selectors';
import { getNetworkConfigurationsByChainId } from '../../../../shared/modules/selectors/networks';
=======
import { getOriginOfCurrentTab } from '../../../selectors';
>>>>>>> 951f3803
import { getURLHost } from '../../../helpers/utils/util';
import { getImageForChainId } from '../../../selectors/multichain';
import { toggleNetworkMenu } from '../../../store/actions';
import { getDappActiveNetwork } from '../../../selectors/dapp';

type ConnectedSitePopoverProps = {
  referenceElement: RefObject<HTMLElement>;
  isOpen: boolean;
  onClose: () => void;
  isConnected: boolean;
  onClick: () => void;
};

export const ConnectedSitePopover: React.FC<ConnectedSitePopoverProps> = ({
  referenceElement,
  isOpen,
  onClose,
  isConnected,
  onClick,
}) => {
  const t = useContext(I18nContext);
<<<<<<< HEAD
  const activeTabOrigin = useSelector(getAppActiveTab);
  const siteName = getURLHost(activeTabOrigin.origin);

  const allDomains = useSelector(getAllDomains);
  const networkConfigurationsByChainId = useSelector(
    getNetworkConfigurationsByChainId,
  );
  const dispatch = useDispatch();

  // Get the network that this dapp is actually connected to using domain mapping
  const dappActiveNetwork = useMemo(() => {
    if (!activeTabOrigin.origin || !allDomains) {
      return null;
    }

    // Get the networkClientId for this domain
    const networkClientId = allDomains[activeTabOrigin.origin];
    if (!networkClientId) {
      return null;
    }

    // Find the network configuration that has this networkClientId
    const networkConfiguration = Object.values(
      networkConfigurationsByChainId,
    ).find((network) => {
      return network.rpcEndpoints.some(
        (rpcEndpoint) => rpcEndpoint.networkClientId === networkClientId,
      );
    });

    return networkConfiguration || null;
  }, [activeTabOrigin.origin, allDomains, networkConfigurationsByChainId]);

=======
  const activeTabOrigin = useSelector(getOriginOfCurrentTab);
  const dappActiveNetwork = useSelector(getDappActiveNetwork);
  const siteName = getURLHost(activeTabOrigin);
  const dispatch = useDispatch();

>>>>>>> 951f3803
  const getChainIdForImage = (chainId: `${string}:${string}`): string => {
    const { namespace, reference } = parseCaipChainId(chainId);
    return namespace === 'eip155'
      ? `0x${parseInt(reference, 10).toString(16)}`
      : chainId;
  };

  return (
    <Popover
      referenceElement={referenceElement?.current}
      isOpen={isOpen}
      style={{ width: '260px' }}
      onClickOutside={onClose}
      data-testid="connected-site-popover"
      paddingTop={3}
      paddingLeft={0}
      paddingRight={0}
      offset={[8, 8]}
      position={PopoverPosition.BottomEnd}
      flip
    >
      <Box display={Display.Flex} flexDirection={FlexDirection.Column}>
        <Box
          style={{
            borderBottomWidth: '1px',
            borderBottomStyle: 'solid',
            borderBottomColor: '#858B9A33',
          }}
          paddingLeft={4}
          paddingRight={4}
          paddingBottom={2}
        >
          <Text variant={TextVariant.bodyMdMedium}>{siteName}</Text>
          {isConnected && dappActiveNetwork ? (
            <Box
              display={Display.Flex}
              flexDirection={FlexDirection.Row}
              alignItems={AlignItems.center}
              gap={1}
            >
              <AvatarNetwork
                size={AvatarNetworkSize.Xs}
                // TODO: Fix in https://github.com/MetaMask/metamask-extension/issues/31880
                // eslint-disable-next-line @typescript-eslint/prefer-nullish-coalescing
                name={dappActiveNetwork?.name || ''}
                src={
                  dappActiveNetwork?.chainId?.includes(':')
                    ? getImageForChainId(
                        getChainIdForImage(
                          dappActiveNetwork.chainId as `${string}:${string}`,
                        ),
                      )
                    : getImageForChainId(dappActiveNetwork?.chainId)
                }
              />
              <ButtonLink
                size={ButtonLinkSize.Sm}
                textProps={{
                  variant: TextVariant.bodySm,
                }}
                onClick={() =>
                  dispatch(
                    toggleNetworkMenu({
                      isAccessedFromDappConnectedSitePopover: true,
                      isAddingNewNetwork: false,
                      isMultiRpcOnboarding: false,
                    }),
                  )
                }
                data-testid="connected-site-popover-network-button"
              >
                {(dappActiveNetwork as { name?: string })?.name}
              </ButtonLink>
            </Box>
          ) : (
            <Text
              variant={TextVariant.bodySmMedium}
              color={TextColor.textAlternative}
            >
              {t('statusNotConnected')}
            </Text>
          )}
        </Box>
        {!isConnected && (
          <Box paddingLeft={4} paddingRight={4} paddingTop={2}>
            <Text
              variant={TextVariant.bodyMd}
              color={TextColor.textAlternative}
            >
              {t('connectionPopoverDescription')}
            </Text>
            <ButtonLink
              href="https://support.metamask.io/more-web3/dapps/connecting-to-a-dapp/"
              externalLink
              size={ButtonLinkSize.Sm}
            >
              {t('learnMoreUpperCase')}
            </ButtonLink>
          </Box>
        )}
        <Box paddingTop={4} paddingLeft={4} paddingRight={4}>
          <ButtonSecondary
            block
            onClick={() => {
              if (isConnected) {
                onClick();
              } else {
                global.platform.openTab({
                  url: 'https://app.metamask.io/explore/dapps',
                });
              }
            }}
          >
            {isConnected ? t('managePermissions') : t('exploreweb3')}
          </ButtonSecondary>
        </Box>
      </Box>
    </Popover>
  );
};<|MERGE_RESOLUTION|>--- conflicted
+++ resolved
@@ -20,12 +20,8 @@
   TextVariant,
 } from '../../../helpers/constants/design-system';
 import { I18nContext } from '../../../contexts/i18n';
-<<<<<<< HEAD
 import { getAllDomains, getAppActiveTab } from '../../../selectors';
 import { getNetworkConfigurationsByChainId } from '../../../../shared/modules/selectors/networks';
-=======
-import { getOriginOfCurrentTab } from '../../../selectors';
->>>>>>> 951f3803
 import { getURLHost } from '../../../helpers/utils/util';
 import { getImageForChainId } from '../../../selectors/multichain';
 import { toggleNetworkMenu } from '../../../store/actions';
@@ -47,7 +43,6 @@
   onClick,
 }) => {
   const t = useContext(I18nContext);
-<<<<<<< HEAD
   const activeTabOrigin = useSelector(getAppActiveTab);
   const siteName = getURLHost(activeTabOrigin.origin);
 
@@ -81,13 +76,6 @@
     return networkConfiguration || null;
   }, [activeTabOrigin.origin, allDomains, networkConfigurationsByChainId]);
 
-=======
-  const activeTabOrigin = useSelector(getOriginOfCurrentTab);
-  const dappActiveNetwork = useSelector(getDappActiveNetwork);
-  const siteName = getURLHost(activeTabOrigin);
-  const dispatch = useDispatch();
-
->>>>>>> 951f3803
   const getChainIdForImage = (chainId: `${string}:${string}`): string => {
     const { namespace, reference } = parseCaipChainId(chainId);
     return namespace === 'eip155'
