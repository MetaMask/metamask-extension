import React from 'react';
import PropTypes from 'prop-types';
import { useDispatch } from 'react-redux';
import { KeyringTypes } from '@metamask/keyring-controller';
import {
  addNewAccount,
  setAccountLabel,
  getNextAvailableAccountName as getNextAvailableAccountNameFromController,
} from '../../../store/actions';
import { endTrace, trace, TraceName } from '../../../../shared/lib/trace';
import { CreateAccount } from '../create-account';

export const CreateEthAccount = ({
  onActionComplete,
  onSelectSrp,
  selectedKeyringId,
  redirectToOverview,
}) => {
  const dispatch = useDispatch();

  const onCreateAccount = async (name) => {
    trace({ name: TraceName.AddAccount });
    try {
      const newAccount = await dispatch(addNewAccount(selectedKeyringId));
      if (name) {
        dispatch(setAccountLabel(newAccount.address, name));
      }
      onActionComplete(true, newAccount);
    } finally {
      endTrace({ name: TraceName.AddAccount });
    }
  };

  const getNextAvailableAccountName = async () => {
    return await getNextAvailableAccountNameFromController(KeyringTypes.hd);
  };

  return (
    <CreateAccount
      onActionComplete={onActionComplete}
      onCreateAccount={onCreateAccount}
      getNextAvailableAccountName={getNextAvailableAccountName}
      ///: BEGIN:ONLY_INCLUDE_IF(multi-srp)
      onSelectSrp={onSelectSrp}
      selectedKeyringId={selectedKeyringId}
<<<<<<< HEAD
      ///: END:ONLY_INCLUDE_IF(multi-srp)
=======
      redirectToOverview={redirectToOverview}
>>>>>>> c9f5c5a9
    ></CreateAccount>
  );
};

CreateEthAccount.propTypes = {
  /**
   * Executes when the Create button is clicked
   */
  onActionComplete: PropTypes.func.isRequired,
  ///: BEGIN:ONLY_INCLUDE_IF(multi-srp)
  /**
   * Callback to select the SRP
   */
  onSelectSrp: PropTypes.func,
  /**
   * Currently selected HD keyring
   */
  selectedKeyringId: PropTypes.string,
<<<<<<< HEAD
  ///: END:ONLY_INCLUDE_IF(multi-srp)
=======
  /**
   * Whether to redirect to the overview page after creating the account
   */
  redirectToOverview: PropTypes.bool,
>>>>>>> c9f5c5a9
};<|MERGE_RESOLUTION|>--- conflicted
+++ resolved
@@ -40,14 +40,9 @@
       onActionComplete={onActionComplete}
       onCreateAccount={onCreateAccount}
       getNextAvailableAccountName={getNextAvailableAccountName}
-      ///: BEGIN:ONLY_INCLUDE_IF(multi-srp)
       onSelectSrp={onSelectSrp}
       selectedKeyringId={selectedKeyringId}
-<<<<<<< HEAD
-      ///: END:ONLY_INCLUDE_IF(multi-srp)
-=======
       redirectToOverview={redirectToOverview}
->>>>>>> c9f5c5a9
     ></CreateAccount>
   );
 };
@@ -57,7 +52,6 @@
    * Executes when the Create button is clicked
    */
   onActionComplete: PropTypes.func.isRequired,
-  ///: BEGIN:ONLY_INCLUDE_IF(multi-srp)
   /**
    * Callback to select the SRP
    */
@@ -66,12 +60,8 @@
    * Currently selected HD keyring
    */
   selectedKeyringId: PropTypes.string,
-<<<<<<< HEAD
-  ///: END:ONLY_INCLUDE_IF(multi-srp)
-=======
   /**
    * Whether to redirect to the overview page after creating the account
    */
   redirectToOverview: PropTypes.bool,
->>>>>>> c9f5c5a9
 };