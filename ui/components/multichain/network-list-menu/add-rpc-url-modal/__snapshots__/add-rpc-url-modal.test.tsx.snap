--- conflicted
+++ resolved
@@ -57,17 +57,12 @@
         </div>
       </div>
     </div>
-<<<<<<< HEAD
     <div
       class="mm-box networks-tab__network-form__footer mm-box--padding-4 mm-box--width-full mm-box--background-color-background-default"
-=======
-    <button
-      class="mm-box mm-text mm-button-base mm-button-base--size-lg mm-button-primary mm-text--body-md-medium mm-box--margin-top-8 mm-box--margin-right-auto mm-box--margin-left-auto mm-box--padding-0 mm-box--padding-right-4 mm-box--padding-left-4 mm-box--display-block mm-box--justify-content-center mm-box--align-items-center mm-box--width-full mm-box--color-primary-inverse mm-box--background-color-primary-default mm-box--rounded-pill"
-      data-theme="light"
->>>>>>> 61c04b35
     >
       <button
         class="mm-box mm-text mm-button-base mm-button-base--size-lg mm-button-primary mm-text--body-md-medium mm-box--padding-0 mm-box--padding-right-4 mm-box--padding-left-4 mm-box--display-inline-flex mm-box--justify-content-center mm-box--align-items-center mm-box--width-full mm-box--color-primary-inverse mm-box--background-color-primary-default mm-box--rounded-pill"
+        data-theme="light"
       >
         addUrl
       </button>
