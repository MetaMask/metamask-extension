import React, {
  useContext,
  useEffect,
  useMemo,
  useState,
  useCallback,
} from 'react';
import {
  DragDropContext,
  Droppable,
  Draggable,
  DropResult,
} from 'react-beautiful-dnd';
import { useDispatch, useSelector } from 'react-redux';
import Fuse from 'fuse.js';
import * as URI from 'uri-js';
import { EthScope } from '@metamask/keyring-api';
import {
  RpcEndpointType,
  type UpdateNetworkFields,
} from '@metamask/network-controller';
import {
  NON_EVM_TESTNET_IDS,
  toEvmCaipChainId,
  type MultichainNetworkConfiguration,
} from '@metamask/multichain-network-controller';
import {
  type CaipChainId,
  type Hex,
  parseCaipChainId,
  KnownCaipNamespace,
} from '@metamask/utils';
import { ChainId } from '@metamask/controller-utils';
import { useI18nContext } from '../../../hooks/useI18nContext';
import { useAccountCreationOnNetworkChange } from '../../../hooks/accounts/useAccountCreationOnNetworkChange';
import { NetworkListItem } from '../network-list-item';
import {
  setActiveNetwork,
  setShowTestNetworks,
  showModal,
  toggleNetworkMenu,
  updateNetworksList,
  setNetworkClientIdForDomain,
  setEditedNetwork,
  showPermittedNetworkToast,
  updateCustomNonce,
  setNextNonce,
  addPermittedChain,
  setTokenNetworkFilter,
  setEnabledNetworks,
  detectNfts,
} from '../../../store/actions';
import {
  FEATURED_RPCS,
  TEST_CHAINS,
  CHAIN_ID_PROFOLIO_LANDING_PAGE_URL_MAP,
} from '../../../../shared/constants/network';
import { MULTICHAIN_NETWORK_TO_ACCOUNT_TYPE_NAME } from '../../../../shared/constants/multichain/networks';
import {
  getShowTestNetworks,
  getOriginOfCurrentTab,
  getEditedNetwork,
  getOrderedNetworksList,
  getIsAddingNewNetwork,
  getIsMultiRpcOnboarding,
  getIsAccessedFromDappConnectedSitePopover,
  getAllDomains,
  getPermittedEVMChainsForSelectedTab,
  getPermittedEVMAccountsForSelectedTab,
  getPreferences,
  getMultichainNetworkConfigurationsByChainId,
  getSelectedMultichainNetworkChainId,
  getNetworkDiscoverButtonEnabled,
  getAllChainsToPoll,
  getEnabledNetworksByNamespace,
} from '../../../selectors';
import ToggleButton from '../../ui/toggle-button';
import {
  Display,
  FlexDirection,
  JustifyContent,
  TextAlign,
  TextColor,
  TextVariant,
} from '../../../helpers/constants/design-system';
import {
  Box,
  ButtonSecondary,
  ButtonSecondarySize,
  Modal,
  ModalOverlay,
  Text,
  IconName,
  ModalContent,
  ModalHeader,
  AvatarNetworkSize,
} from '../../component-library';
import { MetaMetricsContext } from '../../../contexts/metametrics';
import {
  MetaMetricsEventCategory,
  MetaMetricsEventName,
} from '../../../../shared/constants/metametrics';
import {
  convertCaipToHexChainId,
  sortNetworks,
  getNetworkIcon,
  getRpcDataByChainId,
  sortNetworksByPrioity,
} from '../../../../shared/modules/network.utils';
import {
  getCompletedOnboarding,
  getIsUnlocked,
} from '../../../ducks/metamask/metamask';
import NetworksForm from '../../../pages/settings/networks-tab/networks-form';
import { useNetworkFormState } from '../../../pages/settings/networks-tab/networks-form/networks-form-state';
import { openWindow } from '../../../helpers/utils/window';
import { endTrace, TraceName } from '../../../../shared/lib/trace';
import PopularNetworkList from './popular-network-list/popular-network-list';
import NetworkListSearch from './network-list-search/network-list-search';
import AddRpcUrlModal from './add-rpc-url-modal/add-rpc-url-modal';
import { SelectRpcUrlModal } from './select-rpc-url-modal/select-rpc-url-modal';
import AddBlockExplorerModal from './add-block-explorer-modal/add-block-explorer-modal';
import AddNonEvmAccountModal from './add-non-evm-account/add-non-evm-account';

// TODO: Fix in https://github.com/MetaMask/metamask-extension/issues/31860
// eslint-disable-next-line @typescript-eslint/naming-convention
export enum ACTION_MODE {
  // Displays the search box and network list
  LIST,
  // Displays the form to add or edit a network
  // TODO: Fix in https://github.com/MetaMask/metamask-extension/issues/31860
  // eslint-disable-next-line @typescript-eslint/naming-convention
  ADD_EDIT,
  // Displays the page for adding an additional RPC URL
  // TODO: Fix in https://github.com/MetaMask/metamask-extension/issues/31860
  // eslint-disable-next-line @typescript-eslint/naming-convention
  ADD_RPC,
  // Displays the page for adding an additional explorer URL
  // TODO: Fix in https://github.com/MetaMask/metamask-extension/issues/31860
  // eslint-disable-next-line @typescript-eslint/naming-convention
  ADD_EXPLORER_URL,
  // Displays the page for selecting an RPC URL
  // TODO: Fix in https://github.com/MetaMask/metamask-extension/issues/31860
  // eslint-disable-next-line @typescript-eslint/naming-convention
  SELECT_RPC,
  // Add account for non EVM networks
  // TODO: Fix in https://github.com/MetaMask/metamask-extension/issues/31860
  // eslint-disable-next-line @typescript-eslint/naming-convention
  ADD_NON_EVM_ACCOUNT,
}

type NetworkListMenuProps = {
  onClose: () => void;
};

export const NetworkListMenu = ({ onClose }: NetworkListMenuProps) => {
  const t = useI18nContext();
  const dispatch = useDispatch();
  const trackEvent = useContext(MetaMetricsContext);
  const { hasAnyAccountsInNetwork } = useAccountCreationOnNetworkChange();

  const { tokenNetworkFilter } = useSelector(getPreferences);
  const enabledNetworksByNamespace = useSelector(getEnabledNetworksByNamespace);
  const showTestnets = useSelector(getShowTestNetworks);
  const selectedTabOrigin = useSelector(getOriginOfCurrentTab);
  const isUnlocked = useSelector(getIsUnlocked);
  const domains = useSelector(getAllDomains);
  const orderedNetworksList = useSelector(getOrderedNetworksList);
  const isAddingNewNetwork = useSelector(getIsAddingNewNetwork);
  const isMultiRpcOnboarding = useSelector(getIsMultiRpcOnboarding);
  const isAccessedFromDappConnectedSitePopover = useSelector(
    getIsAccessedFromDappConnectedSitePopover,
  );
  const completedOnboarding = useSelector(getCompletedOnboarding);
  // This selector provides the indication if the "Discover" button
  // is enabled based on the remote feature flag.
  const isNetworkDiscoverButtonEnabled = useSelector(
    getNetworkDiscoverButtonEnabled,
  );
  // This selector provides an array with two elements.
  // 1 - All network configurations including EVM and non-EVM with the data type
  // MultichainNetworkConfiguration from @metamask/multichain-network-controller
  // 2 - All EVM network configurations with the data type NetworkConfiguration
  // from @metamask/network-controller. It includes necessary data like
  // the RPC endpoints that are not part of @metamask/multichain-network-controller.
  const [multichainNetworks, evmNetworks] = useSelector(
    getMultichainNetworkConfigurationsByChainId,
  );
  const currentChainId = useSelector(getSelectedMultichainNetworkChainId);
  const { chainId: editingChainId, editCompleted } =
    useSelector(getEditedNetwork) ?? {};
  const permittedChainIds = useSelector((state) =>
    getPermittedEVMChainsForSelectedTab(state, selectedTabOrigin),
  );

  const permittedAccountAddresses = useSelector((state) =>
    getPermittedEVMAccountsForSelectedTab(state, selectedTabOrigin),
  );

  const allChainIds = useSelector(getAllChainsToPoll);
  const canSelectNetwork: boolean =
    Boolean(selectedTabOrigin) &&
    Boolean(domains[selectedTabOrigin]) &&
    isAccessedFromDappConnectedSitePopover;

  useEffect(() => {
    endTrace({ name: TraceName.NetworkList });
  }, []);

  const currentlyOnTestnet = useMemo(() => {
    const { namespace } = parseCaipChainId(currentChainId);
    if (namespace === KnownCaipNamespace.Eip155) {
      return TEST_CHAINS.includes(convertCaipToHexChainId(currentChainId));
    }
    return NON_EVM_TESTNET_IDS.includes(currentChainId);
  }, [currentChainId]);

  const [nonTestNetworks, testNetworks] = useMemo(
    () =>
      Object.entries(multichainNetworks).reduce(
        ([nonTestnetsList, testnetsList], [id, network]) => {
          let chainId = id;
          let isTest = false;

          if (network.isEvm) {
            // We keep using raw chain ID for EVM.
            chainId = convertCaipToHexChainId(network.chainId);
            isTest = TEST_CHAINS.includes(chainId as Hex);
          } else {
            isTest = NON_EVM_TESTNET_IDS.includes(network.chainId);
          }
          (isTest ? testnetsList : nonTestnetsList)[chainId] = network;
          return [nonTestnetsList, testnetsList];
        },
        [
          {} as Record<string, MultichainNetworkConfiguration>,
          {} as Record<string, MultichainNetworkConfiguration>,
        ],
      ),
    [multichainNetworks],
  );

  // The network currently being edited, or undefined
  // if the user is not currently editing a network.
  //
  // The memoized value is EVM specific, therefore we
  // provide the evmNetworks object as a dependency.
  const editedNetwork = useMemo(
    (): UpdateNetworkFields | undefined =>
      !editingChainId || editCompleted
        ? undefined
        : Object.entries(evmNetworks).find(
            ([chainId]) => chainId === editingChainId,
          )?.[1],
    [editingChainId, editCompleted, evmNetworks],
  );

  // Tracks which page the user is on
  const [actionMode, setActionMode] = useState(
    isAddingNewNetwork || editedNetwork
      ? ACTION_MODE.ADD_EDIT
      : ACTION_MODE.LIST,
  );

  const networkFormState = useNetworkFormState(editedNetwork);
  const { rpcUrls, setRpcUrls, blockExplorers, setBlockExplorers } =
    networkFormState;

  const [orderedNetworks, setOrderedNetworks] = useState(
    sortNetworks(nonTestNetworks, orderedNetworksList),
  );

  useEffect(
    () =>
      setOrderedNetworks(sortNetworks(nonTestNetworks, orderedNetworksList)),
    [nonTestNetworks, orderedNetworksList],
  );

  // Re-orders networks when the user drag + drops them
  const onDragEnd = (result: DropResult) => {
    if (result.destination) {
      const newOrderedNetworks = [...orderedNetworks];
      const [removed] = newOrderedNetworks.splice(result.source.index, 1);
      newOrderedNetworks.splice(result.destination.index, 0, removed);
      dispatch(updateNetworksList(newOrderedNetworks.map((n) => n.chainId)));
      setOrderedNetworks(newOrderedNetworks);
    }
  };

  const featuredNetworksNotYetEnabled = useMemo(
    () =>
      FEATURED_RPCS.filter(({ chainId }) => !evmNetworks[chainId]).sort(
        (a, b) => a.name.localeCompare(b.name),
      ),
    [evmNetworks],
  );

  // This value needs to be tracked in case the user changes to a Non EVM
  // network and there is no account created for that network. This will
  // allow the user to add an account for that network.
  const [selectedNonEvmNetwork, setSelectedNonEvmNetwork] =
    useState<CaipChainId>();

  // Searches networks by user input
  const [searchQuery, setSearchQuery] = useState('');
  const [focusSearch, setFocusSearch] = useState(false);

  // TODO: Fix in https://github.com/MetaMask/metamask-extension/issues/31860
  // eslint-disable-next-line @typescript-eslint/naming-convention
  const searchNetworks = <T,>(networks: T[], query: string) =>
    searchQuery === ''
      ? networks
      : new Fuse(networks, {
          threshold: 0.2,
          location: 0,
          distance: 100,
          maxPatternLength: 32,
          minMatchCharLength: 1,
          shouldSort: false, // Maintain network order instead of ordering by search score
          keys: ['name', 'chainId', 'nativeCrrency'],
        }).search(query);

  const searchedEnabledNetworks = searchNetworks(orderedNetworks, searchQuery);
  const searchedFeaturedNetworks = searchNetworks(
    featuredNetworksNotYetEnabled,
    searchQuery,
  );
  const searchedTestNetworks = searchNetworks(
    Object.values(testNetworks),
    searchQuery,
  );
  // A sorted list of test networks that put Sepolia first then Linea Sepolia at the top
  // and the rest of the test networks in alphabetical order.
  const sortedTestNetworks = useMemo(() => {
    return sortNetworksByPrioity(searchedTestNetworks, [
      toEvmCaipChainId(ChainId.sepolia),
      toEvmCaipChainId(ChainId['linea-sepolia']),
    ]);
  }, [searchedTestNetworks]);

  const handleEvmNetworkChange = (
    chainId: CaipChainId,
    networkClientId?: string,
  ) => {
    const hexChainId = convertCaipToHexChainId(chainId);
    const { defaultRpcEndpoint } = getRpcDataByChainId(chainId, evmNetworks);
    const finalNetworkClientId =
      networkClientId ?? defaultRpcEndpoint.networkClientId;

    dispatch(setActiveNetwork(finalNetworkClientId));
    dispatch(updateCustomNonce(''));
    dispatch(setNextNonce(''));
    dispatch(detectNfts(allChainIds));

    dispatch(toggleNetworkMenu());

    // as a user, I don't want my network selection to force update my filter
    // when I have "All Networks" toggled on however, if I am already filtered
    // on "Current Network", we'll want to filter by the selected network when
    // the network changes.
    if (Object.keys(tokenNetworkFilter || {}).length <= 1) {
      dispatch(setTokenNetworkFilter({ [hexChainId]: true }));
    } else {
      const allOpts = Object.keys(evmNetworks).reduce(
        (acc, id) => {
          acc[id] = true;
          return acc;
        },
        {} as Record<string, boolean>,
      );
      dispatch(setTokenNetworkFilter(allOpts));
    }

    const { namespace } = parseCaipChainId(currentChainId);

    if (Object.keys(enabledNetworksByNamespace).length === 1) {
      dispatch(setEnabledNetworks([hexChainId], namespace));
    } else {
      dispatch(setEnabledNetworks(Object.keys(evmNetworks), namespace));
    }

    // If presently on a dapp, communicate a change to
    // the dapp via silent switchEthereumChain that the
    // network has changed due to user action
    if (selectedTabOrigin && domains[selectedTabOrigin]) {
<<<<<<< HEAD
      // setActiveNetwork should be called before setNetworkClientIdForDomain
      // to ensure that the isConnected value can be accurately inferred from
      // NetworkController.state.networksMetadata in return value of
      // `metamask_getProviderState` requests and `metamask_chainChanged` events.
      // TODO: Fix in https://github.com/MetaMask/metamask-extension/issues/31878
      // eslint-disable-next-line @typescript-eslint/no-floating-promises
      setNetworkClientIdForDomain(selectedTabOrigin, finalNetworkClientId);
=======
      dispatch(
        setNetworkClientIdForDomain(selectedTabOrigin, finalNetworkClientId),
      );
>>>>>>> 0a485eda
    }

    if (permittedAccountAddresses.length > 0) {
      dispatch(addPermittedChain(selectedTabOrigin, chainId));
      if (!permittedChainIds.includes(hexChainId)) {
        dispatch(showPermittedNetworkToast());
      }
    }
  };

  const handleNonEvmNetworkChange = async (chainId: CaipChainId) => {
    if (hasAnyAccountsInNetwork(chainId)) {
      dispatch(toggleNetworkMenu());
      dispatch(setActiveNetwork(chainId));
      return;
    }

    setSelectedNonEvmNetwork(chainId);
    setActionMode(ACTION_MODE.ADD_NON_EVM_ACCOUNT);
  };

  const getMultichainNetworkConfigurationOrThrow = (chainId: CaipChainId) => {
    const network = multichainNetworks[chainId];
    if (!network) {
      throw new Error(
        `Network configuration not found for chainId: ${chainId}`,
      );
    }
    return network;
  };

  const handleNetworkChange = async (chainId: CaipChainId) => {
    const currentChain =
      getMultichainNetworkConfigurationOrThrow(currentChainId);
    const chain = getMultichainNetworkConfigurationOrThrow(chainId);

    if (chain.isEvm) {
      handleEvmNetworkChange(chainId);
    } else {
      await handleNonEvmNetworkChange(chainId);
    }

    const chainIdToTrack = chain.isEvm
      ? convertCaipToHexChainId(chainId)
      : chainId;
    const currentChainIdToTrack = currentChain.isEvm
      ? convertCaipToHexChainId(currentChainId)
      : currentChainId;

    // TODO: Fix in https://github.com/MetaMask/metamask-extension/issues/31878
    // eslint-disable-next-line @typescript-eslint/no-floating-promises
    trackEvent({
      event: MetaMetricsEventName.NavNetworkSwitched,
      category: MetaMetricsEventCategory.Network,
      properties: {
        location: 'Network Menu',
        // TODO: Fix in https://github.com/MetaMask/metamask-extension/issues/31860
        // eslint-disable-next-line @typescript-eslint/naming-convention
        chain_id: currentChainIdToTrack,
        // TODO: Fix in https://github.com/MetaMask/metamask-extension/issues/31860
        // eslint-disable-next-line @typescript-eslint/naming-convention
        from_network: currentChainIdToTrack,
        // TODO: Fix in https://github.com/MetaMask/metamask-extension/issues/31860
        // eslint-disable-next-line @typescript-eslint/naming-convention
        to_network: chainIdToTrack,
      },
    });
  };

  const isDiscoverBtnEnabled = useCallback(
    (hexChainId: Hex): boolean => {
      // The "Discover" button should be enabled when the mapping for the chainId is enabled in the feature flag json
      // and in the constants `CHAIN_ID_PROFOLIO_LANDING_PAGE_URL_MAP`.
      return (
        (isNetworkDiscoverButtonEnabled as Record<Hex, boolean>)?.[
          hexChainId
        ] && CHAIN_ID_PROFOLIO_LANDING_PAGE_URL_MAP[hexChainId] !== undefined
      );
    },
    [isNetworkDiscoverButtonEnabled],
  );

  const hasMultiRpcOptions = useCallback(
    (network: MultichainNetworkConfiguration): boolean =>
      network.isEvm &&
      getRpcDataByChainId(network.chainId, evmNetworks).rpcEndpoints.length > 1,
    [evmNetworks],
  );

  const isNetworkEnabled = useCallback(
    (network: MultichainNetworkConfiguration): boolean => {
      return (
        network.isEvm ||
        (isUnlocked && completedOnboarding) ||
        hasAnyAccountsInNetwork(network.chainId)
      );
    },
    [isUnlocked, completedOnboarding, hasAnyAccountsInNetwork],
  );

  const getItemCallbacks = useCallback(
    (
      network: MultichainNetworkConfiguration,
    ): Record<string, (() => void) | undefined> => {
      const { chainId, isEvm } = network;

      if (!isEvm) {
        return {};
      }

      // Non-EVM networks cannot be deleted, edited or have
      // RPC endpoints so it's safe to call this conversion function here.
      const hexChainId = convertCaipToHexChainId(chainId);
      const isDeletable =
        isUnlocked &&
        network.chainId !== currentChainId &&
        network.chainId !== EthScope.Mainnet;

      return {
        onDelete: isDeletable
          ? () => {
              dispatch(toggleNetworkMenu());
              dispatch(
                showModal({
                  name: 'CONFIRM_DELETE_NETWORK',
                  target: hexChainId,
                  onConfirm: () => undefined,
                }),
              );
            }
          : undefined,
        onEdit: () => {
          dispatch(
            setEditedNetwork({
              chainId: hexChainId,
              nickname: network.name,
            }),
          );
          setActionMode(ACTION_MODE.ADD_EDIT);
        },
        onDiscoverClick: isDiscoverBtnEnabled(hexChainId)
          ? () => {
              openWindow(
                CHAIN_ID_PROFOLIO_LANDING_PAGE_URL_MAP[hexChainId],
                '_blank',
              );
            }
          : undefined,
        onRpcConfigEdit: hasMultiRpcOptions(network)
          ? () => {
              setActionMode(ACTION_MODE.SELECT_RPC);
              dispatch(
                setEditedNetwork({
                  chainId: hexChainId,
                }),
              );
            }
          : undefined,
        onRpcSelect: () => {
          setActionMode(ACTION_MODE.SELECT_RPC);
          dispatch(
            setEditedNetwork({
              chainId: hexChainId,
            }),
          );
        },
      };
    },
    [
      currentChainId,
      dispatch,
      hasMultiRpcOptions,
      isUnlocked,
      isDiscoverBtnEnabled,
    ],
  );

  // Renders a network in the network list
  const generateMultichainNetworkListItem = (
    network: MultichainNetworkConfiguration,
  ) => {
    const isCurrentNetwork = network.chainId === currentChainId;
    const { onDelete, onEdit, onDiscoverClick, onRpcSelect } =
      getItemCallbacks(network);
    const iconSrc = getNetworkIcon(network);

    return (
      <NetworkListItem
        key={network.chainId}
        chainId={network.chainId}
        name={network.name}
        iconSrc={iconSrc}
        iconSize={AvatarNetworkSize.Sm}
        selected={canSelectNetwork && isCurrentNetwork && !focusSearch}
        focus={canSelectNetwork && isCurrentNetwork && !focusSearch}
        rpcEndpoint={
          hasMultiRpcOptions(network)
            ? getRpcDataByChainId(network.chainId, evmNetworks)
                .defaultRpcEndpoint
            : undefined
        }
        // TODO: Fix in https://github.com/MetaMask/metamask-extension/issues/31879
        // eslint-disable-next-line @typescript-eslint/no-misused-promises
        onClick={async () => {
          if (canSelectNetwork) {
            await handleNetworkChange(network.chainId);
          }
        }}
        onDeleteClick={onDelete}
        onEditClick={onEdit}
        onDiscoverClick={onDiscoverClick}
        onRpcEndpointClick={onRpcSelect}
        disabled={!isNetworkEnabled(network)}
        notSelectable={!canSelectNetwork}
      />
    );
  };

  const render = () => {
    if (actionMode === ACTION_MODE.LIST) {
      return (
        <>
          <Box className="multichain-network-list-menu">
            <NetworkListSearch
              searchQuery={searchQuery}
              setSearchQuery={setSearchQuery}
              setFocusSearch={setFocusSearch}
            />
            <Box>
              {searchedEnabledNetworks.length > 0 && (
                <Box
                  padding={4}
                  display={Display.Flex}
                  justifyContent={JustifyContent.spaceBetween}
                >
                  <Text color={TextColor.textAlternative}>
                    {t('enabledNetworks')}
                  </Text>
                </Box>
              )}

              {searchedEnabledNetworks.length === 0 &&
              searchedFeaturedNetworks.length === 0 &&
              searchedTestNetworks.length === 0 &&
              focusSearch ? (
                <Text
                  paddingLeft={4}
                  paddingRight={4}
                  color={TextColor.textMuted}
                  data-testid="multichain-network-menu-popover-no-results"
                >
                  {t('noNetworksFound')}
                </Text>
              ) : (
                <DragDropContext onDragEnd={onDragEnd}>
                  <Droppable droppableId="characters">
                    {(provided) => (
                      <Box
                        className="characters"
                        {...provided.droppableProps}
                        ref={provided.innerRef}
                      >
                        {searchedEnabledNetworks.map((network, index) => {
                          return (
                            <Draggable
                              key={network.chainId}
                              draggableId={network.chainId}
                              index={index}
                            >
                              {(providedDrag) => (
                                <Box
                                  ref={providedDrag.innerRef}
                                  {...providedDrag.draggableProps}
                                  {...providedDrag.dragHandleProps}
                                >
                                  {generateMultichainNetworkListItem(network)}
                                </Box>
                              )}
                            </Draggable>
                          );
                        })}
                        {provided.placeholder}
                      </Box>
                    )}
                  </Droppable>
                </DragDropContext>
              )}

              <PopularNetworkList
                searchAddNetworkResults={searchedFeaturedNetworks}
                data-testid="add-popular-network-view"
              />
              {searchedTestNetworks.length > 0 ? (
                <Box
                  paddingBottom={4}
                  paddingTop={4}
                  paddingLeft={4}
                  display={Display.Flex}
                  justifyContent={JustifyContent.spaceBetween}
                >
                  <Text color={TextColor.textAlternative}>
                    {t('showTestnetNetworks')}
                  </Text>
                  <ToggleButton
                    value={showTestnets || currentlyOnTestnet}
                    disabled={currentlyOnTestnet}
                    onToggle={(value: boolean) => {
                      dispatch(setShowTestNetworks(!value));
                      if (!value) {
                        // TODO: Fix in https://github.com/MetaMask/metamask-extension/issues/31878
                        // eslint-disable-next-line @typescript-eslint/no-floating-promises
                        trackEvent({
                          event: MetaMetricsEventName.TestNetworksDisplayed,
                          category: MetaMetricsEventCategory.Network,
                        });
                      }
                    }}
                  />
                </Box>
              ) : null}

              {showTestnets || currentlyOnTestnet ? (
                <Box className="multichain-network-list-menu">
                  {sortedTestNetworks.map((network) =>
                    generateMultichainNetworkListItem(network),
                  )}
                </Box>
              ) : null}
            </Box>
          </Box>

          <Box padding={4}>
            <ButtonSecondary
              size={ButtonSecondarySize.Lg}
              startIconName={IconName.Add}
              startIconProps={{ marginRight: 2 }}
              block
              onClick={() => {
                // TODO: Fix in https://github.com/MetaMask/metamask-extension/issues/31878
                // eslint-disable-next-line @typescript-eslint/no-floating-promises
                trackEvent({
                  event: MetaMetricsEventName.AddNetworkButtonClick,
                  category: MetaMetricsEventCategory.Network,
                });
                setActionMode(ACTION_MODE.ADD_EDIT);
              }}
            >
              {t('addACustomNetwork')}
            </ButtonSecondary>
          </Box>
        </>
      );
    } else if (actionMode === ACTION_MODE.ADD_EDIT) {
      return (
        <NetworksForm
          networkFormState={networkFormState}
          existingNetwork={editedNetwork}
          onRpcAdd={() => setActionMode(ACTION_MODE.ADD_RPC)}
          onBlockExplorerAdd={() => setActionMode(ACTION_MODE.ADD_EXPLORER_URL)}
        />
      );
    } else if (actionMode === ACTION_MODE.ADD_RPC) {
      return (
        <AddRpcUrlModal
          onAdded={(url, name) => {
            // Note: We could choose to rename the URL if it already exists with a different name
            if (rpcUrls.rpcEndpoints?.every((e) => !URI.equal(e.url, url))) {
              setRpcUrls({
                rpcEndpoints: [
                  ...rpcUrls.rpcEndpoints,
                  { url, name, type: RpcEndpointType.Custom },
                ],
                defaultRpcEndpointIndex: rpcUrls.rpcEndpoints.length,
              });
            }
            setActionMode(ACTION_MODE.ADD_EDIT);
          }}
        />
      );
    } else if (actionMode === ACTION_MODE.ADD_EXPLORER_URL) {
      return (
        <AddBlockExplorerModal
          onAdded={(url) => {
            if (blockExplorers.blockExplorerUrls?.every((u) => u !== url)) {
              setBlockExplorers({
                blockExplorerUrls: [...blockExplorers.blockExplorerUrls, url],
                defaultBlockExplorerUrlIndex:
                  blockExplorers.blockExplorerUrls.length,
              });
            }
            setActionMode(ACTION_MODE.ADD_EDIT);
          }}
        />
      );
    } else if (actionMode === ACTION_MODE.SELECT_RPC && editedNetwork) {
      return (
        <SelectRpcUrlModal
          networkConfiguration={evmNetworks[editedNetwork.chainId]}
          onNetworkChange={handleEvmNetworkChange}
        />
      );
    } else if (
      actionMode === ACTION_MODE.ADD_NON_EVM_ACCOUNT &&
      selectedNonEvmNetwork
    ) {
      return <AddNonEvmAccountModal chainId={selectedNonEvmNetwork} />;
    }
    return null; // Should not be reachable
  };

  let title;
  if (actionMode === ACTION_MODE.LIST) {
    title = t('manageNetworksMenuHeading');
  } else if (actionMode === ACTION_MODE.ADD_EDIT && !editedNetwork) {
    title = t('addACustomNetwork');
  } else if (actionMode === ACTION_MODE.ADD_RPC) {
    title = t('addRpcUrl');
  } else if (actionMode === ACTION_MODE.ADD_EXPLORER_URL) {
    title = t('addBlockExplorerUrl');
  } else if (actionMode === ACTION_MODE.SELECT_RPC) {
    title = t('selectRpcUrl');
  } else if (
    actionMode === ACTION_MODE.ADD_NON_EVM_ACCOUNT &&
    selectedNonEvmNetwork
  ) {
    title = t('addNonEvmAccount', [
      MULTICHAIN_NETWORK_TO_ACCOUNT_TYPE_NAME[selectedNonEvmNetwork],
    ]);
  } else {
    title = editedNetwork?.name ?? '';
  }

  let onBack;
  if (actionMode === ACTION_MODE.ADD_EDIT) {
    onBack = () => {
      editedNetwork ? dispatch(setEditedNetwork()) : networkFormState.clear();

      setActionMode(ACTION_MODE.LIST);
    };
  } else if (
    actionMode === ACTION_MODE.ADD_RPC ||
    actionMode === ACTION_MODE.ADD_EXPLORER_URL
  ) {
    onBack = () => setActionMode(ACTION_MODE.ADD_EDIT);
  } else if (actionMode === ACTION_MODE.ADD_NON_EVM_ACCOUNT) {
    onBack = () => setActionMode(ACTION_MODE.LIST);
  }

  if (isMultiRpcOnboarding) {
    onBack = onClose;
  }

  return (
    <Modal isOpen onClose={onClose}>
      <ModalOverlay />
      <ModalContent
        padding={0}
        className="multichain-network-list-menu-content-wrapper"
        modalDialogProps={{
          className: 'multichain-network-list-menu-content-wrapper__dialog',
          display: Display.Flex,
          flexDirection: FlexDirection.Column,
          paddingTop: 0,
          paddingBottom: 0,
        }}
      >
        <ModalHeader
          paddingTop={4}
          paddingRight={4}
          paddingBottom={actionMode === ACTION_MODE.SELECT_RPC ? 0 : 4}
          onClose={onClose}
          onBack={onBack}
        >
          <Text
            ellipsis
            variant={TextVariant.headingSm}
            textAlign={TextAlign.Center}
          >
            {title}
          </Text>
        </ModalHeader>
        {render()}
      </ModalContent>
    </Modal>
  );
};<|MERGE_RESOLUTION|>--- conflicted
+++ resolved
@@ -383,19 +383,9 @@
     // the dapp via silent switchEthereumChain that the
     // network has changed due to user action
     if (selectedTabOrigin && domains[selectedTabOrigin]) {
-<<<<<<< HEAD
-      // setActiveNetwork should be called before setNetworkClientIdForDomain
-      // to ensure that the isConnected value can be accurately inferred from
-      // NetworkController.state.networksMetadata in return value of
-      // `metamask_getProviderState` requests and `metamask_chainChanged` events.
-      // TODO: Fix in https://github.com/MetaMask/metamask-extension/issues/31878
-      // eslint-disable-next-line @typescript-eslint/no-floating-promises
-      setNetworkClientIdForDomain(selectedTabOrigin, finalNetworkClientId);
-=======
       dispatch(
         setNetworkClientIdForDomain(selectedTabOrigin, finalNetworkClientId),
       );
->>>>>>> 0a485eda
     }
 
     if (permittedAccountAddresses.length > 0) {
@@ -445,8 +435,6 @@
       ? convertCaipToHexChainId(currentChainId)
       : currentChainId;
 
-    // TODO: Fix in https://github.com/MetaMask/metamask-extension/issues/31878
-    // eslint-disable-next-line @typescript-eslint/no-floating-promises
     trackEvent({
       event: MetaMetricsEventName.NavNetworkSwitched,
       category: MetaMetricsEventCategory.Network,
@@ -705,8 +693,6 @@
                     onToggle={(value: boolean) => {
                       dispatch(setShowTestNetworks(!value));
                       if (!value) {
-                        // TODO: Fix in https://github.com/MetaMask/metamask-extension/issues/31878
-                        // eslint-disable-next-line @typescript-eslint/no-floating-promises
                         trackEvent({
                           event: MetaMetricsEventName.TestNetworksDisplayed,
                           category: MetaMetricsEventCategory.Network,
@@ -734,8 +720,6 @@
               startIconProps={{ marginRight: 2 }}
               block
               onClick={() => {
-                // TODO: Fix in https://github.com/MetaMask/metamask-extension/issues/31878
-                // eslint-disable-next-line @typescript-eslint/no-floating-promises
                 trackEvent({
                   event: MetaMetricsEventName.AddNetworkButtonClick,
                   category: MetaMetricsEventCategory.Network,
