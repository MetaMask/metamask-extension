--- conflicted
+++ resolved
@@ -65,13 +65,14 @@
   getOrderedNetworksList,
   getIsAddingNewNetwork,
   getIsMultiRpcOnboarding,
+  getIsAccessedFromDappConnectedSitePopover,
   getAllDomains,
   getPermittedEVMChainsForSelectedTab,
   getPermittedEVMAccountsForSelectedTab,
   getPreferences,
   getMultichainNetworkConfigurationsByChainId,
   getSelectedMultichainNetworkChainId,
-  getIsPortfolioDiscoverButtonEnabled,
+  getNetworkDiscoverButtonEnabled,
   getAllChainsToPoll,
 } from '../../../selectors';
 import ToggleButton from '../../ui/toggle-button';
@@ -118,6 +119,7 @@
 import NetworksForm from '../../../pages/settings/networks-tab/networks-form';
 import { useNetworkFormState } from '../../../pages/settings/networks-tab/networks-form/networks-form-state';
 import { openWindow } from '../../../helpers/utils/window';
+import { endTrace, TraceName } from '../../../../shared/lib/trace';
 import PopularNetworkList from './popular-network-list/popular-network-list';
 import NetworkListSearch from './network-list-search/network-list-search';
 import AddRpcUrlModal from './add-rpc-url-modal/add-rpc-url-modal';
@@ -125,34 +127,26 @@
 import AddBlockExplorerModal from './add-block-explorer-modal/add-block-explorer-modal';
 import AddNonEvmAccountModal from './add-non-evm-account/add-non-evm-account';
 
-// TODO: Fix in https://github.com/MetaMask/metamask-extension/issues/31860
-// eslint-disable-next-line @typescript-eslint/naming-convention
 export enum ACTION_MODE {
   // Displays the search box and network list
   LIST,
   // Displays the form to add or edit a network
-  // TODO: Fix in https://github.com/MetaMask/metamask-extension/issues/31860
-  // eslint-disable-next-line @typescript-eslint/naming-convention
   ADD_EDIT,
   // Displays the page for adding an additional RPC URL
-  // TODO: Fix in https://github.com/MetaMask/metamask-extension/issues/31860
-  // eslint-disable-next-line @typescript-eslint/naming-convention
   ADD_RPC,
   // Displays the page for adding an additional explorer URL
-  // TODO: Fix in https://github.com/MetaMask/metamask-extension/issues/31860
-  // eslint-disable-next-line @typescript-eslint/naming-convention
   ADD_EXPLORER_URL,
   // Displays the page for selecting an RPC URL
-  // TODO: Fix in https://github.com/MetaMask/metamask-extension/issues/31860
-  // eslint-disable-next-line @typescript-eslint/naming-convention
   SELECT_RPC,
   // Add account for non EVM networks
-  // TODO: Fix in https://github.com/MetaMask/metamask-extension/issues/31860
-  // eslint-disable-next-line @typescript-eslint/naming-convention
   ADD_NON_EVM_ACCOUNT,
 }
 
-export const NetworkListMenu = ({ onClose }: { onClose: () => void }) => {
+type NetworkListMenuProps = {
+  onClose: () => void;
+};
+
+export const NetworkListMenu = ({ onClose }: NetworkListMenuProps) => {
   const t = useI18nContext();
   const dispatch = useDispatch();
   const trackEvent = useContext(MetaMetricsContext);
@@ -166,13 +160,16 @@
   const orderedNetworksList = useSelector(getOrderedNetworksList);
   const isAddingNewNetwork = useSelector(getIsAddingNewNetwork);
   const isMultiRpcOnboarding = useSelector(getIsMultiRpcOnboarding);
+  const isAccessedFromDappConnectedSitePopover = useSelector(
+    getIsAccessedFromDappConnectedSitePopover,
+  );
   const completedOnboarding = useSelector(getCompletedOnboarding);
   const onboardedInThisUISession = useSelector(getOnboardedInThisUISession);
   const showNetworkBanner = useSelector(getShowNetworkBanner);
   // This selector provides the indication if the "Discover" button
   // is enabled based on the remote feature flag.
-  const isPortfolioDiscoverButtonEnabled = useSelector(
-    getIsPortfolioDiscoverButtonEnabled,
+  const isNetworkDiscoverButtonEnabled = useSelector(
+    getNetworkDiscoverButtonEnabled,
   );
   // This selector provides an array with two elements.
   // 1 - All network configurations including EVM and non-EVM with the data type
@@ -195,13 +192,23 @@
   );
 
   const allChainIds = useSelector(getAllChainsToPoll);
+  const canSelectNetwork: boolean =
+    !process.env.REMOVE_GNS ||
+    (Boolean(process.env.REMOVE_GNS) &&
+      Boolean(selectedTabOrigin) &&
+      Boolean(domains[selectedTabOrigin]) &&
+      isAccessedFromDappConnectedSitePopover);
+
+  useEffect(() => {
+    endTrace({ name: TraceName.NetworkList });
+  }, []);
 
   const currentlyOnTestnet = useMemo(() => {
     const { namespace } = parseCaipChainId(currentChainId);
     if (namespace === KnownCaipNamespace.Eip155) {
       return TEST_CHAINS.includes(convertCaipToHexChainId(currentChainId));
     }
-    return false;
+    return NON_EVM_TESTNET_IDS.includes(currentChainId);
   }, [currentChainId]);
 
   const [nonTestNetworks, testNetworks] = useMemo(
@@ -294,8 +301,6 @@
   const [searchQuery, setSearchQuery] = useState('');
   const [focusSearch, setFocusSearch] = useState(false);
 
-  // TODO: Fix in https://github.com/MetaMask/metamask-extension/issues/31860
-  // eslint-disable-next-line @typescript-eslint/naming-convention
   const searchNetworks = <T,>(networks: T[], query: string) =>
     searchQuery === ''
       ? networks
@@ -327,11 +332,16 @@
     ]);
   }, [searchedTestNetworks]);
 
-  const handleEvmNetworkChange = (chainId: CaipChainId) => {
+  const handleEvmNetworkChange = (
+    chainId: CaipChainId,
+    networkClientId?: string,
+  ) => {
     const hexChainId = convertCaipToHexChainId(chainId);
     const { defaultRpcEndpoint } = getRpcDataByChainId(chainId, evmNetworks);
-    const { networkClientId } = defaultRpcEndpoint;
-    dispatch(setActiveNetwork(networkClientId));
+    const finalNetworkClientId =
+      networkClientId ?? defaultRpcEndpoint.networkClientId;
+
+    dispatch(setActiveNetwork(finalNetworkClientId));
     dispatch(updateCustomNonce(''));
     dispatch(setNextNonce(''));
     dispatch(detectNfts(allChainIds));
@@ -360,7 +370,7 @@
       // to ensure that the isConnected value can be accurately inferred from
       // NetworkController.state.networksMetadata in return value of
       // `metamask_getProviderState` requests and `metamask_chainChanged` events.
-      setNetworkClientIdForDomain(selectedTabOrigin, networkClientId);
+      setNetworkClientIdForDomain(selectedTabOrigin, finalNetworkClientId);
     }
 
     if (permittedAccountAddresses.length > 0) {
@@ -415,14 +425,8 @@
       category: MetaMetricsEventCategory.Network,
       properties: {
         location: 'Network Menu',
-        // TODO: Fix in https://github.com/MetaMask/metamask-extension/issues/31860
-        // eslint-disable-next-line @typescript-eslint/naming-convention
         chain_id: currentChainIdToTrack,
-        // TODO: Fix in https://github.com/MetaMask/metamask-extension/issues/31860
-        // eslint-disable-next-line @typescript-eslint/naming-convention
         from_network: currentChainIdToTrack,
-        // TODO: Fix in https://github.com/MetaMask/metamask-extension/issues/31860
-        // eslint-disable-next-line @typescript-eslint/naming-convention
         to_network: chainIdToTrack,
       },
     });
@@ -430,14 +434,15 @@
 
   const isDiscoverBtnEnabled = useCallback(
     (hexChainId: Hex): boolean => {
-      // For now, the "Discover" button should be enabled only for Linea network base on
-      // the feature flag and the constants `CHAIN_ID_PROFOLIO_LANDING_PAGE_URL_MAP`.
+      // The "Discover" button should be enabled when the mapping for the chainId is enabled in the feature flag json
+      // and in the constants `CHAIN_ID_PROFOLIO_LANDING_PAGE_URL_MAP`.
       return (
-        isPortfolioDiscoverButtonEnabled &&
-        CHAIN_ID_PROFOLIO_LANDING_PAGE_URL_MAP[hexChainId] !== undefined
+        (isNetworkDiscoverButtonEnabled as Record<Hex, boolean>)?.[
+          hexChainId
+        ] && CHAIN_ID_PROFOLIO_LANDING_PAGE_URL_MAP[hexChainId] !== undefined
       );
     },
-    [isPortfolioDiscoverButtonEnabled],
+    [isNetworkDiscoverButtonEnabled],
   );
 
   const hasMultiRpcOptions = useCallback(
@@ -448,11 +453,6 @@
   );
 
   const isNetworkEnabled = useCallback(
-<<<<<<< HEAD
-    (network: MultichainNetworkConfiguration): boolean =>
-      network.isEvm || isUnlocked || hasAnyAccountsInNetwork(network.chainId),
-    [hasAnyAccountsInNetwork, isUnlocked],
-=======
     (network: MultichainNetworkConfiguration): boolean => {
       return (
         network.isEvm ||
@@ -461,7 +461,6 @@
       );
     },
     [isUnlocked, completedOnboarding, hasAnyAccountsInNetwork],
->>>>>>> c9f5c5a9
   );
 
   const getItemCallbacks = useCallback(
@@ -549,22 +548,27 @@
         name={network.name}
         iconSrc={iconSrc}
         iconSize={AvatarNetworkSize.Sm}
-        selected={isCurrentNetwork && !focusSearch}
-        focus={isCurrentNetwork && !focusSearch}
+        selected={canSelectNetwork && isCurrentNetwork && !focusSearch}
+        focus={canSelectNetwork && isCurrentNetwork && !focusSearch}
         rpcEndpoint={
           hasMultiRpcOptions(network)
             ? getRpcDataByChainId(network.chainId, evmNetworks)
                 .defaultRpcEndpoint
             : undefined
         }
+        // TODO: Fix in https://github.com/MetaMask/metamask-extension/issues/31879
+        // eslint-disable-next-line @typescript-eslint/no-misused-promises
         onClick={async () => {
-          await handleNetworkChange(network.chainId);
+          if (canSelectNetwork) {
+            await handleNetworkChange(network.chainId);
+          }
         }}
         onDeleteClick={onDelete}
         onEditClick={onEdit}
         onDiscoverClick={onDiscoverClick}
         onRpcEndpointClick={onRpcConfigEdit}
         disabled={!isNetworkEnabled(network)}
+        notSelectable={!canSelectNetwork}
       />
     );
   };
@@ -579,7 +583,8 @@
               setSearchQuery={setSearchQuery}
               setFocusSearch={setFocusSearch}
             />
-            {completedOnboarding &&
+            {!process.env.REMOVE_GNS &&
+              completedOnboarding &&
               !onboardedInThisUISession &&
               showNetworkBanner &&
               !searchQuery && (
@@ -603,6 +608,8 @@
                       />
                     </Box>
                   }
+                  // TODO: Fix in https://github.com/MetaMask/metamask-extension/issues/31879
+                  // eslint-disable-next-line @typescript-eslint/no-misused-promises
                   onClose={() => hideNetworkBanner()}
                   description={t('dragAndDropBanner')}
                 />
@@ -787,7 +794,9 @@
 
   let title;
   if (actionMode === ACTION_MODE.LIST) {
-    title = t('networkMenuHeading');
+    title = process.env.REMOVE_GNS
+      ? t('manageNetworksMenuHeading')
+      : t('networkMenuHeading');
   } else if (actionMode === ACTION_MODE.ADD_EDIT && !editedNetwork) {
     title = t('addACustomNetwork');
   } else if (actionMode === ACTION_MODE.ADD_RPC) {
