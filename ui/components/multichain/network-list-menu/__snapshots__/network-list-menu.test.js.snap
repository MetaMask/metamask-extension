--- conflicted
+++ resolved
@@ -110,11 +110,7 @@
                   tabindex="0"
                 >
                   <div
-<<<<<<< HEAD
-                    class="mm-box multichain-network-list-item multichain-network-list-item--selected mm-box--padding-top-4 mm-box--padding-right-4 mm-box--padding-bottom-4 mm-box--padding-left-4 mm-box--display-flex mm-box--gap-4 mm-box--justify-content-space-between mm-box--align-items-center mm-box--width-full mm-box--background-color-primary-muted"
-=======
                     class="mm-box multichain-network-list-item multichain-network-list-item--not-selectable mm-box--padding-top-4 mm-box--padding-right-4 mm-box--padding-bottom-4 mm-box--padding-left-4 mm-box--display-flex mm-box--gap-4 mm-box--justify-content-space-between mm-box--align-items-center mm-box--width-full mm-box--background-color-transparent"
->>>>>>> 9ab104b0
                     data-testid="network-list-item-eip155:1"
                   >
                     <div
@@ -177,11 +173,7 @@
                   tabindex="0"
                 >
                   <div
-<<<<<<< HEAD
-                    class="mm-box multichain-network-list-item mm-box--padding-top-4 mm-box--padding-right-4 mm-box--padding-bottom-4 mm-box--padding-left-4 mm-box--display-flex mm-box--gap-4 mm-box--justify-content-space-between mm-box--align-items-center mm-box--width-full mm-box--background-color-transparent"
-=======
                     class="mm-box multichain-network-list-item multichain-network-list-item--not-selectable mm-box--padding-top-4 mm-box--padding-right-4 mm-box--padding-bottom-4 mm-box--padding-left-4 mm-box--display-flex mm-box--gap-4 mm-box--justify-content-space-between mm-box--align-items-center mm-box--width-full mm-box--background-color-transparent"
->>>>>>> 9ab104b0
                     data-testid="network-list-item-eip155:59144"
                   >
                     <div
@@ -244,11 +236,7 @@
                   tabindex="0"
                 >
                   <div
-<<<<<<< HEAD
-                    class="mm-box multichain-network-list-item mm-box--padding-top-4 mm-box--padding-right-4 mm-box--padding-bottom-4 mm-box--padding-left-4 mm-box--display-flex mm-box--gap-4 mm-box--justify-content-space-between mm-box--align-items-center mm-box--width-full mm-box--background-color-transparent"
-=======
                     class="mm-box multichain-network-list-item multichain-network-list-item--not-selectable mm-box--padding-top-4 mm-box--padding-right-4 mm-box--padding-bottom-4 mm-box--padding-left-4 mm-box--display-flex mm-box--gap-4 mm-box--justify-content-space-between mm-box--align-items-center mm-box--width-full mm-box--background-color-transparent"
->>>>>>> 9ab104b0
                     data-testid="network-list-item-eip155:56"
                   >
                     <div
@@ -311,11 +299,7 @@
                   tabindex="0"
                 >
                   <div
-<<<<<<< HEAD
-                    class="mm-box multichain-network-list-item mm-box--padding-top-4 mm-box--padding-right-4 mm-box--padding-bottom-4 mm-box--padding-left-4 mm-box--display-flex mm-box--gap-4 mm-box--justify-content-space-between mm-box--align-items-center mm-box--width-full mm-box--background-color-transparent"
-=======
                     class="mm-box multichain-network-list-item multichain-network-list-item--not-selectable mm-box--padding-top-4 mm-box--padding-right-4 mm-box--padding-bottom-4 mm-box--padding-left-4 mm-box--display-flex mm-box--gap-4 mm-box--justify-content-space-between mm-box--align-items-center mm-box--width-full mm-box--background-color-transparent"
->>>>>>> 9ab104b0
                     data-testid="network-list-item-eip155:5"
                   >
                     <div
@@ -1133,11 +1117,7 @@
                   tabindex="0"
                 >
                   <div
-<<<<<<< HEAD
-                    class="mm-box multichain-network-list-item multichain-network-list-item--selected mm-box--padding-top-4 mm-box--padding-right-4 mm-box--padding-bottom-4 mm-box--padding-left-4 mm-box--display-flex mm-box--gap-4 mm-box--justify-content-space-between mm-box--align-items-center mm-box--width-full mm-box--background-color-primary-muted"
-=======
                     class="mm-box multichain-network-list-item multichain-network-list-item--not-selectable mm-box--padding-top-4 mm-box--padding-right-4 mm-box--padding-bottom-4 mm-box--padding-left-4 mm-box--display-flex mm-box--gap-4 mm-box--justify-content-space-between mm-box--align-items-center mm-box--width-full mm-box--background-color-transparent"
->>>>>>> 9ab104b0
                     data-testid="network-list-item-eip155:1"
                   >
                     <div
@@ -1200,11 +1180,7 @@
                   tabindex="0"
                 >
                   <div
-<<<<<<< HEAD
-                    class="mm-box multichain-network-list-item mm-box--padding-top-4 mm-box--padding-right-4 mm-box--padding-bottom-4 mm-box--padding-left-4 mm-box--display-flex mm-box--gap-4 mm-box--justify-content-space-between mm-box--align-items-center mm-box--width-full mm-box--background-color-transparent"
-=======
                     class="mm-box multichain-network-list-item multichain-network-list-item--not-selectable mm-box--padding-top-4 mm-box--padding-right-4 mm-box--padding-bottom-4 mm-box--padding-left-4 mm-box--display-flex mm-box--gap-4 mm-box--justify-content-space-between mm-box--align-items-center mm-box--width-full mm-box--background-color-transparent"
->>>>>>> 9ab104b0
                     data-testid="network-list-item-eip155:59144"
                   >
                     <div
@@ -1267,11 +1243,7 @@
                   tabindex="0"
                 >
                   <div
-<<<<<<< HEAD
-                    class="mm-box multichain-network-list-item mm-box--padding-top-4 mm-box--padding-right-4 mm-box--padding-bottom-4 mm-box--padding-left-4 mm-box--display-flex mm-box--gap-4 mm-box--justify-content-space-between mm-box--align-items-center mm-box--width-full mm-box--background-color-transparent"
-=======
                     class="mm-box multichain-network-list-item multichain-network-list-item--not-selectable mm-box--padding-top-4 mm-box--padding-right-4 mm-box--padding-bottom-4 mm-box--padding-left-4 mm-box--display-flex mm-box--gap-4 mm-box--justify-content-space-between mm-box--align-items-center mm-box--width-full mm-box--background-color-transparent"
->>>>>>> 9ab104b0
                     data-testid="network-list-item-eip155:56"
                   >
                     <div
@@ -1334,11 +1306,7 @@
                   tabindex="0"
                 >
                   <div
-<<<<<<< HEAD
-                    class="mm-box multichain-network-list-item mm-box--padding-top-4 mm-box--padding-right-4 mm-box--padding-bottom-4 mm-box--padding-left-4 mm-box--display-flex mm-box--gap-4 mm-box--justify-content-space-between mm-box--align-items-center mm-box--width-full mm-box--background-color-transparent"
-=======
                     class="mm-box multichain-network-list-item multichain-network-list-item--not-selectable mm-box--padding-top-4 mm-box--padding-right-4 mm-box--padding-bottom-4 mm-box--padding-left-4 mm-box--display-flex mm-box--gap-4 mm-box--justify-content-space-between mm-box--align-items-center mm-box--width-full mm-box--background-color-transparent"
->>>>>>> 9ab104b0
                     data-testid="network-list-item-eip155:5"
                   >
                     <div
