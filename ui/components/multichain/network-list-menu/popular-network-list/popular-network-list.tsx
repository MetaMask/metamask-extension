--- conflicted
+++ resolved
@@ -1,7 +1,6 @@
 import React, { useState, useMemo } from 'react';
 import { useDispatch } from 'react-redux';
 import { AddNetworkFields } from '@metamask/network-controller';
-import type { Hex } from '@metamask/utils';
 import { useI18nContext } from '../../../../hooks/useI18nContext';
 import {
   Box,
@@ -184,51 +183,12 @@
                 // eslint-disable-next-line @typescript-eslint/no-misused-promises
                 onClick={async () => {
                   dispatch(toggleNetworkMenu());
-<<<<<<< HEAD
-                  const requestResult = (await dispatch(
-                    requestUserApproval({
-                      origin: ORIGIN_METAMASK,
-                      type: ApprovalType.AddEthereumChain,
-                      requestData: {
-                        chainId: network.chainId,
-                        rpcUrl:
-                          network.rpcEndpoints[network.defaultRpcEndpointIndex]
-                            .url,
-                        failoverRpcUrls:
-                          network.rpcEndpoints[network.defaultRpcEndpointIndex]
-                            .failoverUrls,
-                        ticker: network.nativeCurrency,
-                        rpcPrefs: {
-                          blockExplorerUrl:
-                            network.defaultBlockExplorerUrlIndex === undefined
-                              ? undefined
-                              : network.blockExplorerUrls[
-                                  network.defaultBlockExplorerUrlIndex
-                                ],
-                        },
-                        imageUrl:
-                          CHAIN_ID_TO_NETWORK_IMAGE_URL_MAP[
-                            network.chainId as keyof typeof CHAIN_ID_TO_NETWORK_IMAGE_URL_MAP
-                          ],
-                        chainName: network.name,
-                        referrer: ORIGIN_METAMASK,
-                        source: MetaMetricsNetworkEventSource.NewAddNetworkFlow,
-                      },
-                    }),
-                  )) as unknown as { chainId: Hex } | null;
-
-                  // Only switch chains if user confirms request to change network.
-                  if (requestResult) {
-                    await dispatch(enableSingleNetwork(requestResult.chainId));
-                  }
-=======
 
                   // First add the network to user's configuration
                   await dispatch(addNetwork(network));
 
                   // Then enable it in the network list
                   await dispatch(enableSingleNetwork(network.chainId));
->>>>>>> 17d008f4
                 }}
               >
                 {t('add')}
