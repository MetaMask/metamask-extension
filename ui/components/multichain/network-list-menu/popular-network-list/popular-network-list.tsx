--- conflicted
+++ resolved
@@ -92,11 +92,7 @@
                   name={IconName.Info}
                   color={IconColor.iconMuted}
                   size={IconSize.Sm}
-<<<<<<< HEAD
-                  marginLeft={isPopUp ? 2 : 6}
-=======
                   marginLeft={2}
->>>>>>> 09196476
                 />
                 <Popover
                   referenceElement={referenceElement}
