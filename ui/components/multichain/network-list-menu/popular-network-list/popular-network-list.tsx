import React, { useState, useMemo } from 'react';
import { useDispatch } from 'react-redux';
import { AddNetworkFields } from '@metamask/network-controller';
import { useI18nContext } from '../../../../hooks/useI18nContext';
import {
  Box,
  Text,
  AvatarNetwork,
  Button,
  AvatarNetworkSize,
  ButtonVariant,
  IconName,
  Icon,
  IconSize,
  ButtonLinkSize,
  ButtonLink,
  Popover,
  PopoverPosition,
} from '../../../component-library';
<<<<<<< HEAD
import { MetaMetricsNetworkEventSource } from '../../../../../shared/constants/metametrics';
import {
  ENVIRONMENT_TYPE_POPUP,
  ORIGIN_METAMASK,
} from '../../../../../shared/constants/app';
import {
  requestUserApproval,
  setEnabledNetworks,
  toggleNetworkMenu,
} from '../../../../store/actions';
=======
import { ENVIRONMENT_TYPE_POPUP } from '../../../../../shared/constants/app';
import { toggleNetworkMenu, addNetwork } from '../../../../store/actions';
>>>>>>> 31f7509d
// TODO: Remove restricted import
// eslint-disable-next-line import/no-restricted-paths
import { getEnvironmentType } from '../../../../../app/scripts/lib/util';
import {
  AlignItems,
  BackgroundColor,
  Display,
  JustifyContent,
  TextColor,
  IconColor,
  TextVariant,
  BorderColor,
} from '../../../../helpers/constants/design-system';
import { CHAIN_ID_TO_NETWORK_IMAGE_URL_MAP } from '../../../../../shared/constants/network';
import ZENDESK_URLS from '../../../../helpers/constants/zendesk-url';

const PopularNetworkList = ({
  searchAddNetworkResults,
}: {
  searchAddNetworkResults: AddNetworkFields[];
}) => {
  const t = useI18nContext();
  const isPopUp = getEnvironmentType() === ENVIRONMENT_TYPE_POPUP;
  const dispatch = useDispatch();
  const [isOpen, setIsOpen] = useState(false);

  const handleMouseEnter = () => {
    setIsOpen(true);
  };

  const handleMouseLeave = () => {
    setIsOpen(false);
  };

  const [referenceElement, setReferenceElement] = useState();

  // TODO: Fix in https://github.com/MetaMask/metamask-extension/issues/31973
  // eslint-disable-next-line @typescript-eslint/no-explicit-any
  const setBoxRef = (ref: any) => {
    setReferenceElement(ref);
  };

  // Memoize the popover content so it only updates when searchAddNetworkResults changes
  const popoverContent = useMemo(() => {
    if (Object.keys(searchAddNetworkResults).length === 0) {
      return null;
    }

    return (
      <Box
        marginTop={4}
        marginBottom={4}
        display={Display.Flex}
        justifyContent={JustifyContent.spaceBetween}
      >
        <Box display={Display.InlineFlex}>
          <Text color={TextColor.textAlternative} variant={TextVariant.bodyMd}>
            {t('additionalNetworks')}
          </Text>

          <Box onMouseEnter={handleMouseEnter} marginTop={1}>
            <Icon
              className="add-network__warning-icon"
              name={IconName.Info}
              color={IconColor.iconMuted}
              size={IconSize.Sm}
              marginLeft={2}
            />
            <Popover
              referenceElement={referenceElement}
              position={PopoverPosition.TopStart}
              paddingTop={3}
              paddingBottom={3}
              offset={[16, 12]}
              isOpen={isOpen}
              flip
              backgroundColor={BackgroundColor.backgroundSection}
              onMouseLeave={handleMouseLeave}
              style={{
                width: '326px',
              }}
            >
              <Text variant={TextVariant.bodyMd}>
                {' '}
                {t('popularNetworkAddToolTip')}{' '}
              </Text>
              <Box key="learn-more-link">
                <ButtonLink
                  size={ButtonLinkSize.Auto}
                  externalLink
                  onClick={() => {
                    global.platform.openTab({
                      url: ZENDESK_URLS.UNKNOWN_NETWORK,
                    });
                  }}
                >
                  {t('learnMoreUpperCase')}
                </ButtonLink>
              </Box>
            </Popover>
          </Box>
        </Box>
      </Box>
    );
  }, [searchAddNetworkResults, referenceElement, isOpen, t]);

  return (
    <Box className="new-network-list__networks-container">
      <Box
        marginTop={isPopUp ? 0 : 4}
        marginBottom={1}
        paddingLeft={4}
        paddingRight={4}
        ref={setBoxRef}
      >
        {popoverContent}
        {searchAddNetworkResults.map((network) => (
          <Box
            key={network.chainId}
            display={Display.Flex}
            alignItems={AlignItems.center}
            justifyContent={JustifyContent.spaceBetween}
            paddingBottom={4}
            paddingTop={4}
            className="new-network-list__list-of-networks"
            data-testid={`popular-network-${network.chainId}`}
            onMouseEnter={handleMouseLeave}
          >
            <Box display={Display.Flex} alignItems={AlignItems.center}>
              <AvatarNetwork
                borderColor={BorderColor.backgroundDefault}
                size={AvatarNetworkSize.Sm}
                src={
                  CHAIN_ID_TO_NETWORK_IMAGE_URL_MAP[
                    network.chainId as keyof typeof CHAIN_ID_TO_NETWORK_IMAGE_URL_MAP
                  ]
                }
                name={network.name}
              />
              <Box marginLeft={4}>
                <Text
                  color={TextColor.textDefault}
                  backgroundColor={BackgroundColor.transparent}
                  ellipsis
                >
                  {network.name}
                </Text>
              </Box>
            </Box>
            <Box
              display={Display.Flex}
              alignItems={AlignItems.center}
              marginLeft={1}
            >
              <Button
                type={ButtonVariant.Link}
                className="add-network__add-button"
                variant={ButtonVariant.Link}
                data-testid="test-add-button"
                // TODO: Fix in https://github.com/MetaMask/metamask-extension/issues/31879
                // eslint-disable-next-line @typescript-eslint/no-misused-promises
                onClick={async () => {
                  dispatch(toggleNetworkMenu());

<<<<<<< HEAD
                  // Only switch chains if user confirms request to change network.
                  if (requestResult) {
                    await dispatch(setEnabledNetworks(requestResult.chainId));
                  }
=======
                  // First add the network to user's configuration
                  await dispatch(addNetwork(network));

                  // Then enable it in the network list
                  await dispatch(enableSingleNetwork(network.chainId));
>>>>>>> 31f7509d
                }}
              >
                {t('add')}
              </Button>
            </Box>
          </Box>
        ))}
      </Box>
    </Box>
  );
};

export default PopularNetworkList;<|MERGE_RESOLUTION|>--- conflicted
+++ resolved
@@ -17,21 +17,12 @@
   Popover,
   PopoverPosition,
 } from '../../../component-library';
-<<<<<<< HEAD
-import { MetaMetricsNetworkEventSource } from '../../../../../shared/constants/metametrics';
+import { ENVIRONMENT_TYPE_POPUP } from '../../../../../shared/constants/app';
 import {
-  ENVIRONMENT_TYPE_POPUP,
-  ORIGIN_METAMASK,
-} from '../../../../../shared/constants/app';
-import {
-  requestUserApproval,
   setEnabledNetworks,
   toggleNetworkMenu,
+  addNetwork,
 } from '../../../../store/actions';
-=======
-import { ENVIRONMENT_TYPE_POPUP } from '../../../../../shared/constants/app';
-import { toggleNetworkMenu, addNetwork } from '../../../../store/actions';
->>>>>>> 31f7509d
 // TODO: Remove restricted import
 // eslint-disable-next-line import/no-restricted-paths
 import { getEnvironmentType } from '../../../../../app/scripts/lib/util';
@@ -196,18 +187,11 @@
                 onClick={async () => {
                   dispatch(toggleNetworkMenu());
 
-<<<<<<< HEAD
-                  // Only switch chains if user confirms request to change network.
-                  if (requestResult) {
-                    await dispatch(setEnabledNetworks(requestResult.chainId));
-                  }
-=======
                   // First add the network to user's configuration
                   await dispatch(addNetwork(network));
 
                   // Then enable it in the network list
-                  await dispatch(enableSingleNetwork(network.chainId));
->>>>>>> 31f7509d
+                  await dispatch(setEnabledNetworks(network.chainId));
                 }}
               >
                 {t('add')}
