/* eslint-disable jest/require-top-level-describe */
import React from 'react';
import { fireEvent, renderWithProvider } from '../../../../test/jest';
import configureStore from '../../../store/store';
import mockState from '../../../../test/data/mock-state.json';
import {
  CHAIN_IDS,
  MAINNET_DISPLAY_NAME,
  SEPOLIA_DISPLAY_NAME,
} from '../../../../shared/constants/network';
import { NetworkListMenu } from '.';

const mockSetShowTestNetworks = jest.fn();
const mockSetProviderType = jest.fn();
const mockToggleNetworkMenu = jest.fn();
jest.mock('../../../store/actions.ts', () => ({
  setShowTestNetworks: () => mockSetShowTestNetworks,
  setProviderType: () => mockSetProviderType,
  toggleNetworkMenu: () => mockToggleNetworkMenu,
}));

const render = (
  showTestNetworks = false,
  currentChainId = '0x5',
  providerConfigId = 'chain5',
<<<<<<< HEAD
=======
  isUnlocked = true,
>>>>>>> 877e184b
) => {
  const state = {
    metamask: {
      ...mockState.metamask,
<<<<<<< HEAD
=======
      isUnlocked,
>>>>>>> 877e184b
      providerConfig: {
        ...mockState.metamask.providerConfig,
        chainId: currentChainId,
        id: providerConfigId,
      },
      preferences: {
        showTestNetworks,
      },
    },
  };

  const store = configureStore(state);
  return renderWithProvider(<NetworkListMenu onClose={jest.fn()} />, store);
};

describe('NetworkListMenu', () => {
  it('displays important controls', () => {
    const { getByText, getByPlaceholderText } = render();

    expect(getByText('Add network')).toBeInTheDocument();
    expect(getByText('Show test networks')).toBeInTheDocument();
    expect(getByPlaceholderText('Search')).toBeInTheDocument();
  });

  it('renders mainnet item', () => {
    const { getByText } = render();
    expect(getByText(MAINNET_DISPLAY_NAME)).toBeInTheDocument();
  });

  it('renders test networks when it should', () => {
    const { getByText } = render(true);
    expect(getByText(SEPOLIA_DISPLAY_NAME)).toBeInTheDocument();
  });

  it('toggles showTestNetworks when toggle is clicked', () => {
    const { queryAllByRole } = render();
    const [testNetworkToggle] = queryAllByRole('checkbox');
    fireEvent.click(testNetworkToggle);
    expect(mockSetShowTestNetworks).toHaveBeenCalled();
  });

  it('disables toggle when on test network', () => {
    render(false, CHAIN_IDS.GOERLI);
    expect(document.querySelector('.toggle-button--disabled')).toBeDefined();
  });

  it('switches networks when an item is clicked', () => {
    const { getByText } = render();
    fireEvent.click(getByText(MAINNET_DISPLAY_NAME));
    expect(mockToggleNetworkMenu).toHaveBeenCalled();
    expect(mockSetProviderType).toHaveBeenCalled();
  });

  it('shows the correct selected network when networks share the same chain ID', () => {
    // Mainnet and Custom Mainnet RPC both use chain ID 0x1
    render(false, '0x1', 'testNetworkConfigurationId');

    // Contains Mainnet and the two custom networks
    const networkItems = document.querySelectorAll(
      '.multichain-network-list-item',
    );
    expect(networkItems).toHaveLength(3);

    const selectedNodes = document.querySelectorAll(
      '.multichain-network-list-item--selected',
    );
    expect(selectedNodes).toHaveLength(1);

    const selectedNodeText = selectedNodes[0].querySelector(
      '.multichain-network-list-item__network-name',
    ).textContent;
    expect(selectedNodeText).toStrictEqual('Custom Mainnet RPC');
  });
<<<<<<< HEAD
=======

  it('narrows down search results', () => {
    const { queryByText, getByPlaceholderText } = render();

    expect(queryByText('Chain 5')).toBeInTheDocument();

    const searchBox = getByPlaceholderText('Search');
    fireEvent.change(searchBox, { target: { value: 'Main' } });

    expect(queryByText('Chain 5')).not.toBeInTheDocument();
  });

  it('disables the "Add Network" button when MetaMask is locked', () => {
    const { queryByText } = render(false, '0x5', 'chain5', false);
    expect(queryByText('Add network')).toBeDisabled();
  });

  it('enables the "Add Network" button when MetaMask is true', () => {
    const { queryByText } = render(false, '0x5', 'chain5', true);
    expect(queryByText('Add network')).toBeEnabled();
  });

  it('does not allow deleting networks when locked', () => {
    render(false, '0x5', 'chain5', false);
    expect(
      document.querySelectorAll('multichain-network-list-item__delete'),
    ).toHaveLength(0);
  });
>>>>>>> 877e184b
});<|MERGE_RESOLUTION|>--- conflicted
+++ resolved
@@ -23,18 +23,12 @@
   showTestNetworks = false,
   currentChainId = '0x5',
   providerConfigId = 'chain5',
-<<<<<<< HEAD
-=======
   isUnlocked = true,
->>>>>>> 877e184b
 ) => {
   const state = {
     metamask: {
       ...mockState.metamask,
-<<<<<<< HEAD
-=======
       isUnlocked,
->>>>>>> 877e184b
       providerConfig: {
         ...mockState.metamask.providerConfig,
         chainId: currentChainId,
@@ -108,8 +102,6 @@
     ).textContent;
     expect(selectedNodeText).toStrictEqual('Custom Mainnet RPC');
   });
-<<<<<<< HEAD
-=======
 
   it('narrows down search results', () => {
     const { queryByText, getByPlaceholderText } = render();
@@ -138,5 +130,4 @@
       document.querySelectorAll('multichain-network-list-item__delete'),
     ).toHaveLength(0);
   });
->>>>>>> 877e184b
 });