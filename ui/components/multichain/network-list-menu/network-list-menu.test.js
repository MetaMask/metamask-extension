/* eslint-disable jest/require-top-level-describe */
import React from 'react';
import { fireEvent, renderWithProvider } from '../../../../test/jest';
import configureStore from '../../../store/store';
import mockState from '../../../../test/data/mock-state.json';
import {
  CHAIN_IDS,
  MAINNET_DISPLAY_NAME,
  SEPOLIA_DISPLAY_NAME,
} from '../../../../shared/constants/network';
import { NetworkListMenu } from '.';

const mockSetShowTestNetworks = jest.fn();
const mockSetProviderType = jest.fn();
const mockToggleNetworkMenu = jest.fn();
const mockNetworkMenuRedesignToggle = jest.fn();

jest.mock('../../../store/actions.ts', () => ({
  setShowTestNetworks: () => mockSetShowTestNetworks,
  setProviderType: () => mockSetProviderType,
  toggleNetworkMenu: () => mockToggleNetworkMenu,
}));

jest.mock('../../../helpers/utils/feature-flags', () => ({
  ...jest.requireActual('../../../helpers/utils/feature-flags'),
  getLocalNetworkMenuRedesignFeatureFlag: () => mockNetworkMenuRedesignToggle,
}));

const render = ({
  showTestNetworks = false,
  currentChainId = '0x5',
  providerConfigId = 'chain5',
  isUnlocked = true,
  origin = 'https://portfolio.metamask.io',
} = {}) => {
  const state = {
    metamask: {
      ...mockState.metamask,
      isUnlocked,
      providerConfig: {
        ...mockState.metamask.providerConfig,
        chainId: currentChainId,
        id: providerConfigId,
      },
      preferences: {
        showTestNetworks,
      },
      useRequestQueue: true,
    },
    activeTab: {
      origin,
    },
  };

  const store = configureStore(state);
  return renderWithProvider(<NetworkListMenu onClose={jest.fn()} />, store);
};

describe('NetworkListMenu', () => {
  beforeEach(() => {
    mockNetworkMenuRedesignToggle.mockReturnValue(false);
  });

  it('renders properly', () => {
    const { container } = render();
    expect(container).toMatchSnapshot();
  });
  it('displays important controls', () => {
    const { getByText, getByPlaceholderText } = render();

    expect(getByText('Add network')).toBeInTheDocument();
    expect(getByText('Show test networks')).toBeInTheDocument();
    expect(getByPlaceholderText('Search')).toBeInTheDocument();
  });

  it('renders mainnet item', () => {
    const { getByText } = render();
    expect(getByText(MAINNET_DISPLAY_NAME)).toBeInTheDocument();
  });

  it('renders test networks when it should', () => {
    const { getByText } = render({ showTestNetworks: true });
    expect(getByText(SEPOLIA_DISPLAY_NAME)).toBeInTheDocument();
  });

  it('toggles showTestNetworks when toggle is clicked', () => {
    const { queryAllByRole } = render();
    const [testNetworkToggle] = queryAllByRole('checkbox');
    fireEvent.click(testNetworkToggle);
    expect(mockSetShowTestNetworks).toHaveBeenCalled();
  });

  it('disables toggle when on test network', () => {
    render(false, { currentChainId: CHAIN_IDS.GOERLI });
    expect(document.querySelector('.toggle-button--disabled')).toBeDefined();
  });

  it('switches networks when an item is clicked', () => {
    const { getByText } = render();
    fireEvent.click(getByText(MAINNET_DISPLAY_NAME));
    expect(mockToggleNetworkMenu).toHaveBeenCalled();
    expect(mockSetProviderType).toHaveBeenCalled();
  });

  it('shows the correct selected network when networks share the same chain ID', () => {
    // Mainnet and Custom Mainnet RPC both use chain ID 0x1
    render({
      showTestNetworks: false,
      currentChainId: CHAIN_IDS.MAINNET,
      providerConfigId: 'testNetworkConfigurationId',
    });

    // Contains Mainnet, Linea Mainnet and the two custom networks
    const networkItems = document.querySelectorAll(
      '.multichain-network-list-item',
    );
    expect(networkItems).toHaveLength(4);

    const selectedNodes = document.querySelectorAll(
      '.multichain-network-list-item--selected',
    );
    expect(selectedNodes).toHaveLength(1);

    const selectedNodeText = selectedNodes[0].querySelector(
      '.multichain-network-list-item__network-name',
    ).textContent;
    expect(selectedNodeText).toStrictEqual('Custom Mainnet RPC');
  });

  it('narrows down search results', () => {
    const { queryByText, getByPlaceholderText } = render();

    expect(queryByText('Chain 5')).toBeInTheDocument();

    const searchBox = getByPlaceholderText('Search');
    fireEvent.focus(searchBox);
    fireEvent.change(searchBox, { target: { value: 'Main' } });

    expect(queryByText('Chain 5')).not.toBeInTheDocument();
  });

  it('enables the "Add Network" button when MetaMask is locked', () => {
    const { queryByText } = render({ isUnlocked: false });
    expect(queryByText('Add network')).toBeEnabled();
  });

  it('enables the "Add Network" button when MetaMask is true', () => {
    const { queryByText } = render({ isUnlocked: true });
    expect(queryByText('Add network')).toBeEnabled();
  });

  it('does not allow deleting networks when locked', () => {
    render({ isUnlocked: false });
    expect(
      document.querySelectorAll('multichain-network-list-item__delete'),
    ).toHaveLength(0);
  });

  describe('NetworkListMenu with ENABLE_NETWORK_UI_REDESIGN', () => {
    // Set the environment variable before tests run
    beforeEach(() => {
      process.env.ENABLE_NETWORK_UI_REDESIGN = 'true';
    });

    // Reset the environment variable after tests complete
    afterEach(() => {
      delete process.env.ENABLE_NETWORK_UI_REDESIGN;
    });

    it('should display "Arbitrum" when ENABLE_NETWORK_UI_REDESIGN is true', async () => {
      const { queryByText, getByPlaceholderText } = render();

      // Now "Arbitrum" should be in the document if PopularNetworkList is rendered
      expect(queryByText('Arbitrum One')).toBeInTheDocument();

      // Simulate typing "Optimism" into the search box
      const searchBox = getByPlaceholderText('Search');
<<<<<<< HEAD
=======
      fireEvent.focus(searchBox);
>>>>>>> 6d4b3ac7
      fireEvent.change(searchBox, { target: { value: 'OP Mainnet' } });

      // "Optimism" should be visible, but "Arbitrum" should not
      expect(queryByText('OP Mainnet')).toBeInTheDocument();
      expect(queryByText('Arbitrum One')).not.toBeInTheDocument();
    });
<<<<<<< HEAD
=======

    it('should filter testNets when ENABLE_NETWORK_UI_REDESIGN is true', async () => {
      const { queryByText, getByPlaceholderText } = render({
        showTestNetworks: true,
      });

      // Check if all testNets are available
      expect(queryByText('Linea Sepolia')).toBeInTheDocument();
      expect(queryByText('Sepolia')).toBeInTheDocument();

      // Simulate typing "Linea Sepolia" into the search box
      const searchBox = getByPlaceholderText('Search');
      fireEvent.focus(searchBox);
      fireEvent.change(searchBox, { target: { value: 'Linea Sepolia' } });

      // "Linea Sepolia" should be visible, but "Sepolia" should not
      expect(queryByText('Linea Sepolia')).toBeInTheDocument();
      expect(queryByText('Sepolia')).not.toBeInTheDocument();
    });
>>>>>>> 6d4b3ac7
  });
});<|MERGE_RESOLUTION|>--- conflicted
+++ resolved
@@ -175,18 +175,13 @@
 
       // Simulate typing "Optimism" into the search box
       const searchBox = getByPlaceholderText('Search');
-<<<<<<< HEAD
-=======
       fireEvent.focus(searchBox);
->>>>>>> 6d4b3ac7
       fireEvent.change(searchBox, { target: { value: 'OP Mainnet' } });
 
       // "Optimism" should be visible, but "Arbitrum" should not
       expect(queryByText('OP Mainnet')).toBeInTheDocument();
       expect(queryByText('Arbitrum One')).not.toBeInTheDocument();
     });
-<<<<<<< HEAD
-=======
 
     it('should filter testNets when ENABLE_NETWORK_UI_REDESIGN is true', async () => {
       const { queryByText, getByPlaceholderText } = render({
@@ -206,6 +201,5 @@
       expect(queryByText('Linea Sepolia')).toBeInTheDocument();
       expect(queryByText('Sepolia')).not.toBeInTheDocument();
     });
->>>>>>> 6d4b3ac7
   });
 });