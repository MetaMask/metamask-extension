/* eslint-disable jest/require-top-level-describe */
import React from 'react';
import { fireEvent, renderWithProvider } from '../../../../test/jest';
import configureStore from '../../../store/store';
import mockState from '../../../../test/data/mock-state.json';
import {
  CHAIN_IDS,
  MAINNET_DISPLAY_NAME,
  SEPOLIA_DISPLAY_NAME,
  NETWORK_TYPES,
} from '../../../../shared/constants/network';
import { NetworkListMenu } from '.';

const mockSetShowTestNetworks = jest.fn();
const mockSetProviderType = jest.fn();
const mockToggleNetworkMenu = jest.fn();
const mockSetNetworkClientIdForDomain = jest.fn();
const mockSetActiveNetwork = jest.fn();

jest.mock('../../../store/actions.ts', () => ({
  setShowTestNetworks: () => mockSetShowTestNetworks,
  setProviderType: () => mockSetProviderType,
  setActiveNetwork: () => mockSetActiveNetwork,
  toggleNetworkMenu: () => mockToggleNetworkMenu,
  setNetworkClientIdForDomain: (network, id) =>
    mockSetNetworkClientIdForDomain(network, id),
}));

const MOCK_ORIGIN = 'https://portfolio.metamask.io';

const render = ({
  showTestNetworks = false,
  selectedNetworkClientId = 'goerli',
  isUnlocked = true,
  origin = MOCK_ORIGIN,
  selectedTabOriginInDomainsState = true,
} = {}) => {
  const state = {
    metamask: {
      ...mockState.metamask,
      isUnlocked,
<<<<<<< HEAD
      // todo??
      selectedNetworkClientId: providerConfigId,
      // todo
      // providerConfig: {
      //   ...mockState.metamask.providerConfig,
      //   chainId: currentChainId,
      //   id: providerConfigId,
      // },
=======
      selectedNetworkClientId,
>>>>>>> 33a33b42
      preferences: {
        showTestNetworks,
      },
      useRequestQueue: true,
      domains: {
        ...(selectedTabOriginInDomainsState
          ? { [origin]: selectedNetworkClientId }
          : {}),
      },
    },
    activeTab: {
      origin,
    },
  };

  const store = configureStore(state);
  return renderWithProvider(<NetworkListMenu onClose={jest.fn()} />, store);
};

describe('NetworkListMenu', () => {
  beforeEach(() => {
    process.env.ENABLE_NETWORK_UI_REDESIGN = 'false';
    jest.clearAllMocks();
  });

  it('renders properly', () => {
    const { container } = render();
    expect(container).toMatchSnapshot();
  });
  it('displays important controls', () => {
    const { getByText, getByPlaceholderText } = render();

    expect(getByText('Add network')).toBeInTheDocument();
    expect(getByText('Show test networks')).toBeInTheDocument();
    expect(getByPlaceholderText('Search')).toBeInTheDocument();
  });

  it('renders mainnet item', () => {
    const { getByText } = render();
    expect(getByText(MAINNET_DISPLAY_NAME)).toBeInTheDocument();
  });

  it('renders test networks when it should', () => {
    const { getByText } = render({ showTestNetworks: true });
    expect(getByText(SEPOLIA_DISPLAY_NAME)).toBeInTheDocument();
  });

  it('toggles showTestNetworks when toggle is clicked', () => {
    const { queryAllByRole } = render();
    const [testNetworkToggle] = queryAllByRole('checkbox');
    fireEvent.click(testNetworkToggle);
    expect(mockSetShowTestNetworks).toHaveBeenCalled();
  });

  it('disables toggle when on test network', () => {
    render(false, { currentChainId: CHAIN_IDS.GOERLI });
    expect(document.querySelector('.toggle-button--disabled')).toBeDefined();
  });

  it('switches networks when an item is clicked', () => {
    const { getByText } = render();
    fireEvent.click(getByText(MAINNET_DISPLAY_NAME));
    expect(mockToggleNetworkMenu).toHaveBeenCalled();
    expect(mockSetProviderType).toHaveBeenCalled();
  });

  it('shows the correct selected network when networks share the same chain ID', () => {
    // Mainnet and Custom Mainnet RPC both use chain ID 0x1
    render({
      showTestNetworks: false,
      currentChainId: CHAIN_IDS.MAINNET,
      selectedNetworkClientId: 'testNetworkConfigurationId',
    });

    // Contains Mainnet, Linea Mainnet and the two custom networks
    const networkItems = document.querySelectorAll(
      '.multichain-network-list-item',
    );
    expect(networkItems).toHaveLength(4);

    const selectedNodes = document.querySelectorAll(
      '.multichain-network-list-item--selected',
    );
    expect(selectedNodes).toHaveLength(1);

    const selectedNodeText = selectedNodes[0].querySelector(
      '.multichain-network-list-item__network-name',
    ).textContent;
    expect(selectedNodeText).toStrictEqual('Custom Mainnet RPC');
  });

  it('narrows down search results', () => {
    const { queryByText, getByPlaceholderText } = render();

    expect(queryByText('Chain 5')).toBeInTheDocument();

    const searchBox = getByPlaceholderText('Search');
    fireEvent.focus(searchBox);
    fireEvent.change(searchBox, { target: { value: 'Main' } });

    expect(queryByText('Chain 5')).not.toBeInTheDocument();
  });

  it('enables the "Add Network" button when MetaMask is locked', () => {
    const { queryByText } = render({ isUnlocked: false });
    expect(queryByText('Add network')).toBeEnabled();
  });

  it('enables the "Add Network" button when MetaMask is true', () => {
    const { queryByText } = render({ isUnlocked: true });
    expect(queryByText('Add network')).toBeEnabled();
  });

  it('does not allow deleting networks when locked', () => {
    render({ isUnlocked: false });
    expect(
      document.querySelectorAll('multichain-network-list-item__delete'),
    ).toHaveLength(0);
  });

  describe('selectedTabOrigin is connected to wallet', () => {
    it('fires setNetworkClientIdForDomain when network item is clicked', () => {
      const { getByText } = render();
      fireEvent.click(getByText(MAINNET_DISPLAY_NAME));
      expect(mockSetNetworkClientIdForDomain).toHaveBeenCalledWith(
        MOCK_ORIGIN,
        NETWORK_TYPES.MAINNET,
      );
    });

    it('fires setNetworkClientIdForDomain when test network item is clicked', () => {
      const { getByText } = render({ showTestNetworks: true });
      fireEvent.click(getByText(SEPOLIA_DISPLAY_NAME));
      expect(mockSetNetworkClientIdForDomain).toHaveBeenCalledWith(
        MOCK_ORIGIN,
        NETWORK_TYPES.SEPOLIA,
      );
    });
  });

  describe('selectedTabOrigin is not connected to wallet', () => {
    it('does not fire setNetworkClientIdForDomain when network item is clicked', () => {
      const { getByText } = render({ selectedTabOriginInDomainsState: false });
      fireEvent.click(getByText(MAINNET_DISPLAY_NAME));
      expect(mockSetNetworkClientIdForDomain).not.toHaveBeenCalled();
    });
  });

  describe('NetworkListMenu with ENABLE_NETWORK_UI_REDESIGN', () => {
    // Set the environment variable before tests run
    beforeEach(() => {
      window.metamaskFeatureFlags = {
        networkMenuRedesign: true,
      };
    });

    // Reset the environment variable after tests complete
    afterEach(() => {
      window.metamaskFeatureFlags = {
        networkMenuRedesign: false,
      };
    });

    it('should display "Arbitrum" when ENABLE_NETWORK_UI_REDESIGN is true', async () => {
      const { queryByText, getByPlaceholderText } = render();

      // Now "Arbitrum" should be in the document if PopularNetworkList is rendered
      expect(queryByText('Arbitrum One')).toBeInTheDocument();

      // Simulate typing "Optimism" into the search box
      const searchBox = getByPlaceholderText('Search');
      fireEvent.focus(searchBox);
      fireEvent.change(searchBox, { target: { value: 'OP Mainnet' } });

      // "Optimism" should be visible, but "Arbitrum" should not
      expect(queryByText('OP Mainnet')).toBeInTheDocument();
      expect(queryByText('Arbitrum One')).not.toBeInTheDocument();
    });

    it('should filter testNets when ENABLE_NETWORK_UI_REDESIGN is true', async () => {
      const { queryByText, getByPlaceholderText } = render({
        showTestNetworks: true,
      });

      // Check if all testNets are available
      expect(queryByText('Linea Sepolia')).toBeInTheDocument();
      expect(queryByText('Sepolia')).toBeInTheDocument();

      // Simulate typing "Linea Sepolia" into the search box
      const searchBox = getByPlaceholderText('Search');
      fireEvent.focus(searchBox);
      fireEvent.change(searchBox, { target: { value: 'Linea Sepolia' } });

      // "Linea Sepolia" should be visible, but "Sepolia" should not
      expect(queryByText('Linea Sepolia')).toBeInTheDocument();
      expect(queryByText('Sepolia')).not.toBeInTheDocument();
    });
  });
});<|MERGE_RESOLUTION|>--- conflicted
+++ resolved
@@ -39,18 +39,7 @@
     metamask: {
       ...mockState.metamask,
       isUnlocked,
-<<<<<<< HEAD
-      // todo??
-      selectedNetworkClientId: providerConfigId,
-      // todo
-      // providerConfig: {
-      //   ...mockState.metamask.providerConfig,
-      //   chainId: currentChainId,
-      //   id: providerConfigId,
-      // },
-=======
       selectedNetworkClientId,
->>>>>>> 33a33b42
       preferences: {
         showTestNetworks,
       },
