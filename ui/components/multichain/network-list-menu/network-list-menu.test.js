--- conflicted
+++ resolved
@@ -39,7 +39,7 @@
   const state = {
     metamask: {
       ...mockState.metamask,
-<<<<<<< HEAD
+      // this could use the network controllers default state instead
       networkConfigurationsByChainId: {
         '0x1': {
           nativeCurrency: 'ETH',
@@ -110,10 +110,6 @@
       },
       isUnlocked,
       selectedNetworkClientId: NETWORK_TYPES.MAINNET,
-=======
-      isUnlocked,
-      selectedNetworkClientId,
->>>>>>> 800a9d3a
       preferences: {
         showTestNetworks,
       },
