--- conflicted
+++ resolved
@@ -160,7 +160,7 @@
 
   const [stagedBlockExplorers, setStagedBlockExplorers] = useState({
     blockExplorerUrls: [],
-    defaultBlockExplorerUrlIndex: null,
+    defaultBlockExplorerUrlIndex: undefined,
   });
 
   useEffect(() => {
@@ -174,7 +174,7 @@
       });
       setStagedBlockExplorers({
         blockExplorerUrls: [],
-        defaultBlockExplorerUrlIndex: null,
+        defaultBlockExplorerUrlIndex: undefined,
       });
       return;
     }
@@ -347,11 +347,7 @@
   const getOnEditCallback = (network) => {
     dispatch(
       setEditedNetwork({
-<<<<<<< HEAD
         chainId: network.chainId,
-=======
-        networkConfigurationId: network.id,
->>>>>>> 09196476
         nickname: network.nickname,
       }),
     );
@@ -368,12 +364,6 @@
     isCurrentNetwork,
     canDeleteNetwork,
   }) => {
-<<<<<<< HEAD
-    console.log('HERE ________', network);
-    console.log('HERE ________', NetworkNickname);
-
-=======
->>>>>>> 09196476
     return (
       <NetworkListItem
         name={network.nickname}
@@ -385,7 +375,6 @@
         selected={isCurrentNetwork && !focusSearch}
         focus={isCurrentNetwork && !focusSearch}
         onClick={() => {
-<<<<<<< HEAD
           dispatch(setActiveNetwork(network.id));
           dispatch(toggleNetworkMenu());
           // if (network.providerType) {
@@ -393,14 +382,6 @@
           // } else {
           //   dispatch(setActiveNetwork(network.id));
           // }
-=======
-          dispatch(toggleNetworkMenu());
-          if (network.providerType) {
-            dispatch(setProviderType(network.providerType));
-          } else {
-            dispatch(setActiveNetwork(network.id));
-          }
->>>>>>> 09196476
 
           // If presently on a dapp, communicate a change to
           // the dapp via silent switchEthereumChain that the
@@ -471,27 +452,21 @@
     setActionMode(ACTION_MODES.ADD_RPC);
     setPrevActionMode(ACTION_MODES.EDIT);
   };
-<<<<<<< HEAD
   const goToBlockExplorerFormEdit = () => {
     setActionMode(ACTION_MODES.ADD_EXPLORER_URL);
     setPrevActionMode(ACTION_MODES.EDIT);
   };
 
-=======
->>>>>>> 09196476
   const goToRpcFormAdd = () => {
     setActionMode(ACTION_MODES.ADD_RPC);
     setPrevActionMode(ACTION_MODES.ADD);
   };
 
-<<<<<<< HEAD
   const goToBlockExplorerFormAdd = () => {
     setActionMode(ACTION_MODES.ADD_EXPLORER_URL);
     setPrevActionMode(ACTION_MODES.ADD);
   };
 
-=======
->>>>>>> 09196476
   const renderListNetworks = () => {
     if (actionMode === ACTION_MODES.LIST) {
       return (
@@ -673,7 +648,6 @@
         <AddNetworkModal
           isNewNetworkFlow
           addNewNetwork
-<<<<<<< HEAD
           stagedRpcUrls={stagedRpcUrls}
           stagedBlockExplorers={stagedBlockExplorers}
           getOnEditCallback={getOnEdit}
@@ -729,7 +703,9 @@
             stagedBlockExplorers.blockExplorerUrls.splice(index, 1);
             let newDefaultExplorerEndpointIndex;
 
-            if (index === stagedBlockExplorers.defaultBlockExplorerUrlIndex) {
+            if (stagedBlockExplorers.blockExplorerUrls.length == 0) {
+              newDefaultExplorerEndpointIndex = null;
+            } else if (index === stagedBlockExplorers.defaultBlockExplorerUrlIndex) {
               newDefaultExplorerEndpointIndex = 0;
             } else if (
               index > stagedBlockExplorers.defaultBlockExplorerUrlIndex
@@ -746,13 +722,6 @@
               defaultBlockExplorerUrlIndex: newDefaultExplorerEndpointIndex,
             });
           }}
-=======
-          getOnEditCallback={getOnEdit}
-          onRpcUrlAdd={goToRpcFormAdd}
-          prevActionMode={prevActionMode}
-          networkFormInformation={networkFormInformation}
-          setNetworkFormInformation={setNetworkFormInformation}
->>>>>>> 09196476
         />
       );
     } else if (actionMode === ACTION_MODES.EDIT) {
@@ -762,7 +731,6 @@
           addNewNetwork={false}
           networkToEdit={networkToEdit}
           onRpcUrlAdd={goToRpcFormEdit}
-<<<<<<< HEAD
           onBlockExplorerUrlAdd={goToBlockExplorerFormEdit}
           stagedRpcUrls={stagedRpcUrls}
           stagedBlockExplorers={stagedBlockExplorers}
@@ -796,7 +764,9 @@
             stagedBlockExplorers.blockExplorerUrls.splice(index, 1);
             let newDefaultExplorerEndpointIndex;
 
-            if (index === stagedBlockExplorers.defaultBlockExplorerUrlIndex) {
+            if (stagedBlockExplorers.blockExplorerUrls.length == 0) {
+              newDefaultExplorerEndpointIndex = undefined;
+            } else if (index === stagedBlockExplorers.defaultBlockExplorerUrlIndex) {
               newDefaultExplorerEndpointIndex = 0;
             } else if (
               index > stagedBlockExplorers.defaultBlockExplorerUrlIndex
@@ -831,8 +801,6 @@
             });
           }}
           prevActionMode={prevActionMode}
-=======
->>>>>>> 09196476
         />
       );
     } else if (actionMode === ACTION_MODES.ADD_RPC) {
@@ -918,11 +886,8 @@
     title = t('addCustomNetwork');
   } else if (actionMode === ACTION_MODES.ADD_RPC) {
     title = t('addRpcUrl');
-<<<<<<< HEAD
   } else if (actionMode === ACTION_MODES.ADD_EXPLORER_URL) {
     title = t('addBlockExplorerUrl');
-=======
->>>>>>> 09196476
   } else {
     title = editedNetwork?.nickname ?? '';
   }
