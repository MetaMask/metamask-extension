import React, { useContext, useEffect, useState } from 'react';
import PropTypes from 'prop-types';
import { DragDropContext, Droppable, Draggable } from 'react-beautiful-dnd';
import { useDispatch, useSelector } from 'react-redux';
import { useHistory } from 'react-router-dom';
import Fuse from 'fuse.js';
import { useI18nContext } from '../../../hooks/useI18nContext';
import { NetworkListItem } from '../network-list-item';
import {
  hideNetworkBanner,
  setActiveNetwork,
  setProviderType,
  setShowTestNetworks,
  showModal,
  toggleNetworkMenu,
  updateNetworksList,
} from '../../../store/actions';
import { CHAIN_IDS, TEST_CHAINS } from '../../../../shared/constants/network';
import {
  getCurrentChainId,
  getCurrentNetwork,
  getNonTestNetworks,
  getShowTestNetworks,
  getTestNetworks,
  getOrderedNetworksList,
  getOnboardedInThisUISession,
  getShowNetworkBanner,
} from '../../../selectors';
import ToggleButton from '../../ui/toggle-button';
import {
  AlignItems,
  BackgroundColor,
  BlockSize,
  Display,
  FlexDirection,
  JustifyContent,
  Size,
  TextColor,
} from '../../../helpers/constants/design-system';
import {
  Box,
  ButtonSecondary,
  ButtonSecondarySize,
  Modal,
  ModalOverlay,
  Text,
  BannerBase,
<<<<<<< HEAD
=======
  IconName,
>>>>>>> befc516a
} from '../../component-library';
import { ModalContent } from '../../component-library/modal-content/deprecated';
import { ModalHeader } from '../../component-library/modal-header/deprecated';
import { TextFieldSearch } from '../../component-library/text-field-search/deprecated';
import { ADD_POPULAR_CUSTOM_NETWORK } from '../../../helpers/constants/routes';
import { getEnvironmentType } from '../../../../app/scripts/lib/util';
import { ENVIRONMENT_TYPE_FULLSCREEN } from '../../../../shared/constants/app';
import { MetaMetricsContext } from '../../../contexts/metametrics';
import {
  MetaMetricsEventCategory,
  MetaMetricsEventName,
} from '../../../../shared/constants/metametrics';
import {
  getCompletedOnboarding,
  getIsUnlocked,
  isLineaMainnetNetworkReleased,
} from '../../../ducks/metamask/metamask';

export const NetworkListMenu = ({ onClose }) => {
  const t = useI18nContext();

  const nonTestNetworks = useSelector(getNonTestNetworks);
  const testNetworks = useSelector(getTestNetworks);
  const showTestNetworks = useSelector(getShowTestNetworks);
  const currentChainId = useSelector(getCurrentChainId);

  const dispatch = useDispatch();
  const history = useHistory();
  const trackEvent = useContext(MetaMetricsContext);

  const currentNetwork = useSelector(getCurrentNetwork);
  const currentlyOnTestNetwork = TEST_CHAINS.includes(currentChainId);

  const environmentType = getEnvironmentType();
  const isFullScreen = environmentType === ENVIRONMENT_TYPE_FULLSCREEN;

  const completedOnboarding = useSelector(getCompletedOnboarding);

  const lineaMainnetReleased = useSelector(isLineaMainnetNetworkReleased);

  const isUnlocked = useSelector(getIsUnlocked);

  const showSearch = nonTestNetworks.length > 3;

  const orderedNetworksList = useSelector(getOrderedNetworksList);

  const newOrderNetworks = () => {
    if (!orderedNetworksList || orderedNetworksList.length === 0) {
      return nonTestNetworks;
    }

    // Create a mapping of chainId to index in orderedNetworksList
    const orderedIndexMap = {};
    orderedNetworksList.forEach((network, index) => {
      orderedIndexMap[`${network.networkId}_${network.networkRpcUrl}`] = index;
    });

    // Sort nonTestNetworks based on the order in orderedNetworksList
    const sortedNonTestNetworks = nonTestNetworks.sort((a, b) => {
      const keyA = `${a.chainId}_${a.rpcUrl}`;
      const keyB = `${b.chainId}_${b.rpcUrl}`;
      return orderedIndexMap[keyA] - orderedIndexMap[keyB];
    });

    return sortedNonTestNetworks;
  };

  const networksList = newOrderNetworks();
  const [items, setItems] = useState([...networksList]);

  useEffect(() => {
    if (currentlyOnTestNetwork) {
      dispatch(setShowTestNetworks(currentlyOnTestNetwork));
    }
  }, [dispatch, currentlyOnTestNetwork]);

  const [searchQuery, setSearchQuery] = useState('');
  const onboardedInThisUISession = useSelector(getOnboardedInThisUISession);
  const showNetworkBanner = useSelector(getShowNetworkBanner);
  const showBanner =
    completedOnboarding && !onboardedInThisUISession && showNetworkBanner;

  const onDragEnd = (result) => {
    if (!result.destination) {
      return;
    }

    const newItems = [...items];
    const [removed] = newItems.splice(result.source.index, 1);
    newItems.splice(result.destination.index, 0, removed);

    // Convert the updated array back to NetworksInfo format
    const orderedArray = newItems.map((obj) => ({
      networkId: obj.chainId, // Assuming chainId is the networkId
      networkRpcUrl: obj.rpcUrl,
    }));

    dispatch(updateNetworksList(orderedArray));

    setItems(newItems);
  };

  let searchResults =
    [...networksList].length === items.length ? items : [...networksList];
  const isSearching = searchQuery !== '';

  if (isSearching) {
    const fuse = new Fuse(searchResults, {
      threshold: 0.2,
      location: 0,
      distance: 100,
      maxPatternLength: 32,
      minMatchCharLength: 1,
      shouldSort: true,
      keys: ['nickname', 'chainId', 'ticker'],
    });
    fuse.setCollection(searchResults);
    const fuseResults = fuse.search(searchQuery);
    // Ensure order integrity with original list
    searchResults = searchResults.filter((network) =>
      fuseResults.includes(network),
    );
  }

  const generateMenuItems = (desiredNetworks) => {
    return desiredNetworks.map((network) => {
      if (!lineaMainnetReleased && network.providerType === 'linea-mainnet') {
        return null;
      }

      const isCurrentNetwork =
        currentNetwork.id === network.id &&
        currentNetwork.rpcUrl === network.rpcUrl;

      const canDeleteNetwork =
        isUnlocked && !isCurrentNetwork && network.removable;

      const isDeprecatedNetwork = network.chainId === CHAIN_IDS.AURORA;

      return (
        <NetworkListItem
          name={network.nickname}
          iconSrc={network?.rpcPrefs?.imageUrl}
          key={network.id}
          selected={isCurrentNetwork}
          focus={isCurrentNetwork && !showSearch}
          onClick={() => {
            dispatch(toggleNetworkMenu());
            if (network.providerType) {
              dispatch(setProviderType(network.providerType));
            } else {
              dispatch(setActiveNetwork(network.id));
            }
            trackEvent({
              event: MetaMetricsEventName.NavNetworkSwitched,
              category: MetaMetricsEventCategory.Network,
              properties: {
                location: 'Network Menu',
                chain_id: currentChainId,
                from_network: currentChainId,
                to_network: network.chainId,
              },
            });
          }}
          isDeprecatedNetwork={isDeprecatedNetwork}
          onDeleteClick={
            canDeleteNetwork
              ? () => {
                  dispatch(toggleNetworkMenu());
                  dispatch(
                    showModal({
                      name: 'CONFIRM_DELETE_NETWORK',
                      target: network.id,
                      onConfirm: () => undefined,
                    }),
                  );
                }
              : null
          }
        />
      );
    });
  };

  const handleToggle = (value) => {
    const shouldShowTestNetworks = !value;
    dispatch(setShowTestNetworks(shouldShowTestNetworks));
    if (shouldShowTestNetworks) {
      trackEvent({
        event: MetaMetricsEventName.TestNetworksDisplayed,
        category: MetaMetricsEventCategory.Network,
      });
    }
  };

  return (
    <Modal isOpen onClose={onClose}>
      <ModalOverlay />
      <ModalContent
        className="multichain-network-list-menu-content-wrapper"
        modalDialogProps={{
          className: 'multichain-network-list-menu-content-wrapper__dialog',
          display: Display.Flex,
          flexDirection: FlexDirection.Column,
          padding: 0,
        }}
      >
        <ModalHeader
          paddingTop={4}
          paddingRight={4}
          paddingBottom={6}
          onClose={onClose}
        >
          {t('networkMenuHeading')}
        </ModalHeader>
        <>
          {showSearch ? (
            <Box
              paddingLeft={4}
              paddingRight={4}
              paddingBottom={4}
              paddingTop={0}
            >
              <TextFieldSearch
                size={Size.SM}
                width={BlockSize.Full}
                placeholder={t('search')}
                value={searchQuery}
                onChange={(e) => setSearchQuery(e.target.value)}
                clearButtonOnClick={() => setSearchQuery('')}
                clearButtonProps={{
                  size: Size.SM,
                }}
                inputProps={{ autoFocus: true }}
              />
            </Box>
          ) : null}
          {showBanner ? (
            <BannerBase
              className="network-list-menu__banner"
              marginLeft={4}
              marginRight={4}
              marginBottom={4}
              backgroundColor={BackgroundColor.backgroundAlternative}
              startAccessory={
                <Box
                  display={Display.Flex}
                  alignItems={AlignItems.center}
                  justifyContent={JustifyContent.center}
                >
                  <img
                    src="./images/dragging-animation.svg"
                    alt="drag-and-drop"
                  />
                </Box>
              }
              onClose={() => hideNetworkBanner()}
              description={t('dragAndDropBanner')}
            />
          ) : null}
          <Box className="multichain-network-list-menu">
            {searchResults.length === 0 && isSearching ? (
              <Text
                paddingLeft={4}
                paddingRight={4}
                color={TextColor.textMuted}
                data-testid="multichain-network-menu-popover-no-results"
              >
                {t('noNetworksFound')}
              </Text>
            ) : (
              <DragDropContext onDragEnd={onDragEnd}>
                <Droppable droppableId="characters">
                  {(provided) => (
                    <Box
                      className="characters"
                      {...provided.droppableProps}
                      ref={provided.innerRef}
                    >
                      {searchResults.map((network, index) => {
                        if (
                          !lineaMainnetReleased &&
                          network.providerType === 'linea-mainnet'
                        ) {
                          return null;
                        }

                        const isCurrentNetwork =
                          currentNetwork.id === network.id;

                        const canDeleteNetwork =
                          isUnlocked && !isCurrentNetwork && network.removable;

                        return (
                          <Draggable
                            key={network.id}
                            draggableId={network.id}
                            index={index}
                          >
                            {(providedDrag) => (
                              <Box
                                ref={providedDrag.innerRef}
                                {...providedDrag.draggableProps}
                                {...providedDrag.dragHandleProps}
                              >
                                <NetworkListItem
                                  name={network.nickname}
                                  iconSrc={network?.rpcPrefs?.imageUrl}
                                  key={network.id}
                                  selected={isCurrentNetwork}
                                  focus={isCurrentNetwork && !showSearch}
                                  onClick={() => {
                                    dispatch(toggleNetworkMenu());
                                    if (network.providerType) {
                                      dispatch(
                                        setProviderType(network.providerType),
                                      );
                                    } else {
                                      dispatch(setActiveNetwork(network.id));
                                    }
                                    trackEvent({
                                      event:
                                        MetaMetricsEventName.NavNetworkSwitched,
                                      category:
                                        MetaMetricsEventCategory.Network,
                                      properties: {
                                        location: 'Network Menu',
                                        chain_id: currentChainId,
                                        from_network: currentChainId,
                                        to_network: network.chainId,
                                      },
                                    });
                                  }}
                                  onDeleteClick={
                                    canDeleteNetwork
                                      ? () => {
                                          dispatch(toggleNetworkMenu());
                                          dispatch(
                                            showModal({
                                              name: 'CONFIRM_DELETE_NETWORK',
                                              target: network.id,
                                              onConfirm: () => undefined,
                                            }),
                                          );
                                        }
                                      : null
                                  }
                                />
                              </Box>
                            )}
                          </Draggable>
                        );
                      })}
                      {provided.placeholder}
                    </Box>
                  )}
                </Droppable>
              </DragDropContext>
            )}
          </Box>
          <Box
            padding={4}
            display={Display.Flex}
            justifyContent={JustifyContent.spaceBetween}
          >
            <Text>{t('showTestnetNetworks')}</Text>
            <ToggleButton
              value={showTestNetworks}
              disabled={currentlyOnTestNetwork || !isUnlocked}
              onToggle={handleToggle}
            />
          </Box>
          {showTestNetworks || currentlyOnTestNetwork ? (
            <Box className="multichain-network-list-menu">
              {generateMenuItems(testNetworks)}
            </Box>
          ) : null}
          <Box padding={4}>
            <ButtonSecondary
              size={ButtonSecondarySize.Lg}
              disabled={!isUnlocked}
              startIconName={IconName.Add}
              block
              onClick={() => {
                if (isFullScreen) {
                  if (completedOnboarding) {
                    history.push(ADD_POPULAR_CUSTOM_NETWORK);
                  } else {
                    dispatch(showModal({ name: 'ONBOARDING_ADD_NETWORK' }));
                  }
                } else {
                  global.platform.openExtensionInBrowser(
                    ADD_POPULAR_CUSTOM_NETWORK,
                  );
                }
                dispatch(toggleNetworkMenu());
                trackEvent({
                  event: MetaMetricsEventName.AddNetworkButtonClick,
                  category: MetaMetricsEventCategory.Network,
                });
              }}
            >
              {t('addNetwork')}
            </ButtonSecondary>
          </Box>
        </>
      </ModalContent>
    </Modal>
  );
};

NetworkListMenu.propTypes = {
  /**
   * Executes when the menu should be closed
   */
  onClose: PropTypes.func.isRequired,
};<|MERGE_RESOLUTION|>--- conflicted
+++ resolved
@@ -45,10 +45,7 @@
   ModalOverlay,
   Text,
   BannerBase,
-<<<<<<< HEAD
-=======
   IconName,
->>>>>>> befc516a
 } from '../../component-library';
 import { ModalContent } from '../../component-library/modal-content/deprecated';
 import { ModalHeader } from '../../component-library/modal-header/deprecated';
