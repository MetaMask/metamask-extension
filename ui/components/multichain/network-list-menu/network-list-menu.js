--- conflicted
+++ resolved
@@ -32,12 +32,9 @@
   getShowNetworkBanner,
   getOriginOfCurrentTab,
   getUseRequestQueue,
-<<<<<<< HEAD
   getNetworkConfigurations,
   getEditedNetwork,
-=======
   getAllDomains,
->>>>>>> b9e113b4
 } from '../../../selectors';
 import ToggleButton from '../../ui/toggle-button';
 import {
@@ -102,11 +99,8 @@
 
   const selectedTabOrigin = useSelector(getOriginOfCurrentTab);
   const useRequestQueue = useSelector(getUseRequestQueue);
-<<<<<<< HEAD
   const networkConfigurations = useSelector(getNetworkConfigurations);
-=======
   const domains = useSelector(getAllDomains);
->>>>>>> b9e113b4
 
   const dispatch = useDispatch();
   const history = useHistory();
