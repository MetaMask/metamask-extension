--- conflicted
+++ resolved
@@ -359,15 +359,7 @@
                                     // If presently on a dapp, communicate a change to
                                     // the dapp via silent switchEthereumChain that the
                                     // network has changed due to user action
-<<<<<<< HEAD
-                                    if (
-                                      process.env.MULTICHAIN &&
-                                      useRequestQueue &&
-                                      selectedTabOrigin
-                                    ) {
-=======
                                     if (useRequestQueue && selectedTabOrigin) {
->>>>>>> cf417bb2
                                       setNetworkClientIdForDomain(
                                         selectedTabOrigin,
                                         network.id,
