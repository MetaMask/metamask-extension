--- conflicted
+++ resolved
@@ -10,11 +10,7 @@
       class="mm-box mm-badge-wrapper mm-box--display-inline-block"
     >
       <div
-<<<<<<< HEAD
-        class="items-center justify-center overflow-hidden bg-section rounded-lg h-8 w-8 flex"
-=======
-        class="flex-shrink-0 items-center justify-center overflow-hidden bg-section rounded-full h-8 w-8 flex"
->>>>>>> 842197fa
+        class="flex-shrink-0 items-center justify-center overflow-hidden bg-section rounded-lg h-8 w-8 flex"
       >
         <div
           class="flex [&>div]:!rounded-none"
@@ -83,15 +79,47 @@
           class="mm-box mm-badge-wrapper mm-box--display-inline-block"
         >
           <div
-<<<<<<< HEAD
-            class="items-center justify-center overflow-hidden bg-section rounded-lg h-8 w-8 flex"
-=======
-            class="flex-shrink-0 items-center justify-center overflow-hidden bg-section rounded-full h-8 w-8 flex"
->>>>>>> 842197fa
+            class="flex-shrink-0 items-center justify-center overflow-hidden bg-section rounded-lg h-8 w-8 flex"
           >
             <div
               class="flex [&>div]:!rounded-none"
-            />
+            >
+              <div
+                style="border-radius: 50px; overflow: hidden; padding: 0px; margin: 0px; width: 32px; height: 32px; display: inline-block; background: rgb(250, 58, 0);"
+              >
+                <svg
+                  height="32"
+                  width="32"
+                  x="0"
+                  y="0"
+                >
+                  <rect
+                    fill="#18CDF2"
+                    height="32"
+                    transform="translate(-1.04839350379394 -3.3042840694604987) rotate(328.9 16 16)"
+                    width="32"
+                    x="0"
+                    y="0"
+                  />
+                  <rect
+                    fill="#035E56"
+                    height="32"
+                    transform="translate(-18.298461708832043 10.5924618717486) rotate(176.2 16 16)"
+                    width="32"
+                    x="0"
+                    y="0"
+                  />
+                  <rect
+                    fill="#F26602"
+                    height="32"
+                    transform="translate(16.667842018223922 -14.205139722997082) rotate(468.9 16 16)"
+                    width="32"
+                    x="0"
+                    y="0"
+                  />
+                </svg>
+              </div>
+            </div>
           </div>
           <div
             class="mm-box mm-badge-wrapper__badge-container"
