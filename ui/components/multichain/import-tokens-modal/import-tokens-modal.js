import React, {
  useCallback,
  useContext,
  useEffect,
  useRef,
  useState,
} from 'react';
import { useDispatch, useSelector } from 'react-redux';
import { useHistory } from 'react-router-dom';
import PropTypes from 'prop-types';
import { getTokenTrackerLink } from '@metamask/etherscan-link/dist/token-tracker-link';
import { Tab, Tabs } from '../../ui/tabs';
import { useI18nContext } from '../../../hooks/useI18nContext';
import {
  getCurrentChainId,
  getInternalAccounts,
  getIsDynamicTokenListAvailable,
  getIsMainnet,
  getIsTokenDetectionInactiveOnMainnet,
  getIsTokenDetectionSupported,
  getIstokenDetectionInactiveOnNonMainnetSupportedNetwork,
  getRpcPrefsForCurrentProvider,
<<<<<<< HEAD
  getSelectedAccount,
=======
  getSelectedInternalAccount,
>>>>>>> 263f84b8
  getSelectedNetworkClientId,
  getTokenDetectionSupportNetworkByChainId,
  getTokenList,
  getCurrentNetwork,
  getTestNetworkBackgroundColor,
  contractExchangeRateSelector,
} from '../../../selectors';
import {
  addImportedTokens,
  clearPendingTokens,
  getTokenStandardAndDetails,
  setPendingTokens,
  showImportNftsModal,
  setNewTokensImported,
  setNewTokensImportedError,
  hideImportTokensModal,
  setConfirmationExchangeRates,
} from '../../../store/actions';
import {
  BannerAlert,
  Box,
  ButtonLink,
  ButtonPrimary,
  Modal,
  ModalContent,
  ModalHeader,
  ModalOverlay,
  Text,
  ButtonSecondary,
  IconName,
} from '../../component-library';
import { FormTextField } from '../../component-library/form-text-field/deprecated';
import TokenSearch from '../../app/import-token/token-search';
import TokenList from '../../app/import-token/token-list';

import {
  Display,
  Severity,
  Size,
  TextColor,
  TextVariant,
} from '../../../helpers/constants/design-system';

import {
  SECURITY_ROUTE,
  DEFAULT_ROUTE,
} from '../../../helpers/constants/routes';
import ZENDESK_URLS from '../../../helpers/constants/zendesk-url';
import {
  isValidHexAddress,
  toChecksumHexAddress,
} from '../../../../shared/modules/hexstring-utils';
import { addHexPrefix } from '../../../../app/scripts/lib/util';
import { STATIC_MAINNET_TOKEN_LIST } from '../../../../shared/constants/tokens';
import {
  AssetType,
  TokenStandard,
} from '../../../../shared/constants/transaction';
import {
  checkExistingAddresses,
  getURLHostName,
  fetchTokenExchangeRates,
} from '../../../helpers/utils/util';
import { tokenInfoGetter } from '../../../helpers/utils/token-util';
import { MetaMetricsContext } from '../../../contexts/metametrics';
import {
  getNativeCurrency,
  getPendingTokens,
} from '../../../ducks/metamask/metamask';
import {
  MetaMetricsEventCategory,
  MetaMetricsEventName,
  MetaMetricsTokenEventSource,
} from '../../../../shared/constants/metametrics';
import { ImportTokensModalConfirm } from './import-tokens-modal-confirm';

export const ImportTokensModal = ({ onClose }) => {
  const t = useI18nContext();
  const history = useHistory();
  const dispatch = useDispatch();

  const [mode, setMode] = useState('');

  const [tokenSelectorError, setTokenSelectorError] = useState(null);
  const [selectedTokens, setSelectedTokens] = useState({});
  const [searchResults, setSearchResults] = useState([]);

  // Determine if we should show the search tab
  const isTokenDetectionSupported = useSelector(getIsTokenDetectionSupported);
  const isTokenDetectionInactiveOnMainnet = useSelector(
    getIsTokenDetectionInactiveOnMainnet,
  );
  const showSearchTab =
    isTokenDetectionSupported ||
    isTokenDetectionInactiveOnMainnet ||
    Boolean(process.env.IN_TEST);

  const tokenList = useSelector(getTokenList);
  const useTokenDetection = useSelector(
    ({ metamask }) => metamask.useTokenDetection,
  );
  const networkName = useSelector(getTokenDetectionSupportNetworkByChainId);
  const nativeCurrency = useSelector(getNativeCurrency);

  // Custom token stuff
  const tokenDetectionInactiveOnNonMainnetSupportedNetwork = useSelector(
    getIstokenDetectionInactiveOnNonMainnetSupportedNetwork,
  );
  const isDynamicTokenListAvailable = useSelector(
    getIsDynamicTokenListAvailable,
  );
<<<<<<< HEAD
  const selectedAccount = useSelector(getSelectedAccount);
=======
  const selectedAccount = useSelector(getSelectedInternalAccount);
>>>>>>> 263f84b8
  const isMainnet = useSelector(getIsMainnet);
  const accounts = useSelector(getInternalAccounts);
  const tokens = useSelector((state) => state.metamask.tokens);
  const rpcPrefs = useSelector(getRpcPrefsForCurrentProvider);
  const contractExchangeRates = useSelector(contractExchangeRateSelector);

  const [customAddress, setCustomAddress] = useState('');
  const [customAddressError, setCustomAddressError] = useState(null);
  const [nftAddressError, setNftAddressError] = useState(null);
  const [decimalAutoFilled, setDecimalAutoFilled] = useState(false);
  const [mainnetTokenWarning, setMainnetTokenWarning] = useState(null);
  const [customSymbol, setCustomSymbol] = useState('');
  const [customName, setCustomName] = useState('');
  const [customSymbolError, setCustomSymbolError] = useState(null);
  const [customDecimals, setCustomDecimals] = useState(0);
  const [customDecimalsError, setCustomDecimalsError] = useState(null);
  const [tokenStandard, setTokenStandard] = useState(TokenStandard.none);
  const currentNetwork = useSelector(getCurrentNetwork);
  const testNetworkBackgroundColor = useSelector(getTestNetworkBackgroundColor);
  const [showSymbolAndDecimals, setShowSymbolAndDecimals] = useState(false);

  const chainId = useSelector(getCurrentChainId);
  const blockExplorerTokenLink = getTokenTrackerLink(
    customAddress,
    chainId,
    null,
    null,
    { blockExplorerUrl: rpcPrefs?.blockExplorerUrl ?? null },
  );
  const blockExplorerLabel = rpcPrefs?.blockExplorerUrl
    ? getURLHostName(blockExplorerTokenLink)
    : t('etherscan');

  // Min and Max decimal values
  const EMPTY_ADDRESS = '0x0000000000000000000000000000000000000000';
  const MIN_DECIMAL_VALUE = 0;
  const MAX_DECIMAL_VALUE = 36;

  const infoGetter = useRef(tokenInfoGetter());

  // CONFIRMATION MODE
  const trackEvent = useContext(MetaMetricsContext);
  const pendingTokens = useSelector(getPendingTokens);
  const networkClientId = useSelector(getSelectedNetworkClientId);

  const handleAddTokens = useCallback(async () => {
    try {
      const addedTokenValues = Object.values(pendingTokens);
      await dispatch(addImportedTokens(addedTokenValues, networkClientId));

      addedTokenValues.forEach((pendingToken) => {
        trackEvent({
          event: MetaMetricsEventName.TokenAdded,
          category: MetaMetricsEventCategory.Wallet,
          sensitiveProperties: {
            token_symbol: pendingToken.symbol,
            token_contract_address: pendingToken.address,
            token_decimal_precision: pendingToken.decimals,
            unlisted: pendingToken.unlisted,
            source_connection_method: pendingToken.isCustom
              ? MetaMetricsTokenEventSource.Custom
              : MetaMetricsTokenEventSource.List,
            token_standard: TokenStandard.ERC20,
            asset_type: AssetType.token,
          },
        });
      });
      const tokenSymbols = [];
      for (const key in pendingTokens) {
        if (Object.prototype.hasOwnProperty.call(pendingTokens, key)) {
          tokenSymbols.push(pendingTokens[key].symbol);
        }
      }

      dispatch(setNewTokensImported(tokenSymbols.join(', ')));
      dispatch(clearPendingTokens());
      dispatch(hideImportTokensModal());
      history.push(DEFAULT_ROUTE);
    } catch (err) {
      dispatch(setNewTokensImportedError('error'));
      dispatch(clearPendingTokens());
      history.push(DEFAULT_ROUTE);
    }
  }, [dispatch, history, pendingTokens, trackEvent]);

  useEffect(() => {
    const pendingTokenKeys = Object.keys(pendingTokens);

    if (pendingTokenKeys.length === 0) {
      return;
    }

    let initialSelectedTokens = {};
    let initialCustomToken = {};

    pendingTokenKeys.forEach((tokenAddress) => {
      const token = pendingTokens[tokenAddress];
      const { isCustom } = token;

      if (isCustom) {
        initialCustomToken = { ...token };
      } else {
        initialSelectedTokens = {
          ...selectedTokens,
          [tokenAddress]: { ...token },
        };
      }
    });

    setSelectedTokens(initialSelectedTokens);
    setCustomAddress(initialCustomToken.address);
    setCustomSymbol(initialCustomToken.symbol);
    setCustomDecimals(initialCustomToken.decimals);
  }, [pendingTokens]);

  const handleCustomSymbolChange = (value) => {
    const symbol = value.trim();
    const symbolLength = symbol.length;
    let symbolError = null;

    if (symbolLength <= 0 || symbolLength >= 12) {
      symbolError = t('symbolBetweenZeroTwelve');
    }

    setCustomSymbol(symbol);
    setCustomSymbolError(symbolError);
  };

  const handleCustomDecimalsChange = (value) => {
    let decimals;
    let decimalsError = null;

    if (value) {
      decimals = Number(value.trim());
      decimalsError =
        value < MIN_DECIMAL_VALUE || value > MAX_DECIMAL_VALUE
          ? t('decimalsMustZerotoTen')
          : null;
    } else {
      decimals = '';
      decimalsError = t('tokenDecimalFetchFailed', [
        <ButtonLink
          className="import-tokens-modal__button-link"
          key="import-token-verify-token-decimal"
          rel="noopener noreferrer"
          target="_blank"
          href={blockExplorerTokenLink}
          endIconName={IconName.Export}
        >
          {blockExplorerLabel}
        </ButtonLink>,
      ]);
    }

    setCustomDecimals(decimals);
    setCustomDecimalsError(decimalsError);
  };

  const attemptToAutoFillTokenParams = async (address) => {
    const {
      symbol = '',
      decimals,
      name,
    } = await infoGetter.current(address, tokenList);

    setDecimalAutoFilled(Boolean(decimals));
    handleCustomSymbolChange(symbol || '');
    handleCustomDecimalsChange(decimals);
    // Set custom token name
    setCustomName(name);
  };

  const handleToggleToken = (token) => {
    const { address } = token;
    const selectedTokensCopy = { ...selectedTokens };

    if (address in selectedTokensCopy) {
      delete selectedTokensCopy[address];
    } else {
      selectedTokensCopy[address] = token;
    }

    setSelectedTokens(selectedTokensCopy);
    setTokenSelectorError(null);
  };

  const hasError = () => {
    return (
      tokenSelectorError ||
      customAddressError ||
      customSymbolError ||
      customDecimalsError ||
      nftAddressError
    );
  };

  const hasSelected = () => {
    return customAddress || Object.keys(selectedTokens).length > 0;
  };

  const handleNext = async () => {
    if (hasError()) {
      return;
    }

    if (!hasSelected()) {
      setTokenSelectorError(t('mustSelectOne'));
      return;
    }

    const tokenAddressList = Object.keys(tokenList);
    const customToken = customAddress
      ? {
          address: customAddress,
          symbol: customSymbol,
          decimals: customDecimals,
          standard: tokenStandard,
          name: customName,
        }
      : null;

    dispatch(
      setPendingTokens({ customToken, selectedTokens, tokenAddressList }),
    );

    const tempTokensToAdd = {
      ...selectedTokens,
      ...(customToken?.address && {
        [customToken.address]: {
          ...customToken,
        },
      }),
    };

    const tmpTokens = Object.values(tempTokensToAdd);
    const tmpTokensToDispatch = tmpTokens.filter(
      (elm) =>
        contractExchangeRates?.[toChecksumHexAddress(elm.address)] ===
        undefined,
    );

    const tokenAddresses = tmpTokensToDispatch.map((obj) => obj.address);
    if (tmpTokensToDispatch.length !== 0) {
      const result = await fetchTokenExchangeRates(
        nativeCurrency,
        tokenAddresses,
        chainId,
      );
      // dispatch action
      dispatch(setConfirmationExchangeRates(result));
    }
    setMode('confirm');
  };

  const handleCustomAddressChange = async (value) => {
    const address = value.trim();

    setCustomAddress(address);
    setCustomAddressError(null);
    setNftAddressError(null);
    setDecimalAutoFilled(false);
    setMainnetTokenWarning(null);
    setShowSymbolAndDecimals(false);

    const addressIsValid = isValidHexAddress(address, {
      allowNonPrefixed: false,
    });
    const standardAddress = addHexPrefix(address).toLowerCase();

    const isMainnetToken = Object.keys(STATIC_MAINNET_TOKEN_LIST).some(
      (key) => key.toLowerCase() === address.toLowerCase(),
    );

    let standard;
    if (addressIsValid) {
      try {
        ({ standard } = await getTokenStandardAndDetails(
          standardAddress,
          selectedAccount.address,
          null,
        ));
      } catch (error) {
        // ignore
      }
    }

    const addressIsEmpty = address.length === 0 || address === EMPTY_ADDRESS;
    switch (true) {
      case !addressIsValid && !addressIsEmpty:
        setCustomAddressError(t('invalidAddress'));
        setCustomSymbol('');
        setCustomDecimals(0);
        setCustomSymbolError(null);
        setCustomDecimalsError(null);
        setShowSymbolAndDecimals(false);
        break;

      case standard === TokenStandard.ERC1155 ||
        standard === TokenStandard.ERC721:
        setNftAddressError(
          t('nftAddressError', [
            <ButtonLink
              className="import-tokens-modal__nft-address-error-link"
              onClick={() => {
                dispatch(showImportNftsModal({ tokenAddress: address }));
                onClose();
              }}
              color={TextColor.primaryDefault}
              key="nftAddressError"
            >
              {t('importNFTPage')}
            </ButtonLink>,
          ]),
        );
        setShowSymbolAndDecimals(false);
        break;

      case isMainnetToken && !isMainnet:
        setMainnetTokenWarning(t('mainnetToken'));
        setCustomSymbol('');
        setCustomDecimals(0);
        setCustomSymbolError(null);
        setCustomDecimalsError(null);
        setShowSymbolAndDecimals(false);
        break;

      case Boolean(
<<<<<<< HEAD
        accounts.find((internalAccount) => internalAccount.address === address),
=======
        accounts.find(
          (internalAccount) =>
            internalAccount.address.toLowerCase() === standardAddress,
        ),
>>>>>>> 263f84b8
      ):
        setCustomAddressError(t('personalAddressDetected'));
        setShowSymbolAndDecimals(false);
        break;

      case checkExistingAddresses(address, tokens):
        setCustomAddressError(t('tokenAlreadyAdded'));
        setShowSymbolAndDecimals(false);
        break;

      default:
        if (!addressIsEmpty) {
          attemptToAutoFillTokenParams(address);
          setShowSymbolAndDecimals(true);
          if (standard) {
            setTokenStandard(standard);
          }
        }
    }
  };

  // Determines whether to show the Search/Import or Confirm action
  const isConfirming = mode === 'confirm';

  return (
    <Modal
      isOpen
      isClosedOnOutsideClick={false}
      onClose={() => {
        dispatch(clearPendingTokens());
        onClose();
      }}
      className="import-tokens-modal"
    >
      <ModalOverlay />
      <ModalContent
        modalDialogProps={{
          className: 'import-tokens-modal__modal-dialog-content',
        }}
      >
        <ModalHeader
          onBack={isConfirming ? () => setMode('') : null}
          paddingBottom={4}
          paddingRight={4}
          paddingLeft={4}
          onClose={() => {
            dispatch(clearPendingTokens());
            onClose();
          }}
        >
          {t('importTokensCamelCase')}
        </ModalHeader>
        <Box className="import-tokens-modal__body">
          <Tabs t={t} tabsClassName="import-tokens-modal__tabs">
            {showSearchTab ? (
              <Tab
                activeClassName="import-tokens-modal__active-tab"
                buttonClassName="import-tokens-modal__button-tab"
                tabKey="search"
                name={t('search')}
              >
                {isConfirming ? (
                  <ImportTokensModalConfirm />
                ) : (
                  <Box paddingTop={4}>
                    {useTokenDetection ? null : (
                      <Box paddingLeft={4} paddingRight={4}>
                        <BannerAlert
                          severity={Severity.Info}
                          marginBottom={4}
                          paddingLeft={4}
                          paddingRight={4}
                        >
                          <Text variant={TextVariant.bodyMd} fontSize="16">
                            {t('enhancedTokenDetectionAlertMessage', [
                              networkName,
                              <ButtonLink
                                key="token-detection-announcement"
                                className="import-tokens-modal__autodetect"
                                onClick={() => {
                                  onClose();
                                  history.push(
                                    `${SECURITY_ROUTE}#auto-detect-tokens`,
                                  );
                                }}
                              >
                                {t('enableFromSettings')}
                              </ButtonLink>,
                            ])}
                          </Text>
                        </BannerAlert>
                      </Box>
                    )}
                    <Box paddingLeft={4} paddingRight={4} paddingBottom={4}>
                      <TokenSearch
                        searchClassName="import-tokens-modal__button-search"
                        onSearch={({ results = [] }) =>
                          setSearchResults(results)
                        }
                        error={tokenSelectorError}
                        tokenList={tokenList}
                      />
                    </Box>

                    <TokenList
                      currentNetwork={currentNetwork}
                      testNetworkBackgroundColor={testNetworkBackgroundColor}
                      results={searchResults}
                      selectedTokens={selectedTokens}
                      onToggleToken={(token) => handleToggleToken(token)}
                    />
                  </Box>
                )}
              </Tab>
            ) : null}
            <Tab
              activeClassName="import-tokens-modal__active-tab"
              buttonClassName="import-tokens-modal__button-tab"
              tabKey="customToken"
              name={t('customToken')}
            >
              {isConfirming ? (
                <ImportTokensModalConfirm />
              ) : (
                <Box paddingTop={4}>
                  <Box className="import-tokens-modal__custom-token-form__container">
                    {tokenDetectionInactiveOnNonMainnetSupportedNetwork ? (
                      <Box paddingLeft={4} paddingRight={4}>
                        <BannerAlert severity={Severity.Warning}>
                          <Text variant={TextVariant.bodyMd}>
                            {t(
                              'customTokenWarningInTokenDetectionNetworkWithTDOFF',
                              [
                                <ButtonLink
                                  key="import-token-security-risk"
                                  rel="noopener noreferrer"
                                  target="_blank"
                                  href={ZENDESK_URLS.TOKEN_SAFETY_PRACTICES}
                                >
                                  {t('tokenScamSecurityRisk')}
                                </ButtonLink>,
                                <ButtonLink
                                  type="link"
                                  key="import-token-token-detection-announcement"
                                  onClick={() => {
                                    onClose();
                                    history.push(
                                      `${SECURITY_ROUTE}#auto-detect-tokens`,
                                    );
                                  }}
                                >
                                  {t('inYourSettings')}
                                </ButtonLink>,
                              ],
                            )}
                          </Text>
                        </BannerAlert>
                      </Box>
                    ) : (
                      <Box paddingLeft={4} paddingRight={4}>
                        <BannerAlert
                          severity={
                            isDynamicTokenListAvailable
                              ? Severity.Warning
                              : Severity.Info
                          }
                        >
                          <Text variant={TextVariant.bodyMd}>
                            {t(
                              isDynamicTokenListAvailable
                                ? 'customTokenWarningInTokenDetectionNetwork'
                                : 'customTokenWarningInNonTokenDetectionNetwork',
                              [
                                <ButtonLink
                                  key="import-token-fake-token-warning"
                                  rel="noopener noreferrer"
                                  target="_blank"
                                  href={ZENDESK_URLS.TOKEN_SAFETY_PRACTICES}
                                >
                                  {t('learnScamRisk')}
                                </ButtonLink>,
                              ],
                            )}
                          </Text>
                        </BannerAlert>
                      </Box>
                    )}
                    <Box>
                      <FormTextField
                        paddingLeft={4}
                        paddingRight={4}
                        paddingTop={6}
                        label={t('tokenContractAddress')}
                        value={customAddress}
                        onChange={(e) =>
                          handleCustomAddressChange(e.target.value)
                        }
                        helpText={
                          customAddressError ||
                          mainnetTokenWarning ||
                          nftAddressError
                        }
                        error={
                          customAddressError ||
                          mainnetTokenWarning ||
                          nftAddressError
                        }
                        textFieldProps={{
                          className:
                            customAddressError ||
                            mainnetTokenWarning ||
                            nftAddressError
                              ? 'import-tokens-modal__custom-token-form__text-outline-error'
                              : 'import-tokens-modal__custom-token-form__text-outline-success',
                        }}
                        inputProps={{
                          'data-testid': 'import-tokens-modal-custom-address',
                        }}
                      />
                      {showSymbolAndDecimals && (
                        <Box>
                          <FormTextField
                            paddingLeft={4}
                            paddingRight={4}
                            paddingTop={4}
                            label={<>{t('tokenSymbol')}</>}
                            value={customSymbol}
                            onChange={(e) =>
                              handleCustomSymbolChange(e.target.value)
                            }
                            helpText={customSymbolError}
                            error={customSymbolError}
                            textFieldProps={{
                              className: customSymbolError
                                ? 'import-tokens-modal__custom-token-form__text-outline-error'
                                : 'import-tokens-modal__custom-token-form__text-outline-success',
                            }}
                            inputProps={{
                              'data-testid':
                                'import-tokens-modal-custom-symbol',
                            }}
                          />
                          <FormTextField
                            paddingLeft={4}
                            paddingRight={4}
                            paddingTop={4}
                            label={t('decimal')}
                            type="number"
                            value={customDecimals}
                            onChange={(e) =>
                              handleCustomDecimalsChange(e.target.value)
                            }
                            helpText={customDecimalsError}
                            error={customDecimalsError}
                            disabled={decimalAutoFilled}
                            min={MIN_DECIMAL_VALUE}
                            max={MAX_DECIMAL_VALUE}
                            textFieldProps={{
                              className: customDecimalsError
                                ? 'import-tokens-modal__custom-token-form__text-outline-error'
                                : 'import-tokens-modal__custom-token-form__text-outline-success',
                            }}
                            inputProps={{
                              'data-testid':
                                'import-tokens-modal-custom-decimals',
                            }}
                          />
                        </Box>
                      )}
                    </Box>
                  </Box>
                </Box>
              )}
            </Tab>
          </Tabs>
        </Box>
        {isConfirming ? (
          <Box
            paddingTop={5}
            paddingLeft={4}
            paddingRight={4}
            display={Display.Flex}
          >
            <ButtonSecondary
              size={Size.LG}
              onClick={() => {
                dispatch(clearPendingTokens());
                setMode('');
              }}
              block
              marginRight={5}
            >
              {t('back')}
            </ButtonSecondary>
            <ButtonPrimary
              size={Size.LG}
              onClick={async () => {
                await handleAddTokens();
                history.push(DEFAULT_ROUTE);
              }}
              block
              data-testid="import-tokens-modal-import-button"
            >
              {t('import')}
            </ButtonPrimary>
          </Box>
        ) : (
          <Box paddingTop={6} paddingLeft={4} paddingRight={4}>
            <ButtonPrimary
              onClick={() => handleNext()}
              size={Size.LG}
              disabled={Boolean(hasError()) || !hasSelected()}
              block
              data-testid="import-tokens-button-next"
            >
              {t('next')}
            </ButtonPrimary>
          </Box>
        )}
      </ModalContent>
    </Modal>
  );
};

ImportTokensModal.propTypes = {
  onClose: PropTypes.func.isRequired,
};<|MERGE_RESOLUTION|>--- conflicted
+++ resolved
@@ -20,11 +20,7 @@
   getIsTokenDetectionSupported,
   getIstokenDetectionInactiveOnNonMainnetSupportedNetwork,
   getRpcPrefsForCurrentProvider,
-<<<<<<< HEAD
-  getSelectedAccount,
-=======
   getSelectedInternalAccount,
->>>>>>> 263f84b8
   getSelectedNetworkClientId,
   getTokenDetectionSupportNetworkByChainId,
   getTokenList,
@@ -136,11 +132,7 @@
   const isDynamicTokenListAvailable = useSelector(
     getIsDynamicTokenListAvailable,
   );
-<<<<<<< HEAD
-  const selectedAccount = useSelector(getSelectedAccount);
-=======
   const selectedAccount = useSelector(getSelectedInternalAccount);
->>>>>>> 263f84b8
   const isMainnet = useSelector(getIsMainnet);
   const accounts = useSelector(getInternalAccounts);
   const tokens = useSelector((state) => state.metamask.tokens);
@@ -468,14 +460,10 @@
         break;
 
       case Boolean(
-<<<<<<< HEAD
-        accounts.find((internalAccount) => internalAccount.address === address),
-=======
         accounts.find(
           (internalAccount) =>
             internalAccount.address.toLowerCase() === standardAddress,
         ),
->>>>>>> 263f84b8
       ):
         setCustomAddressError(t('personalAddressDetected'));
         setShowSymbolAndDecimals(false);
