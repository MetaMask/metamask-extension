--- conflicted
+++ resolved
@@ -25,6 +25,7 @@
 import { useI18nContext } from '../../../hooks/useI18nContext';
 import { MINUTE } from '../../../../shared/constants/time';
 
+const { TRIGGER_TYPES } = NotificationServicesController.Constants;
 type Notification = NotificationServicesController.Types.INotification;
 
 export type NotificationDetailCopyButtonProps = {
@@ -69,16 +70,10 @@
         properties: {
           notification_id: notification.id,
           notification_type: notification.type,
-<<<<<<< HEAD
           ...(notification.type !== TRIGGER_TYPES.FEATURES_ANNOUNCEMENT &&
             notification.type !== TRIGGER_TYPES.SNAP && {
               chain_id: notification?.chain_id,
             }),
-=======
-          ...('chain_id' in notification && {
-            chain_id: notification.chain_id,
-          }),
->>>>>>> be68e2ca
           clicked_item: 'tx_id',
         },
       });
