--- conflicted
+++ resolved
@@ -1,9 +1,5 @@
 import React, { useContext } from 'react';
 import { useDispatch, useSelector } from 'react-redux';
-<<<<<<< HEAD
-import { useHistory } from 'react-router-dom';
-=======
->>>>>>> 877e184b
 import PropTypes from 'prop-types';
 import classnames from 'classnames';
 import { ButtonLink, IconName, Box } from '../../component-library';
@@ -27,10 +23,6 @@
 export const ImportTokenLink = ({ className, ...props }) => {
   const trackEvent = useContext(MetaMetricsContext);
   const t = useI18nContext();
-<<<<<<< HEAD
-  const history = useHistory();
-=======
->>>>>>> 877e184b
   const dispatch = useDispatch();
 
   const isTokenDetectionSupported = useSelector(getIsTokenDetectionSupported);
