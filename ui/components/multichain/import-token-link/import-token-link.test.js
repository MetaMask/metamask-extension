import React from 'react';
import configureMockStore from 'redux-mock-store';
import { fireEvent, screen } from '@testing-library/react';
import { detectTokens } from '../../../store/actions';
import { renderWithProvider } from '../../../../test/lib/render-helpers';
import { CHAIN_IDS } from '../../../../shared/constants/network';
import { mockNetworkState } from '../../../../test/stub/networks';
import { ImportTokenLink } from '.';

const mockPushHistory = jest.fn();

jest.mock('react-router-dom', () => {
  const original = jest.requireActual('react-router-dom');
  return {
    ...original,
    useLocation: jest.fn(() => ({ search: '' })),
    useHistory: () => ({
      push: mockPushHistory,
    }),
  };
});

jest.mock('../../../store/actions.ts', () => ({
  detectTokens: jest.fn().mockImplementation(() => ({ type: 'DETECT_TOKENS' })),
  showImportTokensModal: jest
    .fn()
    .mockImplementation(() => ({ type: 'UI_IMPORT_TOKENS_POPOVER_OPEN' })),
}));

describe('Import Token Link', () => {
  it('should match snapshot for goerli chainId', () => {
    const mockState = {
      metamask: {
<<<<<<< HEAD
        networkConfigurationsByChainId: {
          [CHAIN_IDS.GOERLI]: {
            chainId: CHAIN_IDS.GOERLI,
            rpcEndpoints: [{}],
          },
        },
=======
        ...mockNetworkState({ chainId: CHAIN_IDS.GOERLI }),
>>>>>>> 33a33b42
      },
    };

    const store = configureMockStore()(mockState);

    const { container } = renderWithProvider(<ImportTokenLink />, store);

    expect(container).toMatchSnapshot();
  });

  it('should match snapshot for mainnet chainId', () => {
    const mockState = {
      metamask: {
<<<<<<< HEAD
        networkConfigurationsByChainId: {
          [CHAIN_IDS.MAINNET]: {
            chainId: CHAIN_IDS.MAINNET,
            rpcEndpoints: [{}],
          },
        },
=======
        ...mockNetworkState({ chainId: CHAIN_IDS.MAINNET }),
>>>>>>> 33a33b42
      },
    };

    const store = configureMockStore()(mockState);

    const { container } = renderWithProvider(<ImportTokenLink />, store);

    expect(container).toMatchSnapshot();
  });

  it('should detectTokens when clicking refresh', () => {
    const mockState = {
      metamask: {
<<<<<<< HEAD
        networkConfigurationsByChainId: {
          [CHAIN_IDS.GOERLI]: {
            chainId: CHAIN_IDS.GOERLI,
            rpcEndpoints: [{}],
          },
        },
=======
        ...mockNetworkState({ chainId: CHAIN_IDS.GOERLI }),
>>>>>>> 33a33b42
      },
    };

    const store = configureMockStore()(mockState);

    renderWithProvider(<ImportTokenLink />, store);

    const refreshList = screen.getByTestId('refresh-list-button');
    fireEvent.click(refreshList);

    expect(detectTokens).toHaveBeenCalled();
  });

  it('should push import token route', () => {
    const mockState = {
      metamask: {
<<<<<<< HEAD
        networkConfigurationsByChainId: {
          [CHAIN_IDS.GOERLI]: {
            chainId: CHAIN_IDS.GOERLI,
            rpcEndpoints: [{}],
          },
        },
=======
        ...mockNetworkState({ chainId: CHAIN_IDS.GOERLI }),
>>>>>>> 33a33b42
      },
    };

    const store = configureMockStore()(mockState);

    renderWithProvider(<ImportTokenLink />, store);

    const importToken = screen.getByTestId('import-token-button');
    fireEvent.click(importToken);

    expect(screen.getByText('Import tokens')).toBeInTheDocument();
  });
});<|MERGE_RESOLUTION|>--- conflicted
+++ resolved
@@ -31,16 +31,7 @@
   it('should match snapshot for goerli chainId', () => {
     const mockState = {
       metamask: {
-<<<<<<< HEAD
-        networkConfigurationsByChainId: {
-          [CHAIN_IDS.GOERLI]: {
-            chainId: CHAIN_IDS.GOERLI,
-            rpcEndpoints: [{}],
-          },
-        },
-=======
         ...mockNetworkState({ chainId: CHAIN_IDS.GOERLI }),
->>>>>>> 33a33b42
       },
     };
 
@@ -54,16 +45,7 @@
   it('should match snapshot for mainnet chainId', () => {
     const mockState = {
       metamask: {
-<<<<<<< HEAD
-        networkConfigurationsByChainId: {
-          [CHAIN_IDS.MAINNET]: {
-            chainId: CHAIN_IDS.MAINNET,
-            rpcEndpoints: [{}],
-          },
-        },
-=======
         ...mockNetworkState({ chainId: CHAIN_IDS.MAINNET }),
->>>>>>> 33a33b42
       },
     };
 
@@ -77,16 +59,7 @@
   it('should detectTokens when clicking refresh', () => {
     const mockState = {
       metamask: {
-<<<<<<< HEAD
-        networkConfigurationsByChainId: {
-          [CHAIN_IDS.GOERLI]: {
-            chainId: CHAIN_IDS.GOERLI,
-            rpcEndpoints: [{}],
-          },
-        },
-=======
         ...mockNetworkState({ chainId: CHAIN_IDS.GOERLI }),
->>>>>>> 33a33b42
       },
     };
 
@@ -103,16 +76,7 @@
   it('should push import token route', () => {
     const mockState = {
       metamask: {
-<<<<<<< HEAD
-        networkConfigurationsByChainId: {
-          [CHAIN_IDS.GOERLI]: {
-            chainId: CHAIN_IDS.GOERLI,
-            rpcEndpoints: [{}],
-          },
-        },
-=======
         ...mockNetworkState({ chainId: CHAIN_IDS.GOERLI }),
->>>>>>> 33a33b42
       },
     };
 
