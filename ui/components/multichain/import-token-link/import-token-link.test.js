import React from 'react';
import configureMockStore from 'redux-mock-store';
import { fireEvent, screen } from '@testing-library/react';
import { detectTokens } from '../../../store/actions';
import { renderWithProvider } from '../../../../test/lib/render-helpers';
import { CHAIN_IDS } from '../../../../shared/constants/network';
import { ImportTokenLink } from '.';

const mockPushHistory = jest.fn();

jest.mock('react-router-dom', () => {
  const original = jest.requireActual('react-router-dom');
  return {
    ...original,
    useLocation: jest.fn(() => ({ search: '' })),
    useHistory: () => ({
      push: mockPushHistory,
    }),
  };
});

jest.mock('../../../store/actions.ts', () => ({
  detectTokens: jest.fn().mockImplementation(() => ({ type: 'DETECT_TOKENS' })),
  showImportTokensModal: jest
    .fn()
    .mockImplementation(() => ({ type: 'UI_IMPORT_TOKENS_POPOVER_OPEN' })),
}));

describe('Import Token Link', () => {
  it('should match snapshot for goerli chainId', () => {
    const mockState = {
      metamask: {
<<<<<<< HEAD
        selectedNetworkClientId: 'networkClientId',
        networkConfigurations: {
          networkClientId: { chainId: CHAIN_IDS.GOERLI },
=======
        networkConfigurationsByChainId: {
          [CHAIN_IDS.GOERLI]: {
            chainId: CHAIN_IDS.GOERLI,
            rpcEndpoints: [{}],
          },
>>>>>>> 74f6a416
        },
      },
    };

    const store = configureMockStore()(mockState);

    const { container } = renderWithProvider(<ImportTokenLink />, store);

    expect(container).toMatchSnapshot();
  });

  it('should match snapshot for mainnet chainId', () => {
    const mockState = {
      metamask: {
<<<<<<< HEAD
        selectedNetworkClientId: 'mainnet',
=======
        networkConfigurationsByChainId: {
          [CHAIN_IDS.MAINNET]: {
            chainId: CHAIN_IDS.MAINNET,
            rpcEndpoints: [{}],
          },
        },
>>>>>>> 74f6a416
      },
    };

    const store = configureMockStore()(mockState);

    const { container } = renderWithProvider(<ImportTokenLink />, store);

    expect(container).toMatchSnapshot();
  });

  it('should detectTokens when clicking refresh', () => {
    const mockState = {
      metamask: {
<<<<<<< HEAD
        selectedNetworkClientId: 'networkClientId',
        networkConfigurations: {
          networkClientId: { chainId: CHAIN_IDS.GOERLI },
=======
        networkConfigurationsByChainId: {
          [CHAIN_IDS.GOERLI]: {
            chainId: CHAIN_IDS.GOERLI,
            rpcEndpoints: [{}],
          },
>>>>>>> 74f6a416
        },
      },
    };

    const store = configureMockStore()(mockState);

    renderWithProvider(<ImportTokenLink />, store);

    const refreshList = screen.getByTestId('refresh-list-button');
    fireEvent.click(refreshList);

    expect(detectTokens).toHaveBeenCalled();
  });

  it('should push import token route', () => {
    const mockState = {
      metamask: {
<<<<<<< HEAD
        selectedNetworkClientId: 'networkClientId',
        networkConfigurations: {
          networkClientId: { chainId: CHAIN_IDS.GOERLI },
=======
        networkConfigurationsByChainId: {
          [CHAIN_IDS.GOERLI]: {
            chainId: CHAIN_IDS.GOERLI,
            rpcEndpoints: [{}],
          },
>>>>>>> 74f6a416
        },
      },
    };

    const store = configureMockStore()(mockState);

    renderWithProvider(<ImportTokenLink />, store);

    const importToken = screen.getByTestId('import-token-button');
    fireEvent.click(importToken);

    expect(screen.getByText('Import tokens')).toBeInTheDocument();
  });
});<|MERGE_RESOLUTION|>--- conflicted
+++ resolved
@@ -30,17 +30,11 @@
   it('should match snapshot for goerli chainId', () => {
     const mockState = {
       metamask: {
-<<<<<<< HEAD
-        selectedNetworkClientId: 'networkClientId',
-        networkConfigurations: {
-          networkClientId: { chainId: CHAIN_IDS.GOERLI },
-=======
         networkConfigurationsByChainId: {
           [CHAIN_IDS.GOERLI]: {
             chainId: CHAIN_IDS.GOERLI,
             rpcEndpoints: [{}],
           },
->>>>>>> 74f6a416
         },
       },
     };
@@ -55,16 +49,12 @@
   it('should match snapshot for mainnet chainId', () => {
     const mockState = {
       metamask: {
-<<<<<<< HEAD
-        selectedNetworkClientId: 'mainnet',
-=======
         networkConfigurationsByChainId: {
           [CHAIN_IDS.MAINNET]: {
             chainId: CHAIN_IDS.MAINNET,
             rpcEndpoints: [{}],
           },
         },
->>>>>>> 74f6a416
       },
     };
 
@@ -78,17 +68,11 @@
   it('should detectTokens when clicking refresh', () => {
     const mockState = {
       metamask: {
-<<<<<<< HEAD
-        selectedNetworkClientId: 'networkClientId',
-        networkConfigurations: {
-          networkClientId: { chainId: CHAIN_IDS.GOERLI },
-=======
         networkConfigurationsByChainId: {
           [CHAIN_IDS.GOERLI]: {
             chainId: CHAIN_IDS.GOERLI,
             rpcEndpoints: [{}],
           },
->>>>>>> 74f6a416
         },
       },
     };
@@ -106,17 +90,11 @@
   it('should push import token route', () => {
     const mockState = {
       metamask: {
-<<<<<<< HEAD
-        selectedNetworkClientId: 'networkClientId',
-        networkConfigurations: {
-          networkClientId: { chainId: CHAIN_IDS.GOERLI },
-=======
         networkConfigurationsByChainId: {
           [CHAIN_IDS.GOERLI]: {
             chainId: CHAIN_IDS.GOERLI,
             rpcEndpoints: [{}],
           },
->>>>>>> 74f6a416
         },
       },
     };
