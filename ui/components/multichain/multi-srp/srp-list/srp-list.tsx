import React, { useContext, useMemo, useState } from 'react';
import { useSelector } from 'react-redux';
import Card from '../../../ui/card';
import {
  Box,
  IconName,
  Icon,
  Text,
  IconSize,
} from '../../../component-library';
import {
  JustifyContent,
  Display,
  TextColor,
  FlexDirection,
  AlignItems,
  BlockSize,
  TextVariant,
  IconColor,
} from '../../../../helpers/constants/design-system';
import { getMetaMaskAccounts } from '../../../../selectors/selectors';
import { InternalAccountWithBalance } from '../../../../selectors/selectors.types';
import { useI18nContext } from '../../../../hooks/useI18nContext';
import {
  MetaMetricsEventCategory,
  MetaMetricsEventName,
} from '../../../../../shared/constants/metametrics';
import { MetaMetricsContext } from '../../../../contexts/metametrics';
import { useHdKeyringsWithSnapAccounts } from '../../../../hooks/multi-srp/useHdKeyringsWithSnapAccounts';
import { getIsPrimarySeedPhraseBackedUp } from '../../../../ducks/metamask/metamask';
import { SrpListItem } from './srp-list-item';

export const SrpList = ({
  onActionComplete,
  hideShowAccounts,
  isSettingsPage = false,
<<<<<<< HEAD
  seedPhraseBackedUp,
=======
>>>>>>> b365fbdb
}: {
  onActionComplete: (id: string, triggerBackup?: boolean) => void;
  isSettingsPage?: boolean;
  hideShowAccounts?: boolean;
  seedPhraseBackedUp?: boolean;
}) => {
  const t = useI18nContext();
  const trackEvent = useContext(MetaMetricsContext);
  const hdKeyringsWithSnapAccounts = useHdKeyringsWithSnapAccounts();

  const isPrimarySeedPhraseBackedUp = useSelector(
    getIsPrimarySeedPhraseBackedUp,
  );

  // This selector will return accounts with nonEVM balances as well.
  const accountsWithBalances: Record<string, InternalAccountWithBalance> =
    useSelector(getMetaMaskAccounts);

  const showAccountsInitState = useMemo(
    () => new Array(hdKeyringsWithSnapAccounts.length).fill(hideShowAccounts),
    [hdKeyringsWithSnapAccounts, hideShowAccounts],
  );

  const [showAccounts, setShowAccounts] = useState<boolean[]>(
    showAccountsInitState,
  );

  const showHideText = (index: number, numberOfAccounts: number): string => {
    if (numberOfAccounts > 1) {
      return showAccounts[index]
        ? t('SrpListHideAccounts', [numberOfAccounts])
        : t('SrpListShowAccounts', [numberOfAccounts]);
    }
    return showAccounts[index]
      ? t('SrpListHideSingleAccount', [numberOfAccounts])
      : t('SrpListShowSingleAccount', [numberOfAccounts]);
  };

  const handleShowHideClick = (event: React.MouseEvent, index: number) => {
    event.stopPropagation();
    trackEvent({
      category: MetaMetricsEventCategory.Accounts,
      event: MetaMetricsEventName.SecretRecoveryPhrasePickerClicked,
      properties: {
        button_type: 'details',
      },
    });
    const showHideStates = hdKeyringsWithSnapAccounts.map((_, i) =>
      i === index ? !showAccounts[i] : showAccounts[i],
    );
    setShowAccounts(showHideStates);
  };

  return (
    <Box
      className="srp-list__container"
      padding={isSettingsPage ? 0 : 4}
      data-testid="srp-list"
    >
<<<<<<< HEAD
      {hdKeyringsWithSnapAccounts.map((keyring, index) => (
        <Card
          key={`srp-${keyring.metadata.id}`}
          data-testid={`hd-keyring-${keyring.metadata.id}`}
          onClick={() => {
            trackEvent({
              category: MetaMetricsEventCategory.Accounts,
              event: MetaMetricsEventName.SecretRecoveryPhrasePickerClicked,
              properties: {
                button_type: 'srp_select',
              },
            });
            const triggerBackup = !seedPhraseBackedUp && index === 0;
            onActionComplete(keyring.metadata.id, triggerBackup);
          }}
          className="select-srp__container"
          marginBottom={3}
        >
          <Box
            display={Display.Flex}
            flexDirection={FlexDirection.Row}
            alignItems={AlignItems.center}
            justifyContent={JustifyContent.spaceBetween}
          >
            <Box>
              <Text variant={TextVariant.bodyMdMedium}>
                {t('srpListName', [index + 1])}
              </Text>
              {!hideShowAccounts && (
                <Text
                  variant={TextVariant.bodySm}
                  color={TextColor.primaryDefault}
                  className="srp-list__show-accounts"
                  data-testid={`srp-list-show-accounts-${index}`}
                  onClick={(event: React.MouseEvent) =>
                    handleShowHideClick(event, index)
                  }
                >
                  {showHideText(index, keyring.accounts.length)}
                </Text>
              )}
            </Box>
            <Box display={Display.Flex} alignItems={AlignItems.center} gap={1}>
              {isSettingsPage && (
                <Text
                  variant={TextVariant.bodyMdMedium}
                  color={
                    !seedPhraseBackedUp && index === 0
                      ? TextColor.errorDefault
                      : TextColor.textAlternative
                  }
                >
                  {!seedPhraseBackedUp && index === 0
                    ? t('srpListStateNotBackedUp')
                    : t('srpListStateBackedUp')}
                </Text>
              )}
              <Icon
                name={IconName.ArrowRight}
                size={IconSize.Sm}
                color={
                  !seedPhraseBackedUp && index === 0 && isSettingsPage
                    ? IconColor.errorDefault
                    : IconColor.iconAlternative
                }
              />
            </Box>
          </Box>
          {showAccounts[index] && (
            <Box>
=======
      {hdKeyringsWithSnapAccounts.map((keyring, index) => {
        // We only consider the first(primary) keyring for the backup reminder.
        const shouldTriggerBackup = !isPrimarySeedPhraseBackedUp && index === 0;

        return (
          <Card
            key={`srp-${keyring.metadata.id}`}
            data-testid={`hd-keyring-${keyring.metadata.id}`}
            onClick={() => {
              trackEvent({
                category: MetaMetricsEventCategory.Accounts,
                event: MetaMetricsEventName.SecretRecoveryPhrasePickerClicked,
                properties: {
                  button_type: 'srp_select',
                },
              });
              onActionComplete(keyring.metadata.id, shouldTriggerBackup);
            }}
            className="select-srp__container"
            marginBottom={3}
          >
            <Box
              display={Display.Flex}
              flexDirection={FlexDirection.Row}
              alignItems={AlignItems.center}
              justifyContent={JustifyContent.spaceBetween}
            >
              <Box>
                <Text variant={TextVariant.bodyMdMedium}>
                  {t('srpListName', [index + 1])}
                </Text>
                {!hideShowAccounts && (
                  <Text
                    variant={TextVariant.bodySm}
                    color={TextColor.primaryDefault}
                    className="srp-list__show-accounts"
                    data-testid={`srp-list-show-accounts-${index}`}
                    onClick={(event: React.MouseEvent) => {
                      event.stopPropagation();
                      trackEvent({
                        category: MetaMetricsEventCategory.Accounts,
                        event:
                          MetaMetricsEventName.SecretRecoveryPhrasePickerClicked,
                        properties: {
                          button_type: 'details',
                        },
                      });
                      setShowAccounts((prevState) =>
                        prevState.map((value, i) =>
                          i === index ? !value : value,
                        ),
                      );
                    }}
                  >
                    {showHideText(index, keyring.accounts.length)}
                  </Text>
                )}
              </Box>
>>>>>>> b365fbdb
              <Box
                display={Display.Flex}
                alignItems={AlignItems.center}
                gap={1}
              >
                {isSettingsPage && (
                  <Text
                    variant={TextVariant.bodyMdMedium}
                    color={
                      shouldTriggerBackup
                        ? TextColor.errorDefault
                        : TextColor.textAlternative
                    }
                  >
                    {shouldTriggerBackup
                      ? t('srpListStateNotBackedUp')
                      : t('srpListStateBackedUp')}
                  </Text>
                )}
                <Icon
                  name={IconName.ArrowRight}
                  size={IconSize.Sm}
                  color={
                    shouldTriggerBackup && isSettingsPage
                      ? IconColor.errorDefault
                      : IconColor.iconAlternative
                  }
                />
              </Box>
            </Box>
            {showAccounts[index] && (
              <Box>
                <Box
                  width={BlockSize.Full}
                  className="srp-list__divider"
                  marginTop={2}
                  marginBottom={2}
                />
                {keyring.accounts.map((address: string) => {
                  const account = accountsWithBalances[address];
                  return (
                    <SrpListItem
                      key={`account-${account.id}`}
                      account={account}
                    />
                  );
                })}
              </Box>
            )}
          </Card>
        );
      })}
    </Box>
  );
};<|MERGE_RESOLUTION|>--- conflicted
+++ resolved
@@ -34,15 +34,10 @@
   onActionComplete,
   hideShowAccounts,
   isSettingsPage = false,
-<<<<<<< HEAD
-  seedPhraseBackedUp,
-=======
->>>>>>> b365fbdb
 }: {
   onActionComplete: (id: string, triggerBackup?: boolean) => void;
   isSettingsPage?: boolean;
   hideShowAccounts?: boolean;
-  seedPhraseBackedUp?: boolean;
 }) => {
   const t = useI18nContext();
   const trackEvent = useContext(MetaMetricsContext);
@@ -76,99 +71,12 @@
       : t('SrpListShowSingleAccount', [numberOfAccounts]);
   };
 
-  const handleShowHideClick = (event: React.MouseEvent, index: number) => {
-    event.stopPropagation();
-    trackEvent({
-      category: MetaMetricsEventCategory.Accounts,
-      event: MetaMetricsEventName.SecretRecoveryPhrasePickerClicked,
-      properties: {
-        button_type: 'details',
-      },
-    });
-    const showHideStates = hdKeyringsWithSnapAccounts.map((_, i) =>
-      i === index ? !showAccounts[i] : showAccounts[i],
-    );
-    setShowAccounts(showHideStates);
-  };
-
   return (
     <Box
       className="srp-list__container"
       padding={isSettingsPage ? 0 : 4}
       data-testid="srp-list"
     >
-<<<<<<< HEAD
-      {hdKeyringsWithSnapAccounts.map((keyring, index) => (
-        <Card
-          key={`srp-${keyring.metadata.id}`}
-          data-testid={`hd-keyring-${keyring.metadata.id}`}
-          onClick={() => {
-            trackEvent({
-              category: MetaMetricsEventCategory.Accounts,
-              event: MetaMetricsEventName.SecretRecoveryPhrasePickerClicked,
-              properties: {
-                button_type: 'srp_select',
-              },
-            });
-            const triggerBackup = !seedPhraseBackedUp && index === 0;
-            onActionComplete(keyring.metadata.id, triggerBackup);
-          }}
-          className="select-srp__container"
-          marginBottom={3}
-        >
-          <Box
-            display={Display.Flex}
-            flexDirection={FlexDirection.Row}
-            alignItems={AlignItems.center}
-            justifyContent={JustifyContent.spaceBetween}
-          >
-            <Box>
-              <Text variant={TextVariant.bodyMdMedium}>
-                {t('srpListName', [index + 1])}
-              </Text>
-              {!hideShowAccounts && (
-                <Text
-                  variant={TextVariant.bodySm}
-                  color={TextColor.primaryDefault}
-                  className="srp-list__show-accounts"
-                  data-testid={`srp-list-show-accounts-${index}`}
-                  onClick={(event: React.MouseEvent) =>
-                    handleShowHideClick(event, index)
-                  }
-                >
-                  {showHideText(index, keyring.accounts.length)}
-                </Text>
-              )}
-            </Box>
-            <Box display={Display.Flex} alignItems={AlignItems.center} gap={1}>
-              {isSettingsPage && (
-                <Text
-                  variant={TextVariant.bodyMdMedium}
-                  color={
-                    !seedPhraseBackedUp && index === 0
-                      ? TextColor.errorDefault
-                      : TextColor.textAlternative
-                  }
-                >
-                  {!seedPhraseBackedUp && index === 0
-                    ? t('srpListStateNotBackedUp')
-                    : t('srpListStateBackedUp')}
-                </Text>
-              )}
-              <Icon
-                name={IconName.ArrowRight}
-                size={IconSize.Sm}
-                color={
-                  !seedPhraseBackedUp && index === 0 && isSettingsPage
-                    ? IconColor.errorDefault
-                    : IconColor.iconAlternative
-                }
-              />
-            </Box>
-          </Box>
-          {showAccounts[index] && (
-            <Box>
-=======
       {hdKeyringsWithSnapAccounts.map((keyring, index) => {
         // We only consider the first(primary) keyring for the backup reminder.
         const shouldTriggerBackup = !isPrimarySeedPhraseBackedUp && index === 0;
@@ -227,7 +135,6 @@
                   </Text>
                 )}
               </Box>
->>>>>>> b365fbdb
               <Box
                 display={Display.Flex}
                 alignItems={AlignItems.center}
