import React, { useContext, useMemo, useState } from 'react';
import { useSelector } from 'react-redux';
import Card from '../../../ui/card';
import {
  Box,
  IconName,
  Icon,
  Text,
  IconSize,
} from '../../../component-library';
import {
  JustifyContent,
  Display,
  TextColor,
  FlexDirection,
  AlignItems,
  BlockSize,
  TextVariant,
  IconColor,
} from '../../../../helpers/constants/design-system';
import { getMetaMaskAccounts } from '../../../../selectors/selectors';
import { InternalAccountWithBalance } from '../../../../selectors/selectors.types';
import { useI18nContext } from '../../../../hooks/useI18nContext';
import {
  MetaMetricsEventCategory,
  MetaMetricsEventName,
} from '../../../../../shared/constants/metametrics';
import { MetaMetricsContext } from '../../../../contexts/metametrics';
import { useHdKeyringsWithSnapAccounts } from '../../../../hooks/multi-srp/useHdKeyringsWithSnapAccounts';
import { getIsPrimarySeedPhraseBackedUp } from '../../../../ducks/metamask/metamask';
import { SrpListItem } from './srp-list-item';

export const SrpList = ({
  onActionComplete,
  hideShowAccounts,
  isSettingsPage = false,
}: {
  onActionComplete: (id: string, triggerBackup?: boolean) => void;
  isSettingsPage?: boolean;
  hideShowAccounts?: boolean;
}) => {
  const t = useI18nContext();
  const trackEvent = useContext(MetaMetricsContext);
  const hdKeyringsWithSnapAccounts = useHdKeyringsWithSnapAccounts();

  const isPrimarySeedPhraseBackedUp = useSelector(
    getIsPrimarySeedPhraseBackedUp,
  );

  // This selector will return accounts with nonEVM balances as well.
  const accountsWithBalances: Record<string, InternalAccountWithBalance> =
    useSelector(getMetaMaskAccounts);

  const showAccountsInitState = useMemo(
    () => new Array(hdKeyringsWithSnapAccounts.length).fill(hideShowAccounts),
    [hdKeyringsWithSnapAccounts, hideShowAccounts],
  );

  const [showAccounts, setShowAccounts] = useState<boolean[]>(
    showAccountsInitState,
  );

  const showHideText = (index: number, numberOfAccounts: number): string => {
    if (numberOfAccounts > 1) {
      return showAccounts[index]
        ? t('SrpListHideAccounts', [numberOfAccounts])
        : t('SrpListShowAccounts', [numberOfAccounts]);
    }
    return showAccounts[index]
      ? t('SrpListHideSingleAccount', [numberOfAccounts])
      : t('SrpListShowSingleAccount', [numberOfAccounts]);
  };

  return (
    <Box
      className="srp-list__container"
      padding={isSettingsPage ? 0 : 4}
      data-testid="srp-list"
    >
      {hdKeyringsWithSnapAccounts.map((keyring, index) => {
        // We only consider the first(primary) keyring for the backup reminder.
        const shouldTriggerBackup = !isPrimarySeedPhraseBackedUp && index === 0;

        return (
          <Card
            key={`srp-${keyring.metadata.id}`}
            data-testid={`hd-keyring-${keyring.metadata.id}`}
            onClick={() => {
              trackEvent({
                category: MetaMetricsEventCategory.Accounts,
                event: MetaMetricsEventName.SecretRecoveryPhrasePickerClicked,
                properties: {
<<<<<<< HEAD
=======
                  // TODO: Fix in https://github.com/MetaMask/metamask-extension/issues/31860
                  // eslint-disable-next-line @typescript-eslint/naming-convention
>>>>>>> 7f4e6d9b
                  button_type: 'srp_select',
                },
              });
              onActionComplete(keyring.metadata.id, shouldTriggerBackup);
            }}
            className="select-srp__container"
            marginBottom={3}
          >
            <Box
              display={Display.Flex}
              flexDirection={FlexDirection.Row}
              alignItems={AlignItems.center}
              justifyContent={JustifyContent.spaceBetween}
            >
              <Box>
                <Text variant={TextVariant.bodyMdMedium}>
                  {t('srpListName', [index + 1])}
                </Text>
                {!hideShowAccounts && (
                  <Text
                    variant={TextVariant.bodySm}
                    color={TextColor.primaryDefault}
                    className="srp-list__show-accounts"
                    data-testid={`srp-list-show-accounts-${index}`}
                    onClick={(event: React.MouseEvent) => {
                      event.stopPropagation();
                      trackEvent({
                        category: MetaMetricsEventCategory.Accounts,
                        event:
                          MetaMetricsEventName.SecretRecoveryPhrasePickerClicked,
                        properties: {
<<<<<<< HEAD
=======
                          // TODO: Fix in https://github.com/MetaMask/metamask-extension/issues/31860
                          // eslint-disable-next-line @typescript-eslint/naming-convention
>>>>>>> 7f4e6d9b
                          button_type: 'details',
                        },
                      });
                      setShowAccounts((prevState) =>
                        prevState.map((value, i) =>
                          i === index ? !value : value,
                        ),
                      );
                    }}
                  >
                    {showHideText(index, keyring.accounts.length)}
                  </Text>
                )}
              </Box>
              <Box
                display={Display.Flex}
                alignItems={AlignItems.center}
                gap={1}
              >
                {isSettingsPage && (
                  <Text
                    variant={TextVariant.bodyMdMedium}
                    color={
                      shouldTriggerBackup
                        ? TextColor.errorDefault
                        : TextColor.textAlternative
                    }
                  >
                    {shouldTriggerBackup
                      ? t('srpListStateNotBackedUp')
                      : t('srpListStateBackedUp')}
                  </Text>
                )}
                <Icon
                  name={IconName.ArrowRight}
                  size={IconSize.Sm}
                  color={
                    shouldTriggerBackup && isSettingsPage
                      ? IconColor.errorDefault
                      : IconColor.iconAlternative
                  }
                />
              </Box>
            </Box>
            {showAccounts[index] && (
              <Box>
                <Box
                  width={BlockSize.Full}
                  className="srp-list__divider"
                  marginTop={2}
                  marginBottom={2}
                />
                {keyring.accounts.map((address: string) => {
                  const account = accountsWithBalances[address];
                  return (
                    <SrpListItem
                      key={`account-${account.id}`}
                      account={account}
                    />
                  );
                })}
              </Box>
            )}
          </Card>
        );
      })}
    </Box>
  );
};<|MERGE_RESOLUTION|>--- conflicted
+++ resolved
@@ -90,11 +90,8 @@
                 category: MetaMetricsEventCategory.Accounts,
                 event: MetaMetricsEventName.SecretRecoveryPhrasePickerClicked,
                 properties: {
-<<<<<<< HEAD
-=======
                   // TODO: Fix in https://github.com/MetaMask/metamask-extension/issues/31860
                   // eslint-disable-next-line @typescript-eslint/naming-convention
->>>>>>> 7f4e6d9b
                   button_type: 'srp_select',
                 },
               });
@@ -126,11 +123,8 @@
                         event:
                           MetaMetricsEventName.SecretRecoveryPhrasePickerClicked,
                         properties: {
-<<<<<<< HEAD
-=======
                           // TODO: Fix in https://github.com/MetaMask/metamask-extension/issues/31860
                           // eslint-disable-next-line @typescript-eslint/naming-convention
->>>>>>> 7f4e6d9b
                           button_type: 'details',
                         },
                       });
