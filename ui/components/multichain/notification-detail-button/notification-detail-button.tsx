--- conflicted
+++ resolved
@@ -13,6 +13,7 @@
 } from '../../component-library';
 import { BlockSize } from '../../../helpers/constants/design-system';
 
+const { TRIGGER_TYPES } = NotificationServicesController.Constants;
 type Notification = NotificationServicesController.Types.INotification;
 
 type NotificationDetailButtonProps = {
@@ -43,16 +44,10 @@
       properties: {
         notification_id: notification.id,
         notification_type: notification.type,
-<<<<<<< HEAD
         ...(notification.type !== TRIGGER_TYPES.FEATURES_ANNOUNCEMENT &&
           notification.type !== TRIGGER_TYPES.SNAP && {
             chain_id: notification?.chain_id,
           }),
-=======
-        ...('chain_id' in notification && {
-          chain_id: notification.chain_id,
-        }),
->>>>>>> be68e2ca
         clicked_item: 'block_explorer',
       },
     });
