// Jest Snapshot v1, https://goo.gl/fbAQLP

exports[`AddressListItem displays duplicate contact warning icon 1`] = `
<div>
  <button
    class="mm-box address-list-item gap-4 mm-box--padding-4 mm-box--display-flex mm-box--align-items-center mm-box--width-full mm-box--background-color-transparent"
  >
    <div
      class="mm-box mm-box--display-flex"
    >
      <div
        class="mm-box mm-badge-wrapper mm-box--display-inline-block"
      >
        <div
<<<<<<< HEAD
          class="flex-shrink-0 items-center justify-center overflow-hidden bg-section rounded-lg h-8 w-8 flex"
=======
          class="shrink-0 items-center justify-center overflow-hidden bg-section rounded-lg h-8 w-8 flex"
>>>>>>> 17d008f4
        >
          <div
            class="flex [&>div]:!rounded-none"
          >
            <div
              style="border-radius: 50px; overflow: hidden; padding: 0px; margin: 0px; width: 32px; height: 32px; display: inline-block; background: rgb(3, 73, 94);"
            >
              <svg
                height="32"
                width="32"
                x="0"
                y="0"
              >
                <rect
                  fill="#F5D800"
                  height="32"
                  transform="translate(-2.25975164212884 9.98672785630931) rotate(238.2 16.00000000000000 16.00000000000000)"
                  width="32"
                  x="0"
                  y="0"
                />
                <rect
                  fill="#1888F2"
                  height="32"
                  transform="translate(3.59834074343342 13.96339479555801) rotate(211.2 16.00000000000000 16.00000000000000)"
                  width="32"
                  x="0"
                  y="0"
                />
                <rect
                  fill="#017E8E"
                  height="32"
                  transform="translate(5.50481940703773 -22.91863393981918) rotate(404.9 16.00000000000000 16.00000000000000)"
                  width="32"
                  x="0"
                  y="0"
                />
              </svg>
            </div>
          </div>
        </div>
        <div
          class="mm-box mm-badge-wrapper__badge-container mm-badge-wrapper__badge-container--rectangular-bottom-right"
        >
          <div
            class="mm-box mm-text mm-avatar-base mm-avatar-base--size-xs mm-avatar-network mm-text--body-xs mm-text--text-transform-uppercase mm-box--display-flex mm-box--justify-content-center mm-box--align-items-center mm-box--color-text-default mm-box--background-color-background-default mm-box--rounded-md mm-box--border-color-background-default mm-box--border-width-2 box--border-style-solid"
          >
            <img
              alt="Custom Mainnet RPC logo"
              class="mm-avatar-network__network-image"
              src="./images/eth_logo.svg"
            />
          </div>
        </div>
      </div>
    </div>
    <div
      class="mm-box mm-box--display-flex mm-box--flex-direction-column"
      style="overflow: hidden;"
    >
      <p
        class="mm-box mm-text address-list-item__label mm-text--body-md-medium mm-text--ellipsis mm-text--text-align-left mm-box--padding-0 mm-box--width-full mm-box--color-text-default"
        data-testid="address-list-item-label"
        style="overflow: hidden;"
      >
        metamask.eth
      </p>
      <div
        class="mm-box mm-text mm-text--body-sm mm-text--ellipsis mm-box--display-flex mm-box--color-text-alternative"
        data-testid="address-list-item-address"
      >
        <div>
          <div
            aria-describedby="tippy-tooltip-7"
            class=""
            data-original-title="0x0c54FcCd2e384b4BB6f2E405Bf5Cbc15a017AaFb"
            data-tooltipped=""
            style="display: inline;"
            tabindex="0"
          >
            0x0c54F...7AaFb
          </div>
        </div>
      </div>
    </div>
    <div
      class="mm-box address-list-item__duplicate-contact-warning-icon"
    >
      <div>
        <div
          aria-describedby="tippy-tooltip-8"
          class=""
          data-original-title="This contact name collides with an existing account or contact"
          data-tooltipped=""
          style="display: inline;"
          tabindex="0"
        >
          <span
            class="mm-box mm-icon mm-icon--size-md mm-box--display-inline-block mm-box--color-warning-default"
            style="mask-image: url('./images/icons/danger.svg');"
          />
        </div>
      </div>
    </div>
  </button>
</div>
`;

exports[`AddressListItem renders the address and label without duplicate contact warning icon 1`] = `
<div>
  <button
    class="mm-box address-list-item gap-4 mm-box--padding-4 mm-box--display-flex mm-box--align-items-center mm-box--width-full mm-box--background-color-transparent"
  >
    <div
      class="mm-box mm-box--display-flex"
    >
      <div
        class="mm-box mm-badge-wrapper mm-box--display-inline-block"
      >
        <div
<<<<<<< HEAD
          class="flex-shrink-0 items-center justify-center overflow-hidden bg-section rounded-lg h-8 w-8 flex"
=======
          class="shrink-0 items-center justify-center overflow-hidden bg-section rounded-lg h-8 w-8 flex"
>>>>>>> 17d008f4
        >
          <div
            class="flex [&>div]:!rounded-none"
          >
            <div
              style="border-radius: 50px; overflow: hidden; padding: 0px; margin: 0px; width: 32px; height: 32px; display: inline-block; background: rgb(3, 73, 94);"
            >
              <svg
                height="32"
                width="32"
                x="0"
                y="0"
              >
                <rect
                  fill="#F5D800"
                  height="32"
<<<<<<< HEAD
                  transform="translate(-2.259751642128839 9.986727856309313) rotate(238.2 16 16)"
=======
                  transform="translate(-2.25975164212884 9.98672785630931) rotate(238.2 16.00000000000000 16.00000000000000)"
>>>>>>> 17d008f4
                  width="32"
                  x="0"
                  y="0"
                />
                <rect
                  fill="#1888F2"
                  height="32"
<<<<<<< HEAD
                  transform="translate(3.5983407434334205 13.963394795558013) rotate(211.2 16 16)"
=======
                  transform="translate(3.59834074343342 13.96339479555801) rotate(211.2 16.00000000000000 16.00000000000000)"
>>>>>>> 17d008f4
                  width="32"
                  x="0"
                  y="0"
                />
                <rect
                  fill="#017E8E"
                  height="32"
<<<<<<< HEAD
                  transform="translate(5.504819407037733 -22.91863393981918) rotate(404.9 16 16)"
=======
                  transform="translate(5.50481940703773 -22.91863393981918) rotate(404.9 16.00000000000000 16.00000000000000)"
>>>>>>> 17d008f4
                  width="32"
                  x="0"
                  y="0"
                />
              </svg>
            </div>
          </div>
        </div>
        <div
          class="mm-box mm-badge-wrapper__badge-container mm-badge-wrapper__badge-container--rectangular-bottom-right"
        >
          <div
            class="mm-box mm-text mm-avatar-base mm-avatar-base--size-xs mm-avatar-network mm-text--body-xs mm-text--text-transform-uppercase mm-box--display-flex mm-box--justify-content-center mm-box--align-items-center mm-box--color-text-default mm-box--background-color-background-default mm-box--rounded-md mm-box--border-color-background-default mm-box--border-width-2 box--border-style-solid"
          >
            <img
              alt="Custom Mainnet RPC logo"
              class="mm-avatar-network__network-image"
              src="./images/eth_logo.svg"
            />
          </div>
        </div>
      </div>
    </div>
    <div
      class="mm-box mm-box--display-flex mm-box--flex-direction-column"
      style="overflow: hidden;"
    >
      <p
        class="mm-box mm-text address-list-item__label mm-text--body-md-medium mm-text--ellipsis mm-text--text-align-left mm-box--padding-0 mm-box--width-full mm-box--color-text-default"
        data-testid="address-list-item-label"
        style="overflow: hidden;"
      >
        metamask.eth
      </p>
      <div
        class="mm-box mm-text mm-text--body-sm mm-text--ellipsis mm-box--display-flex mm-box--color-text-alternative"
        data-testid="address-list-item-address"
      >
        <div>
          <div
            aria-describedby="tippy-tooltip-1"
            class=""
            data-original-title="0x0c54FcCd2e384b4BB6f2E405Bf5Cbc15a017AaFb"
            data-tooltipped=""
            style="display: inline;"
            tabindex="0"
          >
            0x0c54F...7AaFb
          </div>
        </div>
      </div>
    </div>
  </button>
</div>
`;

exports[`AddressListItem uses a confusable when it should 1`] = `
<div>
  <button
    class="mm-box address-list-item gap-4 mm-box--padding-4 mm-box--display-flex mm-box--align-items-center mm-box--width-full mm-box--background-color-transparent"
  >
    <div
      class="mm-box mm-box--display-flex"
    >
      <div
        class="mm-box mm-badge-wrapper mm-box--display-inline-block"
      >
        <div
<<<<<<< HEAD
          class="flex-shrink-0 items-center justify-center overflow-hidden bg-section rounded-lg h-8 w-8 flex"
=======
          class="shrink-0 items-center justify-center overflow-hidden bg-section rounded-lg h-8 w-8 flex"
>>>>>>> 17d008f4
        >
          <div
            class="flex [&>div]:!rounded-none"
          >
            <div
              style="border-radius: 50px; overflow: hidden; padding: 0px; margin: 0px; width: 32px; height: 32px; display: inline-block; background: rgb(3, 73, 94);"
            >
              <svg
                height="32"
                width="32"
                x="0"
                y="0"
              >
                <rect
                  fill="#F5D800"
                  height="32"
                  transform="translate(-2.25975164212884 9.98672785630931) rotate(238.2 16.00000000000000 16.00000000000000)"
                  width="32"
                  x="0"
                  y="0"
                />
                <rect
                  fill="#1888F2"
                  height="32"
                  transform="translate(3.59834074343342 13.96339479555801) rotate(211.2 16.00000000000000 16.00000000000000)"
                  width="32"
                  x="0"
                  y="0"
                />
                <rect
                  fill="#017E8E"
                  height="32"
                  transform="translate(5.50481940703773 -22.91863393981918) rotate(404.9 16.00000000000000 16.00000000000000)"
                  width="32"
                  x="0"
                  y="0"
                />
              </svg>
            </div>
          </div>
        </div>
        <div
          class="mm-box mm-badge-wrapper__badge-container mm-badge-wrapper__badge-container--rectangular-bottom-right"
        >
          <div
            class="mm-box mm-text mm-avatar-base mm-avatar-base--size-xs mm-avatar-network mm-text--body-xs mm-text--text-transform-uppercase mm-box--display-flex mm-box--justify-content-center mm-box--align-items-center mm-box--color-text-default mm-box--background-color-background-default mm-box--rounded-md mm-box--border-color-background-default mm-box--border-width-2 box--border-style-solid"
          >
            <img
              alt="Custom Mainnet RPC logo"
              class="mm-avatar-network__network-image"
              src="./images/eth_logo.svg"
            />
          </div>
        </div>
      </div>
    </div>
    <div
      class="mm-box mm-box--display-flex mm-box--flex-direction-column"
      style="overflow: hidden;"
    >
      <p
        class="mm-box mm-text address-list-item__label mm-text--body-md-medium mm-text--ellipsis mm-text--text-align-left mm-box--padding-0 mm-box--width-full mm-box--color-text-default"
        data-testid="address-list-item-label"
        style="overflow: hidden;"
      >
        <span
          class=""
        >
          <div
            aria-describedby="tippy-tooltip-2"
            class=""
            data-original-title="'m' is similar to 'rn'."
            data-tooltipped=""
            style="display: inline;"
            tabindex="0"
          >
            <span
              class="mm-box mm-text confusable__point mm-text--body-md mm-box--color-text-default"
            >
              m
            </span>
          </div>
        </span>
        e
        t
        a
        <span
          class=""
        >
          <div
            aria-describedby="tippy-tooltip-3"
            class=""
            data-original-title="'m' is similar to 'rn'."
            data-tooltipped=""
            style="display: inline;"
            tabindex="0"
          >
            <span
              class="mm-box mm-text confusable__point mm-text--body-md mm-box--color-text-default"
            >
              m
            </span>
          </div>
        </span>
        a
        s
        k
        .
        e
        t
        h
      </p>
      <div
        class="mm-box mm-text mm-text--body-sm mm-text--ellipsis mm-box--display-flex mm-box--color-text-alternative"
        data-testid="address-list-item-address"
      >
        <div>
          <div
            aria-describedby="tippy-tooltip-4"
            class=""
            data-original-title="0x0c54FcCd2e384b4BB6f2E405Bf5Cbc15a017AaFb"
            data-tooltipped=""
            style="display: inline;"
            tabindex="0"
          >
            0x0c54F...7AaFb
          </div>
        </div>
      </div>
    </div>
  </button>
</div>
`;<|MERGE_RESOLUTION|>--- conflicted
+++ resolved
@@ -12,11 +12,7 @@
         class="mm-box mm-badge-wrapper mm-box--display-inline-block"
       >
         <div
-<<<<<<< HEAD
-          class="flex-shrink-0 items-center justify-center overflow-hidden bg-section rounded-lg h-8 w-8 flex"
-=======
           class="shrink-0 items-center justify-center overflow-hidden bg-section rounded-lg h-8 w-8 flex"
->>>>>>> 17d008f4
         >
           <div
             class="flex [&>div]:!rounded-none"
@@ -137,11 +133,7 @@
         class="mm-box mm-badge-wrapper mm-box--display-inline-block"
       >
         <div
-<<<<<<< HEAD
-          class="flex-shrink-0 items-center justify-center overflow-hidden bg-section rounded-lg h-8 w-8 flex"
-=======
           class="shrink-0 items-center justify-center overflow-hidden bg-section rounded-lg h-8 w-8 flex"
->>>>>>> 17d008f4
         >
           <div
             class="flex [&>div]:!rounded-none"
@@ -158,11 +150,7 @@
                 <rect
                   fill="#F5D800"
                   height="32"
-<<<<<<< HEAD
-                  transform="translate(-2.259751642128839 9.986727856309313) rotate(238.2 16 16)"
-=======
                   transform="translate(-2.25975164212884 9.98672785630931) rotate(238.2 16.00000000000000 16.00000000000000)"
->>>>>>> 17d008f4
                   width="32"
                   x="0"
                   y="0"
@@ -170,11 +158,7 @@
                 <rect
                   fill="#1888F2"
                   height="32"
-<<<<<<< HEAD
-                  transform="translate(3.5983407434334205 13.963394795558013) rotate(211.2 16 16)"
-=======
                   transform="translate(3.59834074343342 13.96339479555801) rotate(211.2 16.00000000000000 16.00000000000000)"
->>>>>>> 17d008f4
                   width="32"
                   x="0"
                   y="0"
@@ -182,11 +166,7 @@
                 <rect
                   fill="#017E8E"
                   height="32"
-<<<<<<< HEAD
-                  transform="translate(5.504819407037733 -22.91863393981918) rotate(404.9 16 16)"
-=======
                   transform="translate(5.50481940703773 -22.91863393981918) rotate(404.9 16.00000000000000 16.00000000000000)"
->>>>>>> 17d008f4
                   width="32"
                   x="0"
                   y="0"
@@ -255,11 +235,7 @@
         class="mm-box mm-badge-wrapper mm-box--display-inline-block"
       >
         <div
-<<<<<<< HEAD
-          class="flex-shrink-0 items-center justify-center overflow-hidden bg-section rounded-lg h-8 w-8 flex"
-=======
           class="shrink-0 items-center justify-center overflow-hidden bg-section rounded-lg h-8 w-8 flex"
->>>>>>> 17d008f4
         >
           <div
             class="flex [&>div]:!rounded-none"
