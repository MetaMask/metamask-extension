--- conflicted
+++ resolved
@@ -53,23 +53,14 @@
       style="overflow: hidden;"
     >
       <p
-<<<<<<< HEAD
-        class="mm-box mm-text address-list-item__label mm-text--body-md-medium mm-text--text-align-left mm-box--padding-0 mm-box--width-full mm-box--color-text-default"
-        data-testid="address-list-item-label"
-=======
         class="mm-box mm-text address-list-item__label mm-text--body-md-medium mm-text--ellipsis mm-text--text-align-left mm-box--padding-0 mm-box--width-full mm-box--color-text-default"
         data-testid="address-list-item-label"
         style="overflow: hidden;"
->>>>>>> 717376e8
       >
         metamask.eth
       </p>
       <div
-<<<<<<< HEAD
-        class="mm-box mm-text mm-text--body-sm mm-text--ellipsis mm-box--color-text-alternative"
-=======
         class="mm-box mm-text mm-text--body-sm mm-text--ellipsis mm-box--display-flex mm-box--color-text-alternative"
->>>>>>> 717376e8
         data-testid="address-list-item-address"
       >
         <div>
@@ -143,12 +134,6 @@
       style="overflow: hidden;"
     >
       <p
-<<<<<<< HEAD
-        class="mm-box mm-text address-list-item__label mm-text--body-md-medium mm-text--text-align-left mm-box--padding-0 mm-box--width-full mm-box--color-text-default"
-        data-testid="address-list-item-label"
-      >
-        <span>
-=======
         class="mm-box mm-text address-list-item__label mm-text--body-md-medium mm-text--ellipsis mm-text--text-align-left mm-box--padding-0 mm-box--width-full mm-box--color-text-default"
         data-testid="address-list-item-label"
         style="overflow: hidden;"
@@ -156,7 +141,6 @@
         <span
           class=""
         >
->>>>>>> 717376e8
           <div
             aria-describedby="tippy-tooltip-2"
             class=""
