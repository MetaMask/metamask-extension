import React, { useEffect, useRef, useState } from 'react';
import classnames from 'classnames';
import PropTypes from 'prop-types';
import { useSelector } from 'react-redux';
import {
  AlignItems,
  BackgroundColor,
  BlockSize,
  BorderRadius,
  Color,
  Display,
  JustifyContent,
  TextColor,
  Size,
  IconColor,
} from '../../../helpers/constants/design-system';
import {
  AvatarNetwork,
  AvatarNetworkSize,
  Box,
  ButtonIcon,
  ButtonIconSize,
  IconName,
  Text,
} from '../../component-library';
import { useI18nContext } from '../../../hooks/useI18nContext';
import { getAvatarNetworkColor } from '../../../helpers/utils/accounts';
import Tooltip from '../../ui/tooltip/tooltip';
import { NetworkListItemMenu } from '../network-list-item-menu';
import { getLocalNetworkMenuRedesignFeatureFlag } from '../../../helpers/utils/feature-flags';

const MAXIMUM_CHARACTERS_WITHOUT_TOOLTIP = 20;

export const NetworkListItem = ({
  name,
  iconSrc,
  iconSize = AvatarNetworkSize.Md,
  selected = false,
  focus = true,
  onClick,
  onDeleteClick,
  onEditClick,
<<<<<<< HEAD
=======
  startAccessory,
  showEndAccessory = true,
>>>>>>> f3548885
}) => {
  const t = useI18nContext();
  const networkRef = useRef();

  const [networkListItemMenuElement, setNetworkListItemMenuElement] =
    useState();
  const setNetworkListItemMenuRef = (ref) => {
    setNetworkListItemMenuElement(ref);
  };
  const [networkOptionsMenuOpen, setNetworkOptionsMenuOpen] = useState(false);
  const networkMenuRedesign = useSelector(
    getLocalNetworkMenuRedesignFeatureFlag,
  );

  const renderButton = () => {
    if (networkMenuRedesign) {
      return onDeleteClick || onEditClick ? (
        <ButtonIcon
          iconName={IconName.MoreVertical}
          ref={setNetworkListItemMenuRef}
          data-testid="network-list-item-options-button"
          ariaLabel={t('networkOptions')}
          onClick={(e) => {
            e.stopPropagation();
            setNetworkOptionsMenuOpen(true);
          }}
          size={ButtonIconSize.Sm}
        />
      ) : null;
    }

    return onDeleteClick ? (
      <ButtonIcon
        className="multichain-network-list-item__delete"
        color={IconColor.errorDefault}
        iconName={IconName.Trash}
        ariaLabel={t('deleteNetwork')}
        size={Size.SM}
        onClick={(e) => {
          e.stopPropagation();
          onDeleteClick();
        }}
      />
    ) : null;
  };
  useEffect(() => {
    if (networkRef.current && focus) {
      networkRef.current.focus();
    }
  }, [networkRef, focus]);

  const handleKeyPress = (e) => {
    if (e.key === 'Enter') {
      e.stopPropagation(); // Prevent the event from reaching the parent container
      onClick();
    }
  };

  return (
    <Box
      padding={4}
      gap={4}
      backgroundColor={selected ? Color.primaryMuted : Color.transparent}
      className={classnames('multichain-network-list-item', {
        'multichain-network-list-item--selected': selected,
      })}
      display={Display.Flex}
      alignItems={AlignItems.center}
      justifyContent={JustifyContent.spaceBetween}
      width={BlockSize.Full}
      onClick={onClick}
    >
      {startAccessory ? <Box marginTop={1}>{startAccessory}</Box> : null}
      {selected && (
        <Box
          className="multichain-network-list-item__selected-indicator"
          borderRadius={BorderRadius.pill}
          backgroundColor={Color.primaryDefault}
        />
      )}
      <AvatarNetwork
        backgroundColor={getAvatarNetworkColor(name)}
        name={name}
        src={iconSrc}
        size={iconSize}
      />
      <Box
        className="multichain-network-list-item__network-name"
        display={Display.Flex}
        alignItems={AlignItems.center}
        data-testid={name}
      >
        <Text
          ref={networkRef}
          color={TextColor.textDefault}
          backgroundColor={BackgroundColor.transparent}
          ellipsis
          onKeyDown={handleKeyPress}
          tabIndex="0" // Enable keyboard focus
        >
          {name.length > MAXIMUM_CHARACTERS_WITHOUT_TOOLTIP ? (
            <Tooltip
              title={name}
              position="bottom"
              wrapperClassName="multichain-network-list-item__tooltip"
            >
              {name}
            </Tooltip>
          ) : (
            name
          )}
        </Text>
      </Box>
      {renderButton()}
<<<<<<< HEAD
      <NetworkListItemMenu
        anchorElement={networkListItemMenuElement}
        isOpen={networkOptionsMenuOpen}
        onDeleteClick={onDeleteClick}
        onEditClick={onEditClick}
        onClose={() => setNetworkOptionsMenuOpen(false)}
      />
=======
      {showEndAccessory ? (
        <NetworkListItemMenu
          anchorElement={networkListItemMenuElement}
          isOpen={networkOptionsMenuOpen}
          onDeleteClick={onDeleteClick}
          onEditClick={onEditClick}
          onClose={() => setNetworkOptionsMenuOpen(false)}
        />
      ) : null}
>>>>>>> f3548885
    </Box>
  );
};

NetworkListItem.propTypes = {
  /**
   * The name of the network
   */
  name: PropTypes.string.isRequired,
  /**
   * Path to the Icon image
   */
  iconSrc: PropTypes.string,
  /**
   * Icon network size
   */
  iconSize: PropTypes.string,
  /**
   * Represents if the network item is selected
   */
  selected: PropTypes.bool,
  /**
   * Executes when the item is clicked
   */
  onClick: PropTypes.func.isRequired,
  /**
   * Executes when the delete icon is clicked
   */
  onDeleteClick: PropTypes.func,
  /**
   * Executes when the edit icon is clicked
   */
  onEditClick: PropTypes.func,
  /**
   * Represents if the network item should be keyboard selected
   */
  focus: PropTypes.bool,
  /**
   * Represents start accessory
   */
  startAccessory: PropTypes.node,
  /**
   * Represents if we need to show menu option
   */
  showEndAccessory: PropTypes.bool,
};<|MERGE_RESOLUTION|>--- conflicted
+++ resolved
@@ -40,11 +40,8 @@
   onClick,
   onDeleteClick,
   onEditClick,
-<<<<<<< HEAD
-=======
   startAccessory,
   showEndAccessory = true,
->>>>>>> f3548885
 }) => {
   const t = useI18nContext();
   const networkRef = useRef();
@@ -159,15 +156,6 @@
         </Text>
       </Box>
       {renderButton()}
-<<<<<<< HEAD
-      <NetworkListItemMenu
-        anchorElement={networkListItemMenuElement}
-        isOpen={networkOptionsMenuOpen}
-        onDeleteClick={onDeleteClick}
-        onEditClick={onEditClick}
-        onClose={() => setNetworkOptionsMenuOpen(false)}
-      />
-=======
       {showEndAccessory ? (
         <NetworkListItemMenu
           anchorElement={networkListItemMenuElement}
@@ -177,7 +165,6 @@
           onClose={() => setNetworkOptionsMenuOpen(false)}
         />
       ) : null}
->>>>>>> f3548885
     </Box>
   );
 };
