import React, { useContext } from 'react';
import { useHistory } from 'react-router-dom';
import { useDispatch, useSelector } from 'react-redux';
import {
  useUnreadNotificationsCounter,
  useReadNotificationsCounter,
} from '../../../hooks/metamask-notifications/useCounter';
import { NotificationsTagCounter } from '../notifications-tag-counter';
import { NewFeatureTag } from '../../../pages/notifications/NewFeatureTag';
import {
  SETTINGS_ROUTE,
  DEFAULT_ROUTE,
  NOTIFICATIONS_ROUTE,
  SNAPS_ROUTE,
  PERMISSIONS,
} from '../../../helpers/constants/routes';
import {
  lockMetamask,
  setShowSupportDataConsentModal,
  showConfirmTurnOnMetamaskNotifications,
  toggleNetworkMenu,
} from '../../../store/actions';
import { useI18nContext } from '../../../hooks/useI18nContext';
import {
  selectIsMetamaskNotificationsEnabled,
  selectIsMetamaskNotificationsFeatureSeen,
} from '../../../selectors/metamask-notifications/metamask-notifications';
import { selectIsBackupAndSyncEnabled } from '../../../selectors/identity/backup-and-sync';
import {
  Box,
  IconName,
  Popover,
  PopoverPosition,
} from '../../component-library';

import { MenuItem } from '../../ui/menu';
// TODO: Remove restricted import
// eslint-disable-next-line import/no-restricted-paths
import { getEnvironmentType } from '../../../../app/scripts/lib/util';
import { ENVIRONMENT_TYPE_FULLSCREEN } from '../../../../shared/constants/app';
import { SUPPORT_LINK } from '../../../../shared/lib/ui-utils';
///: BEGIN:ONLY_INCLUDE_IF(build-beta,build-flask)
import { SUPPORT_REQUEST_LINK } from '../../../helpers/constants/common';
///: END:ONLY_INCLUDE_IF

import { MetaMetricsContext } from '../../../contexts/metametrics';
import {
  MetaMetricsContextProp,
  MetaMetricsEventCategory,
  MetaMetricsEventName,
} from '../../../../shared/constants/metametrics';

import {
  getSelectedInternalAccount,
  getUnapprovedTransactions,
  getAnySnapUpdateAvailable,
  getThirdPartyNotifySnaps,
  getUseExternalServices,
} from '../../../selectors';
import {
  AlignItems,
  BlockSize,
  BorderColor,
  BorderStyle,
  Display,
  FlexDirection,
  JustifyContent,
} from '../../../helpers/constants/design-system';
import { AccountDetailsMenuItem, ViewExplorerMenuItem } from '../menu-items';

const METRICS_LOCATION = 'Global Menu';

type GlobalMenuProps = {
  closeMenu: () => void;
  anchorElement: HTMLElement | null;
  isOpen: boolean;
};

export const GlobalMenu = ({
  closeMenu,
  anchorElement,
  isOpen,
}: GlobalMenuProps) => {
  const t = useI18nContext();
  const dispatch = useDispatch();
  const trackEvent = useContext(MetaMetricsContext);
  const basicFunctionality = useSelector(getUseExternalServices);

  const history = useHistory();

  const { notificationsUnreadCount } = useUnreadNotificationsCounter();
  const { notificationsReadCount } = useReadNotificationsCounter();

  const account = useSelector(getSelectedInternalAccount);

  const unapprovedTransactions = useSelector(getUnapprovedTransactions);

  const isMetamaskNotificationFeatureSeen = useSelector(
    selectIsMetamaskNotificationsFeatureSeen,
  );

  const isMetamaskNotificationsEnabled = useSelector(
    selectIsMetamaskNotificationsEnabled,
  );
  const isBackupAndSyncEnabled = useSelector(selectIsBackupAndSyncEnabled);

  const hasUnapprovedTransactions =
    Object.keys(unapprovedTransactions).length > 0;

  /**
   * This condition is used to control whether the client shows the "turn on notifications"
   * modal. This allowed third party users with existing notifications to view their snap
   * notifications without turning on wallet notifications
   *
   * It excludes users with preinstalled notify snaps (e.g. the institutional snap)
   * which have the notify permission, so as to retain the existing workflow
   */

  let hasThirdPartyNotifySnaps = false;
  const snapsUpdatesAvailable = useSelector(getAnySnapUpdateAvailable);
  hasThirdPartyNotifySnaps = useSelector(getThirdPartyNotifySnaps).length > 0;

  let supportText = t('support');
  let supportLink = SUPPORT_LINK || '';
  ///: BEGIN:ONLY_INCLUDE_IF(build-beta,build-flask)
  supportText = t('needHelpSubmitTicket');
  supportLink = SUPPORT_REQUEST_LINK || '';
  ///: END:ONLY_INCLUDE_IF

  // Accessibility improvement for popover
  const lastItemRef = React.useRef<HTMLButtonElement>(null);

  React.useEffect(() => {
    const lastItem = lastItemRef.current as HTMLElement;
    const handleKeyDown = (event: KeyboardEvent) => {
      if (event.key === 'Tab' && !event.shiftKey) {
        event.preventDefault();
        closeMenu();
      }
    };

    if (lastItem) {
      lastItem.addEventListener('keydown', handleKeyDown);
    }

    return () => {
      if (lastItem) {
        lastItem.removeEventListener('keydown', handleKeyDown);
      }
    };
  }, [closeMenu]);

  const handleNotificationsClick = () => {
    const shouldShowEnableModal =
      !hasThirdPartyNotifySnaps && !isMetamaskNotificationsEnabled;

    if (shouldShowEnableModal) {
      // TODO: Fix in https://github.com/MetaMask/metamask-extension/issues/31878
      // eslint-disable-next-line @typescript-eslint/no-floating-promises
      trackEvent({
        category: MetaMetricsEventCategory.NotificationsActivationFlow,
        event: MetaMetricsEventName.NotificationsActivated,
        properties: {
          // TODO: Fix in https://github.com/MetaMask/metamask-extension/issues/31860
          // eslint-disable-next-line @typescript-eslint/naming-convention
          action_type: 'started',
          // TODO: Fix in https://github.com/MetaMask/metamask-extension/issues/31860
          // eslint-disable-next-line @typescript-eslint/naming-convention
          is_profile_syncing_enabled: isBackupAndSyncEnabled,
        },
      });
      dispatch(showConfirmTurnOnMetamaskNotifications());

      closeMenu();
      return;
    }

    // Otherwise we can navigate to the notifications page
    // TODO: Fix in https://github.com/MetaMask/metamask-extension/issues/31878
    // eslint-disable-next-line @typescript-eslint/no-floating-promises
    trackEvent({
      category: MetaMetricsEventCategory.NotificationInteraction,
      event: MetaMetricsEventName.NotificationsMenuOpened,
      properties: {
        // TODO: Fix in https://github.com/MetaMask/metamask-extension/issues/31860
        // eslint-disable-next-line @typescript-eslint/naming-convention
        unread_count: notificationsUnreadCount,
        // TODO: Fix in https://github.com/MetaMask/metamask-extension/issues/31860
        // eslint-disable-next-line @typescript-eslint/naming-convention
        read_count: notificationsReadCount,
      },
    });
    history.push(NOTIFICATIONS_ROUTE);
    closeMenu();
  };

  return (
    <Popover
      data-testid="global-menu"
      referenceElement={anchorElement}
      isOpen={isOpen}
      padding={0}
      onClickOutside={closeMenu}
      onPressEscKey={closeMenu}
      style={{
        overflow: 'hidden',
        minWidth: 225,
      }}
      borderStyle={BorderStyle.none}
      position={PopoverPosition.Auto}
    >
      {basicFunctionality && (
        <>
          <MenuItem
            iconName={IconName.Notification}
            onClick={() => handleNotificationsClick()}
            data-testid="notifications-menu-item"
          >
            <Box
              display={Display.Flex}
              flexDirection={FlexDirection.Row}
              alignItems={AlignItems.center}
              justifyContent={JustifyContent.spaceBetween}
            >
              {t('notifications')}
              {notificationsUnreadCount === 0 &&
                !isMetamaskNotificationFeatureSeen && <NewFeatureTag />}
              <NotificationsTagCounter />
            </Box>
          </MenuItem>
          <Box
            borderColor={BorderColor.borderMuted}
            width={BlockSize.Full}
            style={{ height: '1px', borderBottomWidth: 0 }}
          ></Box>
        </>
      )}
      {account && (
        <>
          <AccountDetailsMenuItem
            metricsLocation={METRICS_LOCATION}
            closeMenu={closeMenu}
            address={account.address}
          />
          <ViewExplorerMenuItem
            metricsLocation={METRICS_LOCATION}
            closeMenu={closeMenu}
            account={account}
          />
        </>
      )}
      <Box
        borderColor={BorderColor.borderMuted}
        width={BlockSize.Full}
        style={{ height: '1px', borderBottomWidth: 0 }}
      ></Box>
      <MenuItem
        iconName={IconName.SecurityTick}
        onClick={() => {
          history.push(PERMISSIONS);
          // TODO: Fix in https://github.com/MetaMask/metamask-extension/issues/31878
          // eslint-disable-next-line @typescript-eslint/no-floating-promises
          trackEvent({
            event: MetaMetricsEventName.NavPermissionsOpened,
            category: MetaMetricsEventCategory.Navigation,
            properties: {
              location: METRICS_LOCATION,
            },
          });
          closeMenu();
        }}
        data-testid="global-menu-connected-sites"
        disabled={hasUnapprovedTransactions}
      >
        {t('allPermissions')}
      </MenuItem>

      {getEnvironmentType() === ENVIRONMENT_TYPE_FULLSCREEN ? null : (
        <MenuItem
          iconName={IconName.Expand}
          onClick={() => {
            global?.platform?.openExtensionInBrowser?.();
            // TODO: Fix in https://github.com/MetaMask/metamask-extension/issues/31878
            // eslint-disable-next-line @typescript-eslint/no-floating-promises
            trackEvent({
              event: MetaMetricsEventName.AppWindowExpanded,
              category: MetaMetricsEventCategory.Navigation,
              properties: {
                location: METRICS_LOCATION,
              },
            });
            closeMenu();
          }}
          data-testid="global-menu-expand"
        >
          {t('expandView')}
        </MenuItem>
      )}
      {process.env.REMOVE_GNS && (
        <MenuItem
          iconName={IconName.Hierarchy}
          onClick={() => {
            dispatch(toggleNetworkMenu());
            closeMenu();
          }}
        >
          {t('networks')}
        </MenuItem>
      )}
      <MenuItem
        iconName={IconName.Snaps}
        onClick={() => {
          history.push(SNAPS_ROUTE);
          closeMenu();
        }}
        showInfoDot={snapsUpdatesAvailable}
      >
        {t('snaps')}
      </MenuItem>
      <MenuItem
        iconName={IconName.MessageQuestion}
        onClick={() => {
<<<<<<< HEAD
          // TODO: Fix in https://github.com/MetaMask/metamask-extension/issues/31878
          // eslint-disable-next-line @typescript-eslint/no-floating-promises
          global.platform.openTab({ url: supportLink });
          // TODO: Fix in https://github.com/MetaMask/metamask-extension/issues/31878
          // eslint-disable-next-line @typescript-eslint/no-floating-promises
=======
          dispatch(setShowSupportDataConsentModal(true));
>>>>>>> a3e5542b
          trackEvent(
            {
              category: MetaMetricsEventCategory.Home,
              event: MetaMetricsEventName.SupportLinkClicked,
              properties: {
                url: supportLink,
                location: METRICS_LOCATION,
              },
            },
            {
              contextPropsIntoEventProperties: [
                MetaMetricsContextProp.PageTitle,
              ],
            },
          );
          closeMenu();
        }}
        data-testid="global-menu-support"
      >
        {supportText}
      </MenuItem>
      <MenuItem
        iconName={IconName.Setting}
        disabled={hasUnapprovedTransactions}
        onClick={() => {
          history.push(SETTINGS_ROUTE);
          // TODO: Fix in https://github.com/MetaMask/metamask-extension/issues/31878
          // eslint-disable-next-line @typescript-eslint/no-floating-promises
          trackEvent({
            category: MetaMetricsEventCategory.Navigation,
            event: MetaMetricsEventName.NavSettingsOpened,
            properties: {
              location: METRICS_LOCATION,
            },
          });
          closeMenu();
        }}
        data-testid="global-menu-settings"
      >
        {t('settings')}
      </MenuItem>
      <MenuItem
        ref={lastItemRef} // ref for last item in GlobalMenu
        iconName={IconName.Lock}
        onClick={() => {
          dispatch(lockMetamask());
          history.push(DEFAULT_ROUTE);
          // TODO: Fix in https://github.com/MetaMask/metamask-extension/issues/31878
          // eslint-disable-next-line @typescript-eslint/no-floating-promises
          trackEvent({
            category: MetaMetricsEventCategory.Navigation,
            event: MetaMetricsEventName.AppLocked,
            properties: {
              location: METRICS_LOCATION,
            },
          });
          closeMenu();
        }}
        data-testid="global-menu-lock"
      >
        {t('lockMetaMask')}
      </MenuItem>
    </Popover>
  );
};<|MERGE_RESOLUTION|>--- conflicted
+++ resolved
@@ -155,8 +155,6 @@
       !hasThirdPartyNotifySnaps && !isMetamaskNotificationsEnabled;
 
     if (shouldShowEnableModal) {
-      // TODO: Fix in https://github.com/MetaMask/metamask-extension/issues/31878
-      // eslint-disable-next-line @typescript-eslint/no-floating-promises
       trackEvent({
         category: MetaMetricsEventCategory.NotificationsActivationFlow,
         event: MetaMetricsEventName.NotificationsActivated,
@@ -176,8 +174,6 @@
     }
 
     // Otherwise we can navigate to the notifications page
-    // TODO: Fix in https://github.com/MetaMask/metamask-extension/issues/31878
-    // eslint-disable-next-line @typescript-eslint/no-floating-promises
     trackEvent({
       category: MetaMetricsEventCategory.NotificationInteraction,
       event: MetaMetricsEventName.NotificationsMenuOpened,
@@ -258,8 +254,6 @@
         iconName={IconName.SecurityTick}
         onClick={() => {
           history.push(PERMISSIONS);
-          // TODO: Fix in https://github.com/MetaMask/metamask-extension/issues/31878
-          // eslint-disable-next-line @typescript-eslint/no-floating-promises
           trackEvent({
             event: MetaMetricsEventName.NavPermissionsOpened,
             category: MetaMetricsEventCategory.Navigation,
@@ -280,8 +274,6 @@
           iconName={IconName.Expand}
           onClick={() => {
             global?.platform?.openExtensionInBrowser?.();
-            // TODO: Fix in https://github.com/MetaMask/metamask-extension/issues/31878
-            // eslint-disable-next-line @typescript-eslint/no-floating-promises
             trackEvent({
               event: MetaMetricsEventName.AppWindowExpanded,
               category: MetaMetricsEventCategory.Navigation,
@@ -320,15 +312,7 @@
       <MenuItem
         iconName={IconName.MessageQuestion}
         onClick={() => {
-<<<<<<< HEAD
-          // TODO: Fix in https://github.com/MetaMask/metamask-extension/issues/31878
-          // eslint-disable-next-line @typescript-eslint/no-floating-promises
-          global.platform.openTab({ url: supportLink });
-          // TODO: Fix in https://github.com/MetaMask/metamask-extension/issues/31878
-          // eslint-disable-next-line @typescript-eslint/no-floating-promises
-=======
           dispatch(setShowSupportDataConsentModal(true));
->>>>>>> a3e5542b
           trackEvent(
             {
               category: MetaMetricsEventCategory.Home,
@@ -355,8 +339,6 @@
         disabled={hasUnapprovedTransactions}
         onClick={() => {
           history.push(SETTINGS_ROUTE);
-          // TODO: Fix in https://github.com/MetaMask/metamask-extension/issues/31878
-          // eslint-disable-next-line @typescript-eslint/no-floating-promises
           trackEvent({
             category: MetaMetricsEventCategory.Navigation,
             event: MetaMetricsEventName.NavSettingsOpened,
@@ -376,8 +358,6 @@
         onClick={() => {
           dispatch(lockMetamask());
           history.push(DEFAULT_ROUTE);
-          // TODO: Fix in https://github.com/MetaMask/metamask-extension/issues/31878
-          // eslint-disable-next-line @typescript-eslint/no-floating-promises
           trackEvent({
             category: MetaMetricsEventCategory.Navigation,
             event: MetaMetricsEventName.AppLocked,
