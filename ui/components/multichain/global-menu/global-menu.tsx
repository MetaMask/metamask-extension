<<<<<<< HEAD
import React, { useContext } from 'react';
import { useNavigate } from 'react-router-dom-v5-compat';
=======
import React, { useContext, useMemo } from 'react';
import { useHistory } from 'react-router-dom';
>>>>>>> ed189204
import { useDispatch, useSelector } from 'react-redux';
///: BEGIN:ONLY_INCLUDE_IF(build-experimental)
import browser from 'webextension-polyfill';
///: END:ONLY_INCLUDE_IF
import {
  useUnreadNotificationsCounter,
  useReadNotificationsCounter,
} from '../../../hooks/metamask-notifications/useCounter';
import { NotificationsTagCounter } from '../notifications-tag-counter';
import { NewFeatureTag } from '../../../pages/notifications/NewFeatureTag';
import {
  SETTINGS_ROUTE,
  DEFAULT_ROUTE,
  NOTIFICATIONS_ROUTE,
  SNAPS_ROUTE,
  PERMISSIONS,
  GATOR_PERMISSIONS,
} from '../../../helpers/constants/routes';
import {
  lockMetamask,
  setShowSupportDataConsentModal,
  showConfirmTurnOnMetamaskNotifications,
  toggleNetworkMenu,
  setUseSidePanelAsDefault,
} from '../../../store/actions';
import {
  getIsSidePanelFeatureEnabled,
  isGatorPermissionsRevocationFeatureEnabled,
} from '../../../../shared/modules/environment';
import { useI18nContext } from '../../../hooks/useI18nContext';
import {
  selectIsMetamaskNotificationsEnabled,
  selectIsMetamaskNotificationsFeatureSeen,
} from '../../../selectors/metamask-notifications/metamask-notifications';
import { selectIsBackupAndSyncEnabled } from '../../../selectors/identity/backup-and-sync';
import {
  Box,
  IconName,
  Popover,
  PopoverPosition,
  Tag,
} from '../../component-library';

import { MenuItem } from '../../ui/menu';
// TODO: Remove restricted import
// eslint-disable-next-line import/no-restricted-paths
import { getEnvironmentType } from '../../../../app/scripts/lib/util';
import {
  ENVIRONMENT_TYPE_FULLSCREEN,
  ENVIRONMENT_TYPE_POPUP,
  ///: BEGIN:ONLY_INCLUDE_IF(build-experimental)
  ENVIRONMENT_TYPE_SIDEPANEL,
  ///: END:ONLY_INCLUDE_IF
  PLATFORM_FIREFOX,
} from '../../../../shared/constants/app';
import { getBrowserName } from '../../../../shared/modules/browser-runtime.utils';
import { SUPPORT_LINK } from '../../../../shared/lib/ui-utils';
///: BEGIN:ONLY_INCLUDE_IF(build-beta,build-flask)
import { SUPPORT_REQUEST_LINK } from '../../../helpers/constants/common';
///: END:ONLY_INCLUDE_IF

import { MetaMetricsContext } from '../../../contexts/metametrics';
import {
  MetaMetricsContextProp,
  MetaMetricsEventCategory,
  MetaMetricsEventName,
} from '../../../../shared/constants/metametrics';

import {
  getSelectedInternalAccount,
  getUnapprovedTransactions,
  getAnySnapUpdateAvailable,
  getThirdPartyNotifySnaps,
  getUseExternalServices,
  getPreferences,
} from '../../../selectors';
import {
  AlignItems,
  BackgroundColor,
  BlockSize,
  BorderColor,
  BorderRadius,
  BorderStyle,
  Display,
  FlexDirection,
  IconColor,
  JustifyContent,
  TextColor,
  TextVariant,
} from '../../../helpers/constants/design-system';
import {
  AccountDetailsMenuItem,
  DiscoverMenuItem,
  ViewExplorerMenuItem,
} from '../menu-items';
import { getIsMultichainAccountsState2Enabled } from '../../../selectors/multichain-accounts/feature-flags';
import { useUserSubscriptions } from '../../../hooks/subscription/useSubscription';
import {
  getIsShieldSubscriptionActive,
  getIsShieldSubscriptionPaused,
} from '../../../../shared/lib/shield';
import { useRewardsContext } from '../../../contexts/rewards';

const METRICS_LOCATION = 'Global Menu';

type GlobalMenuProps = {
  closeMenu: () => void;
  anchorElement: HTMLElement | null;
  isOpen: boolean;
};

export const GlobalMenu = ({
  closeMenu,
  anchorElement,
  isOpen,
}: GlobalMenuProps) => {
  const t = useI18nContext();
  const dispatch = useDispatch();
  const trackEvent = useContext(MetaMetricsContext);
  const basicFunctionality = useSelector(getUseExternalServices);
  const { rewardsEnabled } = useRewardsContext();

  const navigate = useNavigate();

  const { notificationsUnreadCount } = useUnreadNotificationsCounter();
  const { notificationsReadCount } = useReadNotificationsCounter();

  const { subscriptions } = useUserSubscriptions();
  const isActiveShieldSubscription =
    getIsShieldSubscriptionActive(subscriptions);
  const isPausedShieldSubscription =
    getIsShieldSubscriptionPaused(subscriptions);

  const account = useSelector(getSelectedInternalAccount);

  const isMultichainAccountsState2Enabled = useSelector(
    getIsMultichainAccountsState2Enabled,
  );

  const unapprovedTransactions = useSelector(getUnapprovedTransactions);

  const isMetamaskNotificationFeatureSeen = useSelector(
    selectIsMetamaskNotificationsFeatureSeen,
  );

  const isMetamaskNotificationsEnabled = useSelector(
    selectIsMetamaskNotificationsEnabled,
  );
  const isBackupAndSyncEnabled = useSelector(selectIsBackupAndSyncEnabled);

  const hasUnapprovedTransactions =
    Object.keys(unapprovedTransactions).length > 0;

  /**
   * This condition is used to control whether the client shows the "turn on notifications"
   * modal. This allowed third party users with existing notifications to view their snap
   * notifications without turning on wallet notifications
   *
   * It excludes users with preinstalled notify snaps (e.g. the institutional snap)
   * which have the notify permission, so as to retain the existing workflow
   */

  let hasThirdPartyNotifySnaps = false;
  const snapsUpdatesAvailable = useSelector(getAnySnapUpdateAvailable);
  hasThirdPartyNotifySnaps = useSelector(getThirdPartyNotifySnaps).length > 0;

  // Check if side panel is currently the default (vs popup)
  const preferences = useSelector(getPreferences);
  const isSidePanelDefault = preferences?.useSidePanelAsDefault ?? true;

  const showPriorityTag = useMemo(
    () =>
      (isActiveShieldSubscription || isPausedShieldSubscription) &&
      basicFunctionality,
    [
      isActiveShieldSubscription,
      isPausedShieldSubscription,
      basicFunctionality,
    ],
  );

  /**
   * Toggles between side panel and popup as the default extension behavior
   */
  const toggleDefaultView = async () => {
    // Only allow sidepanel functionality if the feature flag is enabled
    if (!getIsSidePanelFeatureEnabled()) {
      return;
    }

    try {
      const newValue = !isSidePanelDefault;
      await dispatch(setUseSidePanelAsDefault(newValue));

      ///: BEGIN:ONLY_INCLUDE_IF(build-experimental)
      // If switching from sidepanel to popup view, close the current sidepanel
      if (
        isSidePanelDefault &&
        getEnvironmentType() === ENVIRONMENT_TYPE_SIDEPANEL
      ) {
        // Close only the sidepanel, not the entire browser window
        window.close();
      }
      // If switching from popup to sidepanel view, open the sidepanel
      else if (
        !isSidePanelDefault &&
        getEnvironmentType() === ENVIRONMENT_TYPE_POPUP
      ) {
        try {
          const browserWithSidePanel = browser as typeof browser & {
            sidePanel?: {
              open: (options: { windowId: number }) => Promise<void>;
            };
          };
          if (browserWithSidePanel?.sidePanel?.open) {
            const tabs = await browser.tabs.query({
              active: true,
              currentWindow: true,
            });
            if (tabs && tabs.length > 0 && tabs[0].windowId) {
              await browserWithSidePanel.sidePanel.open({
                windowId: tabs[0].windowId,
              });
              // Close the popup after successfully opening the sidepanel
              window.close();
            }
          }
        } catch (error) {
          console.error('Error opening side panel:', error);
        }
      }
      ///: END:ONLY_INCLUDE_IF
    } catch (error) {
      console.error('Error toggling default view:', error);
    }
  };

  let supportText = t('support');
  let supportLink = SUPPORT_LINK || '';
  ///: BEGIN:ONLY_INCLUDE_IF(build-beta,build-flask)
  supportText = t('needHelpSubmitTicket');
  supportLink = SUPPORT_REQUEST_LINK || '';
  ///: END:ONLY_INCLUDE_IF

  // Accessibility improvement for popover
  const lastItemRef = React.useRef<HTMLButtonElement>(null);

  React.useEffect(() => {
    const lastItem = lastItemRef.current as HTMLElement;
    const handleKeyDown = (event: KeyboardEvent) => {
      if (event.key === 'Tab' && !event.shiftKey) {
        event.preventDefault();
        closeMenu();
      }
    };

    if (lastItem) {
      lastItem.addEventListener('keydown', handleKeyDown);
    }

    return () => {
      if (lastItem) {
        lastItem.removeEventListener('keydown', handleKeyDown);
      }
    };
  }, [closeMenu]);

  const handleNotificationsClick = () => {
    const shouldShowEnableModal =
      !hasThirdPartyNotifySnaps && !isMetamaskNotificationsEnabled;

    if (shouldShowEnableModal) {
      trackEvent({
        category: MetaMetricsEventCategory.NotificationsActivationFlow,
        event: MetaMetricsEventName.NotificationsActivated,
        properties: {
          // TODO: Fix in https://github.com/MetaMask/metamask-extension/issues/31860
          // eslint-disable-next-line @typescript-eslint/naming-convention
          action_type: 'started',
          // TODO: Fix in https://github.com/MetaMask/metamask-extension/issues/31860
          // eslint-disable-next-line @typescript-eslint/naming-convention
          is_profile_syncing_enabled: isBackupAndSyncEnabled,
        },
      });
      dispatch(showConfirmTurnOnMetamaskNotifications());

      closeMenu();
      return;
    }

    // Otherwise we can navigate to the notifications page
    trackEvent({
      category: MetaMetricsEventCategory.NotificationInteraction,
      event: MetaMetricsEventName.NotificationsMenuOpened,
      properties: {
        // TODO: Fix in https://github.com/MetaMask/metamask-extension/issues/31860
        // eslint-disable-next-line @typescript-eslint/naming-convention
        unread_count: notificationsUnreadCount,
        // TODO: Fix in https://github.com/MetaMask/metamask-extension/issues/31860
        // eslint-disable-next-line @typescript-eslint/naming-convention
        read_count: notificationsReadCount,
      },
    });
    navigate(NOTIFICATIONS_ROUTE);
    closeMenu();
  };

  return (
    <Popover
      data-testid="global-menu"
      referenceElement={anchorElement}
      isOpen={isOpen}
      padding={0}
      onClickOutside={closeMenu}
      onPressEscKey={closeMenu}
      style={{
        overflow: 'hidden',
        minWidth: 225,
      }}
      offset={[0, 8]}
      position={PopoverPosition.BottomEnd}
    >
      {basicFunctionality && (
        <>
          <MenuItem
            iconName={IconName.Notification}
            onClick={() => handleNotificationsClick()}
            data-testid="notifications-menu-item"
          >
            <Box
              display={Display.Flex}
              flexDirection={FlexDirection.Row}
              alignItems={AlignItems.center}
              justifyContent={JustifyContent.spaceBetween}
            >
              {t('notifications')}
              {notificationsUnreadCount === 0 &&
                !isMetamaskNotificationFeatureSeen && <NewFeatureTag />}
              <NotificationsTagCounter />
            </Box>
          </MenuItem>
        </>
      )}
      {rewardsEnabled && (
        <DiscoverMenuItem
          metricsLocation={METRICS_LOCATION}
          closeMenu={closeMenu}
        />
      )}
      {account && (
        <>
          <AccountDetailsMenuItem
            metricsLocation={METRICS_LOCATION}
            closeMenu={closeMenu}
            address={account.address}
          />
          {isMultichainAccountsState2Enabled ? null : (
            <ViewExplorerMenuItem
              metricsLocation={METRICS_LOCATION}
              closeMenu={closeMenu}
              account={account}
            />
          )}
        </>
      )}
      <Box
        borderColor={BorderColor.borderMuted}
        width={BlockSize.Full}
        style={{ height: '1px', borderBottomWidth: 0 }}
      ></Box>
      <MenuItem
        to={
          isGatorPermissionsRevocationFeatureEnabled()
            ? GATOR_PERMISSIONS
            : PERMISSIONS
        }
        iconName={IconName.SecurityTick}
        onClick={() => {
          trackEvent({
            event: MetaMetricsEventName.NavPermissionsOpened,
            category: MetaMetricsEventCategory.Navigation,
            properties: {
              location: METRICS_LOCATION,
            },
          });
          closeMenu();
        }}
        data-testid="global-menu-connected-sites"
        disabled={hasUnapprovedTransactions}
      >
        {t('allPermissions')}
      </MenuItem>

      {/* Toggle between popup and sidepanel - only for Chrome when sidepanel is enabled */}
      {getEnvironmentType() !== ENVIRONMENT_TYPE_FULLSCREEN &&
      getBrowserName() !== PLATFORM_FIREFOX &&
      getIsSidePanelFeatureEnabled() ? (
        <MenuItem
          iconName={IconName.Expand}
          onClick={async () => {
            await toggleDefaultView();
            trackEvent({
              event: MetaMetricsEventName.AppWindowExpanded,
              category: MetaMetricsEventCategory.Navigation,
              properties: {
                location: METRICS_LOCATION,
              },
            });
            closeMenu();
          }}
          data-testid="global-menu-toggle-view"
        >
          {isSidePanelDefault ? t('popupView') : t('sidePanelView')}
        </MenuItem>
      ) : null}

      {/* Expand view button: shows when sidepanel disabled (any browser) OR when sidepanel enabled (Firefox only) */}
      {getEnvironmentType() === ENVIRONMENT_TYPE_POPUP &&
      (!getIsSidePanelFeatureEnabled() ||
        getBrowserName() === PLATFORM_FIREFOX) ? (
        <MenuItem
          iconName={IconName.Expand}
          onClick={() => {
            global?.platform?.openExtensionInBrowser?.();
            trackEvent({
              event: MetaMetricsEventName.AppWindowExpanded,
              category: MetaMetricsEventCategory.Navigation,
              properties: {
                location: METRICS_LOCATION,
              },
            });
            closeMenu();
          }}
          data-testid="global-menu-expand-view"
        >
          {t('expandView')}
        </MenuItem>
      ) : null}
      <MenuItem
        data-testid="global-menu-networks"
        iconName={IconName.Hierarchy}
        onClick={() => {
          dispatch(toggleNetworkMenu());
          closeMenu();
        }}
      >
        {t('networks')}
      </MenuItem>
      <MenuItem
        to={SNAPS_ROUTE}
        iconName={IconName.Snaps}
        onClick={closeMenu}
        showInfoDot={snapsUpdatesAvailable}
      >
        {t('snaps')}
      </MenuItem>
      <MenuItem
        iconName={IconName.MessageQuestion}
        onClick={() => {
          dispatch(setShowSupportDataConsentModal(true));
          trackEvent(
            {
              category: MetaMetricsEventCategory.Home,
              event: MetaMetricsEventName.SupportLinkClicked,
              properties: {
                url: supportLink,
                location: METRICS_LOCATION,
              },
            },
            {
              contextPropsIntoEventProperties: [
                MetaMetricsContextProp.PageTitle,
              ],
            },
          );
          closeMenu();
        }}
        data-testid="global-menu-support"
      >
        <Box
          display={Display.Flex}
          alignItems={AlignItems.center}
          justifyContent={JustifyContent.spaceBetween}
        >
          {supportText}
          {showPriorityTag && (
            <Tag
              label={t('priority')}
              labelProps={{
                variant: TextVariant.bodySmMedium,
                color: TextColor.successDefault,
              }}
              startIconName={IconName.Sparkle}
              startIconProps={{
                color: IconColor.successDefault,
              }}
              borderStyle={BorderStyle.none}
              borderRadius={BorderRadius.LG}
              backgroundColor={BackgroundColor.successMuted}
            />
          )}
        </Box>
      </MenuItem>
      <MenuItem
        to={SETTINGS_ROUTE}
        iconName={IconName.Setting}
        disabled={hasUnapprovedTransactions}
        onClick={() => {
          trackEvent({
            category: MetaMetricsEventCategory.Navigation,
            event: MetaMetricsEventName.NavSettingsOpened,
            properties: {
              location: METRICS_LOCATION,
            },
          });
          closeMenu();
        }}
        data-testid="global-menu-settings"
      >
        {t('settings')}
      </MenuItem>
      <MenuItem
        to={DEFAULT_ROUTE}
        ref={lastItemRef} // ref for last item in GlobalMenu
        iconName={IconName.Lock}
        onClick={() => {
          dispatch(lockMetamask(t('lockMetaMaskLoadingMessage')));
          trackEvent({
            category: MetaMetricsEventCategory.Navigation,
            event: MetaMetricsEventName.AppLocked,
            properties: {
              location: METRICS_LOCATION,
            },
          });
          closeMenu();
        }}
        data-testid="global-menu-lock"
      >
        {t('lockMetaMask')}
      </MenuItem>
    </Popover>
  );
};<|MERGE_RESOLUTION|>--- conflicted
+++ resolved
@@ -1,10 +1,5 @@
-<<<<<<< HEAD
-import React, { useContext } from 'react';
+import React, { useContext, useMemo } from 'react';
 import { useNavigate } from 'react-router-dom-v5-compat';
-=======
-import React, { useContext, useMemo } from 'react';
-import { useHistory } from 'react-router-dom';
->>>>>>> ed189204
 import { useDispatch, useSelector } from 'react-redux';
 ///: BEGIN:ONLY_INCLUDE_IF(build-experimental)
 import browser from 'webextension-polyfill';
