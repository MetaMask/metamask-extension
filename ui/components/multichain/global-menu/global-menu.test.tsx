--- conflicted
+++ resolved
@@ -35,19 +35,12 @@
     children,
     to,
     ...props
-<<<<<<< HEAD
-  }: {
-    children: React.ReactNode;
-  } & React.AnchorHTMLAttributes<HTMLAnchorElement>) => (
-    <a {...props}>{children}</a>
-=======
   }: React.PropsWithChildren<
     React.AnchorHTMLAttributes<HTMLAnchorElement> & { to?: string }
   >) => (
     <a {...props} href={to}>
       {children}
     </a>
->>>>>>> 0c450d0b
   ),
 }));
 
