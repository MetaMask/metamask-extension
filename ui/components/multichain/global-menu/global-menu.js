import React, { useContext } from 'react';
import PropTypes from 'prop-types';
import { useHistory } from 'react-router-dom';
import { useDispatch, useSelector } from 'react-redux';
import { useCounter } from '../../../hooks/metamask-notifications/useCounter';
import { NotificationsTagCounter } from '../notifications-tag-counter';
import { NewFeatureTag } from '../../../pages/notifications/NewFeatureTag';
import {
  SETTINGS_ROUTE,
  DEFAULT_ROUTE,
  NOTIFICATIONS_ROUTE,
  SNAPS_ROUTE,
  PERMISSIONS,
} from '../../../helpers/constants/routes';
import {
  lockMetamask,
  showConfirmTurnOnMetamaskNotifications,
} from '../../../store/actions';
import { useI18nContext } from '../../../hooks/useI18nContext';
import {
  selectIsMetamaskNotificationsEnabled,
  selectIsMetamaskNotificationsFeatureSeen,
} from '../../../selectors/metamask-notifications/metamask-notifications';
import { selectIsProfileSyncingEnabled } from '../../../selectors/metamask-notifications/profile-syncing';
import {
  Box,
  IconName,
  Popover,
  PopoverPosition,
} from '../../component-library';

import { MenuItem } from '../../ui/menu';
import { getEnvironmentType } from '../../../../app/scripts/lib/util';
import { ENVIRONMENT_TYPE_FULLSCREEN } from '../../../../shared/constants/app';
import { SUPPORT_LINK } from '../../../../shared/lib/ui-utils';
///: BEGIN:ONLY_INCLUDE_IF(build-beta,build-flask)
import { SUPPORT_REQUEST_LINK } from '../../../helpers/constants/common';
///: END:ONLY_INCLUDE_IF

import { MetaMetricsContext } from '../../../contexts/metametrics';
import {
  MetaMetricsContextProp,
  MetaMetricsEventCategory,
  MetaMetricsEventName,
} from '../../../../shared/constants/metametrics';
///: BEGIN:ONLY_INCLUDE_IF(build-mmi)
import {
  getMmiPortfolioEnabled,
  getMmiPortfolioUrl,
} from '../../../selectors/institutional/selectors';
///: END:ONLY_INCLUDE_IF
import {
  ///: BEGIN:ONLY_INCLUDE_IF(build-mmi)
  getMetaMetricsId,
  ///: END:ONLY_INCLUDE_IF(build-mmi)
  getSelectedInternalAccount,
  getUnapprovedTransactions,
  getAnySnapUpdateAvailable,
  getNotifySnaps,
  getUseExternalServices,
<<<<<<< HEAD
=======
  ///: END:ONLY_INCLUDE_IF
>>>>>>> 1e348f8c
} from '../../../selectors';
import {
  AlignItems,
  BlockSize,
  BorderColor,
  BorderStyle,
  Display,
  FlexDirection,
  JustifyContent,
} from '../../../helpers/constants/design-system';
import { AccountDetailsMenuItem, ViewExplorerMenuItem } from '..';

const METRICS_LOCATION = 'Global Menu';

export const GlobalMenu = ({ closeMenu, anchorElement, isOpen }) => {
  const t = useI18nContext();
  const dispatch = useDispatch();
  const trackEvent = useContext(MetaMetricsContext);
  const basicFunctionality = useSelector(getUseExternalServices);

  const history = useHistory();

  const { notificationsCount } = useCounter();

  const account = useSelector(getSelectedInternalAccount);

  const unapprovedTransactions = useSelector(getUnapprovedTransactions);

  const isMetamaskNotificationFeatureSeen = useSelector(
    selectIsMetamaskNotificationsFeatureSeen,
  );

  const isMetamaskNotificationsEnabled = useSelector(
    selectIsMetamaskNotificationsEnabled,
  );
  const isProfileSyncingEnabled = useSelector(selectIsProfileSyncingEnabled);

  const hasUnapprovedTransactions =
    Object.keys(unapprovedTransactions).length > 0;

  ///: BEGIN:ONLY_INCLUDE_IF(build-mmi)
  const metaMetricsId = useSelector(getMetaMetricsId);
  const mmiPortfolioUrl = useSelector(getMmiPortfolioUrl);
  const mmiPortfolioEnabled = useSelector(getMmiPortfolioEnabled);
  ///: END:ONLY_INCLUDE_IF

  let hasNotifySnaps = false;
  const snapsUpdatesAvailable = useSelector(getAnySnapUpdateAvailable);
  hasNotifySnaps = useSelector(getNotifySnaps).length > 0;

  let supportText = t('support');
  let supportLink = SUPPORT_LINK;
  ///: BEGIN:ONLY_INCLUDE_IF(build-beta,build-flask)
  supportText = t('needHelpSubmitTicket');
  supportLink = SUPPORT_REQUEST_LINK;
  ///: END:ONLY_INCLUDE_IF

  // Accessibility improvement for popover
  const lastItemRef = React.useRef(null);

  React.useEffect(() => {
    const lastItem = lastItemRef.current;
    const handleKeyDown = (event) => {
      if (event.key === 'Tab' && !event.shiftKey) {
        event.preventDefault();
        closeMenu();
      }
    };

    if (lastItem) {
      lastItem.addEventListener('keydown', handleKeyDown);
    }

    return () => {
      if (lastItem) {
        lastItem.removeEventListener('keydown', handleKeyDown);
      }
    };
  }, [closeMenu]);

  const handleNotificationsClick = () => {
    const shouldShowEnableModal =
      !hasNotifySnaps && !isMetamaskNotificationsEnabled;

    if (shouldShowEnableModal) {
      trackEvent({
        category: MetaMetricsEventCategory.NotificationInteraction,
        event: MetaMetricsEventName.NotificationMenuOpened,
        properties: {
          is_profile_syncing_enabled: isProfileSyncingEnabled,
          is_notifications_enabled: isMetamaskNotificationsEnabled,
          action_type: 'started',
        },
      });
      trackEvent({
        category: MetaMetricsEventCategory.NotificationInteraction,
        event: MetaMetricsEventName.NotificationMenuOpened,
        properties: {
          is_profile_syncing_enabled: isProfileSyncingEnabled,
          is_notifications_enabled: isMetamaskNotificationsEnabled,
        },
      });
      dispatch(showConfirmTurnOnMetamaskNotifications());

      closeMenu();
      return;
    }

    // Otherwise we can navigate to the notifications page
    history.push(NOTIFICATIONS_ROUTE);
    closeMenu();
  };

  return (
    <Popover
      data-testid="global-menu"
      referenceElement={anchorElement}
      isOpen={isOpen}
      padding={0}
      onClickOutside={closeMenu}
      onPressEscKey={closeMenu}
      style={{
        overflow: 'hidden',
        minWidth: 225,
      }}
      borderStyle={BorderStyle.none}
      position={PopoverPosition.BottomEnd}
    >
      {basicFunctionality && (
        <>
          <MenuItem
            iconName={IconName.Notification}
            onClick={() => handleNotificationsClick()}
          >
            <Box
              display={Display.Flex}
              flexDirection={FlexDirection.Row}
              alignItems={AlignItems.center}
              justifyContent={JustifyContent.spaceBetween}
            >
              {t('notifications')}
              {notificationsCount === 0 &&
                !isMetamaskNotificationFeatureSeen && <NewFeatureTag />}
              <NotificationsTagCounter />
            </Box>
          </MenuItem>
          <Box
            borderColor={BorderColor.borderMuted}
            width={BlockSize.Full}
            style={{ height: '1px', borderBottomWidth: 0 }}
          ></Box>
        </>
      )}
      {account && (
        <>
          <AccountDetailsMenuItem
            metricsLocation={METRICS_LOCATION}
            closeMenu={closeMenu}
            address={account.address}
          />
          <ViewExplorerMenuItem
            metricsLocation={METRICS_LOCATION}
            closeMenu={closeMenu}
            address={account.address}
          />
        </>
      )}
      <Box
        borderColor={BorderColor.borderMuted}
        width={BlockSize.Full}
        style={{ height: '1px', borderBottomWidth: 0 }}
      ></Box>
      <MenuItem
        iconName={IconName.SecurityTick}
        onClick={() => {
          history.push(PERMISSIONS);
          trackEvent({
            event: MetaMetricsEventName.NavPermissionsOpened,
            category: MetaMetricsEventCategory.Navigation,
            properties: {
              location: METRICS_LOCATION,
            },
          });
          closeMenu();
        }}
        data-testid="global-menu-connected-sites"
        disabled={hasUnapprovedTransactions}
      >
        {t('allPermissions')}
      </MenuItem>

      {
        ///: BEGIN:ONLY_INCLUDE_IF(build-mmi)
        mmiPortfolioEnabled && (
          <MenuItem
            iconName={IconName.Diagram}
            onClick={() => {
              trackEvent({
                category: MetaMetricsEventCategory.Navigation,
                event: MetaMetricsEventName.MMIPortfolioButtonClicked,
              });
              window.open(
                `${mmiPortfolioUrl}?metametricsId=${metaMetricsId}`,
                '_blank',
              );
              closeMenu();
            }}
            data-testid="global-menu-mmi-portfolio"
          >
            {t('portfolioDashboard')}
          </MenuItem>
        )
        ///: END:ONLY_INCLUDE_IF
      }
      {getEnvironmentType() === ENVIRONMENT_TYPE_FULLSCREEN ? null : (
        <MenuItem
          iconName={IconName.Expand}
          onClick={() => {
            global.platform.openExtensionInBrowser();
            trackEvent({
              event: MetaMetricsEventName.AppWindowExpanded,
              category: MetaMetricsEventCategory.Navigation,
              properties: {
                location: METRICS_LOCATION,
              },
            });
            closeMenu();
          }}
          data-testid="global-menu-expand"
        >
          {t('expandView')}
        </MenuItem>
      )}
      <MenuItem
        iconName={IconName.Snaps}
        onClick={() => {
          history.push(SNAPS_ROUTE);
          closeMenu();
        }}
        showInfoDot={snapsUpdatesAvailable}
      >
        {t('snaps')}
      </MenuItem>
      <MenuItem
        iconName={IconName.MessageQuestion}
        onClick={() => {
          global.platform.openTab({ url: supportLink });
          trackEvent(
            {
              category: MetaMetricsEventCategory.Home,
              event: MetaMetricsEventName.SupportLinkClicked,
              properties: {
                url: supportLink,
                location: METRICS_LOCATION,
              },
            },
            {
              contextPropsIntoEventProperties: [
                MetaMetricsContextProp.PageTitle,
              ],
            },
          );
          closeMenu();
        }}
        data-testid="global-menu-support"
      >
        {supportText}
      </MenuItem>
      <MenuItem
        iconName={IconName.Setting}
        disabled={hasUnapprovedTransactions}
        onClick={() => {
          history.push(SETTINGS_ROUTE);
          trackEvent({
            category: MetaMetricsEventCategory.Navigation,
            event: MetaMetricsEventName.NavSettingsOpened,
            properties: {
              location: METRICS_LOCATION,
            },
          });
          closeMenu();
        }}
        data-testid="global-menu-settings"
      >
        {t('settings')}
      </MenuItem>
      <MenuItem
        ref={lastItemRef} // ref for last item in GlobalMenu
        iconName={IconName.Lock}
        onClick={() => {
          dispatch(lockMetamask());
          history.push(DEFAULT_ROUTE);
          trackEvent({
            category: MetaMetricsEventCategory.Navigation,
            event: MetaMetricsEventName.AppLocked,
            properties: {
              location: METRICS_LOCATION,
            },
          });
          closeMenu();
        }}
        data-testid="global-menu-lock"
      >
        {t('lockMetaMask')}
      </MenuItem>
    </Popover>
  );
};

GlobalMenu.propTypes = {
  /**
   * The element that the menu should display next to
   */
  anchorElement: PropTypes.instanceOf(window.Element),
  /**
   * Function that closes this menu
   */
  closeMenu: PropTypes.func.isRequired,
  /**
   * Whether or not the menu is open
   */
  isOpen: PropTypes.bool.isRequired,
};<|MERGE_RESOLUTION|>--- conflicted
+++ resolved
@@ -58,10 +58,6 @@
   getAnySnapUpdateAvailable,
   getNotifySnaps,
   getUseExternalServices,
-<<<<<<< HEAD
-=======
-  ///: END:ONLY_INCLUDE_IF
->>>>>>> 1e348f8c
 } from '../../../selectors';
 import {
   AlignItems,
