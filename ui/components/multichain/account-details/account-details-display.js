--- conflicted
+++ resolved
@@ -128,14 +128,11 @@
   const dispatch = useDispatch();
   const trackEvent = useContext(MetaMetricsContext);
   const t = useI18nContext();
-<<<<<<< HEAD
   const hdEntropyIndex = useSelector(getHDEntropyIndex);
-=======
 
   const account = useSelector((state) =>
     getInternalAccountByAddress(state, address),
   );
->>>>>>> 56ca2847
   const {
     metadata: { keyring },
   } = account;
