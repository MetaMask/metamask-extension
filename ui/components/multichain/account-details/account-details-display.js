import React, { useCallback, useContext } from 'react';
import PropTypes from 'prop-types';
import { useDispatch, useSelector } from 'react-redux';

import QrCodeView from '../../ui/qr-code-view';
import EditableLabel from '../../ui/editable-label/editable-label';

import { setAccountLabel } from '../../../store/actions';
import {
  getHardwareWalletType,
  getInternalAccountByAddress,
} from '../../../selectors';
import { isAbleToExportAccount } from '../../../helpers/utils/util';
import {
  Box,
  ButtonSecondary,
  ButtonSecondarySize,
  Text,
} from '../../component-library';
import {
  AlignItems,
  BackgroundColor,
  BorderRadius,
  Display,
  FlexDirection,
  TextColor,
  TextVariant,
} from '../../../helpers/constants/design-system';
import { MetaMetricsContext } from '../../../contexts/metametrics';
import {
  MetaMetricsEventCategory,
  MetaMetricsEventKeyType,
  MetaMetricsEventName,
} from '../../../../shared/constants/metametrics';
import { useI18nContext } from '../../../hooks/useI18nContext';
import { getCurrentChainId } from '../../../../shared/modules/selectors/networks';
<<<<<<< HEAD
import { getHDEntropyIndex } from '../../../selectors/selectors';
=======
import { useEIP7702Account } from '../../../pages/confirmations/hooks/useEIP7702Account';
import { useAsyncResult } from '../../../hooks/useAsyncResult';

function SmartAccountPill({ address }) {
  const t = useI18nContext();
  const { isUpgraded } = useEIP7702Account();

  const { value: isAccountUpgraded } = useAsyncResult(
    () => isUpgraded(address),
    [address],
  );

  if (!isAccountUpgraded) {
    return null;
  }

  return (
    <Box
      display={Display.Flex}
      flexDirection={FlexDirection.Row}
      backgroundColor={BackgroundColor.backgroundAlternative}
      alignItems={AlignItems.center}
      borderRadius={BorderRadius.pill}
      margin={4}
      style={{
        padding: '0px 8px',
        flexShrink: 1,
        flexBasis: 'auto',
        minWidth: 0,
      }}
    >
      <Text
        ellipsis
        variant={TextVariant.bodyMd}
        color={TextColor.textAlternativeSoft}
      >
        {t('confirmAccountTypeSmartContract')}
      </Text>
    </Box>
  );
}

function DowngradeAccountButton({ address, onClose }) {
  const t = useI18nContext();

  const { downgradeAccount, isUpgraded } = useEIP7702Account({
    onRedirect: onClose,
  });

  const { value: isAccountUpgraded } = useAsyncResult(
    () => isUpgraded(address),
    [address],
  );

  const handleClick = useCallback(async () => {
    await downgradeAccount(address);
  }, [address, downgradeAccount]);

  if (!isAccountUpgraded) {
    return null;
  }

  return (
    <ButtonSecondary
      block
      size={ButtonSecondarySize.Lg}
      variant={TextVariant.bodyMd}
      marginBottom={4}
      onClick={handleClick}
    >
      {t('accountDetailsRevokeDelegationButton')}
    </ButtonSecondary>
  );
}
>>>>>>> 76dd7f83

export const AccountDetailsDisplay = ({
  accounts,
  accountName,
  address,
  onExportClick,
  onClose,
}) => {
  const dispatch = useDispatch();
  const trackEvent = useContext(MetaMetricsContext);
  const t = useI18nContext();
  const hdEntropyIndex = useSelector(getHDEntropyIndex);
  const {
    metadata: { keyring },
  } = useSelector((state) => getInternalAccountByAddress(state, address));
  const exportPrivateKeyFeatureEnabled = isAbleToExportAccount(keyring?.type);

  const chainId = useSelector(getCurrentChainId);
  const deviceName = useSelector(getHardwareWalletType);

  return (
    <Box
      display={Display.Flex}
      alignItems={AlignItems.center}
      flexDirection={FlexDirection.Column}
    >
      <EditableLabel
        defaultValue={accountName}
        onSubmit={(label) => {
          dispatch(setAccountLabel(address, label));
          trackEvent({
            category: MetaMetricsEventCategory.Accounts,
            event: MetaMetricsEventName.AccountRenamed,
            properties: {
              location: 'Account Details Modal',
              chain_id: chainId,
              account_hardware_type: deviceName,
            },
          });
        }}
        accounts={accounts}
      />
      <SmartAccountPill address={address} />
      <QrCodeView Qr={{ data: address }} />
      <DowngradeAccountButton address={address} onClose={onClose} />
      {exportPrivateKeyFeatureEnabled ? (
        <ButtonSecondary
          block
          size={ButtonSecondarySize.Lg}
          variant={TextVariant.bodyMd}
          onClick={() => {
            trackEvent({
              category: MetaMetricsEventCategory.Accounts,
              event: MetaMetricsEventName.KeyExportSelected,
              properties: {
                key_type: MetaMetricsEventKeyType.Pkey,
                location: 'Account Details Modal',
                hd_entropy_index: hdEntropyIndex,
              },
            });
            onExportClick();
          }}
        >
          {t('showPrivateKey')}
        </ButtonSecondary>
      ) : null}
    </Box>
  );
};

AccountDetailsDisplay.propTypes = {
  /**
   * Array of user accounts
   */
  accounts: PropTypes.array.isRequired,
  /**
   * Name of the current account
   */
  accountName: PropTypes.string.isRequired,
  /**
   * Current address
   */
  address: PropTypes.string.isRequired,
  /**
   * Executes upon Export button click
   */
  onExportClick: PropTypes.func.isRequired,
  /**
   * Executes when closing the modal
   */
  onClose: PropTypes.func.isRequired,
};

SmartAccountPill.propTypes = {
  /**
   * Current address
   */
  address: PropTypes.string.isRequired,
};

DowngradeAccountButton.propTypes = {
  /**
   * Current address
   */
  address: PropTypes.string.isRequired,
  /**
   * Executes when closing the modal
   */
  onClose: PropTypes.func.isRequired,
};<|MERGE_RESOLUTION|>--- conflicted
+++ resolved
@@ -34,9 +34,7 @@
 } from '../../../../shared/constants/metametrics';
 import { useI18nContext } from '../../../hooks/useI18nContext';
 import { getCurrentChainId } from '../../../../shared/modules/selectors/networks';
-<<<<<<< HEAD
 import { getHDEntropyIndex } from '../../../selectors/selectors';
-=======
 import { useEIP7702Account } from '../../../pages/confirmations/hooks/useEIP7702Account';
 import { useAsyncResult } from '../../../hooks/useAsyncResult';
 
@@ -111,7 +109,6 @@
     </ButtonSecondary>
   );
 }
->>>>>>> 76dd7f83
 
 export const AccountDetailsDisplay = ({
   accounts,
