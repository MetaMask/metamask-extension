import React from 'react';
import testData from '../../../../.storybook/test-data';
import { AccountDetails } from '.';

<<<<<<< HEAD
const [, accountId] = Object.keys(testData.metamask.internalAccounts.accounts);
=======
const { address } = Object.values(
  testData.metamask.internalAccounts.accounts,
)[1];
>>>>>>> eb1a477d

export default {
  title: 'Components/Multichain/AccountDetails',
  component: AccountDetails,
  argTypes: {
    accountId: {
      control: 'text',
    },
  },
  args: {
    accountId,
  },
};

export const DefaultStory = (args) => <AccountDetails {...args} />;<|MERGE_RESOLUTION|>--- conflicted
+++ resolved
@@ -2,24 +2,20 @@
 import testData from '../../../../.storybook/test-data';
 import { AccountDetails } from '.';
 
-<<<<<<< HEAD
-const [, accountId] = Object.keys(testData.metamask.internalAccounts.accounts);
-=======
 const { address } = Object.values(
   testData.metamask.internalAccounts.accounts,
 )[1];
->>>>>>> eb1a477d
 
 export default {
   title: 'Components/Multichain/AccountDetails',
   component: AccountDetails,
   argTypes: {
-    accountId: {
+    address: {
       control: 'text',
     },
   },
   args: {
-    accountId,
+    address,
   },
 };
 
