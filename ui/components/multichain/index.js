--- conflicted
+++ resolved
@@ -16,8 +16,5 @@
 export { AccountDetails } from './account-details';
 export { CreateAccount } from './create-account';
 export { ImportAccount } from './import-account';
-<<<<<<< HEAD
 export { ImportNftsModal } from './import-nfts-modal';
-=======
-export { AccountDetailsMenuItem, ViewExplorerMenuItem } from './menu-items';
->>>>>>> 14486a8a
+export { AccountDetailsMenuItem, ViewExplorerMenuItem } from './menu-items';