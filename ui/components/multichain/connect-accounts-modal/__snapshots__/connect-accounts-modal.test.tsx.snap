// Jest Snapshot v1, https://goo.gl/fbAQLP

exports[`Connect More Accounts Modal should render correctly 1`] = `
<body>
  <div
    id="popover-content"
  />
  <div />
  <div
    class="mm-modal"
    data-testid="connect-more-accounts"
  >
    <div
      aria-hidden="true"
      class="mm-box mm-modal-overlay mm-box--width-full mm-box--height-full mm-box--background-color-overlay-default"
    />
    <div
      data-focus-guard="true"
      style="width: 1px; height: 0px; padding: 0px; overflow: hidden; position: fixed; top: 1px; left: 1px;"
      tabindex="0"
    />
    <div
      data-focus-lock-disabled="false"
    >
      <div
        class="mm-box mm-modal-content mm-box--padding-top-4 mm-box--sm:padding-top-8 mm-box--md:padding-top-12 mm-box--padding-right-4 mm-box--padding-bottom-4 mm-box--sm:padding-bottom-8 mm-box--md:padding-bottom-12 mm-box--padding-left-4 mm-box--display-flex mm-box--justify-content-center mm-box--align-items-flex-start mm-box--width-screen mm-box--height-screen"
      >
        <section
          aria-modal="true"
          class="mm-box mm-modal-content__dialog mm-modal-content__dialog--size-sm mm-box--padding-top-4 mm-box--padding-bottom-4 mm-box--display-flex mm-box--flex-direction-column mm-box--width-full mm-box--background-color-background-default mm-box--rounded-lg"
          role="dialog"
        >
          <header
            class="mm-box mm-header-base mm-modal-header mm-box--padding-right-4 mm-box--padding-bottom-4 mm-box--padding-left-4 mm-box--display-flex mm-box--justify-content-space-between"
            data-testid="connect-more-accounts-title"
          >
            <div
              class="mm-box mm-box--width-full"
            >
              <h4
                class="mm-box mm-text mm-text--heading-sm mm-text--text-align-center mm-box--color-text-default"
              >
                Connect more accounts
              </h4>
            </div>
            <div
              class="mm-box mm-box--display-flex mm-box--justify-content-flex-end"
              style="min-width: 0px;"
            >
              <button
                aria-label="Close"
                class="mm-box mm-button-icon mm-button-icon--size-sm mm-box--display-inline-flex mm-box--justify-content-center mm-box--align-items-center mm-box--color-icon-default mm-box--background-color-transparent mm-box--rounded-lg"
              >
                <span
                  class="mm-box mm-icon mm-icon--size-sm mm-box--display-inline-block mm-box--color-inherit"
                  style="mask-image: url('./images/icons/close.svg');"
                />
              </button>
            </div>
          </header>
          <div
            class="mm-box mm-modal-body mm-box--padding-right-4 mm-box--padding-left-4"
          >
            <div
              class="mm-box mm-box--padding-4 mm-box--display-flex mm-box--justify-content-space-between"
            >
              <label
                class="mm-box mm-text mm-checkbox mm-text--body-md mm-box--display-inline-flex mm-box--align-items-center mm-box--color-text-default"
              >
                <span
                  class="mm-checkbox__input-wrapper"
                >
                  <input
                    class="mm-box mm-checkbox__input mm-box--margin-0 mm-box--margin-right-2 mm-box--display-flex mm-box--background-color-background-default mm-box--rounded-sm mm-box--border-color-border-default mm-box--border-width-2 box--border-style-solid"
                    data-indeterminate="false"
                    title="Select all"
                    type="checkbox"
                  />
                </span>
                <span>
                  Select all
                </span>
              </label>
              <div
                class="mm-box mm-text mm-text--body-md mm-box--display-flex mm-box--color-text-alternative"
              >
                <div>
                  <div
                    aria-describedby="tippy-tooltip-1"
                    class=""
                    data-original-title="null"
                    data-tooltipped=""
                    style="display: inline;"
                    tabindex="0"
                  >
                    <span
                      class="mm-box mm-icon mm-icon--size-md mm-box--margin-inline-end-2 mm-box--display-inline-block mm-box--color-icon-muted"
                      style="mask-image: url('./images/icons/info.svg');"
                    />
                  </div>
                </div>
                Permissions
              </div>
            </div>
            <div
              class="mm-box multichain-account-list-item items-center multichain-account-list-item--clickable mm-box--padding-4 mm-box--display-flex mm-box--background-color-transparent"
              data-testid="account-item"
            >
              <div
                class="mm-box mm-box--margin-top-1 mm-box--margin-inline-end-2"
              >
                <label
                  class="mm-box mm-text mm-checkbox mm-text--body-md mm-box--display-inline-flex mm-box--align-items-center mm-box--color-text-default"
                >
                  <span
                    class="mm-checkbox__input-wrapper"
                  >
                    <input
                      class="mm-box mm-checkbox__input mm-box--margin-0 mm-box--margin-right-0 mm-box--display-flex mm-box--background-color-background-default mm-box--rounded-sm mm-box--border-color-border-default mm-box--border-width-2 box--border-style-solid"
                      type="checkbox"
                    />
                  </span>
                </label>
              </div>
              <div
                class="mm-box flex w-full gap-2 items-center"
              >
                <div
                  class="mm-box mm-box--display-flex mm-box--sm:display-none"
                  data-testid="account-list-item-badge"
                >
                  <button
                    class="mm-box multichain-badge-status pr-1 mm-box--display-flex mm-box--justify-content-center mm-box--align-items-center mm-box--background-color-transparent"
                    data-testid="multichain-badge-status"
                  >
                    <div>
                      <div
                        aria-describedby="tippy-tooltip-2"
                        class=""
                        data-original-title="Not connected"
                        data-tooltipped=""
                        style="display: flex;"
                        tabindex="0"
                      >
                        <div
                          class="mm-box mm-badge-wrapper mm-box--display-inline-block"
                        >
                          <div
<<<<<<< HEAD
                            class="flex-shrink-0 items-center justify-center overflow-hidden bg-section rounded-lg h-8 w-8 flex"
=======
                            class="shrink-0 items-center justify-center overflow-hidden bg-section rounded-lg h-8 w-8 flex"
>>>>>>> 17d008f4
                          >
                            <div
                              class="flex [&>div]:!rounded-none"
                            >
                              <div
                                style="border-radius: 50px; overflow: hidden; padding: 0px; margin: 0px; width: 32px; height: 32px; display: inline-block; background: rgb(35, 140, 225);"
                              >
                                <svg
                                  height="32"
                                  width="32"
                                  x="0"
                                  y="0"
                                >
                                  <rect
                                    fill="#FA4300"
                                    height="32"
<<<<<<< HEAD
                                    transform="translate(-1.712066926084717 -0.6920409130150889) rotate(264.3 16 16)"
=======
                                    transform="translate(-1.71206692608472 -0.69204091301509) rotate(264.3 16.00000000000000 16.00000000000000)"
>>>>>>> 17d008f4
                                    width="32"
                                    x="0"
                                    y="0"
                                  />
                                  <rect
                                    fill="#018E77"
                                    height="32"
<<<<<<< HEAD
                                    transform="translate(-11.340391831620598 -14.992292625888258) rotate(296.3 16 16)"
=======
                                    transform="translate(-11.34039183162060 -14.99229262588826) rotate(296.3 16.00000000000000 16.00000000000000)"
>>>>>>> 17d008f4
                                    width="32"
                                    x="0"
                                    y="0"
                                  />
                                  <rect
                                    fill="#F26E02"
                                    height="32"
<<<<<<< HEAD
                                    transform="translate(18.207719499376854 -18.300980401883564) rotate(444.6 16 16)"
=======
                                    transform="translate(18.20771949937685 -18.30098040188356) rotate(444.6 16.00000000000000 16.00000000000000)"
>>>>>>> 17d008f4
                                    width="32"
                                    x="0"
                                    y="0"
                                  />
                                </svg>
                              </div>
                            </div>
                          </div>
                          <div
                            class="mm-box mm-badge-wrapper__badge-container"
                            style="bottom: -10%; right: -20%;"
                          >
                            <div
                              class="mm-box multichain-badge-status__badge mm-box--background-color-icon-alternative mm-box--rounded-full mm-box--border-color-background-default mm-box--border-width-2 box--border-style-solid"
                            />
                          </div>
                        </div>
                      </div>
                    </div>
                  </button>
                </div>
                <div
                  class="mm-box mm-box--display-none mm-box--sm:display-flex"
                >
                  <div
<<<<<<< HEAD
                    class="inline-flex flex-shrink-0 items-center justify-center overflow-hidden bg-section rounded-lg h-8 w-8"
=======
                    class="inline-flex shrink-0 items-center justify-center overflow-hidden bg-section rounded-lg h-8 w-8"
>>>>>>> 17d008f4
                  >
                    <div
                      class="flex [&>div]:!rounded-none"
                    >
                      <div
                        style="border-radius: 50px; overflow: hidden; padding: 0px; margin: 0px; width: 32px; height: 32px; display: inline-block; background: rgb(35, 140, 225);"
                      >
                        <svg
                          height="32"
                          width="32"
                          x="0"
                          y="0"
                        >
                          <rect
                            fill="#FA4300"
                            height="32"
<<<<<<< HEAD
                            transform="translate(-1.712066926084717 -0.6920409130150889) rotate(264.3 16 16)"
=======
                            transform="translate(-1.71206692608472 -0.69204091301509) rotate(264.3 16.00000000000000 16.00000000000000)"
>>>>>>> 17d008f4
                            width="32"
                            x="0"
                            y="0"
                          />
                          <rect
                            fill="#018E77"
                            height="32"
<<<<<<< HEAD
                            transform="translate(-11.340391831620598 -14.992292625888258) rotate(296.3 16 16)"
=======
                            transform="translate(-11.34039183162060 -14.99229262588826) rotate(296.3 16.00000000000000 16.00000000000000)"
>>>>>>> 17d008f4
                            width="32"
                            x="0"
                            y="0"
                          />
                          <rect
                            fill="#F26E02"
                            height="32"
<<<<<<< HEAD
                            transform="translate(18.207719499376854 -18.300980401883564) rotate(444.6 16 16)"
=======
                            transform="translate(18.20771949937685 -18.30098040188356) rotate(444.6 16.00000000000000 16.00000000000000)"
>>>>>>> 17d008f4
                            width="32"
                            x="0"
                            y="0"
                          />
                        </svg>
                      </div>
                    </div>
                  </div>
                </div>
                <div
                  class="mm-box multichain-account-list-item__content mm-box--display-flex mm-box--flex-direction-column"
                >
                  <div
                    class="mm-box mm-box--display-flex mm-box--flex-direction-column"
                  >
                    <div
                      class="mm-box mm-box--display-flex mm-box--justify-content-space-between"
                    >
                      <div
                        class="mm-box multichain-account-list-item__account-name mm-box--margin-inline-end-2 mm-box--display-flex mm-box--gap-2 mm-box--align-items-center"
                      >
                        <button
                          class="mm-box mm-text multichain-account-list-item__account-name__button mm-text--body-md-medium mm-text--ellipsis mm-text--text-align-left mm-box--padding-0 mm-box--width-full mm-box--color-text-default mm-box--background-color-transparent"
                        >
                          Account 1
                        </button>
                      </div>
                      <div
                        class="mm-box mm-text multichain-account-list-item__asset mm-text--body-md mm-text--ellipsis mm-text--text-align-end mm-box--display-flex mm-box--flex-direction-row mm-box--justify-content-flex-end mm-box--align-items-center mm-box--color-text-default"
                      >
                        <div
                          class="mm-box currency-display-component mm-box--display-flex mm-box--flex-wrap-wrap mm-box--align-items-center"
                          data-testid="first-currency-display"
                          title="0 ETH"
                        >
                          <span
                            class="mm-box mm-text currency-display-component__text mm-text--inherit mm-text--ellipsis mm-box--color-text-default"
                            data-testid="account-value-and-suffix"
                          >
                            0
                          </span>
                          <span
                            class="mm-box mm-text currency-display-component__suffix mm-text--inherit mm-box--margin-inline-start-1 mm-box--color-text-default"
                          >
                            ETH
                          </span>
                        </div>
                      </div>
                    </div>
                  </div>
                  <div
                    class="mm-box mm-box--display-flex mm-box--justify-content-space-between"
                  >
                    <div
                      class="mm-box mm-box--display-flex mm-box--align-items-center"
                    >
                      <p
                        class="mm-box mm-text mm-text--body-sm mm-box--color-text-alternative"
                        data-testid="account-list-address"
                      >
                        0xD5E09...81111
                      </p>
                    </div>
                    <div
                      class="mm-box network-indicator"
                    >
                      <div
                        class="mm-box"
                        data-testid="account-network-indicator"
                      >
                        <div>
                          <div
                            aria-describedby="tippy-tooltip-3"
                            class=""
                            data-original-title="This can be changed in "Settings > Alerts""
                            data-tooltipped=""
                            style="display: inline;"
                            tabindex="0"
                          >
                            <div
                              class="mm-box multichain-avatar-group mm-box--display-flex mm-box--gap-1 mm-box--align-items-center"
                              data-testid="avatar-group"
                            >
                              <div
                                class="mm-box mm-box--display-flex mm-box--align-items-center"
                              >
                                <div
                                  class="mm-box mm-box--rounded-full"
                                  style="margin-left: 0px;"
                                >
                                  <div
                                    class="mm-box mm-text mm-avatar-base mm-avatar-base--size-xs mm-avatar-network mm-text--body-xs mm-text--text-transform-uppercase mm-box--display-flex mm-box--justify-content-center mm-box--align-items-center mm-box--color-text-default mm-box--background-color-background-alternative mm-box--rounded-md mm-box--border-color-background-default mm-box--border-width-1 box--border-style-solid"
                                  >
                                    <img
                                      alt="Polygon logo"
                                      class="mm-avatar-network__network-image"
                                      src="./images/pol-token.svg"
                                    />
                                  </div>
                                </div>
                                <div
                                  class="mm-box mm-box--rounded-full"
                                  style="margin-left: -8px;"
                                >
                                  <div
                                    class="mm-box mm-text mm-avatar-base mm-avatar-base--size-xs mm-avatar-network mm-text--body-xs mm-text--text-transform-uppercase mm-box--display-flex mm-box--justify-content-center mm-box--align-items-center mm-box--color-text-default mm-box--background-color-background-alternative mm-box--rounded-md mm-box--border-color-background-default mm-box--border-width-1 box--border-style-solid"
                                  >
                                    <img
                                      alt="BNB Chain logo"
                                      class="mm-avatar-network__network-image"
                                      src="./images/bnb.svg"
                                    />
                                  </div>
                                </div>
                                <div
                                  class="mm-box mm-box--rounded-full"
                                  style="margin-left: -8px;"
                                >
                                  <div
                                    class="mm-box mm-text mm-avatar-base mm-avatar-base--size-xs mm-avatar-network mm-text--body-xs mm-text--text-transform-uppercase mm-box--display-flex mm-box--justify-content-center mm-box--align-items-center mm-box--color-text-default mm-box--background-color-background-alternative mm-box--rounded-md mm-box--border-color-background-default mm-box--border-width-1 box--border-style-solid"
                                  >
                                    G
                                  </div>
                                </div>
                                <div
                                  class="mm-box mm-box--rounded-full"
                                  style="margin-left: -8px;"
                                >
                                  <div
                                    class="mm-box mm-text mm-avatar-base mm-avatar-base--size-xs mm-avatar-network mm-text--body-xs mm-text--text-transform-uppercase mm-box--display-flex mm-box--justify-content-center mm-box--align-items-center mm-box--color-text-default mm-box--background-color-background-alternative mm-box--rounded-md mm-box--border-color-background-default mm-box--border-width-1 box--border-style-solid"
                                  >
                                    <img
                                      alt="Custom Mainnet RPC logo"
                                      class="mm-avatar-network__network-image"
                                      src="./images/eth_logo.svg"
                                    />
                                  </div>
                                </div>
                              </div>
                              <div
                                class="mm-box"
                              >
                                <p
                                  class="mm-box mm-text mm-text--body-sm mm-box--color-text-alternative"
                                >
                                  +1
                                </p>
                              </div>
                            </div>
                          </div>
                        </div>
                      </div>
                    </div>
                  </div>
                </div>
              </div>
              <div
                class="mm-box mm-box--display-flex mm-box--justify-content-center mm-box--align-items-center"
              />
            </div>
          </div>
          <div
            class="mm-box mm-modal-footer mm-box--padding-top-4 mm-box--padding-right-4 mm-box--padding-left-4"
          >
            <button
              class="mm-box mm-text mm-button-base mm-button-base--size-lg mm-button-base--disabled mm-button-base--block mm-button-primary mm-button-primary--disabled mm-text--body-md-medium mm-box--padding-0 mm-box--padding-right-4 mm-box--padding-left-4 mm-box--display-inline-flex mm-box--justify-content-center mm-box--align-items-center mm-box--color-icon-inverse mm-box--background-color-icon-default mm-box--rounded-xl"
              data-testid="connect-more-accounts-button"
              disabled=""
            >
              Confirm
            </button>
            <div
              class="mm-box mm-container mm-container--max-width-sm mm-box--margin-right-auto mm-box--margin-left-auto mm-box--display-flex mm-box--gap-4 mm-box--flex-wrap-wrap mm-box--align-items-center"
            />
          </div>
        </section>
      </div>
    </div>
    <div
      data-focus-guard="true"
      style="width: 1px; height: 0px; padding: 0px; overflow: hidden; position: fixed; top: 1px; left: 1px;"
      tabindex="0"
    />
  </div>
</body>
`;<|MERGE_RESOLUTION|>--- conflicted
+++ resolved
@@ -146,11 +146,7 @@
                           class="mm-box mm-badge-wrapper mm-box--display-inline-block"
                         >
                           <div
-<<<<<<< HEAD
-                            class="flex-shrink-0 items-center justify-center overflow-hidden bg-section rounded-lg h-8 w-8 flex"
-=======
                             class="shrink-0 items-center justify-center overflow-hidden bg-section rounded-lg h-8 w-8 flex"
->>>>>>> 17d008f4
                           >
                             <div
                               class="flex [&>div]:!rounded-none"
@@ -167,11 +163,7 @@
                                   <rect
                                     fill="#FA4300"
                                     height="32"
-<<<<<<< HEAD
-                                    transform="translate(-1.712066926084717 -0.6920409130150889) rotate(264.3 16 16)"
-=======
                                     transform="translate(-1.71206692608472 -0.69204091301509) rotate(264.3 16.00000000000000 16.00000000000000)"
->>>>>>> 17d008f4
                                     width="32"
                                     x="0"
                                     y="0"
@@ -179,11 +171,7 @@
                                   <rect
                                     fill="#018E77"
                                     height="32"
-<<<<<<< HEAD
-                                    transform="translate(-11.340391831620598 -14.992292625888258) rotate(296.3 16 16)"
-=======
                                     transform="translate(-11.34039183162060 -14.99229262588826) rotate(296.3 16.00000000000000 16.00000000000000)"
->>>>>>> 17d008f4
                                     width="32"
                                     x="0"
                                     y="0"
@@ -191,11 +179,7 @@
                                   <rect
                                     fill="#F26E02"
                                     height="32"
-<<<<<<< HEAD
-                                    transform="translate(18.207719499376854 -18.300980401883564) rotate(444.6 16 16)"
-=======
                                     transform="translate(18.20771949937685 -18.30098040188356) rotate(444.6 16.00000000000000 16.00000000000000)"
->>>>>>> 17d008f4
                                     width="32"
                                     x="0"
                                     y="0"
@@ -221,11 +205,7 @@
                   class="mm-box mm-box--display-none mm-box--sm:display-flex"
                 >
                   <div
-<<<<<<< HEAD
-                    class="inline-flex flex-shrink-0 items-center justify-center overflow-hidden bg-section rounded-lg h-8 w-8"
-=======
                     class="inline-flex shrink-0 items-center justify-center overflow-hidden bg-section rounded-lg h-8 w-8"
->>>>>>> 17d008f4
                   >
                     <div
                       class="flex [&>div]:!rounded-none"
@@ -242,11 +222,7 @@
                           <rect
                             fill="#FA4300"
                             height="32"
-<<<<<<< HEAD
-                            transform="translate(-1.712066926084717 -0.6920409130150889) rotate(264.3 16 16)"
-=======
                             transform="translate(-1.71206692608472 -0.69204091301509) rotate(264.3 16.00000000000000 16.00000000000000)"
->>>>>>> 17d008f4
                             width="32"
                             x="0"
                             y="0"
@@ -254,11 +230,7 @@
                           <rect
                             fill="#018E77"
                             height="32"
-<<<<<<< HEAD
-                            transform="translate(-11.340391831620598 -14.992292625888258) rotate(296.3 16 16)"
-=======
                             transform="translate(-11.34039183162060 -14.99229262588826) rotate(296.3 16.00000000000000 16.00000000000000)"
->>>>>>> 17d008f4
                             width="32"
                             x="0"
                             y="0"
@@ -266,11 +238,7 @@
                           <rect
                             fill="#F26E02"
                             height="32"
-<<<<<<< HEAD
-                            transform="translate(18.207719499376854 -18.300980401883564) rotate(444.6 16 16)"
-=======
                             transform="translate(18.20771949937685 -18.30098040188356) rotate(444.6 16.00000000000000 16.00000000000000)"
->>>>>>> 17d008f4
                             width="32"
                             x="0"
                             y="0"
