// Jest Snapshot v1, https://goo.gl/fbAQLP

exports[`Connect More Accounts Modal should render correctly 1`] = `
<body>
  <div
    id="popover-content"
  />
  <div />
  <div
    class="mm-modal"
    data-testid="connect-more-accounts"
  >
    <div
      aria-hidden="true"
      class="mm-box mm-modal-overlay mm-box--width-full mm-box--height-full mm-box--background-color-overlay-default"
    />
    <div
      data-focus-guard="true"
      style="width: 1px; height: 0px; padding: 0px; overflow: hidden; position: fixed; top: 1px; left: 1px;"
      tabindex="0"
    />
    <div
      data-focus-lock-disabled="false"
    >
      <div
        class="mm-box mm-modal-content mm-box--padding-top-4 mm-box--sm:padding-top-8 mm-box--md:padding-top-12 mm-box--padding-right-4 mm-box--padding-bottom-4 mm-box--sm:padding-bottom-8 mm-box--md:padding-bottom-12 mm-box--padding-left-4 mm-box--display-flex mm-box--justify-content-center mm-box--align-items-flex-start mm-box--width-screen mm-box--height-screen"
      >
        <section
          aria-modal="true"
          class="mm-box mm-modal-content__dialog mm-modal-content__dialog--size-sm mm-box--padding-top-4 mm-box--padding-bottom-4 mm-box--display-flex mm-box--flex-direction-column mm-box--width-full mm-box--background-color-background-default mm-box--rounded-lg"
          role="dialog"
        >
          <header
            class="mm-box mm-header-base mm-modal-header mm-box--padding-right-4 mm-box--padding-bottom-4 mm-box--padding-left-4 mm-box--display-flex mm-box--justify-content-space-between"
            data-testid="connect-more-accounts-title"
          >
            <div
              class="mm-box mm-box--width-full"
            >
              <h4
                class="mm-box mm-text mm-text--heading-sm mm-text--text-align-center mm-box--color-text-default"
              >
                Connect more accounts
              </h4>
            </div>
            <div
              class="mm-box mm-box--display-flex mm-box--justify-content-flex-end"
              style="min-width: 0px;"
            >
              <button
                aria-label="Close"
                class="mm-box mm-button-icon mm-button-icon--size-sm mm-box--display-inline-flex mm-box--justify-content-center mm-box--align-items-center mm-box--color-icon-default mm-box--background-color-transparent mm-box--rounded-lg"
              >
                <span
                  class="mm-box mm-icon mm-icon--size-sm mm-box--display-inline-block mm-box--color-inherit"
                  style="mask-image: url('./images/icons/close.svg');"
                />
              </button>
            </div>
          </header>
          <div
            class="mm-box mm-modal-body mm-box--padding-right-4 mm-box--padding-left-4"
          >
            <div
              class="mm-box mm-box--padding-4 mm-box--display-flex mm-box--justify-content-space-between"
            >
              <label
                class="mm-box mm-text mm-checkbox mm-text--body-md mm-box--display-inline-flex mm-box--align-items-center mm-box--color-text-default"
              >
                <span
                  class="mm-checkbox__input-wrapper"
                >
                  <input
                    class="mm-box mm-checkbox__input mm-box--margin-0 mm-box--margin-right-2 mm-box--display-flex mm-box--background-color-background-default mm-box--rounded-sm mm-box--border-color-border-default mm-box--border-width-2 box--border-style-solid"
                    data-indeterminate="false"
                    title="Select all"
                    type="checkbox"
                  />
                </span>
                <span>
                  Select all
                </span>
              </label>
              <div
                class="mm-box mm-text mm-text--body-md mm-box--display-flex mm-box--color-text-alternative"
              >
                <div>
                  <div
                    aria-describedby="tippy-tooltip-1"
                    class=""
                    data-original-title="null"
                    data-tooltipped=""
                    style="display: inline;"
                    tabindex="0"
                  >
                    <span
                      class="mm-box mm-icon mm-icon--size-md mm-box--margin-inline-end-2 mm-box--display-inline-block mm-box--color-icon-muted"
                      style="mask-image: url('./images/icons/info.svg');"
                    />
                  </div>
                </div>
                Permissions
              </div>
            </div>
            <div
              class="mm-box multichain-account-list-item items-center multichain-account-list-item--clickable mm-box--padding-4 mm-box--display-flex mm-box--background-color-transparent"
              data-testid="account-item"
            >
              <div
                class="mm-box mm-box--margin-top-1 mm-box--margin-inline-end-2"
              >
                <label
                  class="mm-box mm-text mm-checkbox mm-text--body-md mm-box--display-inline-flex mm-box--align-items-center mm-box--color-text-default"
                >
                  <span
                    class="mm-checkbox__input-wrapper"
                  >
                    <input
                      class="mm-box mm-checkbox__input mm-box--margin-0 mm-box--margin-right-0 mm-box--display-flex mm-box--background-color-background-default mm-box--rounded-sm mm-box--border-color-border-default mm-box--border-width-2 box--border-style-solid"
                      type="checkbox"
                    />
                  </span>
                </label>
              </div>
              <div
                class="mm-box flex w-full gap-2 items-center"
              >
                <div
                  class="mm-box mm-box--display-flex mm-box--sm:display-none"
                  data-testid="account-list-item-badge"
                >
                  <button
                    class="mm-box multichain-badge-status pr-1 mm-box--display-flex mm-box--justify-content-center mm-box--align-items-center mm-box--background-color-transparent"
                    data-testid="multichain-badge-status"
                  >
                    <div>
                      <div
                        aria-describedby="tippy-tooltip-2"
                        class=""
                        data-original-title="Not connected"
                        data-tooltipped=""
                        style="display: flex;"
                        tabindex="0"
                      >
                        <div
                          class="mm-box mm-badge-wrapper mm-box--display-inline-block"
                        >
                          <div
<<<<<<< HEAD
                            class="items-center justify-center overflow-hidden bg-section rounded-lg h-8 w-8 flex"
=======
                            class="flex-shrink-0 items-center justify-center overflow-hidden bg-section rounded-full h-8 w-8 flex"
>>>>>>> 842197fa
                          >
                            <div
                              class="flex [&>div]:!rounded-none"
                            >
                              <div
                                style="border-radius: 50px; overflow: hidden; padding: 0px; margin: 0px; width: 32px; height: 32px; display: inline-block; background: rgb(35, 140, 225);"
                              >
                                <svg
                                  height="32"
                                  width="32"
                                  x="0"
                                  y="0"
                                >
                                  <rect
                                    fill="#FA4300"
                                    height="32"
                                    transform="translate(-1.712066926084717 -0.6920409130150889) rotate(264.3 16 16)"
                                    width="32"
                                    x="0"
                                    y="0"
                                  />
                                  <rect
                                    fill="#018E77"
                                    height="32"
                                    transform="translate(-11.340391831620598 -14.992292625888258) rotate(296.3 16 16)"
                                    width="32"
                                    x="0"
                                    y="0"
                                  />
                                  <rect
                                    fill="#F26E02"
                                    height="32"
                                    transform="translate(18.207719499376854 -18.300980401883564) rotate(444.6 16 16)"
                                    width="32"
                                    x="0"
                                    y="0"
                                  />
                                </svg>
                              </div>
                            </div>
                          </div>
                          <div
                            class="mm-box mm-badge-wrapper__badge-container"
                            style="bottom: -10%; right: -20%;"
                          >
                            <div
                              class="mm-box multichain-badge-status__badge mm-box--background-color-icon-alternative mm-box--rounded-full mm-box--border-color-background-default mm-box--border-width-2 box--border-style-solid"
                            />
                          </div>
                        </div>
                      </div>
                    </div>
                  </button>
                </div>
                <div
                  class="mm-box mm-box--display-none mm-box--sm:display-flex"
                >
                  <div
<<<<<<< HEAD
                    class="inline-flex items-center justify-center overflow-hidden bg-section rounded-lg h-8 w-8"
=======
                    class="inline-flex flex-shrink-0 items-center justify-center overflow-hidden bg-section rounded-full h-8 w-8"
>>>>>>> 842197fa
                  >
                    <div
                      class="flex [&>div]:!rounded-none"
                    >
                      <div
                        style="border-radius: 50px; overflow: hidden; padding: 0px; margin: 0px; width: 32px; height: 32px; display: inline-block; background: rgb(35, 140, 225);"
                      >
                        <svg
                          height="32"
                          width="32"
                          x="0"
                          y="0"
                        >
                          <rect
                            fill="#FA4300"
                            height="32"
                            transform="translate(-1.712066926084717 -0.6920409130150889) rotate(264.3 16 16)"
                            width="32"
                            x="0"
                            y="0"
                          />
                          <rect
                            fill="#018E77"
                            height="32"
                            transform="translate(-11.340391831620598 -14.992292625888258) rotate(296.3 16 16)"
                            width="32"
                            x="0"
                            y="0"
                          />
                          <rect
                            fill="#F26E02"
                            height="32"
                            transform="translate(18.207719499376854 -18.300980401883564) rotate(444.6 16 16)"
                            width="32"
                            x="0"
                            y="0"
                          />
                        </svg>
                      </div>
                    </div>
                  </div>
                </div>
                <div
                  class="mm-box multichain-account-list-item__content mm-box--display-flex mm-box--flex-direction-column"
                >
                  <div
                    class="mm-box mm-box--display-flex mm-box--flex-direction-column"
                  >
                    <div
                      class="mm-box mm-box--display-flex mm-box--justify-content-space-between"
                    >
                      <div
                        class="mm-box multichain-account-list-item__account-name mm-box--margin-inline-end-2 mm-box--display-flex mm-box--gap-2 mm-box--align-items-center"
                      >
                        <button
                          class="mm-box mm-text multichain-account-list-item__account-name__button mm-text--body-md-medium mm-text--ellipsis mm-text--text-align-left mm-box--padding-0 mm-box--width-full mm-box--color-text-default mm-box--background-color-transparent"
                        >
                          Account 1
                        </button>
                      </div>
                      <div
                        class="mm-box mm-text multichain-account-list-item__asset mm-text--body-md mm-text--ellipsis mm-text--text-align-end mm-box--display-flex mm-box--flex-direction-row mm-box--justify-content-flex-end mm-box--align-items-center mm-box--color-text-default"
                      >
                        <div
                          class="mm-box currency-display-component mm-box--display-flex mm-box--flex-wrap-wrap mm-box--align-items-center"
                          data-testid="first-currency-display"
                          title="0 ETH"
                        >
                          <span
                            class="mm-box mm-text currency-display-component__text mm-text--inherit mm-text--ellipsis mm-box--color-text-default"
                            data-testid="account-value-and-suffix"
                          >
                            0
                          </span>
                          <span
                            class="mm-box mm-text currency-display-component__suffix mm-text--inherit mm-box--margin-inline-start-1 mm-box--color-text-default"
                          >
                            ETH
                          </span>
                        </div>
                      </div>
                    </div>
                  </div>
                  <div
                    class="mm-box mm-box--display-flex mm-box--justify-content-space-between"
                  >
                    <div
                      class="mm-box mm-box--display-flex mm-box--align-items-center"
                    >
                      <p
                        class="mm-box mm-text mm-text--body-sm mm-box--color-text-alternative"
                        data-testid="account-list-address"
                      >
                        0xD5E09...81111
                      </p>
                    </div>
                    <div
                      class="mm-box network-indicator"
                    >
                      <div
                        class="mm-box"
                        data-testid="account-network-indicator"
                      >
                        <div>
                          <div
                            aria-describedby="tippy-tooltip-3"
                            class=""
                            data-original-title="This can be changed in "Settings > Alerts""
                            data-tooltipped=""
                            style="display: inline;"
                            tabindex="0"
                          >
                            <div
                              class="mm-box multichain-avatar-group mm-box--display-flex mm-box--gap-1 mm-box--align-items-center"
                              data-testid="avatar-group"
                            >
                              <div
                                class="mm-box mm-box--display-flex mm-box--align-items-center"
                              >
                                <div
                                  class="mm-box mm-box--rounded-full"
                                  style="margin-left: 0px;"
                                >
                                  <div
                                    class="mm-box mm-text mm-avatar-base mm-avatar-base--size-xs mm-avatar-network mm-text--body-xs mm-text--text-transform-uppercase mm-box--display-flex mm-box--justify-content-center mm-box--align-items-center mm-box--color-text-default mm-box--background-color-background-alternative mm-box--rounded-md mm-box--border-color-background-default mm-box--border-width-1 box--border-style-solid"
                                  >
                                    <img
                                      alt="Polygon Mainnet logo"
                                      class="mm-avatar-network__network-image"
                                      src="./images/pol-token.svg"
                                    />
                                  </div>
                                </div>
                                <div
                                  class="mm-box mm-box--rounded-full"
                                  style="margin-left: -8px;"
                                >
                                  <div
                                    class="mm-box mm-text mm-avatar-base mm-avatar-base--size-xs mm-avatar-network mm-text--body-xs mm-text--text-transform-uppercase mm-box--display-flex mm-box--justify-content-center mm-box--align-items-center mm-box--color-text-default mm-box--background-color-background-alternative mm-box--rounded-md mm-box--border-color-background-default mm-box--border-width-1 box--border-style-solid"
                                  >
                                    <img
                                      alt="Binance Smart Chain logo"
                                      class="mm-avatar-network__network-image"
                                      src="./images/bnb.svg"
                                    />
                                  </div>
                                </div>
                                <div
                                  class="mm-box mm-box--rounded-full"
                                  style="margin-left: -8px;"
                                >
                                  <div
                                    class="mm-box mm-text mm-avatar-base mm-avatar-base--size-xs mm-avatar-network mm-text--body-xs mm-text--text-transform-uppercase mm-box--display-flex mm-box--justify-content-center mm-box--align-items-center mm-box--color-text-default mm-box--background-color-background-alternative mm-box--rounded-md mm-box--border-color-background-default mm-box--border-width-1 box--border-style-solid"
                                  >
                                    G
                                  </div>
                                </div>
                                <div
                                  class="mm-box mm-box--rounded-full"
                                  style="margin-left: -8px;"
                                >
                                  <div
                                    class="mm-box mm-text mm-avatar-base mm-avatar-base--size-xs mm-avatar-network mm-text--body-xs mm-text--text-transform-uppercase mm-box--display-flex mm-box--justify-content-center mm-box--align-items-center mm-box--color-text-default mm-box--background-color-background-alternative mm-box--rounded-md mm-box--border-color-background-default mm-box--border-width-1 box--border-style-solid"
                                  >
                                    <img
                                      alt="Custom Mainnet RPC logo"
                                      class="mm-avatar-network__network-image"
                                      src="./images/eth_logo.svg"
                                    />
                                  </div>
                                </div>
                              </div>
                              <div
                                class="mm-box"
                              >
                                <p
                                  class="mm-box mm-text mm-text--body-sm mm-box--color-text-alternative"
                                >
                                  +1
                                </p>
                              </div>
                            </div>
                          </div>
                        </div>
                      </div>
                    </div>
                  </div>
                </div>
              </div>
              <div
                class="mm-box mm-box--display-flex mm-box--justify-content-center mm-box--align-items-center"
              />
            </div>
          </div>
          <div
            class="mm-box mm-modal-footer mm-box--padding-top-4 mm-box--padding-right-4 mm-box--padding-left-4"
          >
            <button
              class="mm-box mm-text mm-button-base mm-button-base--size-lg mm-button-base--disabled mm-button-base--block mm-button-primary mm-button-primary--disabled mm-text--body-md-medium mm-box--padding-0 mm-box--padding-right-4 mm-box--padding-left-4 mm-box--display-inline-flex mm-box--justify-content-center mm-box--align-items-center mm-box--color-icon-inverse mm-box--background-color-icon-default mm-box--rounded-xl"
              data-testid="connect-more-accounts-button"
              disabled=""
            >
              Confirm
            </button>
            <div
              class="mm-box mm-container mm-container--max-width-sm mm-box--margin-right-auto mm-box--margin-left-auto mm-box--display-flex mm-box--gap-4 mm-box--flex-wrap-wrap mm-box--align-items-center"
            />
          </div>
        </section>
      </div>
    </div>
    <div
      data-focus-guard="true"
      style="width: 1px; height: 0px; padding: 0px; overflow: hidden; position: fixed; top: 1px; left: 1px;"
      tabindex="0"
    />
  </div>
</body>
`;<|MERGE_RESOLUTION|>--- conflicted
+++ resolved
@@ -146,11 +146,7 @@
                           class="mm-box mm-badge-wrapper mm-box--display-inline-block"
                         >
                           <div
-<<<<<<< HEAD
-                            class="items-center justify-center overflow-hidden bg-section rounded-lg h-8 w-8 flex"
-=======
-                            class="flex-shrink-0 items-center justify-center overflow-hidden bg-section rounded-full h-8 w-8 flex"
->>>>>>> 842197fa
+                            class="flex-shrink-0 items-center justify-center overflow-hidden bg-section rounded-lg h-8 w-8 flex"
                           >
                             <div
                               class="flex [&>div]:!rounded-none"
@@ -167,7 +163,7 @@
                                   <rect
                                     fill="#FA4300"
                                     height="32"
-                                    transform="translate(-1.712066926084717 -0.6920409130150889) rotate(264.3 16 16)"
+                                    transform="translate(-1.712066926084717 -0.6920409130150887) rotate(264.3 16 16)"
                                     width="32"
                                     x="0"
                                     y="0"
@@ -209,11 +205,7 @@
                   class="mm-box mm-box--display-none mm-box--sm:display-flex"
                 >
                   <div
-<<<<<<< HEAD
-                    class="inline-flex items-center justify-center overflow-hidden bg-section rounded-lg h-8 w-8"
-=======
-                    class="inline-flex flex-shrink-0 items-center justify-center overflow-hidden bg-section rounded-full h-8 w-8"
->>>>>>> 842197fa
+                    class="inline-flex flex-shrink-0 items-center justify-center overflow-hidden bg-section rounded-lg h-8 w-8"
                   >
                     <div
                       class="flex [&>div]:!rounded-none"
@@ -230,7 +222,7 @@
                           <rect
                             fill="#FA4300"
                             height="32"
-                            transform="translate(-1.712066926084717 -0.6920409130150889) rotate(264.3 16 16)"
+                            transform="translate(-1.712066926084717 -0.6920409130150887) rotate(264.3 16 16)"
                             width="32"
                             x="0"
                             y="0"
