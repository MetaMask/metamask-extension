--- conflicted
+++ resolved
@@ -48,25 +48,6 @@
       flexDirection={FlexDirection.Row}
       alignItems={AlignItems.center}
     >
-<<<<<<< HEAD
-      {
-        ///: BEGIN:ONLY_INCLUDE_IF(build-main,build-beta,build-flask)
-        <AvatarAccount
-          variant={
-            useBlockie
-              ? AvatarAccountVariant.Blockies
-              : AvatarAccountVariant.Jazzicon
-          }
-          address={address}
-          size={showAddress ? Size.MD : Size.XS}
-          borderColor={BackgroundColor.backgroundDefault} // we currently don't have white color for border hence using backgroundDefault as the border
-        />
-        ///: END:ONLY_INCLUDE_IF
-      }
-
-      <Text
-        as="span"
-=======
       <ButtonBase
         className={classnames('multichain-account-picker', className)}
         data-testid="account-menu-icon"
@@ -76,7 +57,6 @@
         }}
         backgroundColor={BackgroundColor.transparent}
         borderRadius={BorderRadius.LG}
->>>>>>> c9f5c5a9
         ellipsis
         textProps={{
           display: Display.Flex,
