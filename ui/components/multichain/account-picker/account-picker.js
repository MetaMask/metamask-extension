--- conflicted
+++ resolved
@@ -43,13 +43,6 @@
   showAvatarAccount = true,
   ...props
 }) => {
-<<<<<<< HEAD
-  const useBlockie = useSelector(getUseBlockie);
-=======
-  AccountPicker.propTypes = {
-    showAvatarAccount: PropTypes.bool,
-  };
->>>>>>> 8f653e86
   const shortenedAddress = address
     ? shortenAddress(toChecksumHexAddress(address))
     : '';
