import React from 'react';
import PropTypes from 'prop-types';
import classnames from 'classnames';
import { useSelector } from 'react-redux';
import { toChecksumHexAddress } from '../../../../shared/modules/hexstring-utils';
import {
  AvatarAccount,
  AvatarAccountVariant,
  ButtonBase,
  ButtonBaseSize,
  IconName,
  Text,
} from '../../component-library';
import {
  AlignItems,
  BackgroundColor,
  BorderRadius,
  Display,
  IconColor,
  Size,
  TextColor,
  TextVariant,
} from '../../../helpers/constants/design-system';
import {
  getUseBlockie,
  ///: BEGIN:ONLY_INCLUDE_IF(build-mmi)
  getSelectedAddress,
  ///: END:ONLY_INCLUDE_IF
} from '../../../selectors';
<<<<<<< HEAD
=======
import { shortenAddress } from '../../../helpers/utils/util';
>>>>>>> af8ef253
///: BEGIN:ONLY_INCLUDE_IF(build-mmi)
import { getCustodianIconForAddress } from '../../../selectors/institutional/selectors';
///: END:ONLY_INCLUDE_IF

export const AccountPicker = ({
  address,
  name,
  onClick,
  disabled = false,
  showAddress = false,
  addressProps = {},
  labelProps = {},
  textProps = {},
  className = '',
  ...props
}) => {
  const useBlockie = useSelector(getUseBlockie);
  const shortenedAddress = shortenAddress(toChecksumHexAddress(address));

  ///: BEGIN:ONLY_INCLUDE_IF(build-mmi)
  const selectedAddress = useSelector(getSelectedAddress);
  const custodianIcon = useSelector((state) =>
    getCustodianIconForAddress(state, selectedAddress),
  );
  ///: END:ONLY_INCLUDE_IF

  ///: BEGIN:ONLY_INCLUDE_IF(build-mmi)
  const selectedAddress = useSelector(getSelectedAddress);
  const custodianIcon = useSelector((state) =>
    getCustodianIconForAddress(state, selectedAddress),
  );
  ///: END:ONLY_INCLUDE_IF

  return (
    <ButtonBase
      className={classnames('multichain-account-picker', className)}
      data-testid="account-menu-icon"
      onClick={onClick}
      backgroundColor={BackgroundColor.transparent}
      borderRadius={BorderRadius.LG}
      ellipsis
      textProps={{
        display: Display.Flex,
        alignItems: AlignItems.center,
        gap: 2,
        ...textProps,
      }}
      size={showAddress ? ButtonBaseSize.Lg : ButtonBaseSize.Sm}
      disabled={disabled}
      endIconName={IconName.ArrowDown}
      endIconProps={{
        color: IconColor.iconDefault,
        size: Size.SM,
      }}
      {...props}
      gap={2}
    >
      {
        ///: BEGIN:ONLY_INCLUDE_IF(build-main,build-beta,build-flask)
        <AvatarAccount
          variant={
            useBlockie
              ? AvatarAccountVariant.Blockies
              : AvatarAccountVariant.Jazzicon
          }
          address={address}
<<<<<<< HEAD
          size={Size.XS}
=======
          size={showAddress ? Size.MD : Size.XS}
>>>>>>> af8ef253
          borderColor={BackgroundColor.backgroundDefault} // we currently don't have white color for border hence using backgroundDefault as the border
        />
        ///: END:ONLY_INCLUDE_IF
      }

      {
        ///: BEGIN:ONLY_INCLUDE_IF(build-mmi)
        custodianIcon ? (
          <img
            src={custodianIcon}
            data-testid="custody-logo"
            className="custody-logo"
            alt="custody logo"
          />
        ) : (
          <AvatarAccount
            variant={
              useBlockie
                ? AvatarAccountVariant.Blockies
                : AvatarAccountVariant.Jazzicon
            }
            address={address}
<<<<<<< HEAD
            size={Size.XS}
=======
            size={showAddress ? Size.MD : Size.XS}
>>>>>>> af8ef253
            borderColor={BackgroundColor.backgroundDefault}
          />
        )
        ///: END:ONLY_INCLUDE_IF
      }

      <Text
        as="span"
        ellipsis
        {...labelProps}
        className={classnames(
          'multichain-account-picker__label',
          labelProps.className ?? '',
        )}
      >
        {name}
        {showAddress ? (
          <Text
            color={TextColor.textAlternative}
            variant={TextVariant.bodySm}
            ellipsis
            {...addressProps}
          >
            {shortenedAddress}
          </Text>
        ) : null}
      </Text>
    </ButtonBase>
  );
};

AccountPicker.propTypes = {
  /**
   * Account name
   */
  name: PropTypes.string.isRequired,
  /**
   * Account address, used for blockie or jazzicon
   */
  address: PropTypes.string.isRequired,
  /**
   * Represents if the account address should display
   */
  showAddress: PropTypes.bool,
  /**
   * Props to be added to the address element
   */
  addressProps: PropTypes.object,
  /**
   * Action to perform when the account picker is clicked
   */
  onClick: PropTypes.func.isRequired,
  /**
   * Represents if the AccountPicker should be actionable
   */
  disabled: PropTypes.bool,
  /**
   * Represents if the AccountPicker should take full width
   */
  block: PropTypes.bool,
  /**
   * Props to be added to the label element
   */
  labelProps: PropTypes.object,
  /**
   * Props to be added to the text element
   */
  textProps: PropTypes.object,
  /**
   * Additional className to be added to the AccountPicker
   */
  className: PropTypes.string,
};<|MERGE_RESOLUTION|>--- conflicted
+++ resolved
@@ -27,10 +27,7 @@
   getSelectedAddress,
   ///: END:ONLY_INCLUDE_IF
 } from '../../../selectors';
-<<<<<<< HEAD
-=======
 import { shortenAddress } from '../../../helpers/utils/util';
->>>>>>> af8ef253
 ///: BEGIN:ONLY_INCLUDE_IF(build-mmi)
 import { getCustodianIconForAddress } from '../../../selectors/institutional/selectors';
 ///: END:ONLY_INCLUDE_IF
@@ -49,13 +46,6 @@
 }) => {
   const useBlockie = useSelector(getUseBlockie);
   const shortenedAddress = shortenAddress(toChecksumHexAddress(address));
-
-  ///: BEGIN:ONLY_INCLUDE_IF(build-mmi)
-  const selectedAddress = useSelector(getSelectedAddress);
-  const custodianIcon = useSelector((state) =>
-    getCustodianIconForAddress(state, selectedAddress),
-  );
-  ///: END:ONLY_INCLUDE_IF
 
   ///: BEGIN:ONLY_INCLUDE_IF(build-mmi)
   const selectedAddress = useSelector(getSelectedAddress);
@@ -97,11 +87,7 @@
               : AvatarAccountVariant.Jazzicon
           }
           address={address}
-<<<<<<< HEAD
-          size={Size.XS}
-=======
           size={showAddress ? Size.MD : Size.XS}
->>>>>>> af8ef253
           borderColor={BackgroundColor.backgroundDefault} // we currently don't have white color for border hence using backgroundDefault as the border
         />
         ///: END:ONLY_INCLUDE_IF
@@ -124,11 +110,7 @@
                 : AvatarAccountVariant.Jazzicon
             }
             address={address}
-<<<<<<< HEAD
-            size={Size.XS}
-=======
             size={showAddress ? Size.MD : Size.XS}
->>>>>>> af8ef253
             borderColor={BackgroundColor.backgroundDefault}
           />
         )
