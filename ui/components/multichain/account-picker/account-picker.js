--- conflicted
+++ resolved
@@ -25,15 +25,8 @@
 } from '../../../helpers/constants/design-system';
 import { shortenAddress } from '../../../helpers/utils/util';
 import { trace, TraceName } from '../../../../shared/lib/trace';
-<<<<<<< HEAD
-import {
-  getIsMultichainAccountsState2Enabled,
-  getUseBlockie,
-} from '../../../selectors';
-=======
 import { getIsMultichainAccountsState2Enabled } from '../../../selectors';
 import { PreferredAvatar } from '../../app/preferred-avatar';
->>>>>>> cce5daa2
 
 const AccountMenuStyle = { height: 'auto' };
 
