--- conflicted
+++ resolved
@@ -17,16 +17,6 @@
           class="mm-box min-w-0 mm-box--display-flex mm-box--gap-2 mm-box--flex-direction-row mm-box--align-items-center"
         >
           <div
-<<<<<<< HEAD
-            class="inline-flex items-center justify-center overflow-hidden bg-section rounded-full h-4 w-4 shrink-0"
-          >
-            <img
-              alt="Blockies for 0x0dcd5d886577d5081b0c52e242ef29e70be3e7bc"
-              height="16"
-              src="data:image/svg+xml;base64,PHN2ZyB4bWxucz0iaHR0cDovL3d3dy53My5vcmcvMjAwMC9zdmciIHZpZXdCb3g9IjAgMCA4IDgiIHNoYXBlLXJlbmRlcmluZz0ib3B0aW1pemVTcGVlZCIgd2lkdGg9IjY0IiBoZWlnaHQ9IjY0Ij48cGF0aCBmaWxsPSJoc2woMTM5IDg5JSA1OSUpIiBkPSJNMCwwSDhWOEgweiIvPjxwYXRoIGZpbGw9ImhzbCgzMjEgOTIlIDU2JSkiIGQ9Ik0xLDJoMXYxaC0xek02LDJoMXYxaC0xek0yLDJoMXYxaC0xek01LDJoMXYxaC0xek0zLDJoMXYxaC0xek00LDJoMXYxaC0xek0zLDNoMXYxaC0xek00LDNoMXYxaC0xek0wLDRoMXYxaC0xek03LDRoMXYxaC0xek0yLDRoMXYxaC0xek01LDRoMXYxaC0xek0wLDZoMXYxaC0xek03LDZoMXYxaC0xek0xLDZoMXYxaC0xek02LDZoMXYxaC0xek0zLDZoMXYxaC0xek00LDZoMXYxaC0xek0wLDdoMXYxaC0xek03LDdoMXYxaC0xek0yLDdoMXYxaC0xek01LDdoMXYxaC0xek0zLDdoMXYxaC0xek00LDdoMXYxaC0xeiIvPjxwYXRoIGZpbGw9ImhzbCgzMjUgNDclIDU1JSkiIGQ9Ik0xLDBoMXYxaC0xek02LDBoMXYxaC0xek0zLDFoMXYxaC0xek00LDFoMXYxaC0xek0wLDVoMXYxaC0xek03LDVoMXYxaC0xeiIvPjwvc3ZnPg=="
-              width="16"
-            />
-=======
             class="inline-flex flex-shrink-0 items-center justify-center overflow-hidden bg-section rounded-sm h-4 w-4"
           >
             <div
@@ -68,7 +58,6 @@
                 </svg>
               </div>
             </div>
->>>>>>> fd295214
           </div>
           <span
             class="mm-box mm-text multichain-account-picker__label w-full mm-text--body-md-medium mm-text--ellipsis mm-box--color-text-default"
