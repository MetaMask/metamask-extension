// Jest Snapshot v1, https://goo.gl/fbAQLP

exports[`AccountListItem network activity icons should render correctly for Bitcoin account: bitcoin-account-network-activity 1`] = `
<div>
  <div
    class="mm-box multichain-account-list-item multichain-account-list-item--clickable mm-box--padding-4 mm-box--display-flex mm-box--background-color-transparent"
    data-testid="account-item"
  >
    <div
      class="mm-box mm-box--margin-right-3 mm-box--display-flex mm-box--sm:display-none"
      data-testid="account-list-item-badge"
    >
      <button
        class="mm-box multichain-badge-status mm-box--display-flex mm-box--justify-content-center mm-box--align-items-center mm-box--background-color-transparent"
        data-testid="multichain-badge-status"
      >
        <div>
          <div
            aria-describedby="tippy-tooltip-30"
            class=""
            data-original-title="Not connected"
            data-tooltipped=""
            style="display: flex;"
            tabindex="0"
          >
            <div
              class="mm-box mm-badge-wrapper mm-box--display-inline-block"
            >
              <div
                class="mm-box mm-text mm-avatar-base mm-avatar-base--size-md mm-avatar-account mm-text--body-sm mm-text--text-transform-uppercase mm-box--margin-inline-end-2 mm-box--display-flex mm-box--justify-content-center mm-box--align-items-center mm-box--color-text-default mm-box--background-color-background-alternative mm-box--rounded-full mm-box--border-color-transparent box--border-style-solid box--border-width-1"
              >
                <div
                  class="mm-avatar-account__jazzicon"
                >
                  <div
                    style="border-radius: 50px; overflow: hidden; padding: 0px; margin: 0px; width: 32px; height: 32px; display: inline-block; background: rgb(200, 20, 47);"
                  >
                    <svg
                      height="32"
                      width="32"
                      x="0"
                      y="0"
                    >
                      <rect
                        fill="#F2C602"
                        height="32"
                        transform="translate(5.020620447504322 0.8103948904236289) rotate(161.5 16 16)"
                        width="32"
                        x="0"
                        y="0"
                      />
                      <rect
                        fill="#F5ED00"
                        height="32"
                        transform="translate(-9.408121353992403 -10.305042584072448) rotate(246.0 16 16)"
                        width="32"
                        x="0"
                        y="0"
                      />
                      <rect
                        fill="#FB183A"
                        height="32"
                        transform="translate(9.192555269879563 26.914160820887155) rotate(215.5 16 16)"
                        width="32"
                        x="0"
                        y="0"
                      />
                    </svg>
                  </div>
                </div>
              </div>
              <div
                class="mm-box mm-badge-wrapper__badge-container"
                style="bottom: -1px; right: 2px;"
              >
                <div
                  class="mm-box multichain-badge-status__badge mm-box--background-color-icon-alternative mm-box--rounded-full mm-box--border-color-background-default mm-box--border-width-2 box--border-style-solid"
                />
              </div>
            </div>
          </div>
        </div>
      </button>
    </div>
    <div
      class="mm-box mm-box--display-none mm-box--sm:display-flex"
    >
      <div
        class="mm-box mm-text mm-avatar-base mm-avatar-base--size-md mm-avatar-account mm-text--body-sm mm-text--text-transform-uppercase mm-box--margin-inline-end-2 mm-box--display-flex mm-box--justify-content-center mm-box--align-items-center mm-box--color-text-default mm-box--background-color-background-alternative mm-box--rounded-full mm-box--border-color-transparent box--border-style-solid box--border-width-1"
      >
        <div
          class="mm-avatar-account__jazzicon"
        >
          <div
            style="border-radius: 50px; overflow: hidden; padding: 0px; margin: 0px; width: 32px; height: 32px; display: inline-block; background: rgb(200, 20, 47);"
          >
            <svg
              height="32"
              width="32"
              x="0"
              y="0"
            >
              <rect
                fill="#F2C602"
                height="32"
                transform="translate(5.020620447504322 0.8103948904236289) rotate(161.5 16 16)"
                width="32"
                x="0"
                y="0"
              />
              <rect
                fill="#F5ED00"
                height="32"
                transform="translate(-9.408121353992403 -10.305042584072448) rotate(246.0 16 16)"
                width="32"
                x="0"
                y="0"
              />
              <rect
                fill="#FB183A"
                height="32"
                transform="translate(9.192555269879563 26.914160820887155) rotate(215.5 16 16)"
                width="32"
                x="0"
                y="0"
              />
            </svg>
          </div>
        </div>
      </div>
    </div>
    <div
      class="mm-box multichain-account-list-item__content mm-box--display-flex mm-box--flex-direction-column"
    >
      <div
        class="mm-box mm-box--display-flex mm-box--flex-direction-column"
      >
        <div
          class="mm-box mm-box--display-flex mm-box--justify-content-space-between"
        >
          <div
            class="mm-box multichain-account-list-item__account-name mm-box--margin-inline-end-2 mm-box--display-flex mm-box--gap-2 mm-box--align-items-center"
          >
            <button
              class="mm-box mm-text multichain-account-list-item__account-name__button mm-text--body-md-medium mm-text--ellipsis mm-text--text-align-left mm-box--padding-0 mm-box--width-full mm-box--color-text-default mm-box--background-color-transparent"
            >
              Test Account
            </button>
          </div>
          <div
            class="mm-box mm-text multichain-account-list-item__asset mm-text--body-md mm-text--ellipsis mm-text--text-align-end mm-box--display-flex mm-box--flex-direction-row mm-box--justify-content-flex-end mm-box--align-items-center mm-box--color-text-default"
          >
            <div
              class="mm-box currency-display-component mm-box--display-flex mm-box--flex-wrap-wrap mm-box--align-items-center"
              data-testid="first-currency-display"
              title="$0.00 USD"
            >
              <span
                class="mm-box mm-text currency-display-component__text mm-text--inherit mm-text--ellipsis mm-box--color-text-default"
                data-testid="account-value-and-suffix"
              >
                $0.00
              </span>
              <span
                class="mm-box mm-text currency-display-component__suffix mm-text--inherit mm-box--margin-inline-start-1 mm-box--color-text-default"
              >
                USD
              </span>
            </div>
          </div>
        </div>
      </div>
      <div
        class="mm-box mm-box--display-flex mm-box--justify-content-space-between"
      >
        <div
          class="mm-box mm-box--display-flex mm-box--align-items-center"
        >
          <p
            class="mm-box mm-text mm-text--body-sm mm-box--color-text-alternative"
            data-testid="account-list-address"
          >
            bc1qn3s...5eker
          </p>
        </div>
        <div
          class="mm-box network-indicator"
        >
          <div
            class="mm-box"
            data-testid="account-network-indicator"
          >
            <div>
              <div
                aria-describedby="tippy-tooltip-31"
                class=""
                data-original-title="This can be changed in "Settings > Alerts""
                data-tooltipped=""
                style="display: inline;"
                tabindex="0"
              >
                <div
                  class="mm-box multichain-avatar-group mm-box--display-flex mm-box--gap-1 mm-box--align-items-center"
                  data-testid="avatar-group"
                >
                  <div
                    class="mm-box mm-box--display-flex mm-box--align-items-center"
<<<<<<< HEAD
                  >
                    <div
                      class="mm-box mm-box--rounded-full"
                      style="margin-left: 0px;"
                    >
                      <div
                        class="mm-box mm-text mm-avatar-base mm-avatar-base--size-xs mm-avatar-network mm-text--body-xs mm-text--text-transform-uppercase mm-box--display-flex mm-box--justify-content-center mm-box--align-items-center mm-box--color-text-default mm-box--background-color-background-alternative mm-box--rounded-md mm-box--border-color-background-default mm-box--border-width-1 box--border-style-solid"
                      >
                        <img
                          alt="Bitcoin logo"
                          class="mm-avatar-network__network-image"
                          src="./images/bitcoin-logo.svg"
                        />
                      </div>
                    </div>
                  </div>
=======
                  />
>>>>>>> b81d8fad
                </div>
              </div>
            </div>
          </div>
        </div>
      </div>
      <div
        class="mm-box mm-box--flex-direction-row"
      >
        <div
          class="mm-box mm-tag mm-box--padding-right-1 mm-box--padding-left-1 mm-box--display-flex mm-box--gap-1 mm-box--align-items-center mm-box--background-color-background-default mm-box--rounded-pill mm-box--border-color-border-default mm-box--border-width-1 box--border-style-solid"
          data-testid="account-list-item-tag-b7893c59-e376-4cc0-93ad-05ddaab574a6-Native SegWit"
        >
          <p
            class="mm-box mm-text mm-text--body-xs mm-box--color-text-alternative"
          >
            Native SegWit
          </p>
        </div>
      </div>
    </div>
    <div
      class="mm-box mm-box--display-flex mm-box--justify-content-center mm-box--align-items-center"
    />
  </div>
</div>
`;

exports[`AccountListItem network activity icons should render correctly for EVM account with network activity: evm-account-network-activity 1`] = `
<div>
  <div
    class="mm-box multichain-account-list-item multichain-account-list-item--clickable mm-box--padding-4 mm-box--display-flex mm-box--background-color-transparent"
    data-testid="account-item"
  >
    <div
      class="mm-box mm-box--margin-right-3 mm-box--display-flex mm-box--sm:display-none"
      data-testid="account-list-item-badge"
    >
      <button
        class="mm-box multichain-badge-status mm-box--display-flex mm-box--justify-content-center mm-box--align-items-center mm-box--background-color-transparent"
        data-testid="multichain-badge-status"
      >
        <div>
          <div
            aria-describedby="tippy-tooltip-26"
            class=""
            data-original-title="Not connected"
            data-tooltipped=""
            style="display: flex;"
            tabindex="0"
          >
            <div
              class="mm-box mm-badge-wrapper mm-box--display-inline-block"
            >
              <div
                class="mm-box mm-text mm-avatar-base mm-avatar-base--size-md mm-avatar-account mm-text--body-sm mm-text--text-transform-uppercase mm-box--margin-inline-end-2 mm-box--display-flex mm-box--justify-content-center mm-box--align-items-center mm-box--color-text-default mm-box--background-color-background-alternative mm-box--rounded-full mm-box--border-color-transparent box--border-style-solid box--border-width-1"
              >
                <div
                  class="mm-avatar-account__jazzicon"
                >
                  <div
                    style="border-radius: 50px; overflow: hidden; padding: 0px; margin: 0px; width: 32px; height: 32px; display: inline-block; background: rgb(250, 58, 0);"
                  >
                    <svg
                      height="32"
                      width="32"
                      x="0"
                      y="0"
                    >
                      <rect
                        fill="#18CDF2"
                        height="32"
                        transform="translate(-1.04839350379394 -3.3042840694604987) rotate(328.9 16 16)"
                        width="32"
                        x="0"
                        y="0"
                      />
                      <rect
                        fill="#035E56"
                        height="32"
                        transform="translate(-18.298461708832043 10.5924618717486) rotate(176.2 16 16)"
                        width="32"
                        x="0"
                        y="0"
                      />
                      <rect
                        fill="#F26602"
                        height="32"
                        transform="translate(16.667842018223922 -14.205139722997082) rotate(468.9 16 16)"
                        width="32"
                        x="0"
                        y="0"
                      />
                    </svg>
                  </div>
                </div>
              </div>
              <div
                class="mm-box mm-badge-wrapper__badge-container"
                style="bottom: -1px; right: 2px;"
              >
                <div
                  class="mm-box multichain-badge-status__badge mm-box--background-color-icon-alternative mm-box--rounded-full mm-box--border-color-background-default mm-box--border-width-2 box--border-style-solid"
                />
              </div>
            </div>
          </div>
        </div>
      </button>
    </div>
    <div
      class="mm-box mm-box--display-none mm-box--sm:display-flex"
    >
      <div
        class="mm-box mm-text mm-avatar-base mm-avatar-base--size-md mm-avatar-account mm-text--body-sm mm-text--text-transform-uppercase mm-box--margin-inline-end-2 mm-box--display-flex mm-box--justify-content-center mm-box--align-items-center mm-box--color-text-default mm-box--background-color-background-alternative mm-box--rounded-full mm-box--border-color-transparent box--border-style-solid box--border-width-1"
      >
        <div
          class="mm-avatar-account__jazzicon"
        >
          <div
            style="border-radius: 50px; overflow: hidden; padding: 0px; margin: 0px; width: 32px; height: 32px; display: inline-block; background: rgb(250, 58, 0);"
          >
            <svg
              height="32"
              width="32"
              x="0"
              y="0"
            >
              <rect
                fill="#18CDF2"
                height="32"
                transform="translate(-1.04839350379394 -3.3042840694604987) rotate(328.9 16 16)"
                width="32"
                x="0"
                y="0"
              />
              <rect
                fill="#035E56"
                height="32"
                transform="translate(-18.298461708832043 10.5924618717486) rotate(176.2 16 16)"
                width="32"
                x="0"
                y="0"
              />
              <rect
                fill="#F26602"
                height="32"
                transform="translate(16.667842018223922 -14.205139722997082) rotate(468.9 16 16)"
                width="32"
                x="0"
                y="0"
              />
            </svg>
          </div>
        </div>
      </div>
    </div>
    <div
      class="mm-box multichain-account-list-item__content mm-box--display-flex mm-box--flex-direction-column"
    >
      <div
        class="mm-box mm-box--display-flex mm-box--flex-direction-column"
      >
        <div
          class="mm-box mm-box--display-flex mm-box--justify-content-space-between"
        >
          <div
            class="mm-box multichain-account-list-item__account-name mm-box--margin-inline-end-2 mm-box--display-flex mm-box--gap-2 mm-box--align-items-center"
          >
            <button
              class="mm-box mm-text multichain-account-list-item__account-name__button mm-text--body-md-medium mm-text--ellipsis mm-text--text-align-left mm-box--padding-0 mm-box--width-full mm-box--color-text-default mm-box--background-color-transparent"
            >
              Test Account
            </button>
          </div>
          <div
            class="mm-box mm-text multichain-account-list-item__asset mm-text--body-md mm-text--ellipsis mm-text--text-align-end mm-box--display-flex mm-box--flex-direction-row mm-box--justify-content-flex-end mm-box--align-items-center mm-box--color-text-default"
          >
            <div
              class="mm-box currency-display-component mm-box--display-flex mm-box--flex-wrap-wrap mm-box--align-items-center"
              data-testid="first-currency-display"
              title="$3.31 USD"
            >
              <span
                class="mm-box mm-text currency-display-component__text mm-text--inherit mm-text--ellipsis mm-box--color-text-default"
                data-testid="account-value-and-suffix"
              >
                $3.31
              </span>
              <span
                class="mm-box mm-text currency-display-component__suffix mm-text--inherit mm-box--margin-inline-start-1 mm-box--color-text-default"
              >
                USD
              </span>
            </div>
          </div>
        </div>
      </div>
      <div
        class="mm-box mm-box--display-flex mm-box--justify-content-space-between"
      >
        <div
          class="mm-box mm-box--display-flex mm-box--align-items-center"
        >
          <p
            class="mm-box mm-text mm-text--body-sm mm-box--color-text-alternative"
            data-testid="account-list-address"
          >
            0x0DCD5...3E7bc
          </p>
        </div>
        <div
          class="mm-box network-indicator"
        >
          <div
            class="mm-box"
            data-testid="account-network-indicator"
          >
            <div>
              <div
                aria-describedby="tippy-tooltip-27"
                class=""
                data-original-title="This can be changed in "Settings > Alerts""
                data-tooltipped=""
                style="display: inline;"
                tabindex="0"
              >
                <div
                  class="mm-box multichain-avatar-group mm-box--display-flex mm-box--gap-1 mm-box--align-items-center"
                  data-testid="avatar-group"
                >
                  <div
                    class="mm-box mm-box--display-flex mm-box--align-items-center"
                  >
                    <div
                      class="mm-box mm-box--rounded-full"
                      style="margin-left: 0px;"
                    >
                      <div
                        class="mm-box mm-text mm-avatar-base mm-avatar-base--size-xs mm-avatar-network mm-text--body-xs mm-text--text-transform-uppercase mm-box--display-flex mm-box--justify-content-center mm-box--align-items-center mm-box--color-text-default mm-box--background-color-background-alternative mm-box--rounded-md mm-box--border-color-background-default mm-box--border-width-1 box--border-style-solid"
                      >
                        <img
                          alt="OP Mainnet logo"
                          class="mm-avatar-network__network-image"
                          src="./images/optimism.svg"
                        />
                      </div>
                    </div>
                    <div
                      class="mm-box mm-box--rounded-full"
                      style="margin-left: -8px;"
                    >
                      <div
                        class="mm-box mm-text mm-avatar-base mm-avatar-base--size-xs mm-avatar-network mm-text--body-xs mm-text--text-transform-uppercase mm-box--display-flex mm-box--justify-content-center mm-box--align-items-center mm-box--color-text-default mm-box--background-color-background-alternative mm-box--rounded-md mm-box--border-color-background-default mm-box--border-width-1 box--border-style-solid"
                      >
                        <img
                          alt="Polygon logo"
                          class="mm-avatar-network__network-image"
                          src="./images/pol-token.svg"
                        />
                      </div>
                    </div>
                    <div
                      class="mm-box mm-box--rounded-full"
                      style="margin-left: -8px;"
                    >
                      <div
                        class="mm-box mm-text mm-avatar-base mm-avatar-base--size-xs mm-avatar-network mm-text--body-xs mm-text--text-transform-uppercase mm-box--display-flex mm-box--justify-content-center mm-box--align-items-center mm-box--color-text-default mm-box--background-color-background-alternative mm-box--rounded-md mm-box--border-color-background-default mm-box--border-width-1 box--border-style-solid"
                      >
                        <img
                          alt="Ethereum Mainnet logo"
                          class="mm-avatar-network__network-image"
                          src="./images/eth_logo.svg"
                        />
                      </div>
                    </div>
                  </div>
                </div>
              </div>
            </div>
          </div>
        </div>
      </div>
    </div>
    <div
      class="mm-box mm-box--display-flex mm-box--justify-content-center mm-box--align-items-center"
    />
  </div>
</div>
`;

exports[`AccountListItem network activity icons should render correctly for Solana account: solana-account-network-activity 1`] = `
<div>
  <div
    class="mm-box multichain-account-list-item multichain-account-list-item--clickable mm-box--padding-4 mm-box--display-flex mm-box--background-color-transparent"
    data-testid="account-item"
  >
    <div
      class="mm-box mm-box--margin-right-3 mm-box--display-flex mm-box--sm:display-none"
      data-testid="account-list-item-badge"
    >
      <button
        class="mm-box multichain-badge-status mm-box--display-flex mm-box--justify-content-center mm-box--align-items-center mm-box--background-color-transparent"
        data-testid="multichain-badge-status"
      >
        <div>
          <div
            aria-describedby="tippy-tooltip-34"
            class=""
            data-original-title="Not connected"
            data-tooltipped=""
            style="display: flex;"
            tabindex="0"
          >
            <div
              class="mm-box mm-badge-wrapper mm-box--display-inline-block"
            >
              <div
                class="mm-box mm-text mm-avatar-base mm-avatar-base--size-md mm-avatar-account mm-text--body-sm mm-text--text-transform-uppercase mm-box--margin-inline-end-2 mm-box--display-flex mm-box--justify-content-center mm-box--align-items-center mm-box--color-text-default mm-box--background-color-background-alternative mm-box--rounded-full mm-box--border-color-transparent box--border-style-solid box--border-width-1"
              >
                <div
                  class="mm-avatar-account__jazzicon"
                >
                  <div
                    style="border-radius: 50px; overflow: hidden; padding: 0px; margin: 0px; width: 32px; height: 32px; display: inline-block; background: rgb(3, 94, 86);"
                  >
                    <svg
                      height="32"
                      width="32"
                      x="0"
                      y="0"
                    >
                      <rect
                        fill="#2392E1"
                        height="32"
                        transform="translate(-6.99770642166786 0.9069900941525167) rotate(301.0 16 16)"
                        width="32"
                        x="0"
                        y="0"
                      />
                      <rect
                        fill="#F90501"
                        height="32"
                        transform="translate(-10.647734797144697 4.501899073613117) rotate(169.9 16 16)"
                        width="32"
                        x="0"
                        y="0"
                      />
                      <rect
                        fill="#C81477"
                        height="32"
                        transform="translate(-18.318314398076954 -18.41945916147357) rotate(226.2 16 16)"
                        width="32"
                        x="0"
                        y="0"
                      />
                    </svg>
                  </div>
                </div>
              </div>
              <div
                class="mm-box mm-badge-wrapper__badge-container"
                style="bottom: -1px; right: 2px;"
              >
                <div
                  class="mm-box multichain-badge-status__badge mm-box--background-color-icon-alternative mm-box--rounded-full mm-box--border-color-background-default mm-box--border-width-2 box--border-style-solid"
                />
              </div>
            </div>
          </div>
        </div>
      </button>
    </div>
    <div
      class="mm-box mm-box--display-none mm-box--sm:display-flex"
    >
      <div
        class="mm-box mm-text mm-avatar-base mm-avatar-base--size-md mm-avatar-account mm-text--body-sm mm-text--text-transform-uppercase mm-box--margin-inline-end-2 mm-box--display-flex mm-box--justify-content-center mm-box--align-items-center mm-box--color-text-default mm-box--background-color-background-alternative mm-box--rounded-full mm-box--border-color-transparent box--border-style-solid box--border-width-1"
      >
        <div
          class="mm-avatar-account__jazzicon"
        >
          <div
            style="border-radius: 50px; overflow: hidden; padding: 0px; margin: 0px; width: 32px; height: 32px; display: inline-block; background: rgb(3, 94, 86);"
          >
            <svg
              height="32"
              width="32"
              x="0"
              y="0"
            >
              <rect
                fill="#2392E1"
                height="32"
                transform="translate(-6.99770642166786 0.9069900941525167) rotate(301.0 16 16)"
                width="32"
                x="0"
                y="0"
              />
              <rect
                fill="#F90501"
                height="32"
                transform="translate(-10.647734797144697 4.501899073613117) rotate(169.9 16 16)"
                width="32"
                x="0"
                y="0"
              />
              <rect
                fill="#C81477"
                height="32"
                transform="translate(-18.318314398076954 -18.41945916147357) rotate(226.2 16 16)"
                width="32"
                x="0"
                y="0"
              />
            </svg>
          </div>
        </div>
      </div>
    </div>
    <div
      class="mm-box multichain-account-list-item__content mm-box--display-flex mm-box--flex-direction-column"
    >
      <div
        class="mm-box mm-box--display-flex mm-box--flex-direction-column"
      >
        <div
          class="mm-box mm-box--display-flex mm-box--justify-content-space-between"
        >
          <div
            class="mm-box multichain-account-list-item__account-name mm-box--margin-inline-end-2 mm-box--display-flex mm-box--gap-2 mm-box--align-items-center"
          >
            <button
              class="mm-box mm-text multichain-account-list-item__account-name__button mm-text--body-md-medium mm-text--ellipsis mm-text--text-align-left mm-box--padding-0 mm-box--width-full mm-box--color-text-default mm-box--background-color-transparent"
            >
              Test Account
            </button>
          </div>
          <div
            class="mm-box mm-text multichain-account-list-item__asset mm-text--body-md mm-text--ellipsis mm-text--text-align-end mm-box--display-flex mm-box--flex-direction-row mm-box--justify-content-flex-end mm-box--align-items-center mm-box--color-text-default"
          >
            <div
              class="mm-box currency-display-component mm-box--display-flex mm-box--flex-wrap-wrap mm-box--align-items-center"
              data-testid="first-currency-display"
              title="$0.00 USD"
            >
              <span
                class="mm-box mm-text currency-display-component__text mm-text--inherit mm-text--ellipsis mm-box--color-text-default"
                data-testid="account-value-and-suffix"
              >
                $0.00
              </span>
              <span
                class="mm-box mm-text currency-display-component__suffix mm-text--inherit mm-box--margin-inline-start-1 mm-box--color-text-default"
              >
                USD
              </span>
            </div>
          </div>
        </div>
      </div>
      <div
        class="mm-box mm-box--display-flex mm-box--justify-content-space-between"
      >
        <div
          class="mm-box mm-box--display-flex mm-box--align-items-center"
        >
          <p
            class="mm-box mm-text mm-text--body-sm mm-box--color-text-alternative"
            data-testid="account-list-address"
          >
            B33FvNL...KmXEr
          </p>
        </div>
        <div
          class="mm-box network-indicator"
        >
          <div
            class="mm-box"
            data-testid="account-network-indicator"
          >
            <div>
              <div
                aria-describedby="tippy-tooltip-35"
                class=""
                data-original-title="This can be changed in "Settings > Alerts""
                data-tooltipped=""
                style="display: inline;"
                tabindex="0"
              >
                <div
                  class="mm-box multichain-avatar-group mm-box--display-flex mm-box--gap-1 mm-box--align-items-center"
                  data-testid="avatar-group"
                >
                  <div
                    class="mm-box mm-box--display-flex mm-box--align-items-center"
                  >
                    <div
                      class="mm-box mm-box--rounded-full"
                      style="margin-left: 0px;"
                    >
                      <div
                        class="mm-box mm-text mm-avatar-base mm-avatar-base--size-xs mm-avatar-network mm-text--body-xs mm-text--text-transform-uppercase mm-box--display-flex mm-box--justify-content-center mm-box--align-items-center mm-box--color-text-default mm-box--background-color-background-alternative mm-box--rounded-md mm-box--border-color-background-default mm-box--border-width-1 box--border-style-solid"
                      >
                        <img
                          alt="Solana logo"
                          class="mm-avatar-network__network-image"
                          src="./images/solana-logo.svg"
                        />
                      </div>
                    </div>
                  </div>
                </div>
              </div>
            </div>
          </div>
        </div>
      </div>
    </div>
    <div
      class="mm-box mm-box--display-flex mm-box--justify-content-center mm-box--align-items-center"
    />
  </div>
</div>
`;

exports[`AccountListItem renders AccountListItem component and shows account name, address, and balance for non-EVM account: non-EVM-account-list-item 1`] = `
<div>
  <div
    class="mm-box multichain-account-list-item multichain-account-list-item--clickable mm-box--padding-4 mm-box--display-flex mm-box--background-color-transparent"
    data-testid="account-item"
  >
    <div
      class="mm-box mm-box--margin-right-3 mm-box--display-flex mm-box--sm:display-none"
      data-testid="account-list-item-badge"
    >
      <button
        class="mm-box multichain-badge-status mm-box--display-flex mm-box--justify-content-center mm-box--align-items-center mm-box--background-color-transparent"
        data-testid="multichain-badge-status"
      >
        <div>
          <div
            aria-describedby="tippy-tooltip-3"
            class=""
            data-original-title="Not connected"
            data-tooltipped=""
            style="display: flex;"
            tabindex="0"
          >
            <div
              class="mm-box mm-badge-wrapper mm-box--display-inline-block"
            >
              <div
                class="mm-box mm-text mm-avatar-base mm-avatar-base--size-md mm-avatar-account mm-text--body-sm mm-text--text-transform-uppercase mm-box--margin-inline-end-2 mm-box--display-flex mm-box--justify-content-center mm-box--align-items-center mm-box--color-text-default mm-box--background-color-background-alternative mm-box--rounded-full mm-box--border-color-transparent box--border-style-solid box--border-width-1"
              >
                <div
                  class="mm-avatar-account__jazzicon"
                >
                  <div
                    style="border-radius: 50px; overflow: hidden; padding: 0px; margin: 0px; width: 32px; height: 32px; display: inline-block; background: rgb(200, 20, 47);"
                  >
                    <svg
                      height="32"
                      width="32"
                      x="0"
                      y="0"
                    >
                      <rect
                        fill="#F2C602"
                        height="32"
                        transform="translate(5.020620447504322 0.8103948904236289) rotate(161.5 16 16)"
                        width="32"
                        x="0"
                        y="0"
                      />
                      <rect
                        fill="#F5ED00"
                        height="32"
                        transform="translate(-9.408121353992403 -10.305042584072448) rotate(246.0 16 16)"
                        width="32"
                        x="0"
                        y="0"
                      />
                      <rect
                        fill="#FB183A"
                        height="32"
                        transform="translate(9.192555269879563 26.914160820887155) rotate(215.5 16 16)"
                        width="32"
                        x="0"
                        y="0"
                      />
                    </svg>
                  </div>
                </div>
              </div>
              <div
                class="mm-box mm-badge-wrapper__badge-container"
                style="bottom: -1px; right: 2px;"
              >
                <div
                  class="mm-box multichain-badge-status__badge mm-box--background-color-icon-alternative mm-box--rounded-full mm-box--border-color-background-default mm-box--border-width-2 box--border-style-solid"
                />
              </div>
            </div>
          </div>
        </div>
      </button>
    </div>
    <div
      class="mm-box mm-box--display-none mm-box--sm:display-flex"
    >
      <div
        class="mm-box mm-text mm-avatar-base mm-avatar-base--size-md mm-avatar-account mm-text--body-sm mm-text--text-transform-uppercase mm-box--margin-inline-end-2 mm-box--display-flex mm-box--justify-content-center mm-box--align-items-center mm-box--color-text-default mm-box--background-color-background-alternative mm-box--rounded-full mm-box--border-color-transparent box--border-style-solid box--border-width-1"
      >
        <div
          class="mm-avatar-account__jazzicon"
        >
          <div
            style="border-radius: 50px; overflow: hidden; padding: 0px; margin: 0px; width: 32px; height: 32px; display: inline-block; background: rgb(200, 20, 47);"
          >
            <svg
              height="32"
              width="32"
              x="0"
              y="0"
            >
              <rect
                fill="#F2C602"
                height="32"
                transform="translate(5.020620447504322 0.8103948904236289) rotate(161.5 16 16)"
                width="32"
                x="0"
                y="0"
              />
              <rect
                fill="#F5ED00"
                height="32"
                transform="translate(-9.408121353992403 -10.305042584072448) rotate(246.0 16 16)"
                width="32"
                x="0"
                y="0"
              />
              <rect
                fill="#FB183A"
                height="32"
                transform="translate(9.192555269879563 26.914160820887155) rotate(215.5 16 16)"
                width="32"
                x="0"
                y="0"
              />
            </svg>
          </div>
        </div>
      </div>
    </div>
    <div
      class="mm-box multichain-account-list-item__content mm-box--display-flex mm-box--flex-direction-column"
    >
      <div
        class="mm-box mm-box--display-flex mm-box--flex-direction-column"
      >
        <div
          class="mm-box mm-box--display-flex mm-box--justify-content-space-between"
        >
          <div
            class="mm-box multichain-account-list-item__account-name mm-box--margin-inline-end-2 mm-box--display-flex mm-box--gap-2 mm-box--align-items-center"
          >
            <button
              class="mm-box mm-text multichain-account-list-item__account-name__button mm-text--body-md-medium mm-text--ellipsis mm-text--text-align-left mm-box--padding-0 mm-box--width-full mm-box--color-text-default mm-box--background-color-transparent"
            >
              Test Account
            </button>
          </div>
          <div
            class="mm-box mm-text multichain-account-list-item__asset mm-text--body-md mm-text--ellipsis mm-text--text-align-end mm-box--display-flex mm-box--flex-direction-row mm-box--justify-content-flex-end mm-box--align-items-center mm-box--color-text-default"
          >
            <div
              class="mm-box currency-display-component mm-box--display-flex mm-box--flex-wrap-wrap mm-box--align-items-center"
              data-testid="first-currency-display"
              title="$100,000.00 USD"
            >
              <span
                class="mm-box mm-text currency-display-component__text mm-text--inherit mm-text--ellipsis mm-box--color-text-default"
                data-testid="account-value-and-suffix"
              >
                $100,000.00
              </span>
              <span
                class="mm-box mm-text currency-display-component__suffix mm-text--inherit mm-box--margin-inline-start-1 mm-box--color-text-default"
              >
                USD
              </span>
            </div>
          </div>
        </div>
      </div>
      <div
        class="mm-box mm-box--display-flex mm-box--justify-content-space-between"
      >
        <div
          class="mm-box mm-box--display-flex mm-box--align-items-center"
        >
          <p
            class="mm-box mm-text mm-text--body-sm mm-box--color-text-alternative"
            data-testid="account-list-address"
          >
            bc1qn3s...5eker
          </p>
        </div>
        <div
          class="mm-box network-indicator"
        >
          <div
            class="mm-box"
            data-testid="account-network-indicator"
          >
            <div>
              <div
                aria-describedby="tippy-tooltip-4"
                class=""
                data-original-title="This can be changed in "Settings > Alerts""
                data-tooltipped=""
                style="display: inline;"
                tabindex="0"
              >
                <div
                  class="mm-box multichain-avatar-group mm-box--display-flex mm-box--gap-1 mm-box--align-items-center"
                  data-testid="avatar-group"
                >
                  <div
                    class="mm-box mm-box--display-flex mm-box--align-items-center"
                  />
                </div>
              </div>
            </div>
          </div>
        </div>
      </div>
    </div>
    <div
      class="mm-box mm-box--display-flex mm-box--justify-content-center mm-box--align-items-center"
    />
  </div>
</div>
`;

exports[`AccountListItem renders AccountListItem component and shows account name, address, and balance: evm-account-list-item 1`] = `
<div>
  <div
    class="mm-box multichain-account-list-item multichain-account-list-item--clickable mm-box--padding-4 mm-box--display-flex mm-box--background-color-transparent"
    data-testid="account-item"
  >
    <div
      class="mm-box mm-box--margin-right-3 mm-box--display-flex mm-box--sm:display-none"
      data-testid="account-list-item-badge"
    >
      <button
        class="mm-box multichain-badge-status mm-box--display-flex mm-box--justify-content-center mm-box--align-items-center mm-box--background-color-transparent"
        data-testid="multichain-badge-status"
      >
        <div>
          <div
            aria-describedby="tippy-tooltip-1"
            class=""
            data-original-title="Not connected"
            data-tooltipped=""
            style="display: flex;"
            tabindex="0"
          >
            <div
              class="mm-box mm-badge-wrapper mm-box--display-inline-block"
            >
              <div
                class="mm-box mm-text mm-avatar-base mm-avatar-base--size-md mm-avatar-account mm-text--body-sm mm-text--text-transform-uppercase mm-box--margin-inline-end-2 mm-box--display-flex mm-box--justify-content-center mm-box--align-items-center mm-box--color-text-default mm-box--background-color-background-alternative mm-box--rounded-full mm-box--border-color-transparent box--border-style-solid box--border-width-1"
              >
                <div
                  class="mm-avatar-account__jazzicon"
                >
                  <div
                    style="border-radius: 50px; overflow: hidden; padding: 0px; margin: 0px; width: 32px; height: 32px; display: inline-block; background: rgb(250, 58, 0);"
                  >
                    <svg
                      height="32"
                      width="32"
                      x="0"
                      y="0"
                    >
                      <rect
                        fill="#18CDF2"
                        height="32"
                        transform="translate(-1.04839350379394 -3.3042840694604987) rotate(328.9 16 16)"
                        width="32"
                        x="0"
                        y="0"
                      />
                      <rect
                        fill="#035E56"
                        height="32"
                        transform="translate(-18.298461708832043 10.5924618717486) rotate(176.2 16 16)"
                        width="32"
                        x="0"
                        y="0"
                      />
                      <rect
                        fill="#F26602"
                        height="32"
                        transform="translate(16.667842018223922 -14.205139722997082) rotate(468.9 16 16)"
                        width="32"
                        x="0"
                        y="0"
                      />
                    </svg>
                  </div>
                </div>
              </div>
              <div
                class="mm-box mm-badge-wrapper__badge-container"
                style="bottom: -1px; right: 2px;"
              >
                <div
                  class="mm-box multichain-badge-status__badge mm-box--background-color-icon-alternative mm-box--rounded-full mm-box--border-color-background-default mm-box--border-width-2 box--border-style-solid"
                />
              </div>
            </div>
          </div>
        </div>
      </button>
    </div>
    <div
      class="mm-box mm-box--display-none mm-box--sm:display-flex"
    >
      <div
        class="mm-box mm-text mm-avatar-base mm-avatar-base--size-md mm-avatar-account mm-text--body-sm mm-text--text-transform-uppercase mm-box--margin-inline-end-2 mm-box--display-flex mm-box--justify-content-center mm-box--align-items-center mm-box--color-text-default mm-box--background-color-background-alternative mm-box--rounded-full mm-box--border-color-transparent box--border-style-solid box--border-width-1"
      >
        <div
          class="mm-avatar-account__jazzicon"
        >
          <div
            style="border-radius: 50px; overflow: hidden; padding: 0px; margin: 0px; width: 32px; height: 32px; display: inline-block; background: rgb(250, 58, 0);"
          >
            <svg
              height="32"
              width="32"
              x="0"
              y="0"
            >
              <rect
                fill="#18CDF2"
                height="32"
                transform="translate(-1.04839350379394 -3.3042840694604987) rotate(328.9 16 16)"
                width="32"
                x="0"
                y="0"
              />
              <rect
                fill="#035E56"
                height="32"
                transform="translate(-18.298461708832043 10.5924618717486) rotate(176.2 16 16)"
                width="32"
                x="0"
                y="0"
              />
              <rect
                fill="#F26602"
                height="32"
                transform="translate(16.667842018223922 -14.205139722997082) rotate(468.9 16 16)"
                width="32"
                x="0"
                y="0"
              />
            </svg>
          </div>
        </div>
      </div>
    </div>
    <div
      class="mm-box multichain-account-list-item__content mm-box--display-flex mm-box--flex-direction-column"
    >
      <div
        class="mm-box mm-box--display-flex mm-box--flex-direction-column"
      >
        <div
          class="mm-box mm-box--display-flex mm-box--justify-content-space-between"
        >
          <div
            class="mm-box multichain-account-list-item__account-name mm-box--margin-inline-end-2 mm-box--display-flex mm-box--gap-2 mm-box--align-items-center"
          >
            <button
              class="mm-box mm-text multichain-account-list-item__account-name__button mm-text--body-md-medium mm-text--ellipsis mm-text--text-align-left mm-box--padding-0 mm-box--width-full mm-box--color-text-default mm-box--background-color-transparent"
            >
              Test Account
            </button>
          </div>
          <div
            class="mm-box mm-text multichain-account-list-item__asset mm-text--body-md mm-text--ellipsis mm-text--text-align-end mm-box--display-flex mm-box--flex-direction-row mm-box--justify-content-flex-end mm-box--align-items-center mm-box--color-text-default"
          >
            <div
              class="mm-box currency-display-component mm-box--display-flex mm-box--flex-wrap-wrap mm-box--align-items-center"
              data-testid="first-currency-display"
              title="0.006 ETH"
            >
              <span
                class="mm-box mm-text currency-display-component__text mm-text--inherit mm-text--ellipsis mm-box--color-text-default"
                data-testid="account-value-and-suffix"
              >
                0.006
              </span>
              <span
                class="mm-box mm-text currency-display-component__suffix mm-text--inherit mm-box--margin-inline-start-1 mm-box--color-text-default"
              >
                ETH
              </span>
            </div>
          </div>
        </div>
      </div>
      <div
        class="mm-box mm-box--display-flex mm-box--justify-content-space-between"
      >
        <div
          class="mm-box mm-box--display-flex mm-box--align-items-center"
        >
          <p
            class="mm-box mm-text mm-text--body-sm mm-box--color-text-alternative"
            data-testid="account-list-address"
          >
            0x0DCD5...3E7bc
          </p>
        </div>
        <div
          class="mm-box network-indicator"
        >
          <div
            class="mm-box"
            data-testid="account-network-indicator"
          >
            <div>
              <div
                aria-describedby="tippy-tooltip-2"
                class=""
                data-original-title="This can be changed in "Settings > Alerts""
                data-tooltipped=""
                style="display: inline;"
                tabindex="0"
              >
                <div
                  class="mm-box multichain-avatar-group mm-box--display-flex mm-box--gap-1 mm-box--align-items-center"
                  data-testid="avatar-group"
                >
                  <div
                    class="mm-box mm-box--display-flex mm-box--align-items-center"
                  >
                    <div
                      class="mm-box mm-box--rounded-full"
                      style="margin-left: 0px;"
                    >
                      <div
                        class="mm-box mm-text mm-avatar-base mm-avatar-base--size-xs mm-avatar-network mm-text--body-xs mm-text--text-transform-uppercase mm-box--display-flex mm-box--justify-content-center mm-box--align-items-center mm-box--color-text-default mm-box--background-color-background-alternative mm-box--rounded-md mm-box--border-color-background-default mm-box--border-width-1 box--border-style-solid"
                      >
                        <img
                          alt="Binance Smart Chain logo"
                          class="mm-avatar-network__network-image"
                          src="./images/bnb.svg"
                        />
                      </div>
                    </div>
                    <div
                      class="mm-box mm-box--rounded-full"
                      style="margin-left: -8px;"
                    >
                      <div
                        class="mm-box mm-text mm-avatar-base mm-avatar-base--size-xs mm-avatar-network mm-text--body-xs mm-text--text-transform-uppercase mm-box--display-flex mm-box--justify-content-center mm-box--align-items-center mm-box--color-text-default mm-box--background-color-background-alternative mm-box--rounded-md mm-box--border-color-background-default mm-box--border-width-1 box--border-style-solid"
                      >
                        <img
                          alt="Polygon logo"
                          class="mm-avatar-network__network-image"
                          src="./images/pol-token.svg"
                        />
                      </div>
                    </div>
                  </div>
                </div>
              </div>
            </div>
          </div>
        </div>
      </div>
    </div>
    <div
      class="mm-box mm-box--display-flex mm-box--justify-content-center mm-box--align-items-center"
    />
  </div>
</div>
`;<|MERGE_RESOLUTION|>--- conflicted
+++ resolved
@@ -205,7 +205,6 @@
                 >
                   <div
                     class="mm-box mm-box--display-flex mm-box--align-items-center"
-<<<<<<< HEAD
                   >
                     <div
                       class="mm-box mm-box--rounded-full"
@@ -222,27 +221,10 @@
                       </div>
                     </div>
                   </div>
-=======
-                  />
->>>>>>> b81d8fad
                 </div>
               </div>
             </div>
           </div>
-        </div>
-      </div>
-      <div
-        class="mm-box mm-box--flex-direction-row"
-      >
-        <div
-          class="mm-box mm-tag mm-box--padding-right-1 mm-box--padding-left-1 mm-box--display-flex mm-box--gap-1 mm-box--align-items-center mm-box--background-color-background-default mm-box--rounded-pill mm-box--border-color-border-default mm-box--border-width-1 box--border-style-solid"
-          data-testid="account-list-item-tag-b7893c59-e376-4cc0-93ad-05ddaab574a6-Native SegWit"
-        >
-          <p
-            class="mm-box mm-text mm-text--body-xs mm-box--color-text-alternative"
-          >
-            Native SegWit
-          </p>
         </div>
       </div>
     </div>
@@ -963,6 +945,20 @@
           </div>
         </div>
       </div>
+      <div
+        class="mm-box mm-box--flex-direction-row"
+      >
+        <div
+          class="mm-box mm-tag mm-box--padding-right-1 mm-box--padding-left-1 mm-box--display-flex mm-box--gap-1 mm-box--align-items-center mm-box--background-color-background-default mm-box--rounded-pill mm-box--border-color-border-default mm-box--border-width-1 box--border-style-solid"
+          data-testid="account-list-item-tag-b7893c59-e376-4cc0-93ad-05ddaab574a6-Native SegWit"
+        >
+          <p
+            class="mm-box mm-text mm-text--body-xs mm-box--color-text-alternative"
+          >
+            Native SegWit
+          </p>
+        </div>
+      </div>
     </div>
     <div
       class="mm-box mm-box--display-flex mm-box--justify-content-center mm-box--align-items-center"
