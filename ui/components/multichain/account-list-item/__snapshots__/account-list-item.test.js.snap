// Jest Snapshot v1, https://goo.gl/fbAQLP

exports[`AccountListItem renders AccountListItem component and shows account name, address, and balance for non-EVM account: non-EVM-account-list-item 1`] = `
<div>
  <div
    class="mm-box multichain-account-list-item multichain-account-list-item--clickable mm-box--padding-4 mm-box--display-flex mm-box--background-color-transparent"
  >
    <div
      class="mm-box mm-box--display-flex mm-box--sm:display-none"
      data-testid="account-list-item-badge"
    >
      <button
        class="mm-box multichain-badge-status mm-box--display-flex mm-box--justify-content-center mm-box--align-items-center mm-box--background-color-transparent"
        data-testid="multichain-badge-status"
      >
        <div>
          <div
            aria-describedby="tippy-tooltip-2"
            class=""
            data-original-title="Not connected"
            data-tooltipped=""
            style="display: flex;"
            tabindex="0"
          >
            <div
              class="mm-box mm-badge-wrapper mm-box--display-inline-block"
            >
              <div
                class="mm-box mm-text mm-avatar-base mm-avatar-base--size-md mm-avatar-account mm-text--body-sm mm-text--text-transform-uppercase mm-box--margin-inline-end-2 mm-box--display-flex mm-box--justify-content-center mm-box--align-items-center mm-box--color-text-default mm-box--background-color-background-alternative mm-box--rounded-full mm-box--border-color-transparent box--border-style-solid box--border-width-1"
              >
                <div
                  class="mm-avatar-account__jazzicon"
                >
                  <div
                    style="border-radius: 50px; overflow: hidden; padding: 0px; margin: 0px; width: 32px; height: 32px; display: inline-block; background: rgb(200, 20, 47);"
                  >
                    <svg
                      height="32"
                      width="32"
                      x="0"
                      y="0"
                    >
                      <rect
                        fill="#F2C602"
                        height="32"
                        transform="translate(5.020620447504322 0.8103948904236289) rotate(161.5 16 16)"
                        width="32"
                        x="0"
                        y="0"
                      />
                      <rect
                        fill="#F5ED00"
                        height="32"
                        transform="translate(-9.408121353992403 -10.305042584072448) rotate(246.0 16 16)"
                        width="32"
                        x="0"
                        y="0"
                      />
                      <rect
                        fill="#FB183A"
                        height="32"
                        transform="translate(9.192555269879563 26.914160820887155) rotate(215.5 16 16)"
                        width="32"
                        x="0"
                        y="0"
                      />
                    </svg>
                  </div>
                </div>
              </div>
              <div
                class="mm-box mm-text mm-avatar-base mm-avatar-base--size-md mm-avatar-account mm-text--body-sm mm-text--text-transform-uppercase mm-box--margin-inline-end-2 mm-box--display-flex mm-box--justify-content-center mm-box--align-items-center mm-box--color-text-default mm-box--background-color-background-alternative mm-box--rounded-full mm-box--border-color-transparent box--border-style-solid box--border-width-1"
              >
                <div
                  class="mm-avatar-account__jazzicon"
                >
                  <div
                    style="border-radius: 50px; overflow: hidden; padding: 0px; margin: 0px; width: 32px; height: 32px; display: inline-block; background: rgb(200, 20, 47);"
                  >
                    <svg
                      height="32"
                      width="32"
                      x="0"
                      y="0"
                    >
                      <rect
                        fill="#F2C602"
                        height="32"
                        transform="translate(5.020620447504322 0.8103948904236289) rotate(161.5 16 16)"
                        width="32"
                        x="0"
                        y="0"
                      />
                      <rect
                        fill="#F5ED00"
                        height="32"
                        transform="translate(-9.408121353992403 -10.305042584072448) rotate(246.0 16 16)"
                        width="32"
                        x="0"
                        y="0"
                      />
                      <rect
                        fill="#FB183A"
                        height="32"
                        transform="translate(9.192555269879563 26.914160820887155) rotate(215.5 16 16)"
                        width="32"
                        x="0"
                        y="0"
                      />
                    </svg>
                  </div>
                </div>
              </div>
              <div
                class="mm-box mm-badge-wrapper__badge-container"
                style="bottom: -1px; right: 2px;"
              >
                <div
                  class="mm-box multichain-badge-status__badge mm-box--background-color-border-muted mm-box--rounded-full mm-box--border-color-background-default mm-box--border-width-4 box--border-style-solid"
                />
              </div>
            </div>
          </div>
        </div>
      </button>
    </div>
    <div
      class="mm-box mm-box--display-none mm-box--sm:display-flex"
    >
      <div
        class="mm-box mm-text mm-avatar-base mm-avatar-base--size-md mm-avatar-account mm-text--body-sm mm-text--text-transform-uppercase mm-box--margin-inline-end-2 mm-box--display-flex mm-box--justify-content-center mm-box--align-items-center mm-box--color-text-default mm-box--background-color-background-alternative mm-box--rounded-full mm-box--border-color-transparent box--border-style-solid box--border-width-1"
      >
        <div
          class="mm-avatar-account__jazzicon"
        >
          <div
            style="border-radius: 50px; overflow: hidden; padding: 0px; margin: 0px; width: 32px; height: 32px; display: inline-block; background: rgb(200, 20, 47);"
          >
            <svg
              height="32"
              width="32"
              x="0"
              y="0"
            >
              <rect
                fill="#F2C602"
                height="32"
                transform="translate(5.020620447504322 0.8103948904236289) rotate(161.5 16 16)"
                width="32"
                x="0"
                y="0"
              />
              <rect
                fill="#F5ED00"
                height="32"
                transform="translate(-9.408121353992403 -10.305042584072448) rotate(246.0 16 16)"
                width="32"
                x="0"
                y="0"
              />
              <rect
                fill="#FB183A"
                height="32"
                transform="translate(9.192555269879563 26.914160820887155) rotate(215.5 16 16)"
                width="32"
                x="0"
                y="0"
              />
            </svg>
          </div>
        </div>
      </div>
      <div
        class="mm-box mm-text mm-avatar-base mm-avatar-base--size-md mm-avatar-account mm-text--body-sm mm-text--text-transform-uppercase mm-box--margin-inline-end-2 mm-box--display-flex mm-box--justify-content-center mm-box--align-items-center mm-box--color-text-default mm-box--background-color-background-alternative mm-box--rounded-full mm-box--border-color-transparent box--border-style-solid box--border-width-1"
      >
        <div
          class="mm-avatar-account__jazzicon"
        >
          <div
            style="border-radius: 50px; overflow: hidden; padding: 0px; margin: 0px; width: 32px; height: 32px; display: inline-block; background: rgb(200, 20, 47);"
          >
            <svg
              height="32"
              width="32"
              x="0"
              y="0"
            >
              <rect
                fill="#F2C602"
                height="32"
                transform="translate(5.020620447504322 0.8103948904236289) rotate(161.5 16 16)"
                width="32"
                x="0"
                y="0"
              />
              <rect
                fill="#F5ED00"
                height="32"
                transform="translate(-9.408121353992403 -10.305042584072448) rotate(246.0 16 16)"
                width="32"
                x="0"
                y="0"
              />
              <rect
                fill="#FB183A"
                height="32"
                transform="translate(9.192555269879563 26.914160820887155) rotate(215.5 16 16)"
                width="32"
                x="0"
                y="0"
              />
            </svg>
          </div>
        </div>
      </div>
    </div>
    <div
      class="mm-box multichain-account-list-item__content mm-box--display-flex mm-box--flex-direction-column"
    >
      <div
        class="mm-box mm-box--display-flex mm-box--flex-direction-column"
      >
        <div
          class="mm-box mm-box--display-flex mm-box--justify-content-space-between"
        >
          <div
            class="mm-box multichain-account-list-item__account-name mm-box--margin-inline-end-2 mm-box--display-flex mm-box--gap-2 mm-box--align-items-center"
          >
            <button
              class="mm-box mm-text multichain-account-list-item__account-name__button mm-text--body-md-medium mm-text--ellipsis mm-text--text-align-left mm-box--padding-0 mm-box--width-full mm-box--color-text-default mm-box--background-color-transparent"
            >
              Test Account
            </button>
          </div>
          <div
            class="mm-box mm-text multichain-account-list-item__asset mm-text--body-md mm-text--ellipsis mm-text--text-align-end mm-box--display-flex mm-box--flex-direction-row mm-box--justify-content-flex-end mm-box--align-items-center mm-box--color-text-default"
          >
            <div
              class="mm-box currency-display-component mm-box--display-flex mm-box--flex-wrap-wrap mm-box--align-items-center"
              data-testid="first-currency-display"
              title="$100,000.00 USD"
            >
              <span
                class="mm-box mm-text currency-display-component__text mm-text--inherit mm-text--ellipsis mm-box--color-text-default"
                data-testid="account-value-and-suffix"
              >
                $100,000.00
              </span>
              <span
                class="mm-box mm-text currency-display-component__suffix mm-text--inherit mm-box--margin-inline-start-1 mm-box--color-text-default"
              >
                USD
              </span>
            </div>
          </div>
        </div>
      </div>
      <div
        class="mm-box mm-box--display-flex mm-box--justify-content-space-between"
      >
        <div
          class="mm-box mm-box--display-flex mm-box--align-items-center"
        >
          <p
            class="mm-box mm-text mm-text--body-sm mm-box--color-text-alternative"
            data-testid="account-list-address"
          >
            bc1qn3s...5eker
          </p>
        </div>
        <div
          class="mm-box multichain-account-list-item__avatar-currency mm-box--display-flex mm-box--gap-1 mm-box--justify-content-center mm-box--align-items-center"
        >
          <div
            class="mm-box mm-text mm-avatar-base mm-avatar-base--size-xs mm-avatar-token mm-text--body-xs mm-text--text-transform-uppercase mm-box--display-flex mm-box--justify-content-center mm-box--align-items-center mm-box--color-text-default mm-box--background-color-background-alternative mm-box--rounded-full mm-box--border-color-border-default box--border-style-solid box--border-width-1"
          >
            <img
              alt="BTC logo"
              class="mm-avatar-token__token-image"
              src="./images/bitcoin-logo.svg"
            />
          </div>
          <div
            class="mm-box mm-text mm-text--body-sm mm-text--text-align-end mm-box--color-text-alternative"
          >
            <div
              class="mm-box currency-display-component mm-box--display-flex mm-box--flex-wrap-wrap mm-box--align-items-center"
              data-testid="second-currency-display"
<<<<<<< HEAD
              title="5950040143217648 BTC"
=======
              title="1 BTC"
>>>>>>> 2e8ef023
            >
              <span
                class="mm-box mm-text currency-display-component__text mm-text--inherit mm-text--ellipsis mm-box--color-text-default"
                data-testid="account-value-and-suffix"
              >
<<<<<<< HEAD
                5950040143217648
=======
                1
>>>>>>> 2e8ef023
              </span>
              <span
                class="mm-box mm-text currency-display-component__suffix mm-text--inherit mm-box--margin-inline-start-1 mm-box--color-text-default"
              >
                BTC
              </span>
            </div>
          </div>
        </div>
      </div>
    </div>
  </div>
</div>
`;

exports[`AccountListItem renders AccountListItem component and shows account name, address, and balance: evm-account-list-item 1`] = `
<div>
  <div
    class="mm-box multichain-account-list-item multichain-account-list-item--clickable mm-box--padding-4 mm-box--display-flex mm-box--background-color-transparent"
  >
    <div
      class="mm-box mm-box--display-flex mm-box--sm:display-none"
      data-testid="account-list-item-badge"
    >
      <button
        class="mm-box multichain-badge-status mm-box--display-flex mm-box--justify-content-center mm-box--align-items-center mm-box--background-color-transparent"
        data-testid="multichain-badge-status"
      >
        <div>
          <div
            aria-describedby="tippy-tooltip-1"
            class=""
            data-original-title="Not connected"
            data-tooltipped=""
            style="display: flex;"
            tabindex="0"
          >
            <div
              class="mm-box mm-badge-wrapper mm-box--display-inline-block"
            >
              <div
                class="mm-box mm-text mm-avatar-base mm-avatar-base--size-md mm-avatar-account mm-text--body-sm mm-text--text-transform-uppercase mm-box--margin-inline-end-2 mm-box--display-flex mm-box--justify-content-center mm-box--align-items-center mm-box--color-text-default mm-box--background-color-background-alternative mm-box--rounded-full mm-box--border-color-transparent box--border-style-solid box--border-width-1"
              >
                <div
                  class="mm-avatar-account__jazzicon"
                >
                  <div
                    style="border-radius: 50px; overflow: hidden; padding: 0px; margin: 0px; width: 32px; height: 32px; display: inline-block; background: rgb(250, 58, 0);"
                  >
                    <svg
                      height="32"
                      width="32"
                      x="0"
                      y="0"
                    >
                      <rect
                        fill="#18CDF2"
                        height="32"
                        transform="translate(-1.04839350379394 -3.3042840694604987) rotate(328.9 16 16)"
                        width="32"
                        x="0"
                        y="0"
                      />
                      <rect
                        fill="#035E56"
                        height="32"
                        transform="translate(-18.298461708832043 10.5924618717486) rotate(176.2 16 16)"
                        width="32"
                        x="0"
                        y="0"
                      />
                      <rect
                        fill="#F26602"
                        height="32"
                        transform="translate(16.667842018223922 -14.205139722997082) rotate(468.9 16 16)"
                        width="32"
                        x="0"
                        y="0"
                      />
                    </svg>
                  </div>
                </div>
              </div>
              <div
                class="mm-box mm-text mm-avatar-base mm-avatar-base--size-md mm-avatar-account mm-text--body-sm mm-text--text-transform-uppercase mm-box--margin-inline-end-2 mm-box--display-flex mm-box--justify-content-center mm-box--align-items-center mm-box--color-text-default mm-box--background-color-background-alternative mm-box--rounded-full mm-box--border-color-transparent box--border-style-solid box--border-width-1"
              >
                <div
                  class="mm-avatar-account__jazzicon"
                >
                  <div
                    style="border-radius: 50px; overflow: hidden; padding: 0px; margin: 0px; width: 32px; height: 32px; display: inline-block; background: rgb(250, 58, 0);"
                  >
                    <svg
                      height="32"
                      width="32"
                      x="0"
                      y="0"
                    >
                      <rect
                        fill="#18CDF2"
                        height="32"
                        transform="translate(-1.04839350379394 -3.3042840694604987) rotate(328.9 16 16)"
                        width="32"
                        x="0"
                        y="0"
                      />
                      <rect
                        fill="#035E56"
                        height="32"
                        transform="translate(-18.298461708832043 10.5924618717486) rotate(176.2 16 16)"
                        width="32"
                        x="0"
                        y="0"
                      />
                      <rect
                        fill="#F26602"
                        height="32"
                        transform="translate(16.667842018223922 -14.205139722997082) rotate(468.9 16 16)"
                        width="32"
                        x="0"
                        y="0"
                      />
                    </svg>
                  </div>
                </div>
              </div>
              <div
                class="mm-box mm-badge-wrapper__badge-container"
                style="bottom: -1px; right: 2px;"
              >
                <div
                  class="mm-box multichain-badge-status__badge mm-box--background-color-border-muted mm-box--rounded-full mm-box--border-color-background-default mm-box--border-width-4 box--border-style-solid"
                />
              </div>
            </div>
          </div>
        </div>
      </button>
    </div>
    <div
      class="mm-box mm-box--display-none mm-box--sm:display-flex"
    >
      <div
        class="mm-box mm-text mm-avatar-base mm-avatar-base--size-md mm-avatar-account mm-text--body-sm mm-text--text-transform-uppercase mm-box--margin-inline-end-2 mm-box--display-flex mm-box--justify-content-center mm-box--align-items-center mm-box--color-text-default mm-box--background-color-background-alternative mm-box--rounded-full mm-box--border-color-transparent box--border-style-solid box--border-width-1"
      >
        <div
          class="mm-avatar-account__jazzicon"
        >
          <div
            style="border-radius: 50px; overflow: hidden; padding: 0px; margin: 0px; width: 32px; height: 32px; display: inline-block; background: rgb(250, 58, 0);"
          >
            <svg
              height="32"
              width="32"
              x="0"
              y="0"
            >
              <rect
                fill="#18CDF2"
                height="32"
                transform="translate(-1.04839350379394 -3.3042840694604987) rotate(328.9 16 16)"
                width="32"
                x="0"
                y="0"
              />
              <rect
                fill="#035E56"
                height="32"
                transform="translate(-18.298461708832043 10.5924618717486) rotate(176.2 16 16)"
                width="32"
                x="0"
                y="0"
              />
              <rect
                fill="#F26602"
                height="32"
                transform="translate(16.667842018223922 -14.205139722997082) rotate(468.9 16 16)"
                width="32"
                x="0"
                y="0"
              />
            </svg>
          </div>
        </div>
      </div>
      <div
        class="mm-box mm-text mm-avatar-base mm-avatar-base--size-md mm-avatar-account mm-text--body-sm mm-text--text-transform-uppercase mm-box--margin-inline-end-2 mm-box--display-flex mm-box--justify-content-center mm-box--align-items-center mm-box--color-text-default mm-box--background-color-background-alternative mm-box--rounded-full mm-box--border-color-transparent box--border-style-solid box--border-width-1"
      >
        <div
          class="mm-avatar-account__jazzicon"
        >
          <div
            style="border-radius: 50px; overflow: hidden; padding: 0px; margin: 0px; width: 32px; height: 32px; display: inline-block; background: rgb(250, 58, 0);"
          >
            <svg
              height="32"
              width="32"
              x="0"
              y="0"
            >
              <rect
                fill="#18CDF2"
                height="32"
                transform="translate(-1.04839350379394 -3.3042840694604987) rotate(328.9 16 16)"
                width="32"
                x="0"
                y="0"
              />
              <rect
                fill="#035E56"
                height="32"
                transform="translate(-18.298461708832043 10.5924618717486) rotate(176.2 16 16)"
                width="32"
                x="0"
                y="0"
              />
              <rect
                fill="#F26602"
                height="32"
                transform="translate(16.667842018223922 -14.205139722997082) rotate(468.9 16 16)"
                width="32"
                x="0"
                y="0"
              />
            </svg>
          </div>
        </div>
      </div>
    </div>
    <div
      class="mm-box multichain-account-list-item__content mm-box--display-flex mm-box--flex-direction-column"
    >
      <div
        class="mm-box mm-box--display-flex mm-box--flex-direction-column"
      >
        <div
          class="mm-box mm-box--display-flex mm-box--justify-content-space-between"
        >
          <div
            class="mm-box multichain-account-list-item__account-name mm-box--margin-inline-end-2 mm-box--display-flex mm-box--gap-2 mm-box--align-items-center"
          >
            <button
              class="mm-box mm-text multichain-account-list-item__account-name__button mm-text--body-md-medium mm-text--ellipsis mm-text--text-align-left mm-box--padding-0 mm-box--width-full mm-box--color-text-default mm-box--background-color-transparent"
            >
              Test Account
            </button>
          </div>
          <div
            class="mm-box mm-text multichain-account-list-item__asset mm-text--body-md mm-text--ellipsis mm-text--text-align-end mm-box--display-flex mm-box--flex-direction-row mm-box--justify-content-flex-end mm-box--align-items-center mm-box--color-text-default"
          >
            <div
              class="mm-box currency-display-component mm-box--display-flex mm-box--flex-wrap-wrap mm-box--align-items-center"
              data-testid="first-currency-display"
              title="0.006 ETH"
            >
              <span
                class="mm-box mm-text currency-display-component__text mm-text--inherit mm-text--ellipsis mm-box--color-text-default"
                data-testid="account-value-and-suffix"
              >
                0.006
              </span>
              <span
                class="mm-box mm-text currency-display-component__suffix mm-text--inherit mm-box--margin-inline-start-1 mm-box--color-text-default"
              >
                ETH
              </span>
            </div>
          </div>
        </div>
      </div>
      <div
        class="mm-box mm-box--display-flex mm-box--justify-content-space-between"
      >
        <div
          class="mm-box mm-box--display-flex mm-box--align-items-center"
        >
          <p
            class="mm-box mm-text mm-text--body-sm mm-box--color-text-alternative"
            data-testid="account-list-address"
          >
            0x0DCD5...3E7bc
          </p>
        </div>
        <div
          class="mm-box multichain-account-list-item__avatar-currency mm-box--display-flex mm-box--gap-1 mm-box--justify-content-center mm-box--align-items-center"
        >
          <div
            class="mm-box mm-text mm-avatar-base mm-avatar-base--size-xs mm-avatar-token mm-text--body-xs mm-text--text-transform-uppercase mm-box--display-flex mm-box--justify-content-center mm-box--align-items-center mm-box--color-text-default mm-box--background-color-background-alternative mm-box--rounded-full mm-box--border-color-border-default box--border-style-solid box--border-width-1"
          >
            E
          </div>
          <div
            class="mm-box mm-text mm-text--body-sm mm-text--text-align-end mm-box--color-text-alternative"
          >
            <div
              class="mm-box currency-display-component mm-box--display-flex mm-box--flex-wrap-wrap mm-box--align-items-center"
              data-testid="second-currency-display"
              title="0.006 ETH"
            >
              <span
                class="mm-box mm-text currency-display-component__text mm-text--inherit mm-text--ellipsis mm-box--color-text-default"
                data-testid="account-value-and-suffix"
              >
                0.006
              </span>
              <span
                class="mm-box mm-text currency-display-component__suffix mm-text--inherit mm-box--margin-inline-start-1 mm-box--color-text-default"
              >
                ETH
              </span>
            </div>
          </div>
        </div>
      </div>
    </div>
  </div>
</div>
`;<|MERGE_RESOLUTION|>--- conflicted
+++ resolved
@@ -286,21 +286,13 @@
             <div
               class="mm-box currency-display-component mm-box--display-flex mm-box--flex-wrap-wrap mm-box--align-items-center"
               data-testid="second-currency-display"
-<<<<<<< HEAD
-              title="5950040143217648 BTC"
-=======
               title="1 BTC"
->>>>>>> 2e8ef023
             >
               <span
                 class="mm-box mm-text currency-display-component__text mm-text--inherit mm-text--ellipsis mm-box--color-text-default"
                 data-testid="account-value-and-suffix"
               >
-<<<<<<< HEAD
-                5950040143217648
-=======
                 1
->>>>>>> 2e8ef023
               </span>
               <span
                 class="mm-box mm-text currency-display-component__suffix mm-text--inherit mm-box--margin-inline-start-1 mm-box--color-text-default"
