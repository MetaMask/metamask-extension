// Jest Snapshot v1, https://goo.gl/fbAQLP

exports[`AccountListItem renders AccountListItem component and shows account name, address, and balance for non-EVM account: non-EVM-account-list-item 1`] = `
<div>
  <div
    class="mm-box multichain-account-list-item items-center multichain-account-list-item--clickable mm-box--padding-4 mm-box--display-flex mm-box--background-color-transparent"
    data-testid="account-item"
  >
    <div
      class="mm-box flex w-full gap-2 items-center"
    >
      <div
        class="mm-box mm-box--display-flex mm-box--sm:display-none"
        data-testid="account-list-item-badge"
      >
        <button
          class="mm-box multichain-badge-status pr-1 mm-box--display-flex mm-box--justify-content-center mm-box--align-items-center mm-box--background-color-transparent"
          data-testid="multichain-badge-status"
        >
          <div>
            <div
              aria-describedby="tippy-tooltip-3"
              class=""
              data-original-title="Not connected"
              data-tooltipped=""
              style="display: flex;"
              tabindex="0"
            >
              <div
                class="mm-box mm-badge-wrapper mm-box--display-inline-block"
              >
                <div
<<<<<<< HEAD
                  class="flex-shrink-0 items-center justify-center overflow-hidden bg-section rounded-lg h-8 w-8 flex"
=======
                  class="shrink-0 items-center justify-center overflow-hidden bg-section rounded-lg h-8 w-8 flex"
>>>>>>> 17d008f4
                >
                  <div
                    class="flex [&>div]:!rounded-none"
                  >
                    <div
                      style="border-radius: 50px; overflow: hidden; padding: 0px; margin: 0px; width: 32px; height: 32px; display: inline-block; background: rgb(200, 20, 47);"
                    >
                      <svg
                        height="32"
                        width="32"
                        x="0"
                        y="0"
                      >
                        <rect
                          fill="#F2C602"
                          height="32"
<<<<<<< HEAD
                          transform="translate(5.020620447504322 0.8103948904236289) rotate(161.5 16 16)"
=======
                          transform="translate(5.02062044750432 0.81039489042363) rotate(161.5 16.00000000000000 16.00000000000000)"
>>>>>>> 17d008f4
                          width="32"
                          x="0"
                          y="0"
                        />
                        <rect
                          fill="#F5ED00"
                          height="32"
<<<<<<< HEAD
                          transform="translate(-9.408121353992403 -10.305042584072448) rotate(246.0 16 16)"
=======
                          transform="translate(-9.40812135399240 -10.30504258407245) rotate(246.0 16.00000000000000 16.00000000000000)"
>>>>>>> 17d008f4
                          width="32"
                          x="0"
                          y="0"
                        />
                        <rect
                          fill="#FB183A"
                          height="32"
<<<<<<< HEAD
                          transform="translate(9.192555269879563 26.914160820887155) rotate(215.5 16 16)"
=======
                          transform="translate(9.19255526987956 26.91416082088715) rotate(215.5 16.00000000000000 16.00000000000000)"
>>>>>>> 17d008f4
                          width="32"
                          x="0"
                          y="0"
                        />
                      </svg>
                    </div>
                  </div>
                </div>
                <div
                  class="mm-box mm-badge-wrapper__badge-container"
                  style="bottom: -10%; right: -20%;"
                >
                  <div
                    class="mm-box multichain-badge-status__badge mm-box--background-color-icon-alternative mm-box--rounded-full mm-box--border-color-background-default mm-box--border-width-2 box--border-style-solid"
                  />
                </div>
              </div>
            </div>
          </div>
        </button>
      </div>
      <div
        class="mm-box mm-box--display-none mm-box--sm:display-flex"
      >
        <div
<<<<<<< HEAD
          class="inline-flex flex-shrink-0 items-center justify-center overflow-hidden bg-section rounded-lg h-8 w-8"
=======
          class="inline-flex shrink-0 items-center justify-center overflow-hidden bg-section rounded-lg h-8 w-8"
>>>>>>> 17d008f4
        >
          <div
            class="flex [&>div]:!rounded-none"
          >
            <div
              style="border-radius: 50px; overflow: hidden; padding: 0px; margin: 0px; width: 32px; height: 32px; display: inline-block; background: rgb(200, 20, 47);"
            >
              <svg
                height="32"
                width="32"
                x="0"
                y="0"
              >
                <rect
                  fill="#F2C602"
                  height="32"
<<<<<<< HEAD
                  transform="translate(5.020620447504322 0.8103948904236289) rotate(161.5 16 16)"
=======
                  transform="translate(5.02062044750432 0.81039489042363) rotate(161.5 16.00000000000000 16.00000000000000)"
>>>>>>> 17d008f4
                  width="32"
                  x="0"
                  y="0"
                />
                <rect
                  fill="#F5ED00"
                  height="32"
<<<<<<< HEAD
                  transform="translate(-9.408121353992403 -10.305042584072448) rotate(246.0 16 16)"
=======
                  transform="translate(-9.40812135399240 -10.30504258407245) rotate(246.0 16.00000000000000 16.00000000000000)"
>>>>>>> 17d008f4
                  width="32"
                  x="0"
                  y="0"
                />
                <rect
                  fill="#FB183A"
                  height="32"
<<<<<<< HEAD
                  transform="translate(9.192555269879563 26.914160820887155) rotate(215.5 16 16)"
=======
                  transform="translate(9.19255526987956 26.91416082088715) rotate(215.5 16.00000000000000 16.00000000000000)"
>>>>>>> 17d008f4
                  width="32"
                  x="0"
                  y="0"
                />
              </svg>
            </div>
          </div>
        </div>
      </div>
      <div
        class="mm-box multichain-account-list-item__content mm-box--display-flex mm-box--flex-direction-column"
      >
        <div
          class="mm-box mm-box--display-flex mm-box--flex-direction-column"
        >
          <div
            class="mm-box mm-box--display-flex mm-box--justify-content-space-between"
          >
            <div
              class="mm-box multichain-account-list-item__account-name mm-box--margin-inline-end-2 mm-box--display-flex mm-box--gap-2 mm-box--align-items-center"
            >
              <button
                class="mm-box mm-text multichain-account-list-item__account-name__button mm-text--body-md-medium mm-text--ellipsis mm-text--text-align-left mm-box--padding-0 mm-box--width-full mm-box--color-text-default mm-box--background-color-transparent"
              >
                Test Account
              </button>
            </div>
            <div
              class="mm-box mm-text multichain-account-list-item__asset mm-text--body-md mm-text--ellipsis mm-text--text-align-end mm-box--display-flex mm-box--flex-direction-row mm-box--justify-content-flex-end mm-box--align-items-center mm-box--color-text-default"
            >
              <div
                class="mm-box currency-display-component mm-box--display-flex mm-box--flex-wrap-wrap mm-box--align-items-center"
                data-testid="first-currency-display"
                title="$100,000.00"
              >
                <span
                  class="mm-box mm-text currency-display-component__text mm-text--inherit mm-text--ellipsis mm-box--color-text-default"
                  data-testid="account-value-and-suffix"
                >
                  $100,000.00
                </span>
              </div>
            </div>
          </div>
        </div>
        <div
          class="mm-box mm-box--display-flex mm-box--justify-content-space-between"
        >
          <div
            class="mm-box mm-box--display-flex mm-box--align-items-center"
          >
            <p
              class="mm-box mm-text mm-text--body-sm mm-box--color-text-alternative"
              data-testid="account-list-address"
            >
              bc1qn3s...5eker
            </p>
          </div>
          <div
            class="mm-box network-indicator"
          >
            <div
              class="mm-box"
              data-testid="account-network-indicator"
            >
              <div>
                <div
                  aria-describedby="tippy-tooltip-4"
                  class=""
                  data-original-title="This can be changed in "Settings > Alerts""
                  data-tooltipped=""
                  style="display: inline;"
                  tabindex="0"
                >
                  <div
                    class="mm-box multichain-avatar-group mm-box--display-flex mm-box--gap-1 mm-box--align-items-center"
                    data-testid="avatar-group"
                  >
                    <div
                      class="mm-box mm-box--display-flex mm-box--align-items-center"
                    />
                  </div>
                </div>
              </div>
            </div>
          </div>
        </div>
        <div
          class="mm-box mm-box--flex-direction-row"
        >
          <div
            class="mm-box mm-tag mm-box--padding-right-1 mm-box--padding-left-1 mm-box--display-flex mm-box--gap-1 mm-box--align-items-center mm-box--background-color-background-default mm-box--rounded-pill mm-box--border-color-border-default mm-box--border-width-1 box--border-style-solid"
            data-testid="account-list-item-tag-b7893c59-e376-4cc0-93ad-05ddaab574a6-Native SegWit"
          >
            <p
              class="mm-box mm-text mm-text--body-xs mm-box--color-text-alternative"
            >
              Native SegWit
            </p>
          </div>
        </div>
      </div>
    </div>
    <div
      class="mm-box mm-box--display-flex mm-box--justify-content-center mm-box--align-items-center"
    />
  </div>
</div>
`;

exports[`AccountListItem renders AccountListItem component and shows account name, address, and balance: evm-account-list-item 1`] = `
<div>
  <div
    class="mm-box multichain-account-list-item items-center multichain-account-list-item--clickable mm-box--padding-4 mm-box--display-flex mm-box--background-color-transparent"
    data-testid="account-item"
  >
    <div
      class="mm-box flex w-full gap-2 items-center"
    >
      <div
        class="mm-box mm-box--display-flex mm-box--sm:display-none"
        data-testid="account-list-item-badge"
      >
        <button
          class="mm-box multichain-badge-status pr-1 mm-box--display-flex mm-box--justify-content-center mm-box--align-items-center mm-box--background-color-transparent"
          data-testid="multichain-badge-status"
        >
          <div>
            <div
              aria-describedby="tippy-tooltip-1"
              class=""
              data-original-title="Not connected"
              data-tooltipped=""
              style="display: flex;"
              tabindex="0"
            >
              <div
                class="mm-box mm-badge-wrapper mm-box--display-inline-block"
              >
                <div
<<<<<<< HEAD
                  class="flex-shrink-0 items-center justify-center overflow-hidden bg-section rounded-lg h-8 w-8 flex"
=======
                  class="shrink-0 items-center justify-center overflow-hidden bg-section rounded-lg h-8 w-8 flex"
>>>>>>> 17d008f4
                >
                  <div
                    class="flex [&>div]:!rounded-none"
                  >
                    <div
                      style="border-radius: 50px; overflow: hidden; padding: 0px; margin: 0px; width: 32px; height: 32px; display: inline-block; background: rgb(250, 58, 0);"
                    >
                      <svg
                        height="32"
                        width="32"
                        x="0"
                        y="0"
                      >
                        <rect
                          fill="#18CDF2"
                          height="32"
<<<<<<< HEAD
                          transform="translate(-1.04839350379394 -3.3042840694604987) rotate(328.9 16 16)"
=======
                          transform="translate(-1.04839350379394 -3.30428406946050) rotate(328.9 16.00000000000000 16.00000000000000)"
>>>>>>> 17d008f4
                          width="32"
                          x="0"
                          y="0"
                        />
                        <rect
                          fill="#035E56"
                          height="32"
<<<<<<< HEAD
                          transform="translate(-18.298461708832043 10.5924618717486) rotate(176.2 16 16)"
=======
                          transform="translate(-18.29846170883204 10.59246187174860) rotate(176.2 16.00000000000000 16.00000000000000)"
>>>>>>> 17d008f4
                          width="32"
                          x="0"
                          y="0"
                        />
                        <rect
                          fill="#F26602"
                          height="32"
<<<<<<< HEAD
                          transform="translate(16.667842018223922 -14.205139722997082) rotate(468.9 16 16)"
=======
                          transform="translate(16.66784201822392 -14.20513972299708) rotate(468.9 16.00000000000000 16.00000000000000)"
>>>>>>> 17d008f4
                          width="32"
                          x="0"
                          y="0"
                        />
                      </svg>
                    </div>
                  </div>
                </div>
                <div
                  class="mm-box mm-badge-wrapper__badge-container"
                  style="bottom: -10%; right: -20%;"
                >
                  <div
                    class="mm-box multichain-badge-status__badge mm-box--background-color-icon-alternative mm-box--rounded-full mm-box--border-color-background-default mm-box--border-width-2 box--border-style-solid"
                  />
                </div>
              </div>
            </div>
          </div>
        </button>
      </div>
      <div
        class="mm-box mm-box--display-none mm-box--sm:display-flex"
      >
        <div
<<<<<<< HEAD
          class="inline-flex flex-shrink-0 items-center justify-center overflow-hidden bg-section rounded-lg h-8 w-8"
=======
          class="inline-flex shrink-0 items-center justify-center overflow-hidden bg-section rounded-lg h-8 w-8"
>>>>>>> 17d008f4
        >
          <div
            class="flex [&>div]:!rounded-none"
          >
            <div
              style="border-radius: 50px; overflow: hidden; padding: 0px; margin: 0px; width: 32px; height: 32px; display: inline-block; background: rgb(250, 58, 0);"
            >
              <svg
                height="32"
                width="32"
                x="0"
                y="0"
              >
                <rect
                  fill="#18CDF2"
                  height="32"
<<<<<<< HEAD
                  transform="translate(-1.04839350379394 -3.3042840694604987) rotate(328.9 16 16)"
=======
                  transform="translate(-1.04839350379394 -3.30428406946050) rotate(328.9 16.00000000000000 16.00000000000000)"
>>>>>>> 17d008f4
                  width="32"
                  x="0"
                  y="0"
                />
                <rect
                  fill="#035E56"
                  height="32"
<<<<<<< HEAD
                  transform="translate(-18.298461708832043 10.5924618717486) rotate(176.2 16 16)"
=======
                  transform="translate(-18.29846170883204 10.59246187174860) rotate(176.2 16.00000000000000 16.00000000000000)"
>>>>>>> 17d008f4
                  width="32"
                  x="0"
                  y="0"
                />
                <rect
                  fill="#F26602"
                  height="32"
<<<<<<< HEAD
                  transform="translate(16.667842018223922 -14.205139722997082) rotate(468.9 16 16)"
=======
                  transform="translate(16.66784201822392 -14.20513972299708) rotate(468.9 16.00000000000000 16.00000000000000)"
>>>>>>> 17d008f4
                  width="32"
                  x="0"
                  y="0"
                />
              </svg>
            </div>
          </div>
        </div>
      </div>
      <div
        class="mm-box multichain-account-list-item__content mm-box--display-flex mm-box--flex-direction-column"
      >
        <div
          class="mm-box mm-box--display-flex mm-box--flex-direction-column"
        >
          <div
            class="mm-box mm-box--display-flex mm-box--justify-content-space-between"
          >
            <div
              class="mm-box multichain-account-list-item__account-name mm-box--margin-inline-end-2 mm-box--display-flex mm-box--gap-2 mm-box--align-items-center"
            >
              <button
                class="mm-box mm-text multichain-account-list-item__account-name__button mm-text--body-md-medium mm-text--ellipsis mm-text--text-align-left mm-box--padding-0 mm-box--width-full mm-box--color-text-default mm-box--background-color-transparent"
              >
                Test Account
              </button>
            </div>
            <div
              class="mm-box mm-text multichain-account-list-item__asset mm-text--body-md mm-text--ellipsis mm-text--text-align-end mm-box--display-flex mm-box--flex-direction-row mm-box--justify-content-flex-end mm-box--align-items-center mm-box--color-text-default"
            >
              <div
                class="mm-box currency-display-component mm-box--display-flex mm-box--flex-wrap-wrap mm-box--align-items-center"
                data-testid="first-currency-display"
                title="0.006 ETH"
              >
                <span
                  class="mm-box mm-text currency-display-component__text mm-text--inherit mm-text--ellipsis mm-box--color-text-default"
                  data-testid="account-value-and-suffix"
                >
                  0.006
                </span>
                <span
                  class="mm-box mm-text currency-display-component__suffix mm-text--inherit mm-box--margin-inline-start-1 mm-box--color-text-default"
                >
                  ETH
                </span>
              </div>
            </div>
          </div>
        </div>
        <div
          class="mm-box mm-box--display-flex mm-box--justify-content-space-between"
        >
          <div
            class="mm-box mm-box--display-flex mm-box--align-items-center"
          >
            <p
              class="mm-box mm-text mm-text--body-sm mm-box--color-text-alternative"
              data-testid="account-list-address"
            >
              0x0DCD5...3E7bc
            </p>
          </div>
          <div
            class="mm-box network-indicator"
          >
            <div
              class="mm-box"
              data-testid="account-network-indicator"
            >
              <div>
                <div
                  aria-describedby="tippy-tooltip-2"
                  class=""
                  data-original-title="This can be changed in "Settings > Alerts""
                  data-tooltipped=""
                  style="display: inline;"
                  tabindex="0"
                >
                  <div
                    class="mm-box multichain-avatar-group mm-box--display-flex mm-box--gap-1 mm-box--align-items-center"
                    data-testid="avatar-group"
                  >
                    <div
                      class="mm-box mm-box--display-flex mm-box--align-items-center"
                    >
                      <div
                        class="mm-box mm-box--rounded-full"
                        style="margin-left: 0px;"
                      >
                        <div
                          class="mm-box mm-text mm-avatar-base mm-avatar-base--size-xs mm-avatar-network mm-text--body-xs mm-text--text-transform-uppercase mm-box--display-flex mm-box--justify-content-center mm-box--align-items-center mm-box--color-text-default mm-box--background-color-background-alternative mm-box--rounded-md mm-box--border-color-background-default mm-box--border-width-1 box--border-style-solid"
                        >
                          <img
                            alt="Polygon logo"
                            class="mm-avatar-network__network-image"
                            src="./images/pol-token.svg"
                          />
                        </div>
                      </div>
                      <div
                        class="mm-box mm-box--rounded-full"
                        style="margin-left: -8px;"
                      >
                        <div
                          class="mm-box mm-text mm-avatar-base mm-avatar-base--size-xs mm-avatar-network mm-text--body-xs mm-text--text-transform-uppercase mm-box--display-flex mm-box--justify-content-center mm-box--align-items-center mm-box--color-text-default mm-box--background-color-background-alternative mm-box--rounded-md mm-box--border-color-background-default mm-box--border-width-1 box--border-style-solid"
                        >
                          <img
                            alt="BNB Chain logo"
                            class="mm-avatar-network__network-image"
                            src="./images/bnb.svg"
                          />
                        </div>
                      </div>
                      <div
                        class="mm-box mm-box--rounded-full"
                        style="margin-left: -8px;"
                      >
                        <div
                          class="mm-box mm-text mm-avatar-base mm-avatar-base--size-xs mm-avatar-network mm-text--body-xs mm-text--text-transform-uppercase mm-box--display-flex mm-box--justify-content-center mm-box--align-items-center mm-box--color-text-default mm-box--background-color-background-alternative mm-box--rounded-md mm-box--border-color-background-default mm-box--border-width-1 box--border-style-solid"
                        >
                          G
                        </div>
                      </div>
                      <div
                        class="mm-box mm-box--rounded-full"
                        style="margin-left: -8px;"
                      >
                        <div
                          class="mm-box mm-text mm-avatar-base mm-avatar-base--size-xs mm-avatar-network mm-text--body-xs mm-text--text-transform-uppercase mm-box--display-flex mm-box--justify-content-center mm-box--align-items-center mm-box--color-text-default mm-box--background-color-background-alternative mm-box--rounded-md mm-box--border-color-background-default mm-box--border-width-1 box--border-style-solid"
                        >
                          <img
                            alt="Custom Mainnet RPC logo"
                            class="mm-avatar-network__network-image"
                            src="./images/eth_logo.svg"
                          />
                        </div>
                      </div>
                    </div>
                    <div
                      class="mm-box"
                    >
                      <p
                        class="mm-box mm-text mm-text--body-sm mm-box--color-text-alternative"
                      >
                        +1
                      </p>
                    </div>
                  </div>
                </div>
              </div>
            </div>
          </div>
        </div>
      </div>
    </div>
    <div
      class="mm-box mm-box--display-flex mm-box--justify-content-center mm-box--align-items-center"
    />
  </div>
</div>
`;<|MERGE_RESOLUTION|>--- conflicted
+++ resolved
@@ -30,11 +30,7 @@
                 class="mm-box mm-badge-wrapper mm-box--display-inline-block"
               >
                 <div
-<<<<<<< HEAD
-                  class="flex-shrink-0 items-center justify-center overflow-hidden bg-section rounded-lg h-8 w-8 flex"
-=======
                   class="shrink-0 items-center justify-center overflow-hidden bg-section rounded-lg h-8 w-8 flex"
->>>>>>> 17d008f4
                 >
                   <div
                     class="flex [&>div]:!rounded-none"
@@ -51,11 +47,7 @@
                         <rect
                           fill="#F2C602"
                           height="32"
-<<<<<<< HEAD
-                          transform="translate(5.020620447504322 0.8103948904236289) rotate(161.5 16 16)"
-=======
                           transform="translate(5.02062044750432 0.81039489042363) rotate(161.5 16.00000000000000 16.00000000000000)"
->>>>>>> 17d008f4
                           width="32"
                           x="0"
                           y="0"
@@ -63,11 +55,7 @@
                         <rect
                           fill="#F5ED00"
                           height="32"
-<<<<<<< HEAD
-                          transform="translate(-9.408121353992403 -10.305042584072448) rotate(246.0 16 16)"
-=======
                           transform="translate(-9.40812135399240 -10.30504258407245) rotate(246.0 16.00000000000000 16.00000000000000)"
->>>>>>> 17d008f4
                           width="32"
                           x="0"
                           y="0"
@@ -75,11 +63,7 @@
                         <rect
                           fill="#FB183A"
                           height="32"
-<<<<<<< HEAD
-                          transform="translate(9.192555269879563 26.914160820887155) rotate(215.5 16 16)"
-=======
                           transform="translate(9.19255526987956 26.91416082088715) rotate(215.5 16.00000000000000 16.00000000000000)"
->>>>>>> 17d008f4
                           width="32"
                           x="0"
                           y="0"
@@ -105,11 +89,7 @@
         class="mm-box mm-box--display-none mm-box--sm:display-flex"
       >
         <div
-<<<<<<< HEAD
-          class="inline-flex flex-shrink-0 items-center justify-center overflow-hidden bg-section rounded-lg h-8 w-8"
-=======
           class="inline-flex shrink-0 items-center justify-center overflow-hidden bg-section rounded-lg h-8 w-8"
->>>>>>> 17d008f4
         >
           <div
             class="flex [&>div]:!rounded-none"
@@ -126,11 +106,7 @@
                 <rect
                   fill="#F2C602"
                   height="32"
-<<<<<<< HEAD
-                  transform="translate(5.020620447504322 0.8103948904236289) rotate(161.5 16 16)"
-=======
                   transform="translate(5.02062044750432 0.81039489042363) rotate(161.5 16.00000000000000 16.00000000000000)"
->>>>>>> 17d008f4
                   width="32"
                   x="0"
                   y="0"
@@ -138,11 +114,7 @@
                 <rect
                   fill="#F5ED00"
                   height="32"
-<<<<<<< HEAD
-                  transform="translate(-9.408121353992403 -10.305042584072448) rotate(246.0 16 16)"
-=======
                   transform="translate(-9.40812135399240 -10.30504258407245) rotate(246.0 16.00000000000000 16.00000000000000)"
->>>>>>> 17d008f4
                   width="32"
                   x="0"
                   y="0"
@@ -150,11 +122,7 @@
                 <rect
                   fill="#FB183A"
                   height="32"
-<<<<<<< HEAD
-                  transform="translate(9.192555269879563 26.914160820887155) rotate(215.5 16 16)"
-=======
                   transform="translate(9.19255526987956 26.91416082088715) rotate(215.5 16.00000000000000 16.00000000000000)"
->>>>>>> 17d008f4
                   width="32"
                   x="0"
                   y="0"
@@ -295,11 +263,7 @@
                 class="mm-box mm-badge-wrapper mm-box--display-inline-block"
               >
                 <div
-<<<<<<< HEAD
-                  class="flex-shrink-0 items-center justify-center overflow-hidden bg-section rounded-lg h-8 w-8 flex"
-=======
                   class="shrink-0 items-center justify-center overflow-hidden bg-section rounded-lg h-8 w-8 flex"
->>>>>>> 17d008f4
                 >
                   <div
                     class="flex [&>div]:!rounded-none"
@@ -316,11 +280,7 @@
                         <rect
                           fill="#18CDF2"
                           height="32"
-<<<<<<< HEAD
-                          transform="translate(-1.04839350379394 -3.3042840694604987) rotate(328.9 16 16)"
-=======
                           transform="translate(-1.04839350379394 -3.30428406946050) rotate(328.9 16.00000000000000 16.00000000000000)"
->>>>>>> 17d008f4
                           width="32"
                           x="0"
                           y="0"
@@ -328,11 +288,7 @@
                         <rect
                           fill="#035E56"
                           height="32"
-<<<<<<< HEAD
-                          transform="translate(-18.298461708832043 10.5924618717486) rotate(176.2 16 16)"
-=======
                           transform="translate(-18.29846170883204 10.59246187174860) rotate(176.2 16.00000000000000 16.00000000000000)"
->>>>>>> 17d008f4
                           width="32"
                           x="0"
                           y="0"
@@ -340,11 +296,7 @@
                         <rect
                           fill="#F26602"
                           height="32"
-<<<<<<< HEAD
-                          transform="translate(16.667842018223922 -14.205139722997082) rotate(468.9 16 16)"
-=======
                           transform="translate(16.66784201822392 -14.20513972299708) rotate(468.9 16.00000000000000 16.00000000000000)"
->>>>>>> 17d008f4
                           width="32"
                           x="0"
                           y="0"
@@ -370,11 +322,7 @@
         class="mm-box mm-box--display-none mm-box--sm:display-flex"
       >
         <div
-<<<<<<< HEAD
-          class="inline-flex flex-shrink-0 items-center justify-center overflow-hidden bg-section rounded-lg h-8 w-8"
-=======
           class="inline-flex shrink-0 items-center justify-center overflow-hidden bg-section rounded-lg h-8 w-8"
->>>>>>> 17d008f4
         >
           <div
             class="flex [&>div]:!rounded-none"
@@ -391,11 +339,7 @@
                 <rect
                   fill="#18CDF2"
                   height="32"
-<<<<<<< HEAD
-                  transform="translate(-1.04839350379394 -3.3042840694604987) rotate(328.9 16 16)"
-=======
                   transform="translate(-1.04839350379394 -3.30428406946050) rotate(328.9 16.00000000000000 16.00000000000000)"
->>>>>>> 17d008f4
                   width="32"
                   x="0"
                   y="0"
@@ -403,11 +347,7 @@
                 <rect
                   fill="#035E56"
                   height="32"
-<<<<<<< HEAD
-                  transform="translate(-18.298461708832043 10.5924618717486) rotate(176.2 16 16)"
-=======
                   transform="translate(-18.29846170883204 10.59246187174860) rotate(176.2 16.00000000000000 16.00000000000000)"
->>>>>>> 17d008f4
                   width="32"
                   x="0"
                   y="0"
@@ -415,11 +355,7 @@
                 <rect
                   fill="#F26602"
                   height="32"
-<<<<<<< HEAD
-                  transform="translate(16.667842018223922 -14.205139722997082) rotate(468.9 16 16)"
-=======
                   transform="translate(16.66784201822392 -14.20513972299708) rotate(468.9 16.00000000000000 16.00000000000000)"
->>>>>>> 17d008f4
                   width="32"
                   x="0"
                   y="0"
