--- conflicted
+++ resolved
@@ -1,10 +1,7 @@
 .multichain-account-list-item {
   position: relative;
   width: 100%;
-<<<<<<< HEAD
-=======
   justify-items: center;
->>>>>>> ee3841d8
 
   &--clickable {
     cursor: pointer;
@@ -86,15 +83,6 @@
       font-size: 12px !important;
     }
   }
-<<<<<<< HEAD
-}
-
-.list-item-custody-logo {
-  height: 32px;
-  padding: 1px;
-  margin-right: 8px;
-  margin-top: 5px;
-=======
 
   .custody-logo {
     height: 32px;
@@ -104,5 +92,4 @@
     background: var(--brand-colors-white-white000);
     border-radius: 5px;
   }
->>>>>>> ee3841d8
 }