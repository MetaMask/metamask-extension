--- conflicted
+++ resolved
@@ -2,22 +2,21 @@
 import React from 'react';
 import { screen, fireEvent } from '@testing-library/react';
 import { toChecksumHexAddress } from '@metamask/controller-utils';
-import { EthAccountType, EthMethod } from '@metamask/keyring-api';
 import { renderWithProvider } from '../../../../test/jest';
 import configureStore from '../../../store/store';
 import mockState from '../../../../test/data/mock-state.json';
 import { shortenAddress } from '../../../helpers/utils/util';
 import { AccountListItem } from '.';
 
-const account = {
-  ...mockState.metamask.internalAccounts.accounts[
-    'cf8dace4-9439-4bd4-b3a8-88c821c8fcb3'
+const identity = {
+  ...mockState.metamask.identities[
+    '0x0dcd5d886577d5081b0c52e242ef29e70be3e7bc'
   ],
   balance: '0x152387ad22c3f0',
 };
 
 const DEFAULT_PROPS = {
-  account,
+  identity,
   onClick: jest.fn(),
 };
 
@@ -34,9 +33,9 @@
 describe('AccountListItem', () => {
   it('renders AccountListItem component and shows account name, address, and balance', () => {
     const { container } = render();
-    expect(screen.getByText(account.metadata.name)).toBeInTheDocument();
+    expect(screen.getByText(identity.name)).toBeInTheDocument();
     expect(
-      screen.getByText(shortenAddress(toChecksumHexAddress(account.address))),
+      screen.getByText(shortenAddress(toChecksumHexAddress(identity.address))),
     ).toBeInTheDocument();
     expect(document.querySelector('[title="0.006 ETH"]')).toBeInTheDocument();
 
@@ -53,12 +52,9 @@
   it('renders the account name tooltip for long names', () => {
     render({
       selected: true,
-      account: {
-        ...account,
-        metadata: {
-          ...account.metadata,
-          name: 'This is a super long name that requires tooltip',
-        },
+      identity: {
+        ...identity,
+        name: 'This is a super long name that requires tooltip',
       },
     });
     expect(
@@ -108,33 +104,16 @@
     expect(getByAltText(`${connectedAvatarName} logo`)).toBeInTheDocument();
   });
 
+  ///: BEGIN:ONLY_INCLUDE_IN(keyring-snaps)
   it('renders the snap label for snap accounts', () => {
     const { getByText } = render({
-      account: {
-        address: '0x0dcd5d886577d5081b0c52e242ef29e70be3e7bc',
-        id: 'cf8dace4-9439-4bd4-b3a8-88c821c8fcb3',
-        metadata: {
-          name: 'Snap Account',
-          keyring: {
-            type: 'Snap Keyring',
-          },
-          snap: {
-            name: 'Metamask Simple Snap',
-            id: 'metamask-simple-snap',
-            enabled: true,
-          },
-        },
-        options: {},
-        methods: [...Object.values(EthMethod)],
-        type: EthAccountType.Eoa,
-        balance: '0x0',
+      identity: {
+        address: '0xb552685e3d2790eFd64a175B00D51F02cdaFEe5D',
+        name: 'Snap Account',
       },
     });
 
-<<<<<<< HEAD
-    expect(getByText('Metamask Simple Snap')).toBeInTheDocument();
-=======
     expect(getByText('Snaps (Beta)')).toBeInTheDocument();
->>>>>>> 7c78b4b3
   });
+  ///: END:ONLY_INCLUDE_IN
 });