--- conflicted
+++ resolved
@@ -2,12 +2,12 @@
 import React from 'react';
 import { fireEvent, screen } from '@testing-library/react';
 import { merge } from 'lodash';
-<<<<<<< HEAD
-import { BtcAccountType, SolAccountType } from '@metamask/keyring-api';
+import {
+  BtcAccountType,
+  BtcScope,
+  SolAccountType,
+} from '@metamask/keyring-api';
 import { KnownCaipNamespace } from '@metamask/utils';
-=======
-import { BtcScope } from '@metamask/keyring-api';
->>>>>>> b81d8fad
 import { renderWithProvider } from '../../../../test/jest';
 import configureStore from '../../../store/store';
 import mockState from '../../../../test/data/mock-state.json';
