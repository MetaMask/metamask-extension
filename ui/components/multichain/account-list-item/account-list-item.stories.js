--- conflicted
+++ resolved
@@ -4,11 +4,7 @@
 
 import testData from '../../../../.storybook/test-data';
 import configureStore from '../../../store/store';
-<<<<<<< HEAD
-import { AccountListItem, MenuOptionTypes } from '.';
-=======
 import { AccountListItem, AccountListItemMenuTypes } from '.';
->>>>>>> f262054f
 
 const store = configureStore(testData);
 
@@ -81,22 +77,14 @@
     connectedAvatarName: {
       control: 'text',
     },
-<<<<<<< HEAD
-    showOptionTypes: {
-=======
     menuType: {
->>>>>>> f262054f
       control: 'text',
     },
   },
   args: {
     identity: SIMPLE_IDENTITY,
     onClick,
-<<<<<<< HEAD
-    showOptionTypes: MenuOptionTypes.AccountMenu,
-=======
     menuType: AccountListItemMenuTypes.Account,
->>>>>>> f262054f
   },
   decorators: [(story) => <Provider store={store}>{story()}</Provider>],
 };
