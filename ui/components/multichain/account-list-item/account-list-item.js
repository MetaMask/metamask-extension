import React, { useContext, useEffect, useRef, useState } from 'react';
import PropTypes from 'prop-types';
import classnames from 'classnames';

import { useSelector } from 'react-redux';
import { useI18nContext } from '../../../hooks/useI18nContext';
import { shortenAddress } from '../../../helpers/utils/util';

import { AccountListItemMenu, AvatarGroup } from '..';
import { ConnectedAccountsMenu } from '../connected-accounts-menu';
import {
  AvatarAccount,
  AvatarAccountVariant,
  AvatarToken,
  AvatarTokenSize,
  Box,
  ButtonIcon,
  Icon,
  IconName,
  IconSize,
  Tag,
  Text,
} from '../../component-library';
import {
  AlignItems,
  BackgroundColor,
  BlockSize,
  BorderColor,
  BorderRadius,
  Color,
  Display,
  FlexDirection,
  JustifyContent,
  Size,
  TextAlign,
  TextColor,
  TextVariant,
} from '../../../helpers/constants/design-system';
import { KeyringType } from '../../../../shared/constants/keyring';
import UserPreferencedCurrencyDisplay from '../../app/user-preferenced-currency-display/user-preferenced-currency-display.component';
import { PRIMARY, SECONDARY } from '../../../helpers/constants/common';
import { getNativeCurrency } from '../../../ducks/metamask/metamask';
import Tooltip from '../../ui/tooltip/tooltip';
import {
  MetaMetricsEventCategory,
  MetaMetricsEventName,
} from '../../../../shared/constants/metametrics';
import { MetaMetricsContext } from '../../../contexts/metametrics';
import {
  isAccountConnectedToCurrentTab,
  getCurrentNetwork,
  getNativeCurrencyImage,
  getShowFiatInTestnets,
  getUseBlockie,
} from '../../../selectors';
import { useAccountTotalFiatBalance } from '../../../hooks/useAccountTotalFiatBalance';
import { TEST_NETWORKS } from '../../../../shared/constants/network';
import { ConnectedStatus } from '../connected-status/connected-status';
<<<<<<< HEAD
import { toChecksumHexAddress } from '../../../../shared/modules/hexstring-utils';
///: BEGIN:ONLY_INCLUDE_IF(build-mmi)
import { getCustodianIconForAddress } from '../../../selectors/institutional/selectors';
///: END:ONLY_INCLUDE_IF
=======
///: BEGIN:ONLY_INCLUDE_IF(build-mmi)
import { getCustodianIconForAddress } from '../../../selectors/institutional/selectors';
///: END:ONLY_INCLUDE_IF
import { normalizeSafeAddress } from '../../../../app/scripts/lib/multichain/address';
>>>>>>> af8ef253
import { AccountListItemMenuTypes } from './account-list-item.types';

const MAXIMUM_CURRENCY_DECIMALS = 3;
const MAXIMUM_CHARACTERS_WITHOUT_TOOLTIP = 17;

export const AccountListItem = ({
  account,
  selected = false,
  onClick,
  closeMenu,
  accountsCount,
  connectedAvatar,
  isPinned = false,
  menuType = AccountListItemMenuTypes.None,
  isHidden = false,
  currentTabOrigin,
  isActive = false,
  startAccessory,
  onActionClick,
}) => {
  const t = useI18nContext();
  const [accountOptionsMenuOpen, setAccountOptionsMenuOpen] = useState(false);
  const [accountListItemMenuElement, setAccountListItemMenuElement] =
    useState();

  const useBlockie = useSelector(getUseBlockie);
  const currentNetwork = useSelector(getCurrentNetwork);
  const setAccountListItemMenuRef = (ref) => {
    setAccountListItemMenuElement(ref);
  };
  const showFiatInTestnets = useSelector(getShowFiatInTestnets);
  const showFiat =
    TEST_NETWORKS.includes(currentNetwork?.nickname) && !showFiatInTestnets;
  const { totalWeiBalance, orderedTokenList } = useAccountTotalFiatBalance(
    account.address,
  );
  const mappedOrderedTokenList = orderedTokenList.map((item) => ({
    avatarValue: item.iconUrl,
  }));
  let balanceToTranslate = totalWeiBalance;
  if (showFiat) {
    balanceToTranslate = account.balance;
  }

  ///: BEGIN:ONLY_INCLUDE_IF(build-mmi)
  const custodianIcon = useSelector((state) =>
    getCustodianIconForAddress(state, account.address),
  );
  ///: END:ONLY_INCLUDE_IF

  // If this is the selected item in the Account menu,
  // scroll the item into view
  const itemRef = useRef(null);
  useEffect(() => {
    if (selected) {
      itemRef.current?.scrollIntoView?.();
    }
  }, [itemRef, selected]);

  const trackEvent = useContext(MetaMetricsContext);
  const primaryTokenImage = useSelector(getNativeCurrencyImage);
  const nativeCurrency = useSelector(getNativeCurrency);
  const currentTabIsConnectedToSelectedAddress = useSelector((state) =>
    isAccountConnectedToCurrentTab(state, account.address),
  );
  const isConnected =
    currentTabOrigin && currentTabIsConnectedToSelectedAddress;
  const isSingleAccount = accountsCount === 1;

  return (
    <Box
      display={Display.Flex}
      padding={4}
      backgroundColor={selected ? Color.primaryMuted : Color.transparent}
      className={classnames('multichain-account-list-item', {
        'multichain-account-list-item--selected': selected,
        'multichain-account-list-item--connected': Boolean(connectedAvatar),
        'multichain-account-list-item--clickable': Boolean(onClick),
      })}
      ref={itemRef}
      onClick={() => {
        // Without this check, the account will be selected after
        // the account options menu closes
        if (!accountOptionsMenuOpen) {
          onClick?.();
        }
      }}
    >
      {startAccessory ? (
        <Box marginInlineEnd={2} marginTop={1}>
          {startAccessory}
        </Box>
      ) : null}
      {selected && (
        <Box
          className="multichain-account-list-item__selected-indicator"
          borderRadius={BorderRadius.pill}
          backgroundColor={Color.primaryDefault}
        />
      )}
<<<<<<< HEAD
      {process.env.MULTICHAIN ? (
        <>
          <Box
            display={[Display.Flex, Display.None]}
            data-testid="account-list-item-badge"
          >
            <ConnectedStatus address={account.address} isActive={isActive} />
          </Box>
          <Box display={[Display.None, Display.Flex]}>
            {
              ///: BEGIN:ONLY_INCLUDE_IF(build-main,build-beta,build-flask)
              <AvatarAccount
                borderColor={BorderColor.transparent}
                size={Size.MD}
                address={account.address}
                variant={
                  useBlockie
                    ? AvatarAccountVariant.Blockies
                    : AvatarAccountVariant.Jazzicon
                }
                marginInlineEnd={2}
              />
              ///: END:ONLY_INCLUDE_IF
            }

            {
              ///: BEGIN:ONLY_INCLUDE_IF(build-mmi)
              custodianIcon ? (
                <img
                  src={custodianIcon}
                  data-testid="custody-logo"
                  className="custody-logo"
                  alt="custody logo"
                />
              ) : (
                <AvatarAccount
                  borderColor={BorderColor.transparent}
                  size={Size.MD}
                  address={account.address}
                  variant={
                    useBlockie
                      ? AvatarAccountVariant.Blockies
                      : AvatarAccountVariant.Jazzicon
                  }
                  marginInlineEnd={2}
                />
              )
              ///: END:ONLY_INCLUDE_IF
            }
          </Box>
        </>
      ) : (
        <>
=======

      <>
        <Box
          display={[Display.Flex, Display.None]}
          data-testid="account-list-item-badge"
        >
          <ConnectedStatus address={account.address} isActive={isActive} />
        </Box>
        <Box display={[Display.None, Display.Flex]}>
>>>>>>> af8ef253
          {
            ///: BEGIN:ONLY_INCLUDE_IF(build-main,build-beta,build-flask)
            <AvatarAccount
              borderColor={BorderColor.transparent}
              size={Size.MD}
              address={account.address}
              variant={
                useBlockie
                  ? AvatarAccountVariant.Blockies
                  : AvatarAccountVariant.Jazzicon
              }
              marginInlineEnd={2}
            />
            ///: END:ONLY_INCLUDE_IF
          }
<<<<<<< HEAD
=======

>>>>>>> af8ef253
          {
            ///: BEGIN:ONLY_INCLUDE_IF(build-mmi)
            custodianIcon ? (
              <img
                src={custodianIcon}
                data-testid="custody-logo"
<<<<<<< HEAD
                className="list-item-custody-logo"
=======
                className="custody-logo"
>>>>>>> af8ef253
                alt="custody logo"
              />
            ) : (
              <AvatarAccount
                borderColor={BorderColor.transparent}
                size={Size.MD}
                address={account.address}
                variant={
                  useBlockie
                    ? AvatarAccountVariant.Blockies
                    : AvatarAccountVariant.Jazzicon
                }
                marginInlineEnd={2}
              />
            )
            ///: END:ONLY_INCLUDE_IF
          }
<<<<<<< HEAD
        </>
      )}
=======
        </Box>
      </>

>>>>>>> af8ef253
      <Box
        display={Display.Flex}
        flexDirection={FlexDirection.Column}
        className="multichain-account-list-item__content"
      >
        <Box display={Display.Flex} flexDirection={FlexDirection.Column}>
          <Box
            display={Display.Flex}
            justifyContent={JustifyContent.spaceBetween}
          >
            <Box
              className="multichain-account-list-item__account-name"
              marginInlineEnd={2}
              display={Display.Flex}
              alignItems={AlignItems.center}
              gap={2}
            >
              {isPinned ? (
                <Icon
                  name={IconName.Pin}
                  size={IconSize.Xs}
                  className="account-pinned-icon"
                />
              ) : null}
              {isHidden ? (
                <Icon
                  name={IconName.EyeSlash}
                  size={IconSize.Xs}
                  className="account-hidden-icon"
                />
              ) : null}
              <Text
                as="button"
                onClick={(e) => {
                  e.stopPropagation();
                  onClick?.();
                }}
                variant={TextVariant.bodyMdMedium}
                className="multichain-account-list-item__account-name__button"
                padding={0}
                backgroundColor={BackgroundColor.transparent}
                width={BlockSize.Full}
                textAlign={TextAlign.Left}
                ellipsis
              >
                {account.metadata.name.length >
                MAXIMUM_CHARACTERS_WITHOUT_TOOLTIP ? (
                  <Tooltip
                    title={account.metadata.name}
                    position="bottom"
                    wrapperClassName="multichain-account-list-item__tooltip"
                  >
                    {account.metadata.name}
                  </Tooltip>
                ) : (
                  account.metadata.name
                )}
              </Text>
            </Box>
            <Text
              as="div"
              className="multichain-account-list-item__asset"
              display={Display.Flex}
              flexDirection={FlexDirection.Row}
              alignItems={AlignItems.center}
              justifyContent={JustifyContent.flexEnd}
              ellipsis
              textAlign={TextAlign.End}
            >
              <UserPreferencedCurrencyDisplay
                ethNumberOfDecimals={MAXIMUM_CURRENCY_DECIMALS}
                value={balanceToTranslate}
                type={PRIMARY}
                showFiat={
                  !showFiat || !TEST_NETWORKS.includes(currentNetwork?.nickname)
                }
              />
            </Text>
          </Box>
        </Box>
        <Box
          display={Display.Flex}
          justifyContent={JustifyContent.spaceBetween}
        >
          <Box display={Display.Flex} alignItems={AlignItems.center}>
            <Text variant={TextVariant.bodySm} color={Color.textAlternative}>
<<<<<<< HEAD
              {shortenAddress(toChecksumHexAddress(account.address))}
=======
              {shortenAddress(normalizeSafeAddress(account.address))}
>>>>>>> af8ef253
            </Text>
          </Box>
          {mappedOrderedTokenList.length > 1 ? (
            <AvatarGroup members={mappedOrderedTokenList} limit={4} />
          ) : (
            <Box
              display={Display.Flex}
              alignItems={AlignItems.center}
              justifyContent={JustifyContent.center}
              gap={1}
              className="multichain-account-list-item__avatar-currency"
            >
              <AvatarToken
                src={primaryTokenImage}
                name={nativeCurrency}
                size={AvatarTokenSize.Xs}
                borderColor={BorderColor.borderDefault}
              />
              <Text
                variant={TextVariant.bodySm}
                color={TextColor.textAlternative}
                textAlign={TextAlign.End}
                as="div"
              >
                <UserPreferencedCurrencyDisplay
                  ethNumberOfDecimals={MAXIMUM_CURRENCY_DECIMALS}
                  value={account.balance}
                  type={SECONDARY}
                  showNative
                />
              </Text>
            </Box>
          )}
        </Box>
        {account.label ? (
          <Tag
            label={account.label}
            labelProps={{
              variant: TextVariant.bodyXs,
              color: Color.textAlternative,
            }}
            startIconName={
              account.metadata.keyring.type === KeyringType.snap
                ? IconName.Snaps
                : null
            }
          />
        ) : null}
      </Box>

      {menuType === AccountListItemMenuTypes.None ? null : (
        <ButtonIcon
          ariaLabel={`${account.metadata.name} ${t('options')}`}
          iconName={IconName.MoreVertical}
          size={IconSize.Sm}
          ref={setAccountListItemMenuRef}
          onClick={(e) => {
            e.stopPropagation();
            if (!accountOptionsMenuOpen) {
              trackEvent({
                event: MetaMetricsEventName.AccountDetailMenuOpened,
                category: MetaMetricsEventCategory.Navigation,
                properties: {
                  location: 'Account Options',
                },
              });
            }
            setAccountOptionsMenuOpen(!accountOptionsMenuOpen);
          }}
          data-testid="account-list-item-menu-button"
        />
      )}
      {menuType === AccountListItemMenuTypes.Account && (
        <AccountListItemMenu
          anchorElement={accountListItemMenuElement}
          account={account}
          onClose={() => setAccountOptionsMenuOpen(false)}
          isOpen={accountOptionsMenuOpen}
          isRemovable={account.keyring.type !== KeyringType.hdKeyTree}
          closeMenu={closeMenu}
          isPinned={isPinned}
          isHidden={isHidden}
          isConnected={isConnected}
        />
      )}
      {menuType === AccountListItemMenuTypes.Connection && (
        <ConnectedAccountsMenu
          anchorElement={accountListItemMenuElement}
          account={account}
          onClose={() => setAccountOptionsMenuOpen(false)}
          closeMenu={closeMenu}
          disableAccountSwitcher={isSingleAccount}
          isOpen={accountOptionsMenuOpen}
          onActionClick={onActionClick}
          activeTabOrigin={currentTabOrigin}
        />
      )}
    </Box>
  );
};

AccountListItem.propTypes = {
  /**
   * An account object that has name, address, and balance data
   */
  account: PropTypes.shape({
    id: PropTypes.string.isRequired,
    address: PropTypes.string.isRequired,
    balance: PropTypes.string.isRequired,
    metadata: PropTypes.shape({
      name: PropTypes.string.isRequired,
      snap: PropTypes.shape({
        id: PropTypes.string.isRequired,
        name: PropTypes.string,
        enabled: PropTypes.bool,
      }),
      keyring: PropTypes.shape({
        type: PropTypes.string.isRequired,
      }).isRequired,
    }).isRequired,
    keyring: PropTypes.shape({
      type: PropTypes.string.isRequired,
    }).isRequired,
    label: PropTypes.string,
  }).isRequired,
  /**
   * Represents if this account is currently selected
   */
  selected: PropTypes.bool,
  /**
   * Function to execute when the item is clicked
   */
  onClick: PropTypes.func,
  /**
   * Represents how many accounts are being listed
   */
  accountsCount: PropTypes.number,
  /**
   * Function that closes the menu
   */
  closeMenu: PropTypes.func,
  /**
   * Function to set account name to show disconnect toast when an account is disconnected
   */
  onActionClick: PropTypes.func,
  /**
   * File location of the avatar icon
   */
  connectedAvatar: PropTypes.string,
  /**
   * Represents the type of menu to be rendered
   */
  menuType: PropTypes.string,
  /**
   * Represents pinned accounts
   */
  isPinned: PropTypes.bool,
  /**
   * Represents hidden accounts
   */
  isHidden: PropTypes.bool,
  /**
   * Represents current tab origin
   */
  currentTabOrigin: PropTypes.string,
  /**
   * Represents active accounts
   */
  isActive: PropTypes.bool,
  /**
   * Represents start accessory
   */
  startAccessory: PropTypes.node,
};

AccountListItem.displayName = 'AccountListItem';<|MERGE_RESOLUTION|>--- conflicted
+++ resolved
@@ -56,17 +56,10 @@
 import { useAccountTotalFiatBalance } from '../../../hooks/useAccountTotalFiatBalance';
 import { TEST_NETWORKS } from '../../../../shared/constants/network';
 import { ConnectedStatus } from '../connected-status/connected-status';
-<<<<<<< HEAD
-import { toChecksumHexAddress } from '../../../../shared/modules/hexstring-utils';
-///: BEGIN:ONLY_INCLUDE_IF(build-mmi)
-import { getCustodianIconForAddress } from '../../../selectors/institutional/selectors';
-///: END:ONLY_INCLUDE_IF
-=======
 ///: BEGIN:ONLY_INCLUDE_IF(build-mmi)
 import { getCustodianIconForAddress } from '../../../selectors/institutional/selectors';
 ///: END:ONLY_INCLUDE_IF
 import { normalizeSafeAddress } from '../../../../app/scripts/lib/multichain/address';
->>>>>>> af8ef253
 import { AccountListItemMenuTypes } from './account-list-item.types';
 
 const MAXIMUM_CURRENCY_DECIMALS = 3;
@@ -167,61 +160,6 @@
           backgroundColor={Color.primaryDefault}
         />
       )}
-<<<<<<< HEAD
-      {process.env.MULTICHAIN ? (
-        <>
-          <Box
-            display={[Display.Flex, Display.None]}
-            data-testid="account-list-item-badge"
-          >
-            <ConnectedStatus address={account.address} isActive={isActive} />
-          </Box>
-          <Box display={[Display.None, Display.Flex]}>
-            {
-              ///: BEGIN:ONLY_INCLUDE_IF(build-main,build-beta,build-flask)
-              <AvatarAccount
-                borderColor={BorderColor.transparent}
-                size={Size.MD}
-                address={account.address}
-                variant={
-                  useBlockie
-                    ? AvatarAccountVariant.Blockies
-                    : AvatarAccountVariant.Jazzicon
-                }
-                marginInlineEnd={2}
-              />
-              ///: END:ONLY_INCLUDE_IF
-            }
-
-            {
-              ///: BEGIN:ONLY_INCLUDE_IF(build-mmi)
-              custodianIcon ? (
-                <img
-                  src={custodianIcon}
-                  data-testid="custody-logo"
-                  className="custody-logo"
-                  alt="custody logo"
-                />
-              ) : (
-                <AvatarAccount
-                  borderColor={BorderColor.transparent}
-                  size={Size.MD}
-                  address={account.address}
-                  variant={
-                    useBlockie
-                      ? AvatarAccountVariant.Blockies
-                      : AvatarAccountVariant.Jazzicon
-                  }
-                  marginInlineEnd={2}
-                />
-              )
-              ///: END:ONLY_INCLUDE_IF
-            }
-          </Box>
-        </>
-      ) : (
-        <>
-=======
 
       <>
         <Box
@@ -231,7 +169,6 @@
           <ConnectedStatus address={account.address} isActive={isActive} />
         </Box>
         <Box display={[Display.None, Display.Flex]}>
->>>>>>> af8ef253
           {
             ///: BEGIN:ONLY_INCLUDE_IF(build-main,build-beta,build-flask)
             <AvatarAccount
@@ -247,21 +184,14 @@
             />
             ///: END:ONLY_INCLUDE_IF
           }
-<<<<<<< HEAD
-=======
-
->>>>>>> af8ef253
+
           {
             ///: BEGIN:ONLY_INCLUDE_IF(build-mmi)
             custodianIcon ? (
               <img
                 src={custodianIcon}
                 data-testid="custody-logo"
-<<<<<<< HEAD
-                className="list-item-custody-logo"
-=======
                 className="custody-logo"
->>>>>>> af8ef253
                 alt="custody logo"
               />
             ) : (
@@ -279,14 +209,9 @@
             )
             ///: END:ONLY_INCLUDE_IF
           }
-<<<<<<< HEAD
-        </>
-      )}
-=======
         </Box>
       </>
 
->>>>>>> af8ef253
       <Box
         display={Display.Flex}
         flexDirection={FlexDirection.Column}
@@ -373,11 +298,7 @@
         >
           <Box display={Display.Flex} alignItems={AlignItems.center}>
             <Text variant={TextVariant.bodySm} color={Color.textAlternative}>
-<<<<<<< HEAD
-              {shortenAddress(toChecksumHexAddress(account.address))}
-=======
               {shortenAddress(normalizeSafeAddress(account.address))}
->>>>>>> af8ef253
             </Text>
           </Box>
           {mappedOrderedTokenList.length > 1 ? (
