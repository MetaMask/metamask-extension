import React, { useContext, useEffect, useMemo, useRef, useState } from 'react';
import PropTypes from 'prop-types';
import classnames from 'classnames';
import { useSelector } from 'react-redux';
import { useI18nContext } from '../../../hooks/useI18nContext';
import { getSnapName, shortenAddress } from '../../../helpers/utils/util';

import { AccountListItemMenu } from '../account-list-item-menu';
import { ConnectedAccountsMenu } from '../connected-accounts-menu';
import {
  AvatarAccount,
  AvatarAccountVariant,
  Box,
  ButtonIcon,
  Icon,
  IconName,
  IconSize,
  Tag,
  Text,
} from '../../component-library';
import {
  AlignItems,
  BackgroundColor,
  BlockSize,
  BorderColor,
  BorderRadius,
  Color,
  Display,
  FlexDirection,
  JustifyContent,
  Size,
  TextAlign,
  TextVariant,
} from '../../../helpers/constants/design-system';
import { KeyringType } from '../../../../shared/constants/keyring';
import UserPreferencedCurrencyDisplay from '../../app/user-preferenced-currency-display/user-preferenced-currency-display.component';
import { PRIMARY } from '../../../helpers/constants/common';
import Tooltip from '../../ui/tooltip/tooltip';
import {
  MetaMetricsEventCategory,
  MetaMetricsEventName,
} from '../../../../shared/constants/metametrics';
import { MetaMetricsContext } from '../../../contexts/metametrics';
import {
  isAccountConnectedToCurrentTab,
  getUseBlockie,
  getShouldHideZeroBalanceTokens,
  getIsTokenNetworkFilterEqualCurrentNetwork,
  getShowFiatInTestnets,
  getChainIdsToPoll,
  getSnapsMetadata,
  getMetaMaskKeyrings,
  isSolanaAccount,
} from '../../../selectors';
import {
  getMultichainBalances,
  getMultichainIsTestnet,
  getMultichainNetwork,
  getMultichainShouldShowFiat,
} from '../../../selectors/multichain';
import { ConnectedStatus } from '../connected-status';
import { getHDEntropyIndex } from '../../../selectors/selectors';
// TODO: Remove restricted import
// eslint-disable-next-line import/no-restricted-paths
import { normalizeSafeAddress } from '../../../../app/scripts/lib/multichain/address';
import { useMultichainSelector } from '../../../hooks/useMultichainSelector';
import { useGetFormattedTokensPerChain } from '../../../hooks/useGetFormattedTokensPerChain';
import { useAccountTotalCrossChainFiatBalance } from '../../../hooks/useAccountTotalCrossChainFiatBalance';
import { getAccountLabels } from '../../../helpers/utils/accounts';

import { getMultichainAggregatedBalance } from '../../../selectors/assets';

import { AccountNetworkIndicator } from '../account-network-indicator';
import { MULTICHAIN_NETWORK_TO_ASSET_TYPES } from '../../../../shared/constants/multichain/assets';
import { AccountListItemMenuTypes } from './account-list-item.types';

const MAXIMUM_CURRENCY_DECIMALS = 3;
const MAXIMUM_CHARACTERS_WITHOUT_TOOLTIP = 17;

const AccountListItem = ({
  account,
  selected,
  onClick,
  closeMenu,
  accountsCount,
  connectedAvatar,
  isPinned = false,
  menuType = AccountListItemMenuTypes.None,
  isHidden = false,
  currentTabOrigin,
  isActive = false,
  startAccessory,
  onActionClick,
  shouldScrollToWhenSelected = true,
  showConnectedStatus = true,
  privacyMode = false,
  showSrpPill = true,
}) => {
  const t = useI18nContext();

  const hdEntropyIndex = useSelector(getHDEntropyIndex);
  const [accountOptionsMenuOpen, setAccountOptionsMenuOpen] = useState(false);
  const [accountListItemMenuElement, setAccountListItemMenuElement] =
    useState();
  const snapMetadata = useSelector(getSnapsMetadata);
  const keyrings = useSelector(getMetaMaskKeyrings);

  const isSrpPill = (label) => {
    return Boolean(label?.startsWith('SRP'));
  };

  const accountLabels = useMemo(() => {
    const labels = getAccountLabels(
      account.metadata.keyring.type,
      account,
      keyrings,
      account.metadata.keyring.type === KeyringType.snap
        ? getSnapName(snapMetadata)(account.metadata?.snap?.id)
        : null,
    );
    return showSrpPill
      ? labels
      : labels.filter(({ label }) => !isSrpPill(label));
  }, [account, keyrings, snapMetadata, showSrpPill]);

  const useBlockie = useSelector(getUseBlockie);
  const { isEvmNetwork, chainId: multichainChainId } = useMultichainSelector(
    getMultichainNetwork,
    account,
  );
  const setAccountListItemMenuRef = (ref) => {
    setAccountListItemMenuElement(ref);
  };

  const isTestnet = useMultichainSelector(getMultichainIsTestnet, account);
  const isMainnet = !isTestnet;
  const shouldShowFiat = useMultichainSelector(
    getMultichainShouldShowFiat,
    account,
  );
  const showFiatInTestnets = useSelector(getShowFiatInTestnets);
  const showFiat =
    shouldShowFiat && (isMainnet || (isTestnet && showFiatInTestnets));

  const multichainAggregatedBalance = useSelector((state) =>
    getMultichainAggregatedBalance(state, account),
  );

  const multichainBalances = useSelector(getMultichainBalances);
  const accountMultichainBalances = multichainBalances?.[account.id];
  const accountMultichainNativeBalance =
    accountMultichainBalances?.[
      `${MULTICHAIN_NETWORK_TO_ASSET_TYPES[multichainChainId]}`
    ]?.amount;
  // cross chain agg balance
  const shouldHideZeroBalanceTokens = useSelector(
    getShouldHideZeroBalanceTokens,
  );
  const isTokenNetworkFilterEqualCurrentNetwork = useSelector(
    getIsTokenNetworkFilterEqualCurrentNetwork,
  );
  const allChainIDs = useSelector(getChainIdsToPoll);
  const { formattedTokensWithBalancesPerChain } = useGetFormattedTokensPerChain(
    account,
    shouldHideZeroBalanceTokens,
    isTokenNetworkFilterEqualCurrentNetwork,
    allChainIDs,
  );
  const { totalFiatBalance } = useAccountTotalCrossChainFiatBalance(
    account,
    formattedTokensWithBalancesPerChain,
  );
  let balanceToTranslate;
  if (isEvmNetwork) {
    balanceToTranslate =
      !shouldShowFiat || isTestnet || !process.env.PORTFOLIO_VIEW
        ? account.balance
        : totalFiatBalance;
  } else {
    balanceToTranslate =
      !shouldShowFiat || isTestnet
        ? accountMultichainNativeBalance
        : multichainAggregatedBalance;
  }

  // If this is the selected item in the Account menu,
  // scroll the item into view
  const itemRef = useRef(null);
  useEffect(() => {
    if (selected && shouldScrollToWhenSelected) {
      itemRef.current?.scrollIntoView?.();
    }
  }, [itemRef, selected, shouldScrollToWhenSelected]);

  const trackEvent = useContext(MetaMetricsContext);
  const currentTabIsConnectedToSelectedAddress = useSelector((state) =>
    isAccountConnectedToCurrentTab(state, account.address),
  );
  const isConnected =
    currentTabOrigin && currentTabIsConnectedToSelectedAddress;
  const isSingleAccount = accountsCount === 1;

  const getIsAggregatedFiatOverviewBalanceProp = () => {
    const isAggregatedFiatOverviewBalance =
      (!isTestnet && process.env.PORTFOLIO_VIEW && shouldShowFiat) ||
      (!isEvmNetwork && shouldShowFiat);

    return isAggregatedFiatOverviewBalance;
  };

  return (
    <Box
      display={Display.Flex}
      padding={4}
      backgroundColor={selected ? Color.primaryMuted : Color.transparent}
      className={classnames('multichain-account-list-item', {
        'multichain-account-list-item--selected': selected,
        'multichain-account-list-item--connected': Boolean(connectedAvatar),
        'multichain-account-list-item--clickable': Boolean(onClick),
      })}
      data-testid="account-item"
      ref={itemRef}
      onClick={() => {
        // Without this check, the account will be selected after
        // the account options menu closes
        if (!accountOptionsMenuOpen) {
          onClick?.(account);
        }
      }}
    >
      {startAccessory ? (
        <Box marginInlineEnd={2} marginTop={1}>
          {startAccessory}
        </Box>
      ) : null}
      {selected && (
        <Box
          className="multichain-account-list-item__selected-indicator"
          borderRadius={BorderRadius.pill}
          backgroundColor={Color.primaryDefault}
        />
      )}

      <>
        <Box
          marginRight={3}
          display={[Display.Flex, Display.None]}
          data-testid="account-list-item-badge"
        >
          <ConnectedStatus
            address={account.address}
            isActive={isActive}
            showConnectedStatus={showConnectedStatus}
          />
        </Box>
        <Box display={[Display.None, Display.Flex]}>
          <AvatarAccount
            borderColor={BorderColor.transparent}
            size={Size.MD}
            address={account.address}
            variant={
              useBlockie
                ? AvatarAccountVariant.Blockies
                : AvatarAccountVariant.Jazzicon
            }
            marginInlineEnd={2}
          />
        </Box>
      </>

      <Box
        display={Display.Flex}
        flexDirection={FlexDirection.Column}
        className="multichain-account-list-item__content"
      >
        <Box display={Display.Flex} flexDirection={FlexDirection.Column}>
          <Box
            display={Display.Flex}
            justifyContent={JustifyContent.spaceBetween}
          >
            <Box
              className="multichain-account-list-item__account-name"
              marginInlineEnd={2}
              display={Display.Flex}
              alignItems={AlignItems.center}
              gap={2}
            >
              {isPinned ? (
                <Icon
                  name={IconName.Pin}
                  size={IconSize.Xs}
                  className="account-pinned-icon"
                  data-testid="account-pinned-icon"
                />
              ) : null}
              {isHidden ? (
                <Icon
                  name={IconName.EyeSlash}
                  size={IconSize.Xs}
                  className="account-hidden-icon"
                />
              ) : null}
              <Text
                as="button"
                onClick={(e) => {
                  if (onClick) {
                    e.stopPropagation();
                    onClick(account);
                  }
                }}
                variant={TextVariant.bodyMdMedium}
                className="multichain-account-list-item__account-name__button"
                padding={0}
                backgroundColor={BackgroundColor.transparent}
                width={BlockSize.Full}
                textAlign={TextAlign.Left}
                ellipsis
              >
                {account.metadata.name.length >
                MAXIMUM_CHARACTERS_WITHOUT_TOOLTIP ? (
                  <Tooltip
                    title={account.metadata.name}
                    position="bottom"
                    wrapperClassName="multichain-account-list-item__tooltip"
                  >
                    {account.metadata.name}
                  </Tooltip>
                ) : (
                  account.metadata.name
                )}
              </Text>
            </Box>
            <Text
              as="div"
              className="multichain-account-list-item__asset"
              display={Display.Flex}
              flexDirection={FlexDirection.Row}
              alignItems={AlignItems.center}
              justifyContent={JustifyContent.flexEnd}
              ellipsis
              textAlign={TextAlign.End}
            >
              <UserPreferencedCurrencyDisplay
                account={account}
                ethNumberOfDecimals={MAXIMUM_CURRENCY_DECIMALS}
                value={balanceToTranslate}
                type={PRIMARY}
                showFiat={showFiat}
                isAggregatedFiatOverviewBalance={getIsAggregatedFiatOverviewBalanceProp()}
                data-testid="first-currency-display"
                privacyMode={privacyMode}
              />
            </Text>
          </Box>
        </Box>
        <Box
          display={Display.Flex}
          justifyContent={JustifyContent.spaceBetween}
        >
          <Box display={Display.Flex} alignItems={AlignItems.center}>
            <Text
              variant={TextVariant.bodySm}
              color={Color.textAlternative}
              data-testid="account-list-address"
            >
              {shortenAddress(normalizeSafeAddress(account.address))}
            </Text>
          </Box>
          <Box className="network-indicator">
            <AccountNetworkIndicator scopes={account.scopes} />
          </Box>
        </Box>
        {accountLabels.length > 0 ? (
          <Box flexDirection={FlexDirection.Row}>
            {accountLabels.map(({ label, icon }) => {
              return (
                <Tag
                  data-testid={`account-list-item-tag-${account.id}-${label}`}
                  key={label}
                  label={label}
                  labelProps={{
                    variant: TextVariant.bodyXs,
                    color: Color.textAlternative,
                  }}
                  startIconName={icon}
                />
              );
            })}
          </Box>
        ) : null}
      </Box>

      <Box
        display={Display.Flex}
        justifyContent={JustifyContent.center}
        alignItems={AlignItems.center}
      >
        {menuType === AccountListItemMenuTypes.None ? null : (
          <ButtonIcon
            ariaLabel={`${account.metadata.name} ${t('options')}`}
            iconName={IconName.MoreVertical}
            size={IconSize.Sm}
            ref={setAccountListItemMenuRef}
            onClick={(e) => {
              e.stopPropagation();
              if (!accountOptionsMenuOpen) {
                trackEvent({
                  event: MetaMetricsEventName.AccountDetailMenuOpened,
                  category: MetaMetricsEventCategory.Navigation,
                  properties: {
                    location: 'Account Options',
                    hd_entropy_index: hdEntropyIndex,
                  },
                });
              }
              setAccountOptionsMenuOpen(!accountOptionsMenuOpen);
            }}
            data-testid="account-list-item-menu-button"
          />
        )}
        {menuType === AccountListItemMenuTypes.Account && (
          <AccountListItemMenu
            anchorElement={accountListItemMenuElement}
            account={account}
            onClose={() => setAccountOptionsMenuOpen(false)}
            isOpen={accountOptionsMenuOpen}
            isRemovable={
              account.metadata.keyring.type !== KeyringType.hdKeyTree &&
              !isSolanaAccount(account)
            }
            closeMenu={closeMenu}
            isPinned={isPinned}
            isHidden={isHidden}
            isConnected={isConnected}
          />
        )}
        {menuType === AccountListItemMenuTypes.Connection && (
          <ConnectedAccountsMenu
            anchorElement={accountListItemMenuElement}
            account={account}
            onClose={() => setAccountOptionsMenuOpen(false)}
            disableAccountSwitcher={isSingleAccount && selected}
            isOpen={accountOptionsMenuOpen}
            onActionClick={onActionClick}
            activeTabOrigin={currentTabOrigin}
          />
        )}
      </Box>
    </Box>
  );
};

AccountListItem.propTypes = {
  /**
   * An account object that has name, address, and balance data
   */
  account: PropTypes.shape({
    id: PropTypes.string.isRequired,
    address: PropTypes.string.isRequired,
    balance: PropTypes.string.isRequired,
    metadata: PropTypes.shape({
      name: PropTypes.string.isRequired,
      snap: PropTypes.shape({
        id: PropTypes.string.isRequired,
        name: PropTypes.string,
        enabled: PropTypes.bool,
      }),
      keyring: PropTypes.shape({
        type: PropTypes.string.isRequired,
      }).isRequired,
    }).isRequired,
    scopes: PropTypes.arrayOf(PropTypes.string).isRequired,
  }).isRequired,
  /**
   * Represents if this account is currently selected
   */
  selected: PropTypes.bool.isRequired,
  /**
   * Function to execute when the item is clicked
   */
  onClick: PropTypes.func,
  /**
   * Represents how many accounts are being listed
   */
  accountsCount: PropTypes.number,
  /**
   * Function that closes the menu
   */
  closeMenu: PropTypes.func,
  /**
   * Function to set account name to show disconnect toast when an account is disconnected
   */
  onActionClick: PropTypes.func,
  /**
   * File location of the avatar icon
   */
  connectedAvatar: PropTypes.string,
  /**
   * Represents the type of menu to be rendered
   */
  menuType: PropTypes.string,
  /**
   * Represents pinned accounts
   */
  isPinned: PropTypes.bool,
  /**
   * Represents hidden accounts
   */
  isHidden: PropTypes.bool,
  /**
   * Represents current tab origin
   */
  currentTabOrigin: PropTypes.string,
  /**
   * Represents active accounts
   */
  isActive: PropTypes.bool,
  /**
   * Represents start accessory
   */
  startAccessory: PropTypes.node,
  /**
   * Determines if list item should be scrolled to when selected
   */
  shouldScrollToWhenSelected: PropTypes.bool,
  /**
   * Determines if list balance should be obfuscated
   */
  privacyMode: PropTypes.bool,
  /**
   * Determines if the connected status should be shown
   */
  showConnectedStatus: PropTypes.bool,
<<<<<<< HEAD
=======
  /**
   * Determines if SRP pill should be shown
   */
  showSrpPill: PropTypes.bool,
>>>>>>> 82db9a9c
};

AccountListItem.displayName = 'AccountListItem';

export default React.memo(AccountListItem);<|MERGE_RESOLUTION|>--- conflicted
+++ resolved
@@ -531,13 +531,10 @@
    * Determines if the connected status should be shown
    */
   showConnectedStatus: PropTypes.bool,
-<<<<<<< HEAD
-=======
   /**
    * Determines if SRP pill should be shown
    */
   showSrpPill: PropTypes.bool,
->>>>>>> 82db9a9c
 };
 
 AccountListItem.displayName = 'AccountListItem';
