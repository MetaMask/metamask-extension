import React, { useContext, useEffect, useRef, useState } from 'react';
import PropTypes from 'prop-types';
import classnames from 'classnames';

import { useSelector } from 'react-redux';
import { toChecksumHexAddress } from '@metamask/controller-utils';
import { useI18nContext } from '../../../hooks/useI18nContext';
import { shortenAddress } from '../../../helpers/utils/util';

import { AccountListItemMenu, AvatarGroup } from '..';
import { ConnectedAccountsMenu } from '../connected-accounts-menu';
import {
  AvatarAccount,
  AvatarAccountVariant,
  AvatarFavicon,
  AvatarToken,
  AvatarTokenSize,
  Box,
  ButtonIcon,
  Icon,
  IconName,
  IconSize,
  Tag,
  Text,
} from '../../component-library';
import {
  AlignItems,
  BackgroundColor,
  BlockSize,
  BorderColor,
  BorderRadius,
  Color,
  Display,
  FlexDirection,
  JustifyContent,
  Size,
  TextAlign,
  TextColor,
  TextVariant,
} from '../../../helpers/constants/design-system';
import { KeyringType } from '../../../../shared/constants/keyring';
import UserPreferencedCurrencyDisplay from '../../app/user-preferenced-currency-display/user-preferenced-currency-display.component';
import { PRIMARY, SECONDARY } from '../../../helpers/constants/common';
import { getNativeCurrency } from '../../../ducks/metamask/metamask';
import Tooltip from '../../ui/tooltip/tooltip';
import {
  MetaMetricsEventCategory,
  MetaMetricsEventName,
} from '../../../../shared/constants/metametrics';
import { MetaMetricsContext } from '../../../contexts/metametrics';
import {
  getAddressConnectedSubjectMap,
  getCurrentNetwork,
  getNativeCurrencyImage,
  getShowFiatInTestnets,
  getUseBlockie,
} from '../../../selectors';
import { useAccountTotalFiatBalance } from '../../../hooks/useAccountTotalFiatBalance';
import { TEST_NETWORKS } from '../../../../shared/constants/network';
import { ConnectedStatus } from '../connected-status/connected-status';
<<<<<<< HEAD
import { MenuOptionTypes } from './account-list-item.types';
=======
import { AccountListItemMenuTypes } from './account-list-item.types';
>>>>>>> f262054f

const MAXIMUM_CURRENCY_DECIMALS = 3;
const MAXIMUM_CHARACTERS_WITHOUT_TOOLTIP = 17;

export const AccountListItem = ({
  identity,
  selected = false,
  onClick,
  closeMenu,
  connectedAvatar,
  connectedAvatarName,
  isPinned = false,
<<<<<<< HEAD
  showOptionTypes = MenuOptionTypes.None,
=======
  menuType = AccountListItemMenuTypes.None,
>>>>>>> f262054f
  isHidden = false,
  currentTabOrigin,
  isActive = false,
}) => {
  const t = useI18nContext();
  const [accountOptionsMenuOpen, setAccountOptionsMenuOpen] = useState(false);
  const [accountListItemMenuElement, setAccountListItemMenuElement] =
    useState();

  const useBlockie = useSelector(getUseBlockie);
  const currentNetwork = useSelector(getCurrentNetwork);
  const setAccountListItemMenuRef = (ref) => {
    setAccountListItemMenuElement(ref);
  };
  const showFiatInTestnets = useSelector(getShowFiatInTestnets);
  const showFiat =
    TEST_NETWORKS.includes(currentNetwork?.nickname) && !showFiatInTestnets;
  const { totalWeiBalance, orderedTokenList } = useAccountTotalFiatBalance(
    identity.address,
  );

  let balanceToTranslate = totalWeiBalance;
  if (showFiat) {
    balanceToTranslate = identity.balance;
  }

  // If this is the selected item in the Account menu,
  // scroll the item into view
  const itemRef = useRef(null);
  useEffect(() => {
    if (selected) {
      itemRef.current?.scrollIntoView?.();
    }
  }, [itemRef, selected]);

  const trackEvent = useContext(MetaMetricsContext);
  const primaryTokenImage = useSelector(getNativeCurrencyImage);
  const nativeCurrency = useSelector(getNativeCurrency);
  const addressConnectedSubjectMap = useSelector(getAddressConnectedSubjectMap);
  const selectedAddressSubjectMap =
    addressConnectedSubjectMap[identity.address];
  const currentTabIsConnectedToSelectedAddress = Boolean(
    selectedAddressSubjectMap && selectedAddressSubjectMap[currentTabOrigin],
  );
  const isConnected =
    currentTabOrigin && currentTabIsConnectedToSelectedAddress;

  return (
    <Box
      display={Display.Flex}
      padding={4}
      backgroundColor={selected ? Color.primaryMuted : Color.transparent}
      className={classnames('multichain-account-list-item', {
        'multichain-account-list-item--selected': selected,
        'multichain-account-list-item--connected': Boolean(connectedAvatar),
      })}
      ref={itemRef}
      onClick={() => {
        // Without this check, the account will be selected after
        // the account options menu closes
        if (!accountOptionsMenuOpen) {
          onClick?.();
        }
      }}
    >
      {selected && (
        <Box
          className="multichain-account-list-item__selected-indicator"
          borderRadius={BorderRadius.pill}
          backgroundColor={Color.primaryDefault}
        />
      )}
      {process.env.MULTICHAIN ? (
        <>
          <Box
            display={[Display.Flex, Display.None]}
            data-testid="account-list-item-badge"
          >
            <ConnectedStatus address={identity.address} isActive={isActive} />
          </Box>
          <Box display={[Display.None, Display.Flex]}>
            <AvatarAccount
              borderColor={BorderColor.transparent}
              size={Size.MD}
              address={identity.address}
              variant={
                useBlockie
                  ? AvatarAccountVariant.Blockies
                  : AvatarAccountVariant.Jazzicon
              }
              marginInlineEnd={2}
            />
          </Box>
        </>
      ) : (
        <AvatarAccount
          borderColor={BorderColor.transparent}
          size={Size.MD}
          address={identity.address}
          variant={
            useBlockie
              ? AvatarAccountVariant.Blockies
              : AvatarAccountVariant.Jazzicon
          }
          marginInlineEnd={2}
        />
      )}
      <Box
        display={Display.Flex}
        flexDirection={FlexDirection.Column}
        className="multichain-account-list-item__content"
      >
        <Box display={Display.Flex} flexDirection={FlexDirection.Column}>
          <Box
            display={Display.Flex}
            justifyContent={JustifyContent.spaceBetween}
          >
            <Box
              className="multichain-account-list-item__account-name"
              marginInlineEnd={2}
              display={Display.Flex}
              alignItems={AlignItems.center}
              gap={2}
            >
              {isPinned ? (
                <Icon
                  name={IconName.Pin}
                  size={IconSize.Xs}
                  className="account-pinned-icon"
                />
              ) : null}
              {isHidden ? (
                <Icon
                  name={IconName.EyeSlash}
                  size={IconSize.Xs}
                  className="account-hidden-icon"
                />
              ) : null}
              <Text
                as="button"
                onClick={(e) => {
                  e.stopPropagation();
                  onClick?.();
                }}
                variant={TextVariant.bodyMdMedium}
                className="multichain-account-list-item__account-name__button"
                padding={0}
                backgroundColor={BackgroundColor.transparent}
                width={BlockSize.Full}
                textAlign={TextAlign.Left}
                ellipsis
              >
                {identity.name.length > MAXIMUM_CHARACTERS_WITHOUT_TOOLTIP ? (
                  <Tooltip
                    title={identity.name}
                    position="bottom"
                    wrapperClassName="multichain-account-list-item__tooltip"
                  >
                    {identity.name}
                  </Tooltip>
                ) : (
                  identity.name
                )}
              </Text>
            </Box>
            <Text
              as="div"
              className="multichain-account-list-item__asset"
              display={Display.Flex}
              flexDirection={FlexDirection.Row}
              alignItems={AlignItems.center}
              justifyContent={JustifyContent.flexEnd}
              ellipsis
              textAlign={TextAlign.End}
            >
              <UserPreferencedCurrencyDisplay
                ethNumberOfDecimals={MAXIMUM_CURRENCY_DECIMALS}
                value={balanceToTranslate}
                type={PRIMARY}
                showFiat={
                  !showFiat || !TEST_NETWORKS.includes(currentNetwork?.nickname)
                }
              />
            </Text>
          </Box>
        </Box>
        <Box
          display={Display.Flex}
          justifyContent={JustifyContent.spaceBetween}
        >
          <Box display={Display.Flex} alignItems={AlignItems.center}>
            {connectedAvatar ? (
              <AvatarFavicon
                size={Size.XS}
                src={connectedAvatar}
                name={connectedAvatarName}
                className="multichain-account-list-item__avatar"
              />
            ) : null}
            <Text variant={TextVariant.bodySm} color={Color.textAlternative}>
              {shortenAddress(toChecksumHexAddress(identity.address))}
            </Text>
          </Box>
          {orderedTokenList.length > 1 ? (
            <AvatarGroup members={orderedTokenList} limit={4} />
          ) : (
            <Box
              display={Display.Flex}
              alignItems={AlignItems.center}
              justifyContent={JustifyContent.center}
              gap={1}
              className="multichain-account-list-item__avatar-currency"
            >
              <AvatarToken
                src={primaryTokenImage}
                name={nativeCurrency}
                size={AvatarTokenSize.Xs}
                borderColor={BorderColor.borderDefault}
              />
              <Text
                variant={TextVariant.bodySm}
                color={TextColor.textAlternative}
                textAlign={TextAlign.End}
                as="div"
              >
                <UserPreferencedCurrencyDisplay
                  ethNumberOfDecimals={MAXIMUM_CURRENCY_DECIMALS}
                  value={identity.balance}
                  type={SECONDARY}
                  showNative
                />
              </Text>
            </Box>
          )}
        </Box>
        {identity.label ? (
          <Tag
            label={identity.label}
            labelProps={{
              variant: TextVariant.bodyXs,
              color: Color.textAlternative,
            }}
            startIconName={
              identity.keyring.type === KeyringType.snap ? IconName.Snaps : null
            }
          />
        ) : null}
      </Box>

<<<<<<< HEAD
      {showOptionTypes === MenuOptionTypes.None ? null : (
=======
      {menuType === AccountListItemMenuTypes.None ? null : (
>>>>>>> f262054f
        <ButtonIcon
          ariaLabel={`${identity.name} ${t('options')}`}
          iconName={IconName.MoreVertical}
          size={IconSize.Sm}
          ref={setAccountListItemMenuRef}
          onClick={(e) => {
            e.stopPropagation();
            if (!accountOptionsMenuOpen) {
              trackEvent({
                event: MetaMetricsEventName.AccountDetailMenuOpened,
                category: MetaMetricsEventCategory.Navigation,
                properties: {
                  location: 'Account Options',
                },
              });
            }
            setAccountOptionsMenuOpen(!accountOptionsMenuOpen);
          }}
          data-testid="account-list-item-menu-button"
        />
      )}
<<<<<<< HEAD
      {showOptionTypes === MenuOptionTypes.AccountMenu && (
=======
      {menuType === AccountListItemMenuTypes.Account && (
>>>>>>> f262054f
        <AccountListItemMenu
          anchorElement={accountListItemMenuElement}
          identity={identity}
          onClose={() => setAccountOptionsMenuOpen(false)}
          isOpen={accountOptionsMenuOpen}
          isRemovable={identity.keyring.type !== KeyringType.hdKeyTree}
          closeMenu={closeMenu}
          isPinned={isPinned}
          isHidden={isHidden}
          isConnected={isConnected}
        />
      )}
<<<<<<< HEAD
      {showOptionTypes === MenuOptionTypes.ConnectionMenu && (
        <ConnectedAccountsMenu
          anchorElement={accountListItemMenuElement}
          identity={identity}
          onClose={() => setAccountOptionsMenuOpen(false)}
          closeMenu={closeMenu}
          isOpen={accountOptionsMenuOpen}
        />
      )}
=======
>>>>>>> f262054f
    </Box>
  );
};

AccountListItem.propTypes = {
  /**
   * Identity of the account
   */
  identity: PropTypes.shape({
    name: PropTypes.string.isRequired,
    address: PropTypes.string.isRequired,
    balance: PropTypes.string.isRequired,
    keyring: PropTypes.shape({
      type: PropTypes.string.isRequired,
    }).isRequired,
    label: PropTypes.string,
  }).isRequired,
  /**
   * Represents if this account is currently selected
   */
  selected: PropTypes.bool,
  /**
   * Function to execute when the item is clicked
   */
  onClick: PropTypes.func,
  /**
   * Function that closes the menu
   */
  closeMenu: PropTypes.func,
  /**
   * File location of the avatar icon
   */
  connectedAvatar: PropTypes.string,
  /**
   * Text used as the avatar alt text
   */
  connectedAvatarName: PropTypes.string,
  /**
   * Represents the type of menu to be rendered
   */
<<<<<<< HEAD
  showOptionTypes: PropTypes.string,
=======
  menuType: PropTypes.string,
>>>>>>> f262054f
  /**
   * Represents pinned accounts
   */
  isPinned: PropTypes.bool,
  /**
   * Represents hidden accounts
   */
  isHidden: PropTypes.bool,
  /**
   * Represents current tab origin
   */
  currentTabOrigin: PropTypes.string,
  /**
   * Represents active accounts
   */
  isActive: PropTypes.bool,
};

AccountListItem.displayName = 'AccountListItem';<|MERGE_RESOLUTION|>--- conflicted
+++ resolved
@@ -58,11 +58,7 @@
 import { useAccountTotalFiatBalance } from '../../../hooks/useAccountTotalFiatBalance';
 import { TEST_NETWORKS } from '../../../../shared/constants/network';
 import { ConnectedStatus } from '../connected-status/connected-status';
-<<<<<<< HEAD
-import { MenuOptionTypes } from './account-list-item.types';
-=======
 import { AccountListItemMenuTypes } from './account-list-item.types';
->>>>>>> f262054f
 
 const MAXIMUM_CURRENCY_DECIMALS = 3;
 const MAXIMUM_CHARACTERS_WITHOUT_TOOLTIP = 17;
@@ -75,11 +71,7 @@
   connectedAvatar,
   connectedAvatarName,
   isPinned = false,
-<<<<<<< HEAD
-  showOptionTypes = MenuOptionTypes.None,
-=======
   menuType = AccountListItemMenuTypes.None,
->>>>>>> f262054f
   isHidden = false,
   currentTabOrigin,
   isActive = false,
@@ -329,11 +321,7 @@
         ) : null}
       </Box>
 
-<<<<<<< HEAD
-      {showOptionTypes === MenuOptionTypes.None ? null : (
-=======
       {menuType === AccountListItemMenuTypes.None ? null : (
->>>>>>> f262054f
         <ButtonIcon
           ariaLabel={`${identity.name} ${t('options')}`}
           iconName={IconName.MoreVertical}
@@ -355,11 +343,7 @@
           data-testid="account-list-item-menu-button"
         />
       )}
-<<<<<<< HEAD
-      {showOptionTypes === MenuOptionTypes.AccountMenu && (
-=======
       {menuType === AccountListItemMenuTypes.Account && (
->>>>>>> f262054f
         <AccountListItemMenu
           anchorElement={accountListItemMenuElement}
           identity={identity}
@@ -372,18 +356,6 @@
           isConnected={isConnected}
         />
       )}
-<<<<<<< HEAD
-      {showOptionTypes === MenuOptionTypes.ConnectionMenu && (
-        <ConnectedAccountsMenu
-          anchorElement={accountListItemMenuElement}
-          identity={identity}
-          onClose={() => setAccountOptionsMenuOpen(false)}
-          closeMenu={closeMenu}
-          isOpen={accountOptionsMenuOpen}
-        />
-      )}
-=======
->>>>>>> f262054f
     </Box>
   );
 };
@@ -424,11 +396,7 @@
   /**
    * Represents the type of menu to be rendered
    */
-<<<<<<< HEAD
-  showOptionTypes: PropTypes.string,
-=======
   menuType: PropTypes.string,
->>>>>>> f262054f
   /**
    * Represents pinned accounts
    */
