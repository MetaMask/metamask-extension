import React, { useState, useContext, useEffect, useRef } from 'react';
import PropTypes from 'prop-types';
import classnames from 'classnames';

import { useSelector } from 'react-redux';
import { toChecksumHexAddress } from '@metamask/controller-utils';
import { useI18nContext } from '../../../hooks/useI18nContext';
import { shortenAddress } from '../../../helpers/utils/util';

import { AccountListItemMenu, AvatarGroup } from '..';
import {
  AvatarAccount,
  Box,
  AvatarFavicon,
  Tag,
  ButtonIcon,
  IconName,
  IconSize,
  AvatarAccountVariant,
  Text,
  AvatarToken,
  AvatarTokenSize,
} from '../../component-library';
import {
  Color,
  TextAlign,
  AlignItems,
  TextVariant,
  FlexDirection,
  BorderRadius,
  JustifyContent,
  Size,
  BorderColor,
  Display,
  BackgroundColor,
  BlockSize,
} from '../../../helpers/constants/design-system';
import { HardwareKeyringNames } from '../../../../shared/constants/hardware-wallets';
import { KeyringType } from '../../../../shared/constants/keyring';
import UserPreferencedCurrencyDisplay from '../../app/user-preferenced-currency-display/user-preferenced-currency-display.component';
import { SECONDARY, PRIMARY } from '../../../helpers/constants/common';
<<<<<<< HEAD
=======
import {
  findKeyringForAddress,
  getNativeCurrency,
} from '../../../ducks/metamask/metamask';
>>>>>>> 30c05176
import Tooltip from '../../ui/tooltip/tooltip';
import {
  MetaMetricsEventCategory,
  MetaMetricsEventName,
} from '../../../../shared/constants/metametrics';
import { MetaMetricsContext } from '../../../contexts/metametrics';
import { getNativeCurrencyImage, getUseBlockie } from '../../../selectors';
import { useAccountTotalFiatBalance } from '../../../hooks/useAccountTotalFiatBalance';

const MAXIMUM_CURRENCY_DECIMALS = 3;
const MAXIMUM_CHARACTERS_WITHOUT_TOOLTIP = 17;

function getLabel(keyring = {}, t) {
  const { type } = keyring;
  switch (type) {
    case KeyringType.qr:
      return HardwareKeyringNames.qr;
    case KeyringType.imported:
      return t('imported');
    case KeyringType.trezor:
      return HardwareKeyringNames.trezor;
    case KeyringType.ledger:
      return HardwareKeyringNames.ledger;
    case KeyringType.lattice:
      return HardwareKeyringNames.lattice;
    ///: BEGIN:ONLY_INCLUDE_IN(keyring-snaps)
    case KeyringType.snap:
      return `${t('snaps')} (${t('beta')})`;
    ///: END:ONLY_INCLUDE_IN
    default:
      return null;
  }
}

export const AccountListItem = ({
  account,
  selected = false,
  onClick,
  closeMenu,
  connectedAvatar,
  connectedAvatarName,
  showOptions = false,
}) => {
  const t = useI18nContext();
  const [accountOptionsMenuOpen, setAccountOptionsMenuOpen] = useState(false);
  const [accountListItemMenuElement, setAccountListItemMenuElement] =
    useState();
  const useBlockie = useSelector(getUseBlockie);

  const setAccountListItemMenuRef = (ref) => {
    setAccountListItemMenuElement(ref);
  };

  const { totalWeiBalance, orderedTokenList } = useAccountTotalFiatBalance(
    identity.address,
  );
  const balanceToTranslate = process.env.MULTICHAIN
    ? totalWeiBalance
    : identity.balance;

  // If this is the selected item in the Account menu,
  // scroll the item into view
  const itemRef = useRef(null);
  useEffect(() => {
    if (selected) {
      itemRef.current?.scrollIntoView?.();
    }
  }, [itemRef, selected]);

  const { keyring } = account.metadata;
  const isRemovable =
    keyring.type !== KeyringType.hdKeyTree && keyring.type !== KeyringType.snap;
  const label =
    keyring.type === KeyringType.snap
      ? account.metadata.snap.name
      : getLabel(keyring, t);

  const trackEvent = useContext(MetaMetricsContext);
  const primaryTokenImage = useSelector(getNativeCurrencyImage);
  const nativeCurrency = useSelector(getNativeCurrency);

  return (
    <Box
      display={Display.Flex}
      padding={4}
      backgroundColor={selected ? Color.primaryMuted : Color.transparent}
      className={classnames('multichain-account-list-item', {
        'multichain-account-list-item--selected': selected,
        'multichain-account-list-item--connected': Boolean(connectedAvatar),
      })}
      ref={itemRef}
      onClick={() => {
        // Without this check, the account will be selected after
        // the account options menu closes
        if (!accountOptionsMenuOpen) {
          onClick();
        }
      }}
    >
      {selected && (
        <Box
          className="multichain-account-list-item__selected-indicator"
          borderRadius={BorderRadius.pill}
          backgroundColor={Color.primaryDefault}
        />
      )}
      <AvatarAccount
        borderColor={BorderColor.transparent}
        size={Size.SM}
        address={account.address}
        variant={
          useBlockie
            ? AvatarAccountVariant.Blockies
            : AvatarAccountVariant.Jazzicon
        }
        marginInlineEnd={2}
      ></AvatarAccount>
      <Box
        display={Display.Flex}
        flexDirection={FlexDirection.Column}
        className="multichain-account-list-item__content"
      >
        <Box display={Display.Flex} flexDirection={FlexDirection.Column}>
          <Box
            display={Display.Flex}
            justifyContent={JustifyContent.spaceBetween}
          >
            <Box
              className="multichain-account-list-item__account-name"
              marginInlineEnd={2}
            >
              <Text
                as="button"
                onClick={(e) => {
                  e.stopPropagation();
                  onClick();
                }}
                variant={TextVariant.bodyMdMedium}
                className="multichain-account-list-item__account-name__button"
                padding={0}
                backgroundColor={BackgroundColor.transparent}
                width={BlockSize.Full}
                textAlign={TextAlign.Left}
                ellipsis
              >
                {account.metadata.name.length >
                MAXIMUM_CHARACTERS_WITHOUT_TOOLTIP ? (
                  <Tooltip
                    title={account.metadata.name}
                    position="bottom"
                    wrapperClassName="multichain-account-list-item__tooltip"
                  >
                    {account.metadata.name}
                  </Tooltip>
                ) : (
                  account.metadata.name
                )}
              </Text>
            </Box>
            <Text
              as="div"
              className="multichain-account-list-item__asset"
              display={Display.Flex}
              flexDirection={FlexDirection.Row}
              alignItems={AlignItems.center}
              justifyContent={JustifyContent.flexEnd}
              ellipsis
              textAlign={TextAlign.End}
            >
              <UserPreferencedCurrencyDisplay
                ethNumberOfDecimals={MAXIMUM_CURRENCY_DECIMALS}
<<<<<<< HEAD
                value={account.balance}
=======
                value={balanceToTranslate}
>>>>>>> 30c05176
                type={PRIMARY}
              />
            </Text>
          </Box>
        </Box>
        <Box
          display={Display.Flex}
          justifyContent={JustifyContent.spaceBetween}
        >
          <Box display={Display.Flex} alignItems={AlignItems.center}>
            {connectedAvatar ? (
              <AvatarFavicon
                size={Size.XS}
                src={connectedAvatar}
                name={connectedAvatarName}
                className="multichain-account-list-item__avatar"
              />
            ) : null}
            <Text variant={TextVariant.bodySm} color={Color.textAlternative}>
              {shortenAddress(toChecksumHexAddress(account.address))}
            </Text>
          </Box>
<<<<<<< HEAD
          <Text
            variant={TextVariant.bodySm}
            color={Color.textAlternative}
            textAlign={TextAlign.End}
            as="div"
          >
            <UserPreferencedCurrencyDisplay
              ethNumberOfDecimals={MAXIMUM_CURRENCY_DECIMALS}
              value={account.balance}
              type={SECONDARY}
            />
          </Text>
=======
          {process.env.MULTICHAIN ? (
            <>
              {orderedTokenList.length > 1 ? (
                <AvatarGroup members={orderedTokenList} limit={4} />
              ) : (
                <Box
                  display={Display.Flex}
                  alignItems={AlignItems.center}
                  justifyContent={JustifyContent.center}
                  gap={1}
                >
                  <AvatarToken
                    src={primaryTokenImage}
                    name={nativeCurrency}
                    size={AvatarTokenSize.Xs}
                    borderColor={BorderColor.borderDefault}
                  />
                  <Text
                    variant={TextVariant.bodySm}
                    color={Color.textAlternative}
                    textAlign={TextAlign.End}
                    as="div"
                  >
                    <UserPreferencedCurrencyDisplay
                      ethNumberOfDecimals={MAXIMUM_CURRENCY_DECIMALS}
                      value={balanceToTranslate}
                      type={SECONDARY}
                    />
                  </Text>
                </Box>
              )}
            </>
          ) : (
            <Text
              variant={TextVariant.bodySm}
              color={Color.textAlternative}
              textAlign={TextAlign.End}
              as="div"
            >
              <UserPreferencedCurrencyDisplay
                ethNumberOfDecimals={MAXIMUM_CURRENCY_DECIMALS}
                value={balanceToTranslate}
                type={SECONDARY}
              />
            </Text>
          )}
>>>>>>> 30c05176
        </Box>
        {label ? (
          <Tag
            label={label}
            labelProps={{
              variant: TextVariant.bodyXs,
              color: Color.textAlternative,
            }}
          />
        ) : null}
      </Box>
<<<<<<< HEAD
      <ButtonIcon
        ariaLabel={`${account.metadata.name} ${t('options')}`}
        iconName={IconName.MoreVertical}
        size={IconSize.Sm}
        ref={setAccountListItemMenuRef}
        onClick={(e) => {
          e.stopPropagation();
          if (!accountOptionsMenuOpen) {
            trackEvent({
              event: MetaMetricsEventName.AccountDetailMenuOpened,
              category: MetaMetricsEventCategory.Navigation,
              properties: {
                location: 'Account Options',
              },
            });
          }
          setAccountOptionsMenuOpen(!accountOptionsMenuOpen);
        }}
        data-testid="account-list-item-menu-button"
      />
      <AccountListItemMenu
        anchorElement={accountListItemMenuElement}
        account={account}
        onClose={() => setAccountOptionsMenuOpen(false)}
        isOpen={accountOptionsMenuOpen}
        isRemovable={isRemovable}
        closeMenu={closeMenu}
      />
=======
      {showOptions ? (
        <ButtonIcon
          ariaLabel={`${identity.name} ${t('options')}`}
          iconName={IconName.MoreVertical}
          size={IconSize.Sm}
          ref={setAccountListItemMenuRef}
          onClick={(e) => {
            e.stopPropagation();
            if (!accountOptionsMenuOpen) {
              trackEvent({
                event: MetaMetricsEventName.AccountDetailMenuOpened,
                category: MetaMetricsEventCategory.Navigation,
                properties: {
                  location: 'Account Options',
                },
              });
            }
            setAccountOptionsMenuOpen(!accountOptionsMenuOpen);
          }}
          data-testid="account-list-item-menu-button"
        />
      ) : null}
      {showOptions ? (
        <AccountListItemMenu
          anchorElement={accountListItemMenuElement}
          identity={identity}
          onClose={() => setAccountOptionsMenuOpen(false)}
          isOpen={accountOptionsMenuOpen}
          isRemovable={keyring?.type !== KeyringType.hdKeyTree}
          closeMenu={closeMenu}
        />
      ) : null}
>>>>>>> 30c05176
    </Box>
  );
};

AccountListItem.propTypes = {
  /**
   * Account object
   */
  account: PropTypes.shape({
    id: PropTypes.string.isRequired,
    address: PropTypes.string.isRequired,
    balance: PropTypes.string.isRequired,
    metadata: PropTypes.shape({
      name: PropTypes.string.isRequired,
      snap: PropTypes.shape({
        id: PropTypes.string.isRequired,
        name: PropTypes.string,
        enabled: PropTypes.bool,
      }),
      keyring: PropTypes.shape({
        type: PropTypes.string.isRequired,
      }).isRequired,
    }).isRequired,
  }).isRequired,
  /**
   * Represents if this account is currently selected
   */
  selected: PropTypes.bool,
  /**
   * Function to execute when the item is clicked
   */
  onClick: PropTypes.func.isRequired,
  /**
   * Function that closes the menu
   */
  closeMenu: PropTypes.func,
  /**
   * File location of the avatar icon
   */
  connectedAvatar: PropTypes.string,
  /**
   * Text used as the avatar alt text
   */
  connectedAvatarName: PropTypes.string,
  /**
   * Represents if the "Options" 3-dot menu should display
   */
  showOptions: PropTypes.bool,
};

AccountListItem.displayName = 'AccountListItem';<|MERGE_RESOLUTION|>--- conflicted
+++ resolved
@@ -39,13 +39,10 @@
 import { KeyringType } from '../../../../shared/constants/keyring';
 import UserPreferencedCurrencyDisplay from '../../app/user-preferenced-currency-display/user-preferenced-currency-display.component';
 import { SECONDARY, PRIMARY } from '../../../helpers/constants/common';
-<<<<<<< HEAD
-=======
 import {
   findKeyringForAddress,
   getNativeCurrency,
 } from '../../../ducks/metamask/metamask';
->>>>>>> 30c05176
 import Tooltip from '../../ui/tooltip/tooltip';
 import {
   MetaMetricsEventCategory,
@@ -81,7 +78,7 @@
 }
 
 export const AccountListItem = ({
-  account,
+  identity,
   selected = false,
   onClick,
   closeMenu,
@@ -115,13 +112,10 @@
     }
   }, [itemRef, selected]);
 
-  const { keyring } = account.metadata;
-  const isRemovable =
-    keyring.type !== KeyringType.hdKeyTree && keyring.type !== KeyringType.snap;
-  const label =
-    keyring.type === KeyringType.snap
-      ? account.metadata.snap.name
-      : getLabel(keyring, t);
+  const keyring = useSelector((state) =>
+    findKeyringForAddress(state, identity.address),
+  );
+  const label = getLabel(keyring, t);
 
   const trackEvent = useContext(MetaMetricsContext);
   const primaryTokenImage = useSelector(getNativeCurrencyImage);
@@ -155,7 +149,7 @@
       <AvatarAccount
         borderColor={BorderColor.transparent}
         size={Size.SM}
-        address={account.address}
+        address={identity.address}
         variant={
           useBlockie
             ? AvatarAccountVariant.Blockies
@@ -191,17 +185,16 @@
                 textAlign={TextAlign.Left}
                 ellipsis
               >
-                {account.metadata.name.length >
-                MAXIMUM_CHARACTERS_WITHOUT_TOOLTIP ? (
+                {identity.name.length > MAXIMUM_CHARACTERS_WITHOUT_TOOLTIP ? (
                   <Tooltip
-                    title={account.metadata.name}
+                    title={identity.name}
                     position="bottom"
                     wrapperClassName="multichain-account-list-item__tooltip"
                   >
-                    {account.metadata.name}
+                    {identity.name}
                   </Tooltip>
                 ) : (
-                  account.metadata.name
+                  identity.name
                 )}
               </Text>
             </Box>
@@ -217,11 +210,7 @@
             >
               <UserPreferencedCurrencyDisplay
                 ethNumberOfDecimals={MAXIMUM_CURRENCY_DECIMALS}
-<<<<<<< HEAD
-                value={account.balance}
-=======
                 value={balanceToTranslate}
->>>>>>> 30c05176
                 type={PRIMARY}
               />
             </Text>
@@ -241,23 +230,9 @@
               />
             ) : null}
             <Text variant={TextVariant.bodySm} color={Color.textAlternative}>
-              {shortenAddress(toChecksumHexAddress(account.address))}
+              {shortenAddress(toChecksumHexAddress(identity.address))}
             </Text>
           </Box>
-<<<<<<< HEAD
-          <Text
-            variant={TextVariant.bodySm}
-            color={Color.textAlternative}
-            textAlign={TextAlign.End}
-            as="div"
-          >
-            <UserPreferencedCurrencyDisplay
-              ethNumberOfDecimals={MAXIMUM_CURRENCY_DECIMALS}
-              value={account.balance}
-              type={SECONDARY}
-            />
-          </Text>
-=======
           {process.env.MULTICHAIN ? (
             <>
               {orderedTokenList.length > 1 ? (
@@ -304,7 +279,6 @@
               />
             </Text>
           )}
->>>>>>> 30c05176
         </Box>
         {label ? (
           <Tag
@@ -316,36 +290,6 @@
           />
         ) : null}
       </Box>
-<<<<<<< HEAD
-      <ButtonIcon
-        ariaLabel={`${account.metadata.name} ${t('options')}`}
-        iconName={IconName.MoreVertical}
-        size={IconSize.Sm}
-        ref={setAccountListItemMenuRef}
-        onClick={(e) => {
-          e.stopPropagation();
-          if (!accountOptionsMenuOpen) {
-            trackEvent({
-              event: MetaMetricsEventName.AccountDetailMenuOpened,
-              category: MetaMetricsEventCategory.Navigation,
-              properties: {
-                location: 'Account Options',
-              },
-            });
-          }
-          setAccountOptionsMenuOpen(!accountOptionsMenuOpen);
-        }}
-        data-testid="account-list-item-menu-button"
-      />
-      <AccountListItemMenu
-        anchorElement={accountListItemMenuElement}
-        account={account}
-        onClose={() => setAccountOptionsMenuOpen(false)}
-        isOpen={accountOptionsMenuOpen}
-        isRemovable={isRemovable}
-        closeMenu={closeMenu}
-      />
-=======
       {showOptions ? (
         <ButtonIcon
           ariaLabel={`${identity.name} ${t('options')}`}
@@ -378,30 +322,18 @@
           closeMenu={closeMenu}
         />
       ) : null}
->>>>>>> 30c05176
     </Box>
   );
 };
 
 AccountListItem.propTypes = {
   /**
-   * Account object
-   */
-  account: PropTypes.shape({
-    id: PropTypes.string.isRequired,
+   * Identity of the account
+   */
+  identity: PropTypes.shape({
+    name: PropTypes.string.isRequired,
     address: PropTypes.string.isRequired,
     balance: PropTypes.string.isRequired,
-    metadata: PropTypes.shape({
-      name: PropTypes.string.isRequired,
-      snap: PropTypes.shape({
-        id: PropTypes.string.isRequired,
-        name: PropTypes.string,
-        enabled: PropTypes.bool,
-      }),
-      keyring: PropTypes.shape({
-        type: PropTypes.string.isRequired,
-      }).isRequired,
-    }).isRequired,
   }).isRequired,
   /**
    * Represents if this account is currently selected
