--- conflicted
+++ resolved
@@ -81,7 +81,6 @@
 import { getAccountLabels } from '../../../helpers/utils/accounts';
 
 import { getMultichainAggregatedBalance } from '../../../selectors/assets';
-<<<<<<< HEAD
 ///: END:ONLY_INCLUDE_IF
 ///: BEGIN:ONLY_INCLUDE_IF(build-main)
 import { formatWithThreshold } from '../../app/assets/util/formatWithThreshold';
@@ -90,9 +89,7 @@
   CHAIN_ID_TO_NAME_MAP,
   CHAIN_ID_TO_NETWORK_IMAGE_URL_MAP,
 } from '../../../../shared/constants/network';
-=======
-
->>>>>>> d83dc673
+
 import { AccountListItemMenuTypes } from './account-list-item.types';
 
 const MAXIMUM_CURRENCY_DECIMALS = 3;
@@ -139,15 +136,10 @@
   );
 
   const useBlockie = useSelector(getUseBlockie);
-<<<<<<< HEAD
-  const { isEvmNetwork } = useMultichainSelector(getMultichainNetwork, account);
-
-=======
   const { isEvmNetwork, chainId: multichainChainId } = useMultichainSelector(
     getMultichainNetwork,
     account,
   );
->>>>>>> d83dc673
   const setAccountListItemMenuRef = (ref) => {
     setAccountListItemMenuElement(ref);
   };
