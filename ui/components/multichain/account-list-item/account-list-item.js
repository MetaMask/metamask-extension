--- conflicted
+++ resolved
@@ -72,13 +72,10 @@
 import { useGetFormattedTokensPerChain } from '../../../hooks/useGetFormattedTokensPerChain';
 import { useAccountTotalCrossChainFiatBalance } from '../../../hooks/useAccountTotalCrossChainFiatBalance';
 import { getAccountLabel } from '../../../helpers/utils/accounts';
-<<<<<<< HEAD
 ///: BEGIN:ONLY_INCLUDE_IF(build-flask)
 import { getMultichainAggregatedBalance } from '../../../selectors/assets';
 ///: END:ONLY_INCLUDE_IF
-=======
 import { formatWithThreshold } from '../../app/assets/util/formatWithThreshold';
->>>>>>> 4d184c15
 import { AccountListItemMenuTypes } from './account-list-item.types';
 
 const MAXIMUM_CURRENCY_DECIMALS = 3;
@@ -170,14 +167,10 @@
         ? account.balance
         : totalFiatBalance;
   } else {
-<<<<<<< HEAD
     ///: BEGIN:ONLY_INCLUDE_IF(build-flask)
     balanceToTranslate = multichainAggregatedBalance;
     ///: END:ONLY_INCLUDE_IF
     ///: BEGIN:ONLY_INCLUDE_IF(build-main,build-beta)
-    balanceToTranslate = accountTotalFiatBalances.totalBalance;
-    ///: END:ONLY_INCLUDE_IF
-=======
     const balanceOrFallback = accountTotalFiatBalances?.totalBalance ?? 0;
     const bnBalance = new BigNumber(balanceOrFallback);
     const formattedBalanceToTranslate = formatWithThreshold(
@@ -190,7 +183,7 @@
       },
     );
     balanceToTranslate = formattedBalanceToTranslate;
->>>>>>> 4d184c15
+    ///: END:ONLY_INCLUDE_IF
   }
 
   // If this is the selected item in the Account menu,
