import React, { useContext, useEffect, useMemo, useRef, useState } from 'react';
import PropTypes from 'prop-types';
import classnames from 'classnames';
///: BEGIN:ONLY_INCLUDE_IF(build-main)
import { BigNumber } from 'bignumber.js';
///: END:ONLY_INCLUDE_IF
import { useSelector } from 'react-redux';
import { useI18nContext } from '../../../hooks/useI18nContext';
import { getSnapName, shortenAddress } from '../../../helpers/utils/util';

import { AccountListItemMenu } from '../account-list-item-menu';
import { ConnectedAccountsMenu } from '../connected-accounts-menu';
import {
  AvatarAccount,
  AvatarAccountVariant,
  Box,
  ButtonIcon,
  Icon,
  IconName,
  IconSize,
  Tag,
  Text,
} from '../../component-library';
import {
  AlignItems,
  BackgroundColor,
  BlockSize,
  BorderColor,
  BorderRadius,
  Color,
  Display,
  FlexDirection,
  JustifyContent,
  Size,
  TextAlign,
  TextVariant,
} from '../../../helpers/constants/design-system';
import { KeyringType } from '../../../../shared/constants/keyring';
import UserPreferencedCurrencyDisplay from '../../app/user-preferenced-currency-display/user-preferenced-currency-display.component';
import { PRIMARY } from '../../../helpers/constants/common';
import Tooltip from '../../ui/tooltip/tooltip';
import {
  MetaMetricsEventCategory,
  MetaMetricsEventName,
} from '../../../../shared/constants/metametrics';
import { MetaMetricsContext } from '../../../contexts/metametrics';
import {
  isAccountConnectedToCurrentTab,
  getUseBlockie,
  getShouldHideZeroBalanceTokens,
  getIsTokenNetworkFilterEqualCurrentNetwork,
  getShowFiatInTestnets,
  getChainIdsToPoll,
  getSnapsMetadata,
  getSnap,
} from '../../../selectors';
///: BEGIN:ONLY_INCLUDE_IF(build-main)
import { getIntlLocale } from '../../../ducks/locale/locale';
///: END:ONLY_INCLUDE_IF
import {
  getMultichainIsTestnet,
  getMultichainNetwork,
  getMultichainShouldShowFiat,
} from '../../../selectors/multichain';
import { ConnectedStatus } from '../connected-status';
import { getHDEntropyIndex } from '../../../selectors/selectors';
// TODO: Remove restricted import
// eslint-disable-next-line import/no-restricted-paths
import { normalizeSafeAddress } from '../../../../app/scripts/lib/multichain/address';
import { useMultichainSelector } from '../../../hooks/useMultichainSelector';
import { useGetFormattedTokensPerChain } from '../../../hooks/useGetFormattedTokensPerChain';
import { useAccountTotalCrossChainFiatBalance } from '../../../hooks/useAccountTotalCrossChainFiatBalance';
import { getAccountLabel } from '../../../helpers/utils/accounts';
///: BEGIN:ONLY_INCLUDE_IF(multichain)
import { getMultichainAggregatedBalance } from '../../../selectors/assets';
<<<<<<< HEAD
///: END:ONLY_INCLUDE_IF
///: BEGIN:ONLY_INCLUDE_IF(build-main)
import { formatWithThreshold } from '../../app/assets/util/formatWithThreshold';
///: END:ONLY_INCLUDE_IF
=======

import { AccountNetworkIndicator } from '../account-network-indicator';
import { MULTICHAIN_NETWORK_TO_ASSET_TYPES } from '../../../../shared/constants/multichain/assets';
>>>>>>> c9f5c5a9
import { AccountListItemMenuTypes } from './account-list-item.types';

const MAXIMUM_CURRENCY_DECIMALS = 3;
const MAXIMUM_CHARACTERS_WITHOUT_TOOLTIP = 17;

const AccountListItem = ({
  account,
  selected,
  onClick,
  closeMenu,
  accountsCount,
  connectedAvatar,
  isPinned = false,
  menuType = AccountListItemMenuTypes.None,
  isHidden = false,
  currentTabOrigin,
  isActive = false,
  startAccessory,
  onActionClick,
  shouldScrollToWhenSelected = true,
  privacyMode = false,
}) => {
  const t = useI18nContext();
  ///: BEGIN:ONLY_INCLUDE_IF(build-main)
  const locale = useSelector(getIntlLocale);
  ///: END:ONLY_INCLUDE_IF
  const hdEntropyIndex = useSelector(getHDEntropyIndex);
  const [accountOptionsMenuOpen, setAccountOptionsMenuOpen] = useState(false);
  const [accountListItemMenuElement, setAccountListItemMenuElement] =
    useState();

  const snap = useSelector((state) =>
    getSnap(state, account.metadata?.snap?.id),
  );
  const snapMetadata = useSelector(getSnapsMetadata);
  const accountLabel = getAccountLabel(
    account.metadata.keyring.type,
    account,
    account.metadata.keyring.type === KeyringType.snap
      ? getSnapName(snapMetadata)(account.metadata?.snap?.id)
      : null,
    snap?.preinstalled,
  );

  const useBlockie = useSelector(getUseBlockie);
  const { isEvmNetwork } = useMultichainSelector(getMultichainNetwork, account);
  const setAccountListItemMenuRef = (ref) => {
    setAccountListItemMenuElement(ref);
  };

  const isTestnet = useMultichainSelector(getMultichainIsTestnet, account);
  const isMainnet = !isTestnet;
  const shouldShowFiat = useMultichainSelector(
    getMultichainShouldShowFiat,
    account,
  );
  const showFiatInTestnets = useSelector(getShowFiatInTestnets);
  const showFiat =
    shouldShowFiat && (isMainnet || (isTestnet && showFiatInTestnets));

  ///: BEGIN:ONLY_INCLUDE_IF(multichain)
  const multichainAggregatedBalance = useSelector((state) =>
    getMultichainAggregatedBalance(state, account),
  );
  ///: END:ONLY_INCLUDE_IF

<<<<<<< HEAD
=======
  const multichainBalances = useSelector(getMultichainBalances);
  const accountMultichainBalances = multichainBalances?.[account.id];
  const accountMultichainNativeBalance =
    accountMultichainBalances?.[
      `${MULTICHAIN_NETWORK_TO_ASSET_TYPES[multichainChainId]}`
    ]?.amount;
>>>>>>> c9f5c5a9
  // cross chain agg balance
  const shouldHideZeroBalanceTokens = useSelector(
    getShouldHideZeroBalanceTokens,
  );
  const isTokenNetworkFilterEqualCurrentNetwork = useSelector(
    getIsTokenNetworkFilterEqualCurrentNetwork,
  );
  const allChainIDs = useSelector(getChainIdsToPoll);
  const { formattedTokensWithBalancesPerChain } = useGetFormattedTokensPerChain(
    account,
    shouldHideZeroBalanceTokens,
    isTokenNetworkFilterEqualCurrentNetwork,
    allChainIDs,
  );
  const { totalFiatBalance } = useAccountTotalCrossChainFiatBalance(
    account,
    formattedTokensWithBalancesPerChain,
  );
  let balanceToTranslate;
  if (isEvmNetwork) {
    balanceToTranslate =
      !shouldShowFiat || isTestnet || !process.env.PORTFOLIO_VIEW
        ? account.balance
        : totalFiatBalance;
  } else {
    ///: BEGIN:ONLY_INCLUDE_IF(multichain)
    balanceToTranslate = multichainAggregatedBalance;
    ///: END:ONLY_INCLUDE_IF
    ///: BEGIN:ONLY_INCLUDE_IF(build-main)
    const balanceOrFallback = accountTotalFiatBalances?.totalBalance ?? 0;
    const bnBalance = new BigNumber(balanceOrFallback);
    const formattedBalanceToTranslate = formatWithThreshold(
      bnBalance.toNumber(),
      0.00001,
      locale,
      {
        minimumFractionDigits: 0,
        maximumFractionDigits: 5,
      },
    );
    balanceToTranslate = formattedBalanceToTranslate;
    ///: END:ONLY_INCLUDE_IF
  }

  // If this is the selected item in the Account menu,
  // scroll the item into view
  const itemRef = useRef(null);
  useEffect(() => {
    if (selected && shouldScrollToWhenSelected) {
      itemRef.current?.scrollIntoView?.();
    }
  }, [itemRef, selected, shouldScrollToWhenSelected]);

  const trackEvent = useContext(MetaMetricsContext);
  const currentTabIsConnectedToSelectedAddress = useSelector((state) =>
    isAccountConnectedToCurrentTab(state, account.address),
  );
  const isConnected =
    currentTabOrigin && currentTabIsConnectedToSelectedAddress;
  const isSingleAccount = accountsCount === 1;

  const getIsAggregatedFiatOverviewBalanceProp = () => {
    let isAggregatedFiatOverviewBalance;
    ///: BEGIN:ONLY_INCLUDE_IF(multichain)
    isAggregatedFiatOverviewBalance =
      (!isTestnet && process.env.PORTFOLIO_VIEW && shouldShowFiat) ||
      !isEvmNetwork;
    ///: END:ONLY_INCLUDE_IF
    ///: BEGIN:ONLY_INCLUDE_IF(build-main)
    isAggregatedFiatOverviewBalance =
      !isTestnet && process.env.PORTFOLIO_VIEW && shouldShowFiat;
    ///: END:ONLY_INCLUDE_IF
    return isAggregatedFiatOverviewBalance;
  };

<<<<<<< HEAD
  const getPreferredCurrencyValue = () => {
    let value;
    ///: BEGIN:ONLY_INCLUDE_IF(multichain)
    value = account.balance;
    ///: END:ONLY_INCLUDE_IF
    ///: BEGIN:ONLY_INCLUDE_IF(build-main)
    value = isEvmNetwork ? account.balance : balanceToTranslate;
    ///: END:ONLY_INCLUDE_IF
    return value;
  };

=======
>>>>>>> c9f5c5a9
  return (
    <Box
      display={Display.Flex}
      padding={4}
      backgroundColor={selected ? Color.primaryMuted : Color.transparent}
      className={classnames('multichain-account-list-item', {
        'multichain-account-list-item--selected': selected,
        'multichain-account-list-item--connected': Boolean(connectedAvatar),
        'multichain-account-list-item--clickable': Boolean(onClick),
      })}
      data-testid="account-item"
      ref={itemRef}
      onClick={() => {
        // Without this check, the account will be selected after
        // the account options menu closes
        if (!accountOptionsMenuOpen) {
          onClick?.(account);
        }
      }}
    >
      {startAccessory ? (
        <Box marginInlineEnd={2} marginTop={1}>
          {startAccessory}
        </Box>
      ) : null}
      {selected && (
        <Box
          className="multichain-account-list-item__selected-indicator"
          borderRadius={BorderRadius.pill}
          backgroundColor={Color.primaryDefault}
        />
      )}

      <>
        <Box
          display={[Display.Flex, Display.None]}
          data-testid="account-list-item-badge"
        >
          <ConnectedStatus address={account.address} isActive={isActive} />
        </Box>
        <Box display={[Display.None, Display.Flex]}>
          {
            ///: BEGIN:ONLY_INCLUDE_IF(build-main,build-beta,build-flask)
            <AvatarAccount
              borderColor={BorderColor.transparent}
              size={Size.MD}
              address={account.address}
              variant={
                useBlockie
                  ? AvatarAccountVariant.Blockies
                  : AvatarAccountVariant.Jazzicon
              }
              marginInlineEnd={2}
            />
            ///: END:ONLY_INCLUDE_IF
          }
        </Box>
      </>

      <Box
        display={Display.Flex}
        flexDirection={FlexDirection.Column}
        className="multichain-account-list-item__content"
      >
        <Box display={Display.Flex} flexDirection={FlexDirection.Column}>
          <Box
            display={Display.Flex}
            justifyContent={JustifyContent.spaceBetween}
          >
            <Box
              className="multichain-account-list-item__account-name"
              marginInlineEnd={2}
              display={Display.Flex}
              alignItems={AlignItems.center}
              gap={2}
            >
              {isPinned ? (
                <Icon
                  name={IconName.Pin}
                  size={IconSize.Xs}
                  className="account-pinned-icon"
                  data-testid="account-pinned-icon"
                />
              ) : null}
              {isHidden ? (
                <Icon
                  name={IconName.EyeSlash}
                  size={IconSize.Xs}
                  className="account-hidden-icon"
                />
              ) : null}
              <Text
                as="button"
                onClick={(e) => {
                  if (onClick) {
                    e.stopPropagation();
                    onClick(account);
                  }
                }}
                variant={TextVariant.bodyMdMedium}
                className="multichain-account-list-item__account-name__button"
                padding={0}
                backgroundColor={BackgroundColor.transparent}
                width={BlockSize.Full}
                textAlign={TextAlign.Left}
                ellipsis
              >
                {account.metadata.name.length >
                MAXIMUM_CHARACTERS_WITHOUT_TOOLTIP ? (
                  <Tooltip
                    title={account.metadata.name}
                    position="bottom"
                    wrapperClassName="multichain-account-list-item__tooltip"
                  >
                    {account.metadata.name}
                  </Tooltip>
                ) : (
                  account.metadata.name
                )}
              </Text>
            </Box>
            <Text
              as="div"
              className="multichain-account-list-item__asset"
              display={Display.Flex}
              flexDirection={FlexDirection.Row}
              alignItems={AlignItems.center}
              justifyContent={JustifyContent.flexEnd}
              ellipsis
              textAlign={TextAlign.End}
            >
              <UserPreferencedCurrencyDisplay
                account={account}
                ethNumberOfDecimals={MAXIMUM_CURRENCY_DECIMALS}
                value={balanceToTranslate}
                type={PRIMARY}
                showFiat={showFiat}
                isAggregatedFiatOverviewBalance={getIsAggregatedFiatOverviewBalanceProp()}
                data-testid="first-currency-display"
                privacyMode={privacyMode}
              />
            </Text>
          </Box>
        </Box>
        <Box
          display={Display.Flex}
          justifyContent={JustifyContent.spaceBetween}
        >
          <Box display={Display.Flex} alignItems={AlignItems.center}>
            <Text
              variant={TextVariant.bodySm}
              color={Color.textAlternative}
              data-testid="account-list-address"
            >
              {shortenAddress(normalizeSafeAddress(account.address))}
            </Text>
          </Box>
          <Box className="network-indicator">
            <AccountNetworkIndicator scopes={account.scopes} />
          </Box>
        </Box>
        {accountLabel ? (
          <Tag
            label={accountLabel}
            labelProps={{
              variant: TextVariant.bodyXs,
              color: Color.textAlternative,
            }}
            startIconName={
              account.metadata.keyring.type === KeyringType.snap
                ? IconName.Snaps
                : null
            }
          />
        ) : null}
      </Box>

      <Box
        display={Display.Flex}
        justifyContent={JustifyContent.center}
        alignItems={AlignItems.center}
      >
        {menuType === AccountListItemMenuTypes.None ? null : (
          <ButtonIcon
            ariaLabel={`${account.metadata.name} ${t('options')}`}
            iconName={IconName.MoreVertical}
            size={IconSize.Sm}
            ref={setAccountListItemMenuRef}
            onClick={(e) => {
              e.stopPropagation();
              if (!accountOptionsMenuOpen) {
                trackEvent({
                  event: MetaMetricsEventName.AccountDetailMenuOpened,
                  category: MetaMetricsEventCategory.Navigation,
                  properties: {
                    location: 'Account Options',
                    hd_entropy_index: hdEntropyIndex,
                  },
                });
              }
              setAccountOptionsMenuOpen(!accountOptionsMenuOpen);
            }}
            data-testid="account-list-item-menu-button"
          />
        )}
        {menuType === AccountListItemMenuTypes.Account && (
          <AccountListItemMenu
            anchorElement={accountListItemMenuElement}
            account={account}
            onClose={() => setAccountOptionsMenuOpen(false)}
            isOpen={accountOptionsMenuOpen}
            isRemovable={
              account.metadata.keyring.type !== KeyringType.hdKeyTree &&
              !isSolanaAccount(account)
            }
<<<<<<< HEAD
            setAccountOptionsMenuOpen(!accountOptionsMenuOpen);
          }}
          data-testid="account-list-item-menu-button"
        />
      )}
      {menuType === AccountListItemMenuTypes.Account && (
        <AccountListItemMenu
          anchorElement={accountListItemMenuElement}
          account={account}
          onClose={() => setAccountOptionsMenuOpen(false)}
          isOpen={accountOptionsMenuOpen}
          isRemovable={account.metadata.keyring.type !== KeyringType.hdKeyTree}
          closeMenu={closeMenu}
          isPinned={isPinned}
          isHidden={isHidden}
          isConnected={isConnected}
        />
      )}
      {menuType === AccountListItemMenuTypes.Connection && (
        <ConnectedAccountsMenu
          anchorElement={accountListItemMenuElement}
          account={account}
          onClose={() => setAccountOptionsMenuOpen(false)}
          disableAccountSwitcher={isSingleAccount && selected}
          isOpen={accountOptionsMenuOpen}
          onActionClick={onActionClick}
          activeTabOrigin={currentTabOrigin}
        />
      )}
=======
            closeMenu={closeMenu}
            isPinned={isPinned}
            isHidden={isHidden}
            isConnected={isConnected}
          />
        )}
        {menuType === AccountListItemMenuTypes.Connection && (
          <ConnectedAccountsMenu
            anchorElement={accountListItemMenuElement}
            account={account}
            onClose={() => setAccountOptionsMenuOpen(false)}
            disableAccountSwitcher={isSingleAccount && selected}
            isOpen={accountOptionsMenuOpen}
            onActionClick={onActionClick}
            activeTabOrigin={currentTabOrigin}
          />
        )}
      </Box>
>>>>>>> c9f5c5a9
    </Box>
  );
};

AccountListItem.propTypes = {
  /**
   * An account object that has name, address, and balance data
   */
  account: PropTypes.shape({
    id: PropTypes.string.isRequired,
    address: PropTypes.string.isRequired,
    balance: PropTypes.string.isRequired,
    metadata: PropTypes.shape({
      name: PropTypes.string.isRequired,
      snap: PropTypes.shape({
        id: PropTypes.string.isRequired,
        name: PropTypes.string,
        enabled: PropTypes.bool,
      }),
      keyring: PropTypes.shape({
        type: PropTypes.string.isRequired,
      }).isRequired,
    }).isRequired,
    scopes: PropTypes.arrayOf(PropTypes.string).isRequired,
  }).isRequired,
  /**
   * Represents if this account is currently selected
   */
  selected: PropTypes.bool.isRequired,
  /**
   * Function to execute when the item is clicked
   */
  onClick: PropTypes.func,
  /**
   * Represents how many accounts are being listed
   */
  accountsCount: PropTypes.number,
  /**
   * Function that closes the menu
   */
  closeMenu: PropTypes.func,
  /**
   * Function to set account name to show disconnect toast when an account is disconnected
   */
  onActionClick: PropTypes.func,
  /**
   * File location of the avatar icon
   */
  connectedAvatar: PropTypes.string,
  /**
   * Represents the type of menu to be rendered
   */
  menuType: PropTypes.string,
  /**
   * Represents pinned accounts
   */
  isPinned: PropTypes.bool,
  /**
   * Represents hidden accounts
   */
  isHidden: PropTypes.bool,
  /**
   * Represents current tab origin
   */
  currentTabOrigin: PropTypes.string,
  /**
   * Represents active accounts
   */
  isActive: PropTypes.bool,
  /**
   * Represents start accessory
   */
  startAccessory: PropTypes.node,
  /**
   * Determines if list item should be scrolled to when selected
   */
  shouldScrollToWhenSelected: PropTypes.bool,
  /**
   * Determines if list balance should be obfuscated
   */
  privacyMode: PropTypes.bool,
};

AccountListItem.displayName = 'AccountListItem';

export default React.memo(AccountListItem);<|MERGE_RESOLUTION|>--- conflicted
+++ resolved
@@ -1,9 +1,6 @@
 import React, { useContext, useEffect, useMemo, useRef, useState } from 'react';
 import PropTypes from 'prop-types';
 import classnames from 'classnames';
-///: BEGIN:ONLY_INCLUDE_IF(build-main)
-import { BigNumber } from 'bignumber.js';
-///: END:ONLY_INCLUDE_IF
 import { useSelector } from 'react-redux';
 import { useI18nContext } from '../../../hooks/useI18nContext';
 import { getSnapName, shortenAddress } from '../../../helpers/utils/util';
@@ -52,12 +49,11 @@
   getShowFiatInTestnets,
   getChainIdsToPoll,
   getSnapsMetadata,
-  getSnap,
+  getMetaMaskKeyrings,
+  isSolanaAccount,
 } from '../../../selectors';
-///: BEGIN:ONLY_INCLUDE_IF(build-main)
-import { getIntlLocale } from '../../../ducks/locale/locale';
-///: END:ONLY_INCLUDE_IF
 import {
+  getMultichainBalances,
   getMultichainIsTestnet,
   getMultichainNetwork,
   getMultichainShouldShowFiat,
@@ -70,19 +66,12 @@
 import { useMultichainSelector } from '../../../hooks/useMultichainSelector';
 import { useGetFormattedTokensPerChain } from '../../../hooks/useGetFormattedTokensPerChain';
 import { useAccountTotalCrossChainFiatBalance } from '../../../hooks/useAccountTotalCrossChainFiatBalance';
-import { getAccountLabel } from '../../../helpers/utils/accounts';
-///: BEGIN:ONLY_INCLUDE_IF(multichain)
+import { getAccountLabels } from '../../../helpers/utils/accounts';
+
 import { getMultichainAggregatedBalance } from '../../../selectors/assets';
-<<<<<<< HEAD
-///: END:ONLY_INCLUDE_IF
-///: BEGIN:ONLY_INCLUDE_IF(build-main)
-import { formatWithThreshold } from '../../app/assets/util/formatWithThreshold';
-///: END:ONLY_INCLUDE_IF
-=======
 
 import { AccountNetworkIndicator } from '../account-network-indicator';
 import { MULTICHAIN_NETWORK_TO_ASSET_TYPES } from '../../../../shared/constants/multichain/assets';
->>>>>>> c9f5c5a9
 import { AccountListItemMenuTypes } from './account-list-item.types';
 
 const MAXIMUM_CURRENCY_DECIMALS = 3;
@@ -103,32 +92,36 @@
   startAccessory,
   onActionClick,
   shouldScrollToWhenSelected = true,
+  showConnectedStatus = true,
   privacyMode = false,
 }) => {
   const t = useI18nContext();
-  ///: BEGIN:ONLY_INCLUDE_IF(build-main)
-  const locale = useSelector(getIntlLocale);
-  ///: END:ONLY_INCLUDE_IF
+
   const hdEntropyIndex = useSelector(getHDEntropyIndex);
   const [accountOptionsMenuOpen, setAccountOptionsMenuOpen] = useState(false);
   const [accountListItemMenuElement, setAccountListItemMenuElement] =
     useState();
 
-  const snap = useSelector((state) =>
-    getSnap(state, account.metadata?.snap?.id),
-  );
   const snapMetadata = useSelector(getSnapsMetadata);
-  const accountLabel = getAccountLabel(
-    account.metadata.keyring.type,
+  const keyrings = useSelector(getMetaMaskKeyrings);
+  const accountLabels = useMemo(
+    () =>
+      getAccountLabels(
+        account.metadata.keyring.type,
+        account,
+        keyrings,
+        account.metadata.keyring.type === KeyringType.snap
+          ? getSnapName(snapMetadata)(account.metadata?.snap?.id)
+          : null,
+      ),
+    [account, keyrings, snapMetadata],
+  );
+
+  const useBlockie = useSelector(getUseBlockie);
+  const { isEvmNetwork, chainId: multichainChainId } = useMultichainSelector(
+    getMultichainNetwork,
     account,
-    account.metadata.keyring.type === KeyringType.snap
-      ? getSnapName(snapMetadata)(account.metadata?.snap?.id)
-      : null,
-    snap?.preinstalled,
-  );
-
-  const useBlockie = useSelector(getUseBlockie);
-  const { isEvmNetwork } = useMultichainSelector(getMultichainNetwork, account);
+  );
   const setAccountListItemMenuRef = (ref) => {
     setAccountListItemMenuElement(ref);
   };
@@ -143,21 +136,16 @@
   const showFiat =
     shouldShowFiat && (isMainnet || (isTestnet && showFiatInTestnets));
 
-  ///: BEGIN:ONLY_INCLUDE_IF(multichain)
   const multichainAggregatedBalance = useSelector((state) =>
     getMultichainAggregatedBalance(state, account),
   );
-  ///: END:ONLY_INCLUDE_IF
-
-<<<<<<< HEAD
-=======
+
   const multichainBalances = useSelector(getMultichainBalances);
   const accountMultichainBalances = multichainBalances?.[account.id];
   const accountMultichainNativeBalance =
     accountMultichainBalances?.[
       `${MULTICHAIN_NETWORK_TO_ASSET_TYPES[multichainChainId]}`
     ]?.amount;
->>>>>>> c9f5c5a9
   // cross chain agg balance
   const shouldHideZeroBalanceTokens = useSelector(
     getShouldHideZeroBalanceTokens,
@@ -183,23 +171,10 @@
         ? account.balance
         : totalFiatBalance;
   } else {
-    ///: BEGIN:ONLY_INCLUDE_IF(multichain)
-    balanceToTranslate = multichainAggregatedBalance;
-    ///: END:ONLY_INCLUDE_IF
-    ///: BEGIN:ONLY_INCLUDE_IF(build-main)
-    const balanceOrFallback = accountTotalFiatBalances?.totalBalance ?? 0;
-    const bnBalance = new BigNumber(balanceOrFallback);
-    const formattedBalanceToTranslate = formatWithThreshold(
-      bnBalance.toNumber(),
-      0.00001,
-      locale,
-      {
-        minimumFractionDigits: 0,
-        maximumFractionDigits: 5,
-      },
-    );
-    balanceToTranslate = formattedBalanceToTranslate;
-    ///: END:ONLY_INCLUDE_IF
+    balanceToTranslate =
+      !shouldShowFiat || isTestnet
+        ? accountMultichainNativeBalance
+        : multichainAggregatedBalance;
   }
 
   // If this is the selected item in the Account menu,
@@ -220,33 +195,13 @@
   const isSingleAccount = accountsCount === 1;
 
   const getIsAggregatedFiatOverviewBalanceProp = () => {
-    let isAggregatedFiatOverviewBalance;
-    ///: BEGIN:ONLY_INCLUDE_IF(multichain)
-    isAggregatedFiatOverviewBalance =
+    const isAggregatedFiatOverviewBalance =
       (!isTestnet && process.env.PORTFOLIO_VIEW && shouldShowFiat) ||
-      !isEvmNetwork;
-    ///: END:ONLY_INCLUDE_IF
-    ///: BEGIN:ONLY_INCLUDE_IF(build-main)
-    isAggregatedFiatOverviewBalance =
-      !isTestnet && process.env.PORTFOLIO_VIEW && shouldShowFiat;
-    ///: END:ONLY_INCLUDE_IF
+      (!isEvmNetwork && shouldShowFiat);
+
     return isAggregatedFiatOverviewBalance;
   };
 
-<<<<<<< HEAD
-  const getPreferredCurrencyValue = () => {
-    let value;
-    ///: BEGIN:ONLY_INCLUDE_IF(multichain)
-    value = account.balance;
-    ///: END:ONLY_INCLUDE_IF
-    ///: BEGIN:ONLY_INCLUDE_IF(build-main)
-    value = isEvmNetwork ? account.balance : balanceToTranslate;
-    ///: END:ONLY_INCLUDE_IF
-    return value;
-  };
-
-=======
->>>>>>> c9f5c5a9
   return (
     <Box
       display={Display.Flex}
@@ -282,27 +237,28 @@
 
       <>
         <Box
+          marginRight={3}
           display={[Display.Flex, Display.None]}
           data-testid="account-list-item-badge"
         >
-          <ConnectedStatus address={account.address} isActive={isActive} />
+          <ConnectedStatus
+            address={account.address}
+            isActive={isActive}
+            showConnectedStatus={showConnectedStatus}
+          />
         </Box>
         <Box display={[Display.None, Display.Flex]}>
-          {
-            ///: BEGIN:ONLY_INCLUDE_IF(build-main,build-beta,build-flask)
-            <AvatarAccount
-              borderColor={BorderColor.transparent}
-              size={Size.MD}
-              address={account.address}
-              variant={
-                useBlockie
-                  ? AvatarAccountVariant.Blockies
-                  : AvatarAccountVariant.Jazzicon
-              }
-              marginInlineEnd={2}
-            />
-            ///: END:ONLY_INCLUDE_IF
-          }
+          <AvatarAccount
+            borderColor={BorderColor.transparent}
+            size={Size.MD}
+            address={account.address}
+            variant={
+              useBlockie
+                ? AvatarAccountVariant.Blockies
+                : AvatarAccountVariant.Jazzicon
+            }
+            marginInlineEnd={2}
+          />
         </Box>
       </>
 
@@ -408,19 +364,23 @@
             <AccountNetworkIndicator scopes={account.scopes} />
           </Box>
         </Box>
-        {accountLabel ? (
-          <Tag
-            label={accountLabel}
-            labelProps={{
-              variant: TextVariant.bodyXs,
-              color: Color.textAlternative,
-            }}
-            startIconName={
-              account.metadata.keyring.type === KeyringType.snap
-                ? IconName.Snaps
-                : null
-            }
-          />
+        {accountLabels.length > 0 ? (
+          <Box flexDirection={FlexDirection.Row}>
+            {accountLabels.map(({ label, icon }) => {
+              return (
+                <Tag
+                  data-testid={`account-list-item-tag-${account.id}-${label}`}
+                  key={label}
+                  label={label}
+                  labelProps={{
+                    variant: TextVariant.bodyXs,
+                    color: Color.textAlternative,
+                  }}
+                  startIconName={icon}
+                />
+              );
+            })}
+          </Box>
         ) : null}
       </Box>
 
@@ -462,37 +422,6 @@
               account.metadata.keyring.type !== KeyringType.hdKeyTree &&
               !isSolanaAccount(account)
             }
-<<<<<<< HEAD
-            setAccountOptionsMenuOpen(!accountOptionsMenuOpen);
-          }}
-          data-testid="account-list-item-menu-button"
-        />
-      )}
-      {menuType === AccountListItemMenuTypes.Account && (
-        <AccountListItemMenu
-          anchorElement={accountListItemMenuElement}
-          account={account}
-          onClose={() => setAccountOptionsMenuOpen(false)}
-          isOpen={accountOptionsMenuOpen}
-          isRemovable={account.metadata.keyring.type !== KeyringType.hdKeyTree}
-          closeMenu={closeMenu}
-          isPinned={isPinned}
-          isHidden={isHidden}
-          isConnected={isConnected}
-        />
-      )}
-      {menuType === AccountListItemMenuTypes.Connection && (
-        <ConnectedAccountsMenu
-          anchorElement={accountListItemMenuElement}
-          account={account}
-          onClose={() => setAccountOptionsMenuOpen(false)}
-          disableAccountSwitcher={isSingleAccount && selected}
-          isOpen={accountOptionsMenuOpen}
-          onActionClick={onActionClick}
-          activeTabOrigin={currentTabOrigin}
-        />
-      )}
-=======
             closeMenu={closeMenu}
             isPinned={isPinned}
             isHidden={isHidden}
@@ -511,7 +440,6 @@
           />
         )}
       </Box>
->>>>>>> c9f5c5a9
     </Box>
   );
 };
@@ -593,6 +521,10 @@
    * Determines if list balance should be obfuscated
    */
   privacyMode: PropTypes.bool,
+  /**
+   * Determines if the connected status should be shown
+   */
+  showConnectedStatus: PropTypes.bool,
 };
 
 AccountListItem.displayName = 'AccountListItem';
