<<<<<<< HEAD
import React, { useEffect, useState } from 'react';
=======
import React, { useState, useMemo } from 'react';
>>>>>>> 3329bcdc
import PropTypes from 'prop-types';
import {
  AlignItems,
  Display,
  FlexDirection,
  IconColor,
  TextColor,
  TextVariant,
} from '../../../helpers/constants/design-system';
import { useI18nContext } from '../../../hooks/useI18nContext';
import {
<<<<<<< HEAD
=======
  getOriginOfCurrentTab,
  getPermittedChainsForSelectedTab,
  getNetworkConfigurationsByChainId,
} from '../../../selectors';
import {
>>>>>>> 3329bcdc
  Modal,
  ModalOverlay,
  ModalContent,
  ModalHeader,
  Checkbox,
  Text,
  Box,
  ModalFooter,
  ButtonPrimary,
  ButtonPrimarySize,
  ModalBody,
  Icon,
  IconName,
  IconSize,
} from '../../component-library';
import { NetworkListItem } from '..';
import { getURLHost } from '../../../helpers/utils/util';
import {
  CHAIN_ID_TO_NETWORK_IMAGE_URL_MAP,
  TEST_CHAINS,
} from '../../../../shared/constants/network';

export const EditNetworksModal = ({
  activeTabOrigin,
  nonTestNetworks,
  testNetworks,
  defaultSelectedChainIds,
  onClose,
  onSubmit,
}) => {
  const t = useI18nContext();
<<<<<<< HEAD

  const allNetworks = [...nonTestNetworks, ...testNetworks];

  const [selectedChainIds, setSelectedChainIds] = useState(
    defaultSelectedChainIds,
=======
  const dispatch = useDispatch();
  const networkConfigurations = useSelector(getNetworkConfigurationsByChainId);
  const [nonTestNetworks, testNetworks] = useMemo(
    () =>
      Object.entries(networkConfigurations).reduce(
        ([nonTestNetworksList, testNetworksList], [chainId, network]) => {
          const isTest = TEST_CHAINS.includes(chainId);
          (isTest ? testNetworksList : nonTestNetworksList).push(network);
          return [nonTestNetworksList, testNetworksList];
        },
        [[], []],
      ),
    [networkConfigurations],
  );
  const activeTabOrigin = useSelector(getOriginOfCurrentTab);
  const connectedNetworks = useSelector((state) =>
    getPermittedChainsForSelectedTab(state, activeTabOrigin),
  );
  const combinedNetworksIds = combinedNetworks.map(
    (network) => network.chainId,
>>>>>>> 3329bcdc
  );

  useEffect(() => {
    setSelectedChainIds(defaultSelectedChainIds);
  }, [defaultSelectedChainIds]);

  const selectAll = () => {
    const allNetworksChainIds = allNetworks.map(({ chainId }) => chainId);
    setSelectedChainIds(allNetworksChainIds);
  };

  const deselectAll = () => {
    setSelectedChainIds([]);
  };

  const handleNetworkClick = (chainId) => {
    if (selectedChainIds.includes(chainId)) {
      setSelectedChainIds(
        selectedChainIds.filter((_chainId) => _chainId !== chainId),
      );
    } else {
      setSelectedChainIds([...selectedChainIds, chainId]);
    }
  };

  const allAreSelected = () => {
    return allNetworks.length === selectedChainIds.length;
  };

  const checked = allAreSelected();
  const isIndeterminate = !checked && selectedChainIds.length > 0;

  const hostName = getURLHost(activeTabOrigin);

  return (
    <Modal
      isOpen
      onClose={() => {
        onClose();
      }}
      className="edit-networks-modal"
    >
      <ModalOverlay />
      <ModalContent>
        <ModalHeader
          onClose={() => {
            onClose();
          }}
        >
          {t('editNetworksTitle')}
        </ModalHeader>
        <ModalBody paddingLeft={0} paddingRight={0}>
          <Box padding={4}>
            <Checkbox
              label={t('selectAll')}
              isChecked={checked}
              gap={4}
              onClick={() => (allAreSelected() ? deselectAll() : selectAll())}
              isIndeterminate={isIndeterminate}
            />
          </Box>
          {nonTestNetworks.map((network) => (
            <NetworkListItem
              name={network.name}
              iconSrc={CHAIN_ID_TO_NETWORK_IMAGE_URL_MAP[network.chainId]}
              key={network.chainId}
              onClick={() => {
                handleNetworkClick(network.chainId);
              }}
              startAccessory={
                <Checkbox
                  isChecked={selectedChainIds.includes(network.chainId)}
                />
              }
            />
          ))}
          <Box padding={4}>
            <Text variant={TextVariant.bodyMdMedium}>{t('testnets')}</Text>
          </Box>
          {testNetworks.map((network) => (
            <NetworkListItem
              name={network.name}
              iconSrc={CHAIN_ID_TO_NETWORK_IMAGE_URL_MAP[network.chainId]}
              key={network.chainId}
              onClick={() => {
                handleNetworkClick(network.chainId);
              }}
              startAccessory={
                <Checkbox
                  isChecked={selectedChainIds.includes(network.chainId)}
                />
              }
              showEndAccessory={false}
            />
          ))}
          <ModalFooter>
            {selectedChainIds.length === 0 ? (
              <Box
                display={Display.Flex}
                flexDirection={FlexDirection.Column}
                gap={4}
              >
                <Box
                  display={Display.Flex}
                  gap={1}
                  alignItems={AlignItems.center}
                >
                  <Icon
                    name={IconName.Danger}
                    size={IconSize.Xs}
                    color={IconColor.errorDefault}
                  />
                  <Text
                    variant={TextVariant.bodySm}
                    color={TextColor.errorDefault}
                  >
                    {t('disconnectMessage', [hostName])}
                  </Text>
                </Box>
                <ButtonPrimary
                  data-testid="disconnect-chains-button"
                  onClick={() => {
                    onSubmit([]);
                    onClose();
                  }}
                  size={ButtonPrimarySize.Lg}
                  block
                  danger
                >
                  {t('disconnect')}
                </ButtonPrimary>
              </Box>
            ) : (
              <ButtonPrimary
                data-testid="connect-more-chains-button"
                onClick={() => {
                  onSubmit(selectedChainIds);
                  onClose();
                }}
                size={ButtonPrimarySize.Lg}
                block
              >
                {t('update')}
              </ButtonPrimary>
            )}
          </ModalFooter>
        </ModalBody>
      </ModalContent>
    </Modal>
  );
};

EditNetworksModal.propTypes = {
  /**
   * Origin for the active tab.
   */
  activeTabOrigin: PropTypes.string,

  /**
   * Array of network objects representing available non-test networks to choose from.
   */
  nonTestNetworks: PropTypes.arrayOf(
    PropTypes.shape({
      chainId: PropTypes.string.isRequired, // The chain ID of the network
      nickname: PropTypes.string.isRequired, // Display name of the network
      rpcPrefs: PropTypes.shape({
        imageUrl: PropTypes.string, // Optional image URL for the network icon
      }),
    }),
  ).isRequired,

  /**
   * Array of network objects representing available test networks to choose from.
   */
  testNetworks: PropTypes.arrayOf(
    PropTypes.shape({
      chainId: PropTypes.string.isRequired, // The chain ID of the network
      nickname: PropTypes.string.isRequired, // Display name of the network
      rpcPrefs: PropTypes.shape({
        imageUrl: PropTypes.string, // Optional image URL for the network icon
      }),
    }),
  ).isRequired,

  /**
   * Array of chain IDs to have selected by default.
   */
  defaultSelectedChainIds: PropTypes.arrayOf(PropTypes.string),

  /**
   * Function to execute when the modal is closed.
   */
  onClose: PropTypes.func.isRequired,

  /**
   * Function to execute when an update or disconnect action is triggered.
   */
  onSubmit: PropTypes.func.isRequired,
};<|MERGE_RESOLUTION|>--- conflicted
+++ resolved
@@ -1,8 +1,4 @@
-<<<<<<< HEAD
 import React, { useEffect, useState } from 'react';
-=======
-import React, { useState, useMemo } from 'react';
->>>>>>> 3329bcdc
 import PropTypes from 'prop-types';
 import {
   AlignItems,
@@ -14,14 +10,6 @@
 } from '../../../helpers/constants/design-system';
 import { useI18nContext } from '../../../hooks/useI18nContext';
 import {
-<<<<<<< HEAD
-=======
-  getOriginOfCurrentTab,
-  getPermittedChainsForSelectedTab,
-  getNetworkConfigurationsByChainId,
-} from '../../../selectors';
-import {
->>>>>>> 3329bcdc
   Modal,
   ModalOverlay,
   ModalContent,
@@ -39,10 +27,7 @@
 } from '../../component-library';
 import { NetworkListItem } from '..';
 import { getURLHost } from '../../../helpers/utils/util';
-import {
-  CHAIN_ID_TO_NETWORK_IMAGE_URL_MAP,
-  TEST_CHAINS,
-} from '../../../../shared/constants/network';
+import { CHAIN_ID_TO_NETWORK_IMAGE_URL_MAP } from '../../../../shared/constants/network';
 
 export const EditNetworksModal = ({
   activeTabOrigin,
@@ -53,34 +38,11 @@
   onSubmit,
 }) => {
   const t = useI18nContext();
-<<<<<<< HEAD
 
   const allNetworks = [...nonTestNetworks, ...testNetworks];
 
   const [selectedChainIds, setSelectedChainIds] = useState(
     defaultSelectedChainIds,
-=======
-  const dispatch = useDispatch();
-  const networkConfigurations = useSelector(getNetworkConfigurationsByChainId);
-  const [nonTestNetworks, testNetworks] = useMemo(
-    () =>
-      Object.entries(networkConfigurations).reduce(
-        ([nonTestNetworksList, testNetworksList], [chainId, network]) => {
-          const isTest = TEST_CHAINS.includes(chainId);
-          (isTest ? testNetworksList : nonTestNetworksList).push(network);
-          return [nonTestNetworksList, testNetworksList];
-        },
-        [[], []],
-      ),
-    [networkConfigurations],
-  );
-  const activeTabOrigin = useSelector(getOriginOfCurrentTab);
-  const connectedNetworks = useSelector((state) =>
-    getPermittedChainsForSelectedTab(state, activeTabOrigin),
-  );
-  const combinedNetworksIds = combinedNetworks.map(
-    (network) => network.chainId,
->>>>>>> 3329bcdc
   );
 
   useEffect(() => {
