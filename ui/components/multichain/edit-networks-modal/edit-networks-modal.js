--- conflicted
+++ resolved
@@ -1,6 +1,5 @@
-import React, { useState } from 'react';
+import React, { useState, useMemo } from 'react';
 import PropTypes from 'prop-types';
-<<<<<<< HEAD
 import { useDispatch, useSelector } from 'react-redux';
 import {
   AlignItems,
@@ -14,15 +13,8 @@
 import {
   getOriginOfCurrentTab,
   getPermittedChainsForSelectedTab,
-  getTestNetworks,
+  getNetworkConfigurationsByChainId,
 } from '../../../selectors';
-=======
-import React, { useMemo } from 'react';
-import { useSelector } from 'react-redux';
-import { TextVariant } from '../../../helpers/constants/design-system';
-import { useI18nContext } from '../../../hooks/useI18nContext';
-import { getNetworkConfigurationsByChainId } from '../../../selectors';
->>>>>>> df6ee7fc
 import {
   Modal,
   ModalOverlay,
@@ -41,16 +33,14 @@
 } from '../../component-library';
 import { NetworkListItem } from '..';
 import {
-<<<<<<< HEAD
   grantPermittedChains,
   setSelectedNetworksForDappConnection,
 } from '../../../store/actions';
 import { getURLHost } from '../../../helpers/utils/util';
-=======
+import {
   CHAIN_ID_TO_NETWORK_IMAGE_URL_MAP,
   TEST_CHAINS,
 } from '../../../../shared/constants/network';
->>>>>>> df6ee7fc
 
 export const EditNetworksModal = ({
   onClose,
@@ -60,55 +50,7 @@
   onDisconnectClick,
 }) => {
   const t = useI18nContext();
-<<<<<<< HEAD
   const dispatch = useDispatch();
-  const testNetworks = useSelector(getTestNetworks);
-  const activeTabOrigin = useSelector(getOriginOfCurrentTab);
-  const connectedNetworks = useSelector((state) =>
-    getPermittedChainsForSelectedTab(state, activeTabOrigin),
-  );
-  const combinedNetworksIds = combinedNetworks.map(
-    (network) => network.chainId,
-  );
-  const selectedPermittedChains =
-    connectedNetworks.length > 0 ? connectedNetworks : combinedNetworksIds;
-  const [selectedChains, setSelectedChains] = useState(selectedPermittedChains);
-
-  const selectAll = () => {
-    const newSelectedAccounts = combinedNetworks.map(
-      (network) => network.chainId,
-    );
-    setSelectedChains(newSelectedAccounts);
-  };
-
-  const deselectAll = () => {
-    setSelectedChains([]);
-  };
-
-  const handleAccountClick = (chainId) => {
-    if (selectedChains.includes(chainId)) {
-      // Remove the chainId from the selectedChains
-      setSelectedChains(selectedChains.filter((id) => id !== chainId));
-    } else {
-      // Add the chainId to selectedChains
-      setSelectedChains([...selectedChains, chainId]);
-    }
-  };
-
-  const allAreSelected = () => {
-    return combinedNetworksIds.length === selectedChains.length;
-  };
-
-  const checked = allAreSelected();
-  const isIndeterminate = !checked && selectedChains.length > 0;
-
-  const managePermittedChains = (chains) => {
-    grantPermittedChains(activeTabOrigin, chains);
-  };
-
-  const hostName = getURLHost(activeTabOrigin);
-=======
-
   const networkConfigurations = useSelector(getNetworkConfigurationsByChainId);
   const [nonTestNetworks, testNetworks] = useMemo(
     () =>
@@ -122,7 +64,50 @@
       ),
     [networkConfigurations],
   );
->>>>>>> df6ee7fc
+  const activeTabOrigin = useSelector(getOriginOfCurrentTab);
+  const connectedNetworks = useSelector((state) =>
+    getPermittedChainsForSelectedTab(state, activeTabOrigin),
+  );
+  const combinedNetworksIds = combinedNetworks.map(
+    (network) => network.chainId,
+  );
+  const selectedPermittedChains =
+    connectedNetworks.length > 0 ? connectedNetworks : combinedNetworksIds;
+  const [selectedChains, setSelectedChains] = useState(selectedPermittedChains);
+
+  const selectAll = () => {
+    const newSelectedAccounts = combinedNetworks.map(
+      (network) => network.chainId,
+    );
+    setSelectedChains(newSelectedAccounts);
+  };
+
+  const deselectAll = () => {
+    setSelectedChains([]);
+  };
+
+  const handleAccountClick = (chainId) => {
+    if (selectedChains.includes(chainId)) {
+      // Remove the chainId from the selectedChains
+      setSelectedChains(selectedChains.filter((id) => id !== chainId));
+    } else {
+      // Add the chainId to selectedChains
+      setSelectedChains([...selectedChains, chainId]);
+    }
+  };
+
+  const allAreSelected = () => {
+    return combinedNetworksIds.length === selectedChains.length;
+  };
+
+  const checked = allAreSelected();
+  const isIndeterminate = !checked && selectedChains.length > 0;
+
+  const managePermittedChains = (chains) => {
+    grantPermittedChains(activeTabOrigin, chains);
+  };
+
+  const hostName = getURLHost(activeTabOrigin);
 
   return (
     <Modal
@@ -141,7 +126,6 @@
         >
           {t('editNetworksTitle')}
         </ModalHeader>
-<<<<<<< HEAD
         <ModalBody paddingLeft={0} paddingRight={0}>
           <Box padding={4}>
             <Checkbox
@@ -152,11 +136,11 @@
               isIndeterminate={isIndeterminate}
             />
           </Box>
-          {combinedNetworks.map((network) => (
+          {nonTestNetworks.map((network) => (
             <NetworkListItem
-              name={network.nickname}
-              iconSrc={network?.rpcPrefs?.imageUrl}
-              key={network.id}
+              name={network.name}
+              iconSrc={CHAIN_ID_TO_NETWORK_IMAGE_URL_MAP[network.chainId]}
+              key={network.chainId}
               onClick={() => {
                 handleAccountClick(network.chainId);
               }}
@@ -172,9 +156,9 @@
           </Box>
           {testNetworks.map((network) => (
             <NetworkListItem
-              name={network.nickname}
-              iconSrc={network?.rpcPrefs?.imageUrl}
-              key={network.id}
+              name={network.name}
+              iconSrc={CHAIN_ID_TO_NETWORK_IMAGE_URL_MAP[network.chainId]}
+              key={network.chainId}
               onClick={() => {
                 handleAccountClick(network.chainId);
               }}
@@ -245,43 +229,6 @@
             )}
           </ModalFooter>
         </ModalBody>
-=======
-        <Box padding={4}>
-          <Checkbox
-            label={t('selectAll')}
-            isChecked
-            gap={4}
-            // onClick={() => (allAreSelected() ? deselectAll() : selectAll())}
-            // isIndeterminate={isIndeterminate}
-          />
-        </Box>
-        {nonTestNetworks.map((network) => (
-          <NetworkListItem
-            name={network.name}
-            iconSrc={CHAIN_ID_TO_NETWORK_IMAGE_URL_MAP[network.chainId]}
-            key={network.chainId}
-            onClick={() => {
-              console.log(network.chainId);
-            }}
-            startAccessory={<Checkbox isChecked />}
-          />
-        ))}
-        <Box padding={4}>
-          <Text variant={TextVariant.bodyMdMedium}>{t('testnets')}</Text>
-        </Box>
-        {testNetworks.map((network) => (
-          <NetworkListItem
-            name={network.name}
-            iconSrc={CHAIN_ID_TO_NETWORK_IMAGE_URL_MAP[network.chainId]}
-            key={network.chainId}
-            onClick={() => {
-              console.log(network.chainId);
-            }}
-            startAccessory={<Checkbox isChecked />}
-            showEndAccessory={false}
-          />
-        ))}
->>>>>>> df6ee7fc
       </ModalContent>
     </Modal>
   );
