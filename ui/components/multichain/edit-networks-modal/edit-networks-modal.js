import React, { useContext, useEffect, useState } from 'react';
import PropTypes from 'prop-types';
import {
  AlignItems,
  BlockSize,
  Display,
  FlexDirection,
  IconColor,
  JustifyContent,
  TextColor,
  TextVariant,
} from '../../../helpers/constants/design-system';
import { useI18nContext } from '../../../hooks/useI18nContext';
import {
  Modal,
  ModalOverlay,
  ModalContent,
  ModalHeader,
  Checkbox,
  Text,
  Box,
  ModalFooter,
  ButtonPrimary,
  ButtonPrimarySize,
  ModalBody,
  Icon,
  IconName,
  IconSize,
} from '../../component-library';
import { NetworkListItem } from '..';
import { CHAIN_ID_TO_NETWORK_IMAGE_URL_MAP } from '../../../../shared/constants/network';
import {
  MetaMetricsEventCategory,
  MetaMetricsEventName,
} from '../../../../shared/constants/metametrics';
import { MetaMetricsContext } from '../../../contexts/metametrics';

export const EditNetworksModal = ({
  nonTestNetworks,
  testNetworks,
  defaultSelectedChainIds,
  onClose,
  onSubmit,
}) => {
  const t = useI18nContext();
  const trackEvent = useContext(MetaMetricsContext);
  const allNetworks = [...nonTestNetworks, ...testNetworks];

  const [selectedChainIds, setSelectedChainIds] = useState(
    defaultSelectedChainIds,
  );

  useEffect(() => {
    setSelectedChainIds(defaultSelectedChainIds);
<<<<<<< HEAD
  }, [JSON.stringify(defaultSelectedChainIds)]);
=======
  }, [
    // TODO: Fix the source of this prop value to be the same array instance each render
    JSON.stringify(defaultSelectedChainIds),
  ]);
>>>>>>> f503a480

  const selectAll = () => {
    const allNetworksChainIds = allNetworks.map(({ chainId }) => chainId);
    setSelectedChainIds(allNetworksChainIds);
  };

  const deselectAll = () => {
    setSelectedChainIds([]);
  };

  const handleNetworkClick = (chainId) => {
    if (selectedChainIds.includes(chainId)) {
      setSelectedChainIds(
        selectedChainIds.filter((_chainId) => _chainId !== chainId),
      );
    } else {
      setSelectedChainIds([...selectedChainIds, chainId]);
    }
  };

  const allAreSelected = () => {
    return allNetworks.length === selectedChainIds.length;
  };

  const checked = allAreSelected();
  const isIndeterminate = !checked && selectedChainIds.length > 0;

  const defaultChainIdsSet = new Set(defaultSelectedChainIds);
  const selectedChainIdsSet = new Set(selectedChainIds);

  return (
    <Modal
      isOpen
      onClose={() => {
        onClose();
      }}
      className="edit-networks-modal"
    >
      <ModalOverlay />
      <ModalContent>
        <ModalHeader
          onClose={() => {
            onClose();
          }}
        >
          {t('editNetworksTitle')}
        </ModalHeader>
        <ModalBody
          paddingLeft={0}
          paddingRight={0}
          className="edit-networks-modal__body"
        >
          <Box padding={4}>
            <Checkbox
              label={t('selectAll')}
              isChecked={checked}
              gap={4}
              onClick={() => (allAreSelected() ? deselectAll() : selectAll())}
              isIndeterminate={isIndeterminate}
            />
          </Box>
          {nonTestNetworks.map((network) => (
            <NetworkListItem
              name={network.name}
              iconSrc={CHAIN_ID_TO_NETWORK_IMAGE_URL_MAP[network.chainId]}
              key={network.chainId}
              onClick={() => {
                handleNetworkClick(network.chainId);
              }}
              startAccessory={
                <Checkbox
                  isChecked={selectedChainIds.includes(network.chainId)}
                />
              }
            />
          ))}
          <Box padding={4}>
            <Text variant={TextVariant.bodyMdMedium}>{t('testnets')}</Text>
          </Box>
          {testNetworks.map((network) => (
            <NetworkListItem
              name={network.name}
              iconSrc={CHAIN_ID_TO_NETWORK_IMAGE_URL_MAP[network.chainId]}
              key={network.chainId}
              onClick={() => {
                handleNetworkClick(network.chainId);
              }}
              startAccessory={
                <Checkbox
                  isChecked={selectedChainIds.includes(network.chainId)}
                />
              }
              showEndAccessory={false}
            />
          ))}
        </ModalBody>
        <ModalFooter>
          {selectedChainIds.length === 0 ? (
            <Box
              display={Display.Flex}
              flexDirection={FlexDirection.Column}
              gap={4}
              alignItems={AlignItems.center}
              width={BlockSize.Full}
            >
              <Box
                display={Display.Flex}
                gap={1}
                alignItems={AlignItems.center}
                justifyContent={JustifyContent.center}
              >
                <Icon
                  name={IconName.Danger}
                  size={IconSize.Sm}
                  color={IconColor.errorDefault}
                />
                <Text
                  variant={TextVariant.bodySm}
                  color={TextColor.errorDefault}
                >
                  {t('disconnectMessage')}
                </Text>
              </Box>
              <ButtonPrimary
                data-testid="disconnect-chains-button"
                onClick={() => {
                  onSubmit(selectedChainIds);
                  // Get networks that are in `selectedChainIds` but not in `defaultSelectedChainIds`
                  const addedNetworks = selectedChainIds.filter(
                    (chainId) => !defaultChainIdsSet.has(chainId),
                  );

                  // Get networks that are in `defaultSelectedChainIds` but not in `selectedChainIds`
                  const removedNetworks = defaultSelectedChainIds.filter(
                    (chainId) => !selectedChainIdsSet.has(chainId),
                  );

                  trackEvent({
                    category: MetaMetricsEventCategory.Permissions,
                    event: MetaMetricsEventName.UpdatePermissionedNetworks,
                    properties: {
                      addedNetworks: addedNetworks.length,
                      removedNetworks: removedNetworks.length,
                      location: 'Edit Networks Modal',
                    },
                  });
                  onClose();
                }}
                size={ButtonPrimarySize.Lg}
                block
                danger
              >
                {t('disconnect')}
              </ButtonPrimary>
            </Box>
          ) : (
            <ButtonPrimary
              data-testid="connect-more-chains-button"
              onClick={() => {
                onSubmit(selectedChainIds);
                onClose();
              }}
              size={ButtonPrimarySize.Lg}
              block
            >
              {t('update')}
            </ButtonPrimary>
          )}
        </ModalFooter>
      </ModalContent>
    </Modal>
  );
};

EditNetworksModal.propTypes = {
  /**
   * Array of network objects representing available non-test networks to choose from.
   */
  nonTestNetworks: PropTypes.arrayOf(
    PropTypes.shape({
      chainId: PropTypes.string.isRequired, // The chain ID of the network
      name: PropTypes.string.isRequired, // Display name of the network
    }),
  ).isRequired,

  /**
   * Array of network objects representing available test networks to choose from.
   */
  testNetworks: PropTypes.arrayOf(
    PropTypes.shape({
      chainId: PropTypes.string.isRequired, // The chain ID of the network
      name: PropTypes.string.isRequired, // Display name of the network
    }),
  ).isRequired,

  /**
   * Array of chain IDs to have selected by default.
   */
  defaultSelectedChainIds: PropTypes.arrayOf(PropTypes.string),

  /**
   * Function to execute when the modal is closed.
   */
  onClose: PropTypes.func.isRequired,

  /**
   * Function to execute when an update or disconnect action is triggered.
   */
  onSubmit: PropTypes.func.isRequired,
};<|MERGE_RESOLUTION|>--- conflicted
+++ resolved
@@ -52,14 +52,10 @@
 
   useEffect(() => {
     setSelectedChainIds(defaultSelectedChainIds);
-<<<<<<< HEAD
-  }, [JSON.stringify(defaultSelectedChainIds)]);
-=======
   }, [
     // TODO: Fix the source of this prop value to be the same array instance each render
     JSON.stringify(defaultSelectedChainIds),
   ]);
->>>>>>> f503a480
 
   const selectAll = () => {
     const allNetworksChainIds = allNetworks.map(({ chainId }) => chainId);
