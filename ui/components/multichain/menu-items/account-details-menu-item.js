--- conflicted
+++ resolved
@@ -2,12 +2,7 @@
 import PropTypes from 'prop-types';
 import { useSelector } from 'react-redux';
 
-<<<<<<< HEAD
-import { useHistory } from 'react-router-dom';
-=======
 import { useNavigate } from 'react-router-dom-v5-compat';
-import { setAccountDetailsAddress } from '../../../store/actions';
->>>>>>> f37b36cc
 
 import { MenuItem } from '../../ui/menu';
 import { useI18nContext } from '../../../hooks/useI18nContext';
@@ -30,17 +25,8 @@
   const trackEvent = useContext(MetaMetricsContext);
   const selectedAccountGroup = useSelector(getSelectedAccountGroup);
   const hdEntropyIndex = useSelector(getHDEntropyIndex);
-<<<<<<< HEAD
-  const history = useHistory();
-=======
   const navigate = useNavigate();
-  const isMultichainAccountsState1Enabled = useSelector(
-    getIsMultichainAccountsState1Enabled,
-  );
-  const isMultichainAccountsState2Enabled = useSelector(
-    getIsMultichainAccountsState2Enabled,
-  );
->>>>>>> f37b36cc
+
   const LABEL = t('accountDetails');
 
   const handleNavigation = useCallback(() => {
@@ -52,32 +38,16 @@
         hd_entropy_index: hdEntropyIndex,
       },
     });
-<<<<<<< HEAD
 
-    history.push(
+    navigate(
       `${MULTICHAIN_ACCOUNT_DETAILS_PAGE_ROUTE}/${encodeURIComponent(selectedAccountGroup)}`,
     );
 
-=======
-    if (isMultichainAccountsState2Enabled) {
-      navigate(
-        `${MULTICHAIN_ACCOUNT_DETAILS_PAGE_ROUTE}/${encodeURIComponent(selectedAccountGroup)}`,
-      );
-    } else if (isMultichainAccountsState1Enabled) {
-      navigate(`${ACCOUNT_DETAILS_ROUTE}/${address}`);
-    }
->>>>>>> f37b36cc
     closeMenu?.();
   }, [
     closeMenu,
     hdEntropyIndex,
-<<<<<<< HEAD
-    history,
-=======
     navigate,
-    isMultichainAccountsState1Enabled,
-    isMultichainAccountsState2Enabled,
->>>>>>> f37b36cc
     metricsLocation,
     selectedAccountGroup,
     trackEvent,
