import React, { useCallback, useContext } from 'react';
import PropTypes from 'prop-types';
import { useDispatch, useSelector } from 'react-redux';

import { useHistory } from 'react-router-dom';
import { setAccountDetailsAddress } from '../../../store/actions';

import { MenuItem } from '../../ui/menu';
import { useI18nContext } from '../../../hooks/useI18nContext';
import { MetaMetricsContext } from '../../../contexts/metametrics';
import {
  MetaMetricsEventCategory,
  MetaMetricsEventName,
} from '../../../../shared/constants/metametrics';
import { IconName, Text } from '../../component-library';
import { getSelectedAccountGroup } from '../../../selectors/multichain-accounts/account-tree';
import { getHDEntropyIndex } from '../../../selectors/selectors';
import {
  getIsMultichainAccountsState1Enabled,
  getIsMultichainAccountsState2Enabled,
} from '../../../selectors/multichain-accounts/feature-flags';
import {
  ACCOUNT_DETAILS_ROUTE,
  MULTICHAIN_ACCOUNT_DETAILS_PAGE_ROUTE,
} from '../../../helpers/constants/routes';

export const AccountDetailsMenuItem = ({
  metricsLocation,
  closeMenu,
  address,
  textProps,
}) => {
  const t = useI18nContext();
  const dispatch = useDispatch();
<<<<<<< HEAD
  const { trackEvent } = useContext(MetaMetricsContext);
=======
  const trackEvent = useContext(MetaMetricsContext);
  const selectedAccountGroup = useSelector(getSelectedAccountGroup);
>>>>>>> 5f5b8351
  const hdEntropyIndex = useSelector(getHDEntropyIndex);
  const history = useHistory();
  const isMultichainAccountsState1Enabled = useSelector(
    getIsMultichainAccountsState1Enabled,
  );
  const isMultichainAccountsState2Enabled = useSelector(
    getIsMultichainAccountsState2Enabled,
  );
  const LABEL = t('accountDetails');

  const handleNavigation = useCallback(() => {
    dispatch(setAccountDetailsAddress(address));
    trackEvent({
      event: MetaMetricsEventName.AccountDetailsOpened,
      category: MetaMetricsEventCategory.Navigation,
      properties: {
        location: metricsLocation,
        hd_entropy_index: hdEntropyIndex,
      },
    });
    if (isMultichainAccountsState2Enabled) {
      history.push(
        `${MULTICHAIN_ACCOUNT_DETAILS_PAGE_ROUTE}/${encodeURIComponent(selectedAccountGroup)}`,
      );
    } else if (isMultichainAccountsState1Enabled) {
      history.push(`${ACCOUNT_DETAILS_ROUTE}/${address}`);
    }
    closeMenu?.();
  }, [
    address,
    closeMenu,
    dispatch,
    hdEntropyIndex,
    history,
    isMultichainAccountsState1Enabled,
    isMultichainAccountsState2Enabled,
    metricsLocation,
    selectedAccountGroup,
    trackEvent,
  ]);

  return (
    <MenuItem
      onClick={handleNavigation}
      iconName={IconName.ScanBarcode}
      data-testid="account-list-menu-details"
    >
      {textProps ? <Text {...textProps}>{LABEL}</Text> : LABEL}
    </MenuItem>
  );
};

AccountDetailsMenuItem.propTypes = {
  /**
   * Represents the "location" property of the metrics event
   */
  metricsLocation: PropTypes.string.isRequired,
  /**
   * Closes the menu
   */
  closeMenu: PropTypes.func,
  /**
   * Address to show account details for
   */
  address: PropTypes.string.isRequired,
  /**
   * Custom properties for the menu item text
   */
  textProps: PropTypes.object,
};<|MERGE_RESOLUTION|>--- conflicted
+++ resolved
@@ -32,12 +32,8 @@
 }) => {
   const t = useI18nContext();
   const dispatch = useDispatch();
-<<<<<<< HEAD
   const { trackEvent } = useContext(MetaMetricsContext);
-=======
-  const trackEvent = useContext(MetaMetricsContext);
   const selectedAccountGroup = useSelector(getSelectedAccountGroup);
->>>>>>> 5f5b8351
   const hdEntropyIndex = useSelector(getHDEntropyIndex);
   const history = useHistory();
   const isMultichainAccountsState1Enabled = useSelector(
