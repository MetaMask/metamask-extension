--- conflicted
+++ resolved
@@ -1,17 +1,11 @@
 import React, { useCallback } from 'react';
 import { CaipChainId } from '@metamask/utils';
-<<<<<<< HEAD
-import { KeyringTypes } from '@metamask/keyring-controller';
-import { getNextAvailableAccountName } from '../../../store/actions';
-=======
 import { KeyringAccount } from '@metamask/keyring-api';
->>>>>>> c9f5c5a9
 import { CreateAccount } from '../create-account';
 import {
   WalletClientType,
   useMultichainWalletSnapClient,
 } from '../../../hooks/accounts/useMultichainWalletSnapClient';
-import { MultichainNetworks } from '../../../../shared/constants/multichain/networks';
 
 type CreateSnapAccountProps = {
   /**
@@ -37,8 +31,6 @@
    * The chain ID to create the account
    */
   chainId: CaipChainId;
-<<<<<<< HEAD
-=======
   /**
    * Whether to set the newly created account as the selected account
    */
@@ -47,7 +39,6 @@
    * Whether to redirect to the overview page after creating the account
    */
   redirectToOverview?: boolean;
->>>>>>> c9f5c5a9
 };
 
 export const CreateSnapAccount = ({
@@ -56,26 +47,12 @@
   selectedKeyringId,
   clientType,
   chainId,
-<<<<<<< HEAD
-=======
   setNewlyCreatedAccountAsSelected,
   redirectToOverview,
->>>>>>> c9f5c5a9
 }: CreateSnapAccountProps) => {
-  const snapClient = useMultichainWalletSnapClient(clientType);
+  const client = useMultichainWalletSnapClient(clientType);
 
   const onCreateAccount = useCallback(
-<<<<<<< HEAD
-    async (_accountNameSuggestion?: string) => {
-      snapClient.createAccount({
-        scope: chainId,
-        entropySource: selectedKeyringId,
-        accountNameSuggestion: _accountNameSuggestion,
-      });
-      onActionComplete(true);
-    },
-    [snapClient, chainId, selectedKeyringId, onActionComplete],
-=======
     async (accountNameSuggestion?: string) => {
       const newAccount = await client.createAccount(
         {
@@ -94,33 +71,12 @@
       setNewlyCreatedAccountAsSelected,
       onActionComplete,
     ],
->>>>>>> c9f5c5a9
   );
 
   const getNextAccountName = async () => {
-    const defaultSnapAccountName = await getNextAvailableAccountName(
-      KeyringTypes.snap,
-    );
-
-    // FIXME: This is a temporary workaround to suggest a different account name for a first party snap.
-    const accountNumber = defaultSnapAccountName.trim().split(' ').pop();
-
-    switch (clientType) {
-      case WalletClientType.Bitcoin: {
-        if (chainId === MultichainNetworks.BITCOIN_TESTNET) {
-          return `Bitcoin Testnet Account ${accountNumber}`;
-        }
-        return `Bitcoin Account ${accountNumber}`;
-      }
-      case WalletClientType.Solana: {
-        // Solana accounts should have in their scope the 3 networks
-        // mainnet, testnet, and devnet. Therefore, we can use this name
-        // for all 3 networks.
-        return `Solana Account ${accountNumber}`;
-      }
-      default:
-        return defaultSnapAccountName;
-    }
+    return await client.getNextAvailableAccountName({
+      chainId,
+    });
   };
 
   return (
