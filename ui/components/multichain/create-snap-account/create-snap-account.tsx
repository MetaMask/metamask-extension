--- conflicted
+++ resolved
@@ -50,26 +50,16 @@
 
       try {
         isCreatingAccount.current = true;
-<<<<<<< HEAD
         await snapClient.createAccount(
           {
             scope: chainId,
-            ///: BEGIN:ONLY_INCLUDE_IF(multi-srp)
             entropySource: selectedKeyringId,
             accountNameSuggestion: _accountNameSuggestion,
-            ///: END:ONLY_INCLUDE_IF(multi-srp)
           },
           {
             displayAccountNameSuggestion: false, // This will skip the naming dialog.
           },
         );
-=======
-        await snapClient.createAccount({
-          scope: chainId,
-          entropySource: selectedKeyringId,
-          accountNameSuggestion: _accountNameSuggestion,
-        });
->>>>>>> 2d24e518
         onActionComplete(true);
       } catch (error) {
         onActionComplete(false);
