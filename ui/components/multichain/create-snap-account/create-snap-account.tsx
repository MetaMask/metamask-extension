import React, { useCallback, useRef } from 'react';
import { CaipChainId } from '@metamask/utils';
import { KeyringTypes } from '@metamask/keyring-controller';
import { getNextAvailableAccountName } from '../../../store/actions';
import { CreateAccount } from '../create-account';
import {
  WalletClientType,
  useMultichainWalletSnapClient,
} from '../../../hooks/accounts/useMultichainWalletSnapClient';
import { MultichainNetworks } from '../../../../shared/constants/multichain/networks';

type CreateSnapAccountProps = {
  /**
   * Executes when the Create button is clicked
   */
  onActionComplete: (completed: boolean) => Promise<void>;
  /**
   * Callback to select the SRP
   */
  onSelectSrp?: () => void;
  /**
   * The keyring ID to create the account
   */
  selectedKeyringId?: string;
  /**
   * The type of snap client to use
   */
  clientType: WalletClientType;
  /**
   * The chain ID to create the account
   */
  chainId: CaipChainId;
};

export const CreateSnapAccount = ({
  onActionComplete,
  onSelectSrp,
  selectedKeyringId,
  clientType,
  chainId,
}: CreateSnapAccountProps) => {
  const snapClient = useMultichainWalletSnapClient(clientType);
  const isCreatingAccount = useRef(false);

  const onCreateAccount = useCallback(
    async (_accountNameSuggestion?: string) => {
      if (isCreatingAccount.current) {
        return;
      }

      try {
        isCreatingAccount.current = true;
        await snapClient.createAccount({
          scope: chainId,
          entropySource: selectedKeyringId,
          accountNameSuggestion: _accountNameSuggestion,
        });
        onActionComplete(true);
      } catch (error) {
        onActionComplete(false);
      } finally {
        isCreatingAccount.current = false;
      }
    },
    [snapClient, chainId, selectedKeyringId, onActionComplete],
  );

  const getNextAccountName = async () => {
    const defaultSnapAccountName = await getNextAvailableAccountName(
      KeyringTypes.snap,
    );

    // FIXME: This is a temporary workaround to suggest a different account name for a first party snap.
    const accountNumber = defaultSnapAccountName.trim().split(' ').pop();

    switch (clientType) {
      case WalletClientType.Bitcoin: {
        if (chainId === MultichainNetworks.BITCOIN_TESTNET) {
          return `Bitcoin Testnet Account ${accountNumber}`;
        }
        return `Bitcoin Account ${accountNumber}`;
      }
      case WalletClientType.Solana: {
        if (chainId === MultichainNetworks.SOLANA_TESTNET) {
          return `Solana Testnet Account ${accountNumber}`;
        }
        if (chainId === MultichainNetworks.SOLANA_DEVNET) {
          return `Solana Devnet Account ${accountNumber}`;
        }
        return `Solana Account ${accountNumber}`;
      }
      default:
        return defaultSnapAccountName;
    }
  };

  return (
    <CreateAccount
      onActionComplete={onActionComplete}
      onCreateAccount={onCreateAccount}
      getNextAvailableAccountName={getNextAccountName}
<<<<<<< HEAD
      scope={chainId}
      ///: BEGIN:ONLY_INCLUDE_IF(multi-srp)
=======
>>>>>>> 64622014
      onSelectSrp={onSelectSrp}
      selectedKeyringId={selectedKeyringId}
    />
  );
};<|MERGE_RESOLUTION|>--- conflicted
+++ resolved
@@ -99,11 +99,7 @@
       onActionComplete={onActionComplete}
       onCreateAccount={onCreateAccount}
       getNextAvailableAccountName={getNextAccountName}
-<<<<<<< HEAD
       scope={chainId}
-      ///: BEGIN:ONLY_INCLUDE_IF(multi-srp)
-=======
->>>>>>> 64622014
       onSelectSrp={onSelectSrp}
       selectedKeyringId={selectedKeyringId}
     />
