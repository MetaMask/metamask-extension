import React, { useCallback } from 'react';
import { CaipChainId } from '@metamask/utils';
import { KeyringAccount } from '@metamask/keyring-api';
import { CreateAccount } from '../create-account';
import {
  WalletClientType,
  useMultichainWalletSnapClient,
} from '../../../hooks/accounts/useMultichainWalletSnapClient';

type CreateSnapAccountProps = {
  /**
   * Executes when the Create button is clicked
   */
  onActionComplete: (
    completed: boolean,
    newAccount?: KeyringAccount,
  ) => Promise<void>;
  /**
   * Callback to select the SRP
   */
  onSelectSrp?: () => void;
  /**
   * The keyring ID to create the account
   */
  selectedKeyringId?: string;
  /**
   * The type of snap client to use
   */
  clientType: WalletClientType;
  /**
   * The chain ID to create the account
   */
  chainId: CaipChainId;
  /**
   * Whether to set the newly created account as the selected account
   */
  setNewlyCreatedAccountAsSelected?: boolean;
  /**
   * Whether to redirect to the overview page after creating the account
   */
  redirectToOverview?: boolean;
};

export const CreateSnapAccount = ({
  onActionComplete,
  onSelectSrp,
  selectedKeyringId,
  clientType,
  chainId,
  setNewlyCreatedAccountAsSelected,
  redirectToOverview,
}: CreateSnapAccountProps) => {
  const client = useMultichainWalletSnapClient(clientType);

  const onCreateAccount = useCallback(
<<<<<<< HEAD
    async (_accountNameSuggestion?: string) => {
      // TODO: Fix in https://github.com/MetaMask/metamask-extension/issues/31878
      // eslint-disable-next-line @typescript-eslint/no-floating-promises
      snapClient.createAccount({
        scope: chainId,
        entropySource: selectedKeyringId,
        accountNameSuggestion: _accountNameSuggestion,
      });
      // TODO: Fix in https://github.com/MetaMask/metamask-extension/issues/31878
      // eslint-disable-next-line @typescript-eslint/no-floating-promises
      onActionComplete(true);
=======
    async (accountNameSuggestion?: string) => {
      const newAccount = await client.createAccount(
        {
          scope: chainId,
          entropySource: selectedKeyringId,
          accountNameSuggestion,
        },
        { setSelectedAccount: setNewlyCreatedAccountAsSelected },
      );
      onActionComplete(true, newAccount);
>>>>>>> cf358434
    },
    [
      client,
      chainId,
      selectedKeyringId,
      setNewlyCreatedAccountAsSelected,
      onActionComplete,
    ],
  );

  const getNextAccountName = async () => {
    return await client.getNextAvailableAccountName({
      chainId,
    });
  };

  return (
    <CreateAccount
      onActionComplete={onActionComplete}
      onCreateAccount={onCreateAccount}
      getNextAvailableAccountName={getNextAccountName}
      scope={chainId}
      onSelectSrp={onSelectSrp}
      selectedKeyringId={selectedKeyringId}
      redirectToOverview={redirectToOverview}
    />
  );
};<|MERGE_RESOLUTION|>--- conflicted
+++ resolved
@@ -53,19 +53,6 @@
   const client = useMultichainWalletSnapClient(clientType);
 
   const onCreateAccount = useCallback(
-<<<<<<< HEAD
-    async (_accountNameSuggestion?: string) => {
-      // TODO: Fix in https://github.com/MetaMask/metamask-extension/issues/31878
-      // eslint-disable-next-line @typescript-eslint/no-floating-promises
-      snapClient.createAccount({
-        scope: chainId,
-        entropySource: selectedKeyringId,
-        accountNameSuggestion: _accountNameSuggestion,
-      });
-      // TODO: Fix in https://github.com/MetaMask/metamask-extension/issues/31878
-      // eslint-disable-next-line @typescript-eslint/no-floating-promises
-      onActionComplete(true);
-=======
     async (accountNameSuggestion?: string) => {
       const newAccount = await client.createAccount(
         {
@@ -76,7 +63,6 @@
         { setSelectedAccount: setNewlyCreatedAccountAsSelected },
       );
       onActionComplete(true, newAccount);
->>>>>>> cf358434
     },
     [
       client,
