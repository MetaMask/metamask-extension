/* eslint-disable jest/require-top-level-describe */
import React from 'react';
import { CaipChainId } from '@metamask/utils';
import { fireEvent, renderWithProvider, waitFor } from '../../../../test/jest';
import configureStore from '../../../store/store';
import mockState from '../../../../test/data/mock-state.json';
import { WalletClientType } from '../../../hooks/accounts/useMultichainWalletSnapClient';
import { createMockInternalAccount } from '../../../../test/jest/mocks';
import { MultichainNetworks } from '../../../../shared/constants/multichain/networks';
import { CreateSnapAccount } from './create-snap-account';

// Mock dependencies
jest.mock('../../../hooks/accounts/useMultichainWalletSnapClient', () => {
  const mockCreateAccount = jest.fn().mockResolvedValue(true);
  return {
    ...jest.requireActual(
      '../../../hooks/accounts/useMultichainWalletSnapClient',
    ),
    useMultichainWalletSnapClient: jest.fn().mockReturnValue({
      createAccount: mockCreateAccount,
    }),
    __mockCreateAccount: mockCreateAccount,
  };
});

jest.mock('../../../store/actions', () => ({
  ...jest.requireActual('../../../store/actions'),
  getNextAvailableAccountName: jest.fn().mockResolvedValue('Snap Account 2'),
}));

const { __mockCreateAccount: mockCreateAccount } = jest.requireMock(
  '../../../hooks/accounts/useMultichainWalletSnapClient',
);

const mockSnapAccount = createMockInternalAccount({
  name: 'Snap Account 1',
  address: '0xb552685e3d2790efd64a175b00d51f02cdafee5d',
});

const defaultProps = {
  onActionComplete: jest.fn(),
  onSelectSRP: jest.fn(),
  selectedKeyringId: 'test-keyring-id',
  clientType: 'eip155:eoa' as WalletClientType,
  chainId: 'eip155:1' as CaipChainId,
};

const render = (props = defaultProps) => {
  const store = configureStore({
    ...mockState,
    metamask: {
      ...mockState.metamask,
      completedOnboarding: true,
      internalAccounts: {
        selectedAccount: mockSnapAccount.id,
        accounts: {
          [mockSnapAccount.id]: mockSnapAccount,
        },
      },
      keyrings: [
        {
          type: 'Snap Keyring',
          accounts: [mockSnapAccount.address],
        },
      ],
      accounts: {
        [mockSnapAccount.address]: {
          address: mockSnapAccount.address,
          balance: '0x0',
        },
      },
      balances: {
        [mockSnapAccount.id]: {
          '0x1': {
            amount: '0',
          },
        },
      },
      selectedAddress: mockSnapAccount.address,
      provider: {
        type: 'mainnet',
        chainId: '0x1',
      },
    },
  });
  return renderWithProvider(<CreateSnapAccount {...props} />, store);
};

describe('CreateSnapAccount', () => {
  afterEach(() => {
    jest.clearAllMocks();
  });

  it('renders the CreateAccount component with correct props', async () => {
    const { getByTestId } = render();
    await waitFor(() => {
      expect(getByTestId('submit-add-account-with-name')).toBeInTheDocument();
    });
  });

  it('calls onActionComplete with true when account creation is successful', async () => {
    const onActionComplete = jest.fn();
    const { getByTestId } = render({
      ...defaultProps,
      onActionComplete,
    });

    const createButton = getByTestId('submit-add-account-with-name');
    fireEvent.click(createButton);

    await waitFor(() => {
      expect(onActionComplete).toHaveBeenCalledWith(true);
    });
  });

  it('calls onActionComplete with false when account creation fails', async () => {
    const error = new Error('Failed to create account');
    jest.spyOn(console, 'error').mockImplementation(() => {
      /* Suppress error log */
    });
    mockCreateAccount.mockRejectedValueOnce(error);

    const onActionComplete = jest.fn();
    const { getByTestId } = render({
      ...defaultProps,
      onActionComplete,
    });

    const createButton = getByTestId('submit-add-account-with-name');
    fireEvent.click(createButton);

    await waitFor(() => {
      expect(onActionComplete).toHaveBeenCalledWith(false);
    });
  });

  it('passes the correct chainId and keyringId to createAccount', async () => {
    const { getByTestId } = render();

    const createButton = getByTestId('submit-add-account-with-name');
    fireEvent.click(createButton);

    await waitFor(() => {
      expect(mockCreateAccount).toHaveBeenCalledWith({
        scope: defaultProps.chainId,
        entropySource: defaultProps.selectedKeyringId,
        accountNameSuggestion: '',
      });
    });
  });

<<<<<<< HEAD
  it('renders the suggested account name for a first party snap', async () => {
    const { getByPlaceholderText } = render({
      ...defaultProps,
      clientType: WalletClientType.Solana,
      chainId: MultichainNetworks.SOLANA,
    });

    await waitFor(() => {
      const nameSuggestion = getByPlaceholderText('Solana Account 2');
      expect(nameSuggestion).toBeInTheDocument();
=======
  it('only calls createAccount once', async () => {
    const { getByTestId } = render();

    const createButton = getByTestId('submit-add-account-with-name');
    fireEvent.click(createButton);
    fireEvent.click(createButton);
    fireEvent.click(createButton);

    await waitFor(() => {
      expect(mockCreateAccount).toHaveBeenCalledTimes(1);
>>>>>>> 64eb2faf
    });
  });
});<|MERGE_RESOLUTION|>--- conflicted
+++ resolved
@@ -149,7 +149,6 @@
     });
   });
 
-<<<<<<< HEAD
   it('renders the suggested account name for a first party snap', async () => {
     const { getByPlaceholderText } = render({
       ...defaultProps,
@@ -159,8 +158,7 @@
 
     await waitFor(() => {
       const nameSuggestion = getByPlaceholderText('Solana Account 2');
-      expect(nameSuggestion).toBeInTheDocument();
-=======
+      expect(nameSuggestion).toBeInTheDocument();})
   it('only calls createAccount once', async () => {
     const { getByTestId } = render();
 
@@ -171,7 +169,6 @@
 
     await waitFor(() => {
       expect(mockCreateAccount).toHaveBeenCalledTimes(1);
->>>>>>> 64eb2faf
     });
   });
 });