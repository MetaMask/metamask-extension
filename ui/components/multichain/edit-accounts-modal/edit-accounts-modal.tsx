--- conflicted
+++ resolved
@@ -19,7 +19,7 @@
   IconName,
   Icon,
 } from '../../component-library';
-import { AccountListItem, CreateEthAccount } from '..';
+import { AccountListItem } from '..';
 
 import {
   JustifyContent,
@@ -38,6 +38,9 @@
 } from '../../../../shared/constants/metametrics';
 import { MetaMetricsContext } from '../../../contexts/metametrics';
 import { isEqualCaseInsensitive } from '../../../../shared/modules/string-utils';
+import { WalletClientType } from '../../../hooks/accounts/useMultichainWalletSnapClient';
+import { EditAccountAddAccountForm } from './add-account';
+import { EditAccountModalAddNewAccountOption } from './add-new-account-option';
 
 type EditAccountsModalProps = {
   accounts: MergedInternalAccountWithCaipAccountId[];
@@ -45,6 +48,12 @@
   onClose: () => void;
   onSubmit: (addresses: CaipAccountId[]) => void;
 };
+
+enum EditAccountModalStage {
+  AccountList = 'account-list',
+  AddNewAccount = 'add-new-account',
+  EditAccounts = 'edit-accounts',
+}
 
 export const EditAccountsModal: React.FC<EditAccountsModalProps> = ({
   accounts,
@@ -54,12 +63,15 @@
 }) => {
   const t = useI18nContext();
   const trackEvent = useContext(MetaMetricsContext);
-
-  const [showAddNewAccounts, setShowAddNewAccounts] = useState(false);
+  const [modalStage, setModalStage] = useState<EditAccountModalStage>(
+    EditAccountModalStage.AccountList,
+  );
   const [selectedAccountAddresses, setSelectedAccountAddresses] = useState(
     defaultSelectedAccountAddresses,
   );
-
+  const [accountType, setAccountType] = useState<WalletClientType | 'EVM'>(
+    'EVM',
+  );
   useEffect(() => {
     setSelectedAccountAddresses(defaultSelectedAccountAddresses);
   }, [
@@ -131,20 +143,14 @@
       className="edit-accounts-modal"
     >
       <ModalOverlay />
-      <ModalContent>
-        <ModalHeader onClose={onClose}>{t('editAccounts')}</ModalHeader>
-        <ModalBody
-          paddingLeft={0}
-          paddingRight={0}
-          className="edit-accounts-modal__body"
-        >
-          {showAddNewAccounts ? (
-            <Box paddingLeft={4} paddingRight={4} paddingBottom={4}>
-              <CreateEthAccount
-                onActionComplete={() => setShowAddNewAccounts(false)}
-              />
-            </Box>
-          ) : (
+      {modalStage === EditAccountModalStage.AccountList && (
+        <ModalContent>
+          <ModalHeader onClose={onClose}>{t('editAccounts')}</ModalHeader>
+          <ModalBody
+            paddingLeft={0}
+            paddingRight={0}
+            className="edit-accounts-modal__body"
+          >
             <>
               <Box
                 padding={4}
@@ -160,7 +166,12 @@
                   }
                   isIndeterminate={isIndeterminate}
                 />
-                <ButtonLink onClick={() => setShowAddNewAccounts(true)}>
+                <ButtonLink
+                  onClick={() =>
+                    setModalStage(EditAccountModalStage.AddNewAccount)
+                  }
+                  data-testid="add-new-account-button"
+                >
                   {t('newAccount')}
                 </ButtonLink>
               </Box>
@@ -171,6 +182,7 @@
                   account={account}
                   key={account.caipAccountId}
                   isPinned={Boolean(account.pinned)}
+                  showConnectedStatus={false}
                   startAccessory={
                     <Checkbox
                       isChecked={selectedAccountAddresses.some(
@@ -186,82 +198,76 @@
                 />
               ))}
             </>
-          )}
-        </ModalBody>
-
-        <ModalFooter>
-          {selectedAccountAddresses.length === 0 ? (
-            <Box
-              display={Display.Flex}
-              flexDirection={FlexDirection.Column}
-              gap={4}
-              width={BlockSize.Full}
-              alignItems={AlignItems.center}
-            >
+          </ModalBody>
+          <ModalFooter>
+            {selectedAccountAddresses.length === 0 ? (
               <Box
                 display={Display.Flex}
-                gap={1}
+                flexDirection={FlexDirection.Column}
+                gap={4}
+                width={BlockSize.Full}
                 alignItems={AlignItems.center}
               >
-                <Icon
-                  name={IconName.Danger}
-                  size={IconSize.Xs}
-                  color={IconColor.errorDefault}
-                />
-                <Text
-                  variant={TextVariant.bodySm}
-                  color={TextColor.errorDefault}
+                <Box
+                  display={Display.Flex}
+                  gap={1}
+                  alignItems={AlignItems.center}
                 >
-                  {t('disconnectMessage')}
-                </Text>
+                  <Icon
+                    name={IconName.Danger}
+                    size={IconSize.Xs}
+                    color={IconColor.errorDefault}
+                  />
+                  <Text
+                    variant={TextVariant.bodySm}
+                    color={TextColor.errorDefault}
+                  >
+                    {t('disconnectMessage')}
+                  </Text>
+                </Box>
+                <ButtonPrimary
+                  data-testid="disconnect-accounts-button"
+                  onClick={() => {
+                    onSubmit([]);
+                    onClose();
+                  }}
+                  size={ButtonPrimarySize.Lg}
+                  block
+                  danger
+                >
+                  {t('disconnect')}
+                </ButtonPrimary>
               </Box>
+            ) : (
               <ButtonPrimary
-                data-testid="disconnect-accounts-button"
+                data-testid="connect-more-accounts-button"
                 onClick={() => {
-                  onSubmit([]);
+                  const addedAccounts = selectedAccountAddresses.filter(
+                    (address) => !defaultSet.has(address),
+                  );
+                  const removedAccounts =
+                    defaultSelectedAccountAddresses.filter(
+                      (address) => !selectedSet.has(address),
+                    );
+
+                  onSubmit(selectedAccountAddresses);
+                  trackEvent({
+                    category: MetaMetricsEventCategory.Permissions,
+                    event: MetaMetricsEventName.UpdatePermissionedAccounts,
+                    properties: {
+                      addedAccounts: addedAccounts.length,
+                      removedAccounts: removedAccounts.length,
+                      location: 'Edit Accounts Modal',
+                    },
+                  });
+
                   onClose();
                 }}
                 size={ButtonPrimarySize.Lg}
                 block
-                danger
               >
-                {t('disconnect')}
+                {t('update')}
               </ButtonPrimary>
-<<<<<<< HEAD
-            </Box>
-          ) : (
-            <ButtonPrimary
-              data-testid="connect-more-accounts-button"
-              onClick={() => {
-                const addedAccounts = selectedAccountAddresses.filter(
-                  (address) => !defaultSet.has(address),
-                );
-                const removedAccounts = defaultSelectedAccountAddresses.filter(
-                  (address) => !selectedSet.has(address),
-                );
-
-                onSubmit(selectedAccountAddresses);
-                trackEvent({
-                  category: MetaMetricsEventCategory.Permissions,
-                  event: MetaMetricsEventName.UpdatePermissionedAccounts,
-                  properties: {
-                    addedAccounts: addedAccounts.length,
-                    removedAccounts: removedAccounts.length,
-                    location: 'Edit Accounts Modal',
-                  },
-                });
-
-                onClose();
-              }}
-              size={ButtonPrimarySize.Lg}
-              block
-            >
-              {t('update')}
-            </ButtonPrimary>
-          )}
-        </ModalFooter>
-      </ModalContent>
-=======
             )}
           </ModalFooter>
         </ModalContent>
@@ -282,7 +288,6 @@
           accountType={accountType}
         />
       )}
->>>>>>> c9f5c5a9
     </Modal>
   );
 };