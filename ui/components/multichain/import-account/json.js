--- conflicted
+++ resolved
@@ -4,10 +4,6 @@
 import FileInput from 'react-simple-file-input';
 import {
   ButtonLink,
-<<<<<<< HEAD
-  FormTextField,
-=======
->>>>>>> 93a950fa
   TextFieldSize,
   TextFieldType,
   Text,
