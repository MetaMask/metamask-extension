import React from 'react';
import classnames from 'classnames';
import { useSelector } from 'react-redux';
import NftDefaultImage from '../../app/assets/nfts/nft-default-image/nft-default-image';
import {
  AvatarNetwork,
  AvatarNetworkSize,
  BadgeWrapper,
  BadgeWrapperAnchorElementShape,
  Box,
  Icon,
  IconName,
  Text,
} from '../../component-library';
import {
  AlignItems,
  BackgroundColor,
  Display,
  IconColor,
  JustifyContent,
  TextColor,
  TextVariant,
} from '../../../helpers/constants/design-system';
import {
  getIpfsGateway,
  getOpenSeaEnabled,
  getTestNetworkBackgroundColor,
} from '../../../selectors';
import { NFT } from '../asset-picker-amount/asset-picker-modal/types';
import Tooltip from '../../ui/tooltip/tooltip';
import { ENVIRONMENT_TYPE_FULLSCREEN } from '../../../../shared/constants/app';
// eslint-disable-next-line import/no-restricted-paths
import { getEnvironmentType } from '../../../../app/scripts/lib/util';

type NftItemProps = {
  nft?: NFT;
  alt: string;
  src: string | undefined;
  name?: string;
  tokenId?: string;
  networkName: string;
  networkSrc?: string;
  onClick?: () => void;
  isIpfsURL?: boolean;
  detailView?: boolean;
  clickable?: boolean;
  privacyMode?: boolean;
};

export const NftItem = ({
  nft,
  alt,
  src,
  networkName,
  networkSrc,
  onClick,
  detailView,
  clickable,
  privacyMode,
  isIpfsURL,
<<<<<<< HEAD
=======
  name,
>>>>>>> 4c122d36
}: NftItemProps) => {
  const testNetworkBackgroundColor = useSelector(getTestNetworkBackgroundColor);
  const isIpfsEnabled = useSelector(getIpfsGateway);
  const openSeaEnabled = useSelector(getOpenSeaEnabled);

  const ipfsImageIsRenderable = isIpfsEnabled && isIpfsURL && src;
  const openseaImageIsRenderable = openSeaEnabled && src && !isIpfsURL;

  const nftImageComponentToRender =
    ipfsImageIsRenderable || openseaImageIsRenderable ? (
      <Box
        display={Display.Flex}
        justifyContent={JustifyContent.center}
        alignItems={AlignItems.center}
        style={{
          position: 'relative',
        }}
      >
        <Box
          className={
            detailView
              ? 'nft-item__item nft-item__item-detail'
              : `nft-item__item nft-item__item-image${
                  privacyMode ? '--hidden' : ''
                }`
          }
          data-testid="nft-image"
          as="img"
          src={src}
          alt={alt}
          display={Display.Block}
          justifyContent={JustifyContent.center}
        ></Box>
        {privacyMode && (
          <Icon
            style={{ position: 'absolute' }}
            name={IconName.EyeSlash}
            color={IconColor.iconAlternative}
          />
        )}
      </Box>
    ) : (
      <NftDefaultImage
        className="nft-item__default-image"
        data-testid="nft-default-image"
        clickable={clickable && isIpfsURL}
      />
    );

  const environmentType = getEnvironmentType();
  const maxStrLen = environmentType === ENVIRONMENT_TYPE_FULLSCREEN ? 40 : 20;

  const isLongName = nft?.name && nft.name.length > maxStrLen;
  const isLongCollection =
    nft?.collection?.name &&
    typeof nft?.collection?.name === 'string' &&
    nft.collection.name.length > maxStrLen;

  return (
    <Box className="nft-item__card">
      <Box
        className="nft-item__container"
        data-testid="nft-item"
        as="button"
        onClick={onClick}
      >
        <BadgeWrapper
          className={classnames('nft-item__badge-wrapper', {
            'nft-item__badge-wrapper__clickable': Boolean(clickable),
          })}
          anchorElementShape={BadgeWrapperAnchorElementShape.circular}
          positionObj={{ bottom: 4, right: 4 }}
          display={Display.Block}
          badge={
            <AvatarNetwork
              className="nft-item__network-badge"
              backgroundColor={testNetworkBackgroundColor}
              data-testid="nft-network-badge"
              size={AvatarNetworkSize.Xs}
              name={networkName}
              src={networkSrc}
              borderWidth={2}
              // @ts-expect-error: We are using BackgroundColor.backgroundDefault here because there is no equivalent BorderColor to get the "cutout" effect
              borderColor={BackgroundColor.backgroundDefault}
            />
          }
        >
          {nftImageComponentToRender}
        </BadgeWrapper>
      </Box>
      {nft && (
        <Tooltip
          position="bottom"
          html={
            <>
              <span>{nft?.name}</span>
              <br />
              {/* TODO: Fix in https://github.com/MetaMask/metamask-extension/issues/31880 */}
              {/* eslint-disable-next-line @typescript-eslint/prefer-nullish-coalescing */}
              <span>{nft?.collection?.name || name}</span>
            </>
          }
          disabled={!isLongName && !isLongCollection}
        >
          <Text
            variant={TextVariant.bodySm}
            color={TextColor.textDefault}
            ellipsis
          >
            {nft?.name}
          </Text>
          <Text
            variant={TextVariant.bodySm}
            color={TextColor.textAlternative}
            ellipsis
          >
            {/* TODO: Fix in https://github.com/MetaMask/metamask-extension/issues/31880 */}
            {/* eslint-disable-next-line @typescript-eslint/prefer-nullish-coalescing */}
            {nft?.collection?.name || name}
          </Text>
        </Tooltip>
      )}
    </Box>
  );
};<|MERGE_RESOLUTION|>--- conflicted
+++ resolved
@@ -58,10 +58,7 @@
   clickable,
   privacyMode,
   isIpfsURL,
-<<<<<<< HEAD
-=======
   name,
->>>>>>> 4c122d36
 }: NftItemProps) => {
   const testNetworkBackgroundColor = useSelector(getTestNetworkBackgroundColor);
   const isIpfsEnabled = useSelector(getIpfsGateway);
