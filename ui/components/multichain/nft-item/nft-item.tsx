import React from 'react';
import classnames from 'classnames';
import { useSelector } from 'react-redux';
import NftDefaultImage from '../../app/assets/nfts/nft-default-image/nft-default-image';
import {
  AvatarNetwork,
  AvatarNetworkSize,
  BadgeWrapper,
  BadgeWrapperAnchorElementShape,
  Box,
  Icon,
  IconName,
  Text,
} from '../../component-library';
import {
  AlignItems,
  BackgroundColor,
  Display,
  IconColor,
  JustifyContent,
  TextColor,
  TextVariant,
} from '../../../helpers/constants/design-system';
import {
  getIpfsGateway,
  getOpenSeaEnabled,
  getTestNetworkBackgroundColor,
} from '../../../selectors';
import { NFT } from '../asset-picker-amount/asset-picker-modal/types';
import Tooltip from '../../ui/tooltip/tooltip';
import { ENVIRONMENT_TYPE_FULLSCREEN } from '../../../../shared/constants/app';
// eslint-disable-next-line import/no-restricted-paths
import { getEnvironmentType } from '../../../../app/scripts/lib/util';

type NftItemProps = {
  nft?: NFT;
  alt: string;
  src: string | undefined;
  name?: string;
  tokenId?: string;
  networkName: string;
  networkSrc?: string;
  onClick?: () => void;
  isIpfsURL?: boolean;
  detailView?: boolean;
  clickable?: boolean;
  privacyMode?: boolean;
};

export const NftItem = ({
  nft,
  alt,
  src,
  networkName,
  networkSrc,
  onClick,
  detailView,
  clickable,
  privacyMode,
  isIpfsURL,
  name,
}: NftItemProps) => {
  const testNetworkBackgroundColor = useSelector(getTestNetworkBackgroundColor);
  const isIpfsEnabled = useSelector(getIpfsGateway);
  const openSeaEnabled = useSelector(getOpenSeaEnabled);

  const ipfsImageIsRenderable = isIpfsEnabled && isIpfsURL && src;
  const openseaImageIsRenderable = openSeaEnabled && src && !isIpfsURL;

  const nftImageComponentToRender =
    ipfsImageIsRenderable || openseaImageIsRenderable ? (
      <Box
        display={Display.Flex}
        justifyContent={JustifyContent.center}
        alignItems={AlignItems.center}
        style={{
          position: 'relative',
        }}
      >
        <Box
          className={
            detailView
              ? 'nft-item__item nft-item__item-detail'
              : `nft-item__item nft-item__item-image${
                  privacyMode ? '--hidden' : ''
                }`
          }
          data-testid="nft-image"
          as="img"
          src={src}
          alt={alt}
          display={Display.Block}
          justifyContent={JustifyContent.center}
        ></Box>
        {privacyMode && (
          <Icon
            style={{ position: 'absolute' }}
            name={IconName.EyeSlash}
            color={IconColor.iconAlternative}
          />
        )}
      </Box>
    ) : (
      <NftDefaultImage
        className="nft-item__default-image"
        data-testid="nft-default-image"
        clickable={clickable && isIpfsURL}
      />
    );

  const environmentType = getEnvironmentType();
  const maxStrLen = environmentType === ENVIRONMENT_TYPE_FULLSCREEN ? 40 : 20;

  const isLongName = nft?.name && nft.name.length > maxStrLen;
  const isLongCollection =
    nft?.collection?.name &&
    typeof nft?.collection?.name === 'string' &&
    nft.collection.name.length > maxStrLen;

  return (
    <Box className="nft-item__card">
      <Box
        className="nft-item__container"
        data-testid="nft-item"
        as="button"
        onClick={onClick}
      >
        <BadgeWrapper
          className={classnames('nft-item__badge-wrapper', {
            'nft-item__badge-wrapper__clickable': Boolean(clickable),
          })}
          anchorElementShape={BadgeWrapperAnchorElementShape.circular}
          positionObj={{ bottom: 4, right: 4 }}
          display={Display.Block}
          badge={
            <AvatarNetwork
              className="nft-item__network-badge"
              backgroundColor={testNetworkBackgroundColor}
              data-testid="nft-network-badge"
              size={AvatarNetworkSize.Xs}
              name={networkName}
              src={networkSrc}
              borderWidth={2}
              // @ts-expect-error: We are using BackgroundColor.backgroundDefault here because there is no equivalent BorderColor to get the "cutout" effect
              borderColor={BackgroundColor.backgroundDefault}
            />
          }
        >
          {nftImageComponentToRender}
        </BadgeWrapper>
      </Box>
<<<<<<< HEAD
      {nft && (
        <Tooltip
          position="bottom"
          html={
            <>
              <span>{nft?.name}</span>
              <br />
              <span>{nft.collection?.name}</span>
            </>
          }
          disabled={!isLongName && !isLongCollection}
        >
          <Text
            variant={TextVariant.bodySm}
            color={TextColor.textDefault}
            ellipsis
          >
            {nft?.name}
          </Text>
          <Text
            variant={TextVariant.bodySm}
            color={TextColor.textAlternative}
            ellipsis
          >
            {nft?.collection?.name}
          </Text>
        </Tooltip>
      )}
=======
      <Text variant={TextVariant.bodySm} color={TextColor.textDefault} ellipsis>
        {nft?.name}
      </Text>
      <Text
        variant={TextVariant.bodySm}
        color={TextColor.textAlternative}
        ellipsis
      >
        {nft?.collection?.name || name}
      </Text>
>>>>>>> 78b82e84
    </Box>
  );
};<|MERGE_RESOLUTION|>--- conflicted
+++ resolved
@@ -149,7 +149,6 @@
           {nftImageComponentToRender}
         </BadgeWrapper>
       </Box>
-<<<<<<< HEAD
       {nft && (
         <Tooltip
           position="bottom"
@@ -157,7 +156,7 @@
             <>
               <span>{nft?.name}</span>
               <br />
-              <span>{nft.collection?.name}</span>
+              <span>{nft?.collection?.name || name}</span>
             </>
           }
           disabled={!isLongName && !isLongCollection}
@@ -174,22 +173,10 @@
             color={TextColor.textAlternative}
             ellipsis
           >
-            {nft?.collection?.name}
+            {nft?.collection?.name || name}
           </Text>
         </Tooltip>
       )}
-=======
-      <Text variant={TextVariant.bodySm} color={TextColor.textDefault} ellipsis>
-        {nft?.name}
-      </Text>
-      <Text
-        variant={TextVariant.bodySm}
-        color={TextColor.textAlternative}
-        ellipsis
-      >
-        {nft?.collection?.name || name}
-      </Text>
->>>>>>> 78b82e84
     </Box>
   );
 };