--- conflicted
+++ resolved
@@ -76,7 +76,11 @@
   getHDEntropyIndex,
   getAllChainsToPoll,
 } from '../../../selectors';
-import { detectNfts, setSelectedAccount } from '../../../store/actions';
+import {
+  detectNfts,
+  getNetworksWithTransactionActivityByAccounts,
+  setSelectedAccount,
+} from '../../../store/actions';
 import {
   MetaMetricsEventAccountType,
   MetaMetricsEventCategory,
@@ -514,15 +518,12 @@
   };
   ///: END:ONLY_INCLUDE_IF(multichain)
 
-<<<<<<< HEAD
   useEffect(() => {
     if (filteredAccounts.length > 0) {
       dispatch(getNetworksWithTransactionActivityByAccounts());
     }
   }, [dispatch, filteredAccounts.length]);
 
-=======
->>>>>>> a67d3eba
   return (
     <Modal isOpen onClose={onClose}>
       <ModalOverlay />
