--- conflicted
+++ resolved
@@ -42,8 +42,8 @@
 } from '../../../selectors';
 import {
   detectNfts,
+  getNetworksWithTransactionActivityByAccounts,
   setSelectedAccount,
-  getNetworksWithTransactionActivityByAccounts,
 } from '../../../store/actions';
 import {
   MetaMetricsEventCategory,
@@ -55,25 +55,14 @@
   AccountConnections,
   MergedInternalAccount,
 } from '../../../selectors/selectors.types';
+import { getNetworksWithActivity } from '../../../selectors/multichain/networks';
 import { endTrace, trace, TraceName } from '../../../../shared/lib/trace';
 import {
   ACCOUNT_OVERVIEW_TAB_KEY_TO_TRACE_NAME_MAP,
   AccountOverviewTabKey,
 } from '../../../../shared/constants/app-state';
-<<<<<<< HEAD
-import { CreateEthAccount } from '../create-eth-account';
-///: BEGIN:ONLY_INCLUDE_IF(multichain)
-import { CreateSnapAccount } from '../create-snap-account';
-import { CreateAccountSnapOptions } from '../../../../shared/lib/accounts';
-///: END:ONLY_INCLUDE_IF
-import { ImportAccount } from '../import-account';
-import { SrpList } from '../multi-srp/srp-list';
-import { INSTITUTIONAL_WALLET_SNAP_ID } from '../../../../shared/lib/accounts/institutional-wallet-snap';
-import { getNetworksWithActivity } from '../../../selectors/multichain/networks';
-=======
 import { AccountMenu } from '../account-menu';
 import { useI18nContext } from '../../../hooks/useI18nContext';
->>>>>>> 7f155369
 import { HiddenAccountList } from './hidden-account-list';
 
 type AccountListMenuProps = {
@@ -115,7 +104,15 @@
       ),
     [accounts, allowedAccountTypes],
   );
-<<<<<<< HEAD
+  const hiddenAddresses = useSelector(getHiddenAccountsList);
+  const updatedAccountsList = useSelector(getUpdatedAndSortedAccounts);
+  const filteredUpdatedAccountList = useMemo(
+    () =>
+      updatedAccountsList.filter((account) =>
+        allowedAccountTypes.includes(account.type),
+      ),
+    [updatedAccountsList, allowedAccountTypes],
+  );
   const allChainIds = useSelector(getAllChainsToPoll);
   const selectedAccount = useSelector(getSelectedInternalAccount);
   const connectedSites = useSelector(
@@ -123,32 +120,6 @@
   ) as AccountConnections;
   const currentTabOrigin = useSelector(getOriginOfCurrentTab);
   const networksWithTransactionActivity = useSelector(getNetworksWithActivity);
-  const history = useHistory();
-  const dispatch = useDispatch();
-
-  const [searchQuery, setSearchQuery] = useState('');
-  const [actionMode, setActionMode] = useState<ActionMode>(ACTION_MODES.LIST);
-  const [previousActionMode, setPreviousActionMode] = useState<ActionMode>(
-    ACTION_MODES.LIST,
-  );
-=======
->>>>>>> 7f155369
-  const hiddenAddresses = useSelector(getHiddenAccountsList);
-  const updatedAccountsList = useSelector(getUpdatedAndSortedAccounts);
-
-  const filteredUpdatedAccountList = useMemo(
-    () =>
-      updatedAccountsList.filter((account) =>
-        allowedAccountTypes.includes(account.type),
-      ),
-    [updatedAccountsList, allowedAccountTypes],
-  );
-  const allChainIds = useSelector(getAllChainsToPoll);
-  const selectedAccount = useSelector(getSelectedInternalAccount);
-  const connectedSites = useSelector(
-    getConnectedSubjectsForAllAddresses,
-  ) as AccountConnections;
-  const currentTabOrigin = useSelector(getOriginOfCurrentTab);
   const dispatch = useDispatch();
 
   const [searchQuery, setSearchQuery] = useState('');
@@ -259,37 +230,6 @@
     searchQuery,
   ]);
 
-<<<<<<< HEAD
-  const onActionComplete = useCallback(
-    async (confirmed: boolean) => {
-      if (confirmed) {
-        onClose();
-      } else {
-        setActionMode(ACTION_MODES.LIST);
-      }
-    },
-    [onClose, setActionMode],
-  );
-
-  const onSelectSrp = useCallback(() => {
-    trackEvent({
-      category: MetaMetricsEventCategory.Accounts,
-      event: MetaMetricsEventName.SecretRecoveryPhrasePickerClicked,
-      properties: {
-        button_type: 'picker',
-      },
-    });
-    setPreviousActionMode(actionMode);
-    setActionMode(ACTION_MODES.SELECT_SRP);
-  }, [setActionMode, actionMode, trackEvent]);
-
-  ///: BEGIN:ONLY_INCLUDE_IF(multichain)
-  const { clientType, chainId } = SNAP_CLIENT_CONFIG_MAP[actionMode] || {
-    clientType: null,
-    chainId: null,
-  };
-  ///: END:ONLY_INCLUDE_IF(multichain)
-
   useEffect(() => {
     if (
       filteredAccounts.length > 0 &&
@@ -300,8 +240,6 @@
     }
   }, [dispatch, filteredAccounts.length, networksWithTransactionActivity]);
 
-=======
->>>>>>> 7f155369
   return (
     <AccountMenu onClose={onClose} showAccountCreation={showAccountCreation}>
       <>
@@ -352,39 +290,4 @@
       </>
     </AccountMenu>
   );
-<<<<<<< HEAD
-};
-
-AccountListMenu.propTypes = {
-  /**
-   * Function that executes when the menu closes
-   */
-  onClose: PropTypes.func.isRequired,
-  /**
-   * Represents if the button to create new accounts should display
-   */
-  showAccountCreation: PropTypes.bool,
-  /**
-   * Props to pass to the AccountListItem,
-   */
-  accountListItemProps: PropTypes.object,
-  /**
-   * Filters the account types to be included in the account list
-   */
-  allowedAccountTypes: PropTypes.array,
-};
-
-// @account-list-menu.tsx
-
-// Does this solution look good. So it will fetch if:
-// - There are accounts
-// - `networksWithTransactionActivity` returns as undefined
-// - `networksWithTransactionActivity` returns as a empty object
-
-// While it does fetch in other places:
-// - import new account@import-srp.tsx
-// - import SRP @import-srp.tsx
-// - Sending a new transactions
-=======
-};
->>>>>>> 7f155369
+};