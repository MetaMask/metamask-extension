import React, { useContext, useState, useMemo, useCallback } from 'react';
import PropTypes from 'prop-types';
import { useHistory } from 'react-router-dom';
import Fuse from 'fuse.js';
import { useDispatch, useSelector } from 'react-redux';
import {
  BtcAccountType,
  EthAccountType,
  ///: BEGIN:ONLY_INCLUDE_IF(build-flask)
  InternalAccount,
  KeyringAccountType,
  ///: END:ONLY_INCLUDE_IF
} from '@metamask/keyring-api';
///: BEGIN:ONLY_INCLUDE_IF(build-flask)
import {
  BITCOIN_WALLET_NAME,
  BITCOIN_WALLET_SNAP_ID,
<<<<<<< HEAD
  BitcoinWalletSnapSender,
  // TODO: Remove restricted import
  // eslint-disable-next-line import/no-restricted-paths
} from '../../../../app/scripts/lib/snap-keyring/bitcoin-wallet-snap';
=======
} from '../../../../shared/lib/accounts/bitcoin-wallet-snap';
>>>>>>> 05dda700
///: END:ONLY_INCLUDE_IF
import {
  Box,
  ButtonLink,
  ButtonLinkSize,
  ButtonSecondary,
  ButtonSecondarySize,
  IconName,
  Modal,
  ModalOverlay,
  Text,
} from '../../component-library';
import { ModalContent } from '../../component-library/modal-content/deprecated';
import { ModalHeader } from '../../component-library/modal-header';
import { TextFieldSearch } from '../../component-library/text-field-search/deprecated';
import {
  AccountListItem,
  AccountListItemMenuTypes,
  CreateEthAccount,
  ImportAccount,
} from '..';
import {
  AlignItems,
  BlockSize,
  Display,
  FlexDirection,
  Size,
  TextColor,
} from '../../../helpers/constants/design-system';
import { useI18nContext } from '../../../hooks/useI18nContext';
import { MetaMetricsContext } from '../../../contexts/metametrics';
import {
  getConnectedSubjectsForAllAddresses,
  getHiddenAccountsList,
  ///: BEGIN:ONLY_INCLUDE_IF(keyring-snaps)
  getIsAddSnapAccountEnabled,
  ///: END:ONLY_INCLUDE_IF
  ///: BEGIN:ONLY_INCLUDE_IF(build-flask)
  getIsWatchEthereumAccountEnabled,
  getIsBitcoinSupportEnabled,
  getIsBitcoinTestnetSupportEnabled,
  ///: END:ONLY_INCLUDE_IF
  getMetaMaskAccountsOrdered,
  getOriginOfCurrentTab,
  getSelectedInternalAccount,
  getUpdatedAndSortedAccounts,
} from '../../../selectors';
import { setSelectedAccount } from '../../../store/actions';
import {
  MetaMetricsEventAccountType,
  MetaMetricsEventCategory,
  MetaMetricsEventName,
} from '../../../../shared/constants/metametrics';
import {
  CONNECT_HARDWARE_ROUTE,
  ///: BEGIN:ONLY_INCLUDE_IF(build-mmi)
  CUSTODY_ACCOUNT_ROUTE,
  ///: END:ONLY_INCLUDE_IF
} from '../../../helpers/constants/routes';
// TODO: Remove restricted import
// eslint-disable-next-line import/no-restricted-paths
import { getEnvironmentType } from '../../../../app/scripts/lib/util';
import { ENVIRONMENT_TYPE_POPUP } from '../../../../shared/constants/app';
import { getAccountLabel } from '../../../helpers/utils/accounts';
///: BEGIN:ONLY_INCLUDE_IF(build-flask)
import {
  ACCOUNT_WATCHER_NAME,
  ACCOUNT_WATCHER_SNAP_ID,
  // TODO: Remove restricted import
  // eslint-disable-next-line import/no-restricted-paths
} from '../../../../app/scripts/lib/snap-keyring/account-watcher-snap';
import {
  hasCreatedBtcMainnetAccount,
  hasCreatedBtcTestnetAccount,
} from '../../../selectors/accounts';
import { MultichainNetworks } from '../../../../shared/constants/multichain/networks';
import { useBitcoinWalletSnapClient } from '../../../hooks/accounts/useBitcoinWalletSnapClient';
///: END:ONLY_INCLUDE_IF
import {
  InternalAccountWithBalance,
  AccountConnections,
  MergedInternalAccount,
} from '../../../selectors/selectors.types';
import { HiddenAccountList } from './hidden-account-list';

const ACTION_MODES = {
  // Displays the search box and account list
  LIST: '',
  // Displays the Add, Import, Hardware accounts
  MENU: 'menu',
  // Displays the add account form controls
  ADD: 'add',
  ///: BEGIN:ONLY_INCLUDE_IF(build-flask)
  // Displays the add account form controls (for watch-only account)
  ADD_WATCH_ONLY: 'add-watch-only',
  // Displays the add account form controls (for bitcoin account)
  ADD_BITCOIN: 'add-bitcoin',
  // Same but for testnet
  ADD_BITCOIN_TESTNET: 'add-bitcoin-testnet',
  ///: END:ONLY_INCLUDE_IF
  // Displays the import account form controls
  IMPORT: 'import',
};

/**
 * Gets the title for a given action mode.
 *
 * @param t - Function to translate text.
 * @param actionMode - An action mode.
 * @returns The title for this action mode.
 */
export const getActionTitle = (
  t: (text: string) => string,
  actionMode: string,
) => {
  switch (actionMode) {
    case ACTION_MODES.ADD:
    case ACTION_MODES.MENU:
      return t('addAccount');
    ///: BEGIN:ONLY_INCLUDE_IF(build-flask)
    case ACTION_MODES.ADD_WATCH_ONLY:
    case ACTION_MODES.ADD_BITCOIN:
      return t('addAccount');
    case ACTION_MODES.ADD_BITCOIN_TESTNET:
      return t('addAccount');
    ///: END:ONLY_INCLUDE_IF
    case ACTION_MODES.IMPORT:
      return t('importAccount');
    default:
      return t('selectAnAccount');
  }
};

/**
 * Merges ordered accounts with balances with each corresponding account data from internal accounts
 *
 * @param accountsWithBalances - ordered accounts with balances
 * @param internalAccounts - internal accounts
 * @returns merged accounts list with balances and internal account data
 */
export const mergeAccounts = (
  accountsWithBalances: MergedInternalAccount[],
  internalAccounts: InternalAccount[],
) => {
  return accountsWithBalances.map((account) => {
    const internalAccount = internalAccounts.find(
      (intAccount) => intAccount.address === account.address,
    );
    if (internalAccount) {
      return {
        ...account,
        ...internalAccount,
        keyring: internalAccount.metadata.keyring,
        label: getAccountLabel(
          internalAccount.metadata.keyring.type,
          internalAccount,
        ),
      };
    }
    return account;
  });
};

type AccountListMenuProps = {
  onClose: () => void;
  showAccountCreation?: boolean;
  accountListItemProps?: object;
  allowedAccountTypes?: KeyringAccountType[];
};

export const AccountListMenu = ({
  onClose,
  showAccountCreation = true,
  accountListItemProps,
  allowedAccountTypes = [
    EthAccountType.Eoa,
    EthAccountType.Erc4337,
    BtcAccountType.P2wpkh,
  ],
}: AccountListMenuProps) => {
  const t = useI18nContext();
  const trackEvent = useContext(MetaMetricsContext);
  const accounts: InternalAccountWithBalance[] = useSelector(
    getMetaMaskAccountsOrdered,
  );
  const filteredAccounts = useMemo(
    () =>
      accounts.filter((account: InternalAccountWithBalance) =>
        allowedAccountTypes.includes(account.type),
      ),
    [accounts, allowedAccountTypes],
  );
  const selectedAccount = useSelector(getSelectedInternalAccount);
  const connectedSites = useSelector(
    getConnectedSubjectsForAllAddresses,
  ) as AccountConnections;
  const currentTabOrigin = useSelector(getOriginOfCurrentTab);
  const history = useHistory();
  const dispatch = useDispatch();
  const hiddenAddresses = useSelector(getHiddenAccountsList);
  const updatedAccountsList = useSelector(getUpdatedAndSortedAccounts);
  const filteredUpdatedAccountList = useMemo(
    () =>
      updatedAccountsList.filter((account) =>
        allowedAccountTypes.includes(account.type),
      ),
    [updatedAccountsList, allowedAccountTypes],
  );
  ///: BEGIN:ONLY_INCLUDE_IF(keyring-snaps)
  const addSnapAccountEnabled = useSelector(getIsAddSnapAccountEnabled);
  ///: END:ONLY_INCLUDE_IF
  ///: BEGIN:ONLY_INCLUDE_IF(build-flask)
  const isAddWatchEthereumAccountEnabled = useSelector(
    getIsWatchEthereumAccountEnabled,
  );
  const handleAddWatchAccount = useCallback(async () => {
    await trackEvent({
      category: MetaMetricsEventCategory.Navigation,
      event: MetaMetricsEventName.AccountAddSelected,
      properties: {
        account_type: MetaMetricsEventAccountType.Snap,
        snap_id: ACCOUNT_WATCHER_SNAP_ID,
        snap_name: ACCOUNT_WATCHER_NAME,
        location: 'Main Menu',
      },
    });
    onClose();
    history.push(`/snaps/view/${encodeURIComponent(ACCOUNT_WATCHER_SNAP_ID)}`);
  }, [trackEvent, onClose, history]);

  const bitcoinSupportEnabled = useSelector(getIsBitcoinSupportEnabled);
  const bitcoinTestnetSupportEnabled = useSelector(
    getIsBitcoinTestnetSupportEnabled,
  );
  const isBtcMainnetAccountAlreadyCreated = useSelector(
    hasCreatedBtcMainnetAccount,
  );
  const isBtcTestnetAccountAlreadyCreated = useSelector(
    hasCreatedBtcTestnetAccount,
  );

  const bitcoinWalletSnapClient = useBitcoinWalletSnapClient();
  ///: END:ONLY_INCLUDE_IF

  const [searchQuery, setSearchQuery] = useState('');
  const [actionMode, setActionMode] = useState(ACTION_MODES.LIST);

  let searchResults: MergedInternalAccount[] = filteredUpdatedAccountList;
  if (searchQuery) {
    const fuse = new Fuse(filteredAccounts, {
      threshold: 0.2,
      location: 0,
      distance: 100,
      maxPatternLength: 32,
      minMatchCharLength: 1,
      keys: ['metadata.name', 'address'],
    });
    fuse.setCollection(filteredAccounts);
    searchResults = fuse.search(searchQuery);
  }
  searchResults = mergeAccounts(searchResults, filteredAccounts);

  const title = useMemo(
    () => getActionTitle(t as (text: string) => string, actionMode),
    [actionMode, t],
  );

  // eslint-disable-next-line no-empty-function
  let onBack;
  if (actionMode !== ACTION_MODES.LIST) {
    if (actionMode === ACTION_MODES.MENU) {
      onBack = () => setActionMode(ACTION_MODES.LIST);
    } else {
      onBack = () => setActionMode(ACTION_MODES.MENU);
    }
  }

  const onAccountListItemItemClicked = useCallback(
    (account) => {
      return () => {
        onClose();
        trackEvent({
          category: MetaMetricsEventCategory.Navigation,
          event: MetaMetricsEventName.NavAccountSwitched,
          properties: {
            location: 'Main Menu',
          },
        });
        dispatch(setSelectedAccount(account.address));
      };
    },
    [dispatch, onClose, trackEvent],
  );

  return (
    <Modal isOpen onClose={onClose}>
      <ModalOverlay />
      <ModalContent
        className="multichain-account-menu-popover"
        modalDialogProps={{
          className: 'multichain-account-menu-popover__dialog',
          padding: 0,
          display: Display.Flex,
          flexDirection: FlexDirection.Column,
        }}
      >
        <ModalHeader padding={4} onClose={onClose} onBack={onBack}>
          {title}
        </ModalHeader>
        {actionMode === ACTION_MODES.ADD ? (
          <Box paddingLeft={4} paddingRight={4} paddingBottom={4}>
            <CreateEthAccount
              onActionComplete={(confirmed) => {
                if (confirmed) {
                  onClose();
                } else {
                  setActionMode(ACTION_MODES.LIST);
                }
              }}
            />
          </Box>
        ) : null}
        {actionMode === ACTION_MODES.IMPORT ? (
          <Box
            paddingLeft={4}
            paddingRight={4}
            paddingBottom={4}
            paddingTop={0}
          >
            <ImportAccount
              onActionComplete={(confirmed) => {
                if (confirmed) {
                  onClose();
                } else {
                  setActionMode(ACTION_MODES.LIST);
                }
              }}
            />
          </Box>
        ) : null}
        {/* Add / Import / Hardware Menu */}
        {actionMode === ACTION_MODES.MENU ? (
          <Box padding={4}>
            <Box>
              <ButtonLink
                size={ButtonLinkSize.Sm}
                startIconName={IconName.Add}
                onClick={() => {
                  trackEvent({
                    category: MetaMetricsEventCategory.Navigation,
                    event: MetaMetricsEventName.AccountAddSelected,
                    properties: {
                      account_type: MetaMetricsEventAccountType.Default,
                      location: 'Main Menu',
                    },
                  });
                  setActionMode(ACTION_MODES.ADD);
                }}
                data-testid="multichain-account-menu-popover-add-account"
              >
                {t('addNewAccount')}
              </ButtonLink>
            </Box>
            {
              ///: BEGIN:ONLY_INCLUDE_IF(build-flask)
              bitcoinSupportEnabled && (
                <Box marginTop={4}>
                  <ButtonLink
                    disabled={isBtcMainnetAccountAlreadyCreated}
                    size={ButtonLinkSize.Sm}
                    startIconName={IconName.Add}
                    onClick={async () => {
                      trackEvent({
                        category: MetaMetricsEventCategory.Navigation,
                        event: MetaMetricsEventName.AccountAddSelected,
                        properties: {
                          account_type: MetaMetricsEventAccountType.Snap,
                          snap_id: BITCOIN_WALLET_SNAP_ID,
                          snap_name: BITCOIN_WALLET_NAME,
                          location: 'Main Menu',
                        },
                      });

                      // The account creation + renaming is handled by the
                      // Snap account bridge, so we need to close the current
                      // modal
                      onClose();

                      await bitcoinWalletSnapClient.createAccount(
                        MultichainNetworks.BITCOIN,
                      );
                    }}
                    data-testid="multichain-account-menu-popover-add-btc-account"
                  >
                    {t('addNewBitcoinAccount')}
                  </ButtonLink>
                </Box>
              )
              ///: END:ONLY_INCLUDE_IF
            }
            {
              ///: BEGIN:ONLY_INCLUDE_IF(build-flask)
              bitcoinTestnetSupportEnabled ? (
                <Box marginTop={4}>
                  <ButtonLink
                    disabled={isBtcTestnetAccountAlreadyCreated}
                    size={ButtonLinkSize.Sm}
                    startIconName={IconName.Add}
                    onClick={async () => {
                      // The account creation + renaming is handled by the Snap account bridge, so
                      // we need to close the current modal
                      onClose();

                      await bitcoinWalletSnapClient.createAccount(
                        MultichainNetworks.BITCOIN_TESTNET,
                      );
                    }}
                    data-testid="multichain-account-menu-popover-add-btc-account-testnet"
                  >
                    {t('addNewBitcoinTestnetAccount')}
                  </ButtonLink>
                </Box>
              ) : null
              ///: END:ONLY_INCLUDE_IF
            }
            <Box marginTop={4}>
              <ButtonLink
                size={ButtonLinkSize.Sm}
                startIconName={IconName.Import}
                onClick={() => {
                  trackEvent({
                    category: MetaMetricsEventCategory.Navigation,
                    event: MetaMetricsEventName.AccountAddSelected,
                    properties: {
                      account_type: MetaMetricsEventAccountType.Imported,
                      location: 'Main Menu',
                    },
                  });
                  setActionMode(ACTION_MODES.IMPORT);
                }}
              >
                {t('importAccount')}
              </ButtonLink>
            </Box>
            <Box marginTop={4}>
              <ButtonLink
                size={ButtonLinkSize.Sm}
                startIconName={IconName.Hardware}
                onClick={() => {
                  onClose();
                  trackEvent({
                    category: MetaMetricsEventCategory.Navigation,
                    event: MetaMetricsEventName.AccountAddSelected,
                    properties: {
                      account_type: MetaMetricsEventAccountType.Hardware,
                      location: 'Main Menu',
                    },
                  });
                  if (getEnvironmentType() === ENVIRONMENT_TYPE_POPUP) {
                    global.platform.openExtensionInBrowser?.(
                      CONNECT_HARDWARE_ROUTE,
                    );
                  } else {
                    history.push(CONNECT_HARDWARE_ROUTE);
                  }
                }}
              >
                {t('addHardwareWallet')}
              </ButtonLink>
            </Box>
            {
              ///: BEGIN:ONLY_INCLUDE_IF(keyring-snaps)
              addSnapAccountEnabled ? (
                <Box marginTop={4}>
                  <ButtonLink
                    size={ButtonLinkSize.Sm}
                    startIconName={IconName.Snaps}
                    onClick={() => {
                      onClose();
                      trackEvent({
                        category: MetaMetricsEventCategory.Navigation,
                        event: MetaMetricsEventName.AccountAddSelected,
                        properties: {
                          account_type: MetaMetricsEventAccountType.Snap,
                          location: 'Main Menu',
                        },
                      });
                      global.platform.openTab({
                        url: process.env.ACCOUNT_SNAPS_DIRECTORY_URL as string,
                      });
                    }}
                  >
                    {t('settingAddSnapAccount')}
                  </ButtonLink>
                </Box>
              ) : null
              ///: END:ONLY_INCLUDE_IF
            }
            {
              ///: BEGIN:ONLY_INCLUDE_IF(build-mmi)
              <Box marginTop={4}>
                <ButtonLink
                  size={ButtonLinkSize.Sm}
                  startIconName={IconName.Custody}
                  onClick={() => {
                    onClose();
                    trackEvent({
                      category: MetaMetricsEventCategory.Navigation,
                      event:
                        MetaMetricsEventName.ConnectCustodialAccountClicked,
                    });
                    if (getEnvironmentType() === ENVIRONMENT_TYPE_POPUP) {
                      global.platform.openExtensionInBrowser?.(
                        CUSTODY_ACCOUNT_ROUTE,
                      );
                    } else {
                      history.push(CUSTODY_ACCOUNT_ROUTE);
                    }
                  }}
                >
                  {t('connectCustodialAccountMenu')}
                </ButtonLink>
              </Box>
              ///: END:ONLY_INCLUDE_IF
            }
            {
              ///: BEGIN:ONLY_INCLUDE_IF(build-flask)
              isAddWatchEthereumAccountEnabled && (
                <Box marginTop={4}>
                  <ButtonLink
                    disabled={!isAddWatchEthereumAccountEnabled}
                    size={ButtonLinkSize.Sm}
                    startIconName={IconName.Eye}
                    onClick={handleAddWatchAccount}
                    data-testid="multichain-account-menu-popover-add-watch-only-account"
                  >
                    {t('addEthereumWatchOnlyAccount')}
                  </ButtonLink>
                </Box>
              )
              ///: END:ONLY_INCLUDE_IF
            }
          </Box>
        ) : null}
        {actionMode === ACTION_MODES.LIST ? (
          <>
            {/* Search box */}
            {filteredAccounts.length > 1 ? (
              <Box
                paddingLeft={4}
                paddingRight={4}
                paddingBottom={4}
                paddingTop={0}
              >
                <TextFieldSearch
                  size={Size.SM}
                  width={BlockSize.Full}
                  placeholder={t('searchAccounts')}
                  value={searchQuery}
                  onChange={(e: React.ChangeEvent<HTMLInputElement>) =>
                    setSearchQuery(e.target.value)
                  }
                  clearButtonOnClick={() => setSearchQuery('')}
                  clearButtonProps={{
                    size: Size.SM,
                  }}
                  inputProps={{ autoFocus: true }}
                  // TODO: These props are required in the TextFieldSearch component. These should be optional
                  endAccessory
                  className
                />
              </Box>
            ) : null}
            {/* Account list block */}
            <Box className="multichain-account-menu-popover__list">
              {searchResults.length === 0 && searchQuery !== '' ? (
                <Text
                  paddingLeft={4}
                  paddingRight={4}
                  color={TextColor.textMuted}
                  data-testid="multichain-account-menu-popover-no-results"
                >
                  {t('noAccountsFound')}
                </Text>
              ) : null}
              {searchResults.map((account) => {
                const connectedSite = connectedSites[account.address]?.find(
                  ({ origin }) => origin === currentTabOrigin,
                );

                const hideAccountListItem =
                  searchQuery.length === 0 && account.hidden;

                /* NOTE: Hidden account will be displayed only in the search list */

                return (
                  <Box
                    className={
                      account.hidden
                        ? 'multichain-account-menu-popover__list--menu-item-hidden'
                        : 'multichain-account-menu-popover__list--menu-item'
                    }
                    display={hideAccountListItem ? Display.None : Display.Block}
                    key={account.address}
                  >
                    <AccountListItem
                      onClick={onAccountListItemItemClicked(account)}
                      account={account}
                      key={account.address}
                      selected={selectedAccount.address === account.address}
                      closeMenu={onClose}
                      connectedAvatar={connectedSite?.iconUrl}
                      menuType={AccountListItemMenuTypes.Account}
                      isPinned={Boolean(account.pinned)}
                      isHidden={Boolean(account.hidden)}
                      currentTabOrigin={currentTabOrigin}
                      isActive={Boolean(account.active)}
                      {...accountListItemProps}
                    />
                  </Box>
                );
              })}
            </Box>
            {/* Hidden Accounts, this component shows hidden accounts in account list Item*/}
            {hiddenAddresses.length > 0 ? (
              <HiddenAccountList onClose={onClose} />
            ) : null}
            {/* Add / Import / Hardware button */}
            {showAccountCreation ? (
              <Box
                paddingTop={2}
                paddingBottom={4}
                paddingLeft={4}
                paddingRight={4}
                alignItems={AlignItems.center}
                display={Display.Flex}
              >
                <ButtonSecondary
                  startIconName={IconName.Add}
                  size={ButtonSecondarySize.Lg}
                  block
                  onClick={() => setActionMode(ACTION_MODES.MENU)}
                  data-testid="multichain-account-menu-popover-action-button"
                >
                  {t('addImportAccount')}
                </ButtonSecondary>
              </Box>
            ) : null}
          </>
        ) : null}
      </ModalContent>
    </Modal>
  );
};

AccountListMenu.propTypes = {
  /**
   * Function that executes when the menu closes
   */
  onClose: PropTypes.func.isRequired,
  /**
   * Represents if the button to create new accounts should display
   */
  showAccountCreation: PropTypes.bool,
  /**
   * Props to pass to the AccountListItem,
   */
  accountListItemProps: PropTypes.object,
  /**
   * Filters the account types to be included in the account list
   */
  allowedAccountTypes: PropTypes.array,
};<|MERGE_RESOLUTION|>--- conflicted
+++ resolved
@@ -15,14 +15,7 @@
 import {
   BITCOIN_WALLET_NAME,
   BITCOIN_WALLET_SNAP_ID,
-<<<<<<< HEAD
-  BitcoinWalletSnapSender,
-  // TODO: Remove restricted import
-  // eslint-disable-next-line import/no-restricted-paths
-} from '../../../../app/scripts/lib/snap-keyring/bitcoin-wallet-snap';
-=======
 } from '../../../../shared/lib/accounts/bitcoin-wallet-snap';
->>>>>>> 05dda700
 ///: END:ONLY_INCLUDE_IF
 import {
   Box,
