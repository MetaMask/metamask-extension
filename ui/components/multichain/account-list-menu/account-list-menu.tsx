import React, {
  useContext,
  useState,
  useMemo,
  useCallback,
  useEffect,
} from 'react';
import Fuse from 'fuse.js';
import { useDispatch, useSelector } from 'react-redux';
import {
  BtcAccountType,
  EthAccountType,
  SolAccountType,
  KeyringAccountType,
} from '@metamask/keyring-api';
import {
  Box,
  ButtonIconSize,
  Text,
  TextFieldSearch,
  TextFieldSearchSize,
} from '../../component-library';
import { AccountListItem } from '../account-list-item';
import { AccountListItemMenuTypes } from '../account-list-item/account-list-item.types';

import {
  BlockSize,
  Display,
  TextColor,
} from '../../../helpers/constants/design-system';
import { MetaMetricsContext } from '../../../contexts/metametrics';
import {
  getConnectedSubjectsForAllAddresses,
  getMetaMaskAccountsOrdered,
  getOriginOfCurrentTab,
  getSelectedInternalAccount,
  getHDEntropyIndex,
  getAllChainsToPoll,
  getDefaultHomeActiveTabName,
  getUpdatedAndSortedAccounts,
  getHiddenAccountsList,
} from '../../../selectors';
import { detectNfts, setSelectedAccount } from '../../../store/actions';
import {
  MetaMetricsEventCategory,
  MetaMetricsEventName,
} from '../../../../shared/constants/metametrics';

import {
  InternalAccountWithBalance,
  AccountConnections,
  MergedInternalAccount,
} from '../../../selectors/selectors.types';
import { endTrace, trace, TraceName } from '../../../../shared/lib/trace';
import {
  ACCOUNT_OVERVIEW_TAB_KEY_TO_TRACE_NAME_MAP,
  AccountOverviewTabKey,
} from '../../../../shared/constants/app-state';
<<<<<<< HEAD
import { CreateEthAccount } from '../create-eth-account';
///: BEGIN:ONLY_INCLUDE_IF(multichain)
import { CreateSnapAccount } from '../create-snap-account';
import { CreateAccountSnapOptions } from '../../../../shared/lib/accounts';
///: END:ONLY_INCLUDE_IF
import { ImportAccount } from '../import-account';
import { SrpList } from '../multi-srp/srp-list';
import { INSTITUTIONAL_WALLET_SNAP_ID } from '../../../../shared/lib/accounts/institutional-wallet-snap';
import { useSyncSRPs } from '../../../hooks/social-sync/useSyncSRPs';
=======
import { AccountMenu } from '../account-menu';
import { useI18nContext } from '../../../hooks/useI18nContext';
>>>>>>> b365fbdb
import { HiddenAccountList } from './hidden-account-list';

type AccountListMenuProps = {
  onClose: () => void;
  privacyMode?: boolean;
  showAccountCreation?: boolean;
  accountListItemProps?: object;
  allowedAccountTypes?: KeyringAccountType[];
};

export const AccountListMenu = ({
  onClose,
  privacyMode = false,
  showAccountCreation = true,
  accountListItemProps,
  allowedAccountTypes = [
    EthAccountType.Eoa,
    EthAccountType.Erc4337,
    BtcAccountType.P2pkh,
    BtcAccountType.P2sh,
    BtcAccountType.P2wpkh,
    BtcAccountType.P2tr,
    SolAccountType.DataAccount,
  ],
}: AccountListMenuProps) => {
  const t = useI18nContext();
  const trackEvent = useContext(MetaMetricsContext);
  const { loading: syncSRPsLoading } = useSyncSRPs();
  const hdEntropyIndex = useSelector(getHDEntropyIndex);
  useEffect(() => {
    endTrace({ name: TraceName.AccountList });
  }, []);
  const accounts: InternalAccountWithBalance[] = useSelector(
    getMetaMaskAccountsOrdered,
  );
  const filteredAccounts = useMemo(
    () =>
      accounts.filter((account: InternalAccountWithBalance) =>
        allowedAccountTypes.includes(account.type),
      ),
    [accounts, allowedAccountTypes],
  );
  const hiddenAddresses = useSelector(getHiddenAccountsList);
  const updatedAccountsList = useSelector(getUpdatedAndSortedAccounts);
  const filteredUpdatedAccountList = useMemo(
    () =>
      updatedAccountsList.filter((account) =>
        allowedAccountTypes.includes(account.type),
      ),
    [updatedAccountsList, allowedAccountTypes],
  );
  const allChainIds = useSelector(getAllChainsToPoll);
  const selectedAccount = useSelector(getSelectedInternalAccount);
  const connectedSites = useSelector(
    getConnectedSubjectsForAllAddresses,
  ) as AccountConnections;
  const currentTabOrigin = useSelector(getOriginOfCurrentTab);
  const dispatch = useDispatch();

  const [searchQuery, setSearchQuery] = useState('');

  const searchResults: MergedInternalAccount[] = useMemo(() => {
    let _searchResults: MergedInternalAccount[] = filteredUpdatedAccountList;
    if (searchQuery) {
      const fuse = new Fuse(filteredAccounts, {
        threshold: 0.2,
        location: 0,
        distance: 100,
        maxPatternLength: 32,
        minMatchCharLength: 1,
        keys: ['metadata.name', 'address'],
      });
      fuse.setCollection(filteredAccounts);
      _searchResults = fuse.search(searchQuery);
    }

    return _searchResults;
  }, [filteredAccounts, filteredUpdatedAccountList, searchQuery]);

  const defaultHomeActiveTabName: AccountOverviewTabKey = useSelector(
    getDefaultHomeActiveTabName,
  );

  const onAccountListItemItemClicked = useCallback(
    (account: MergedInternalAccount) => {
      onClose();
      trackEvent({
        category: MetaMetricsEventCategory.Navigation,
        event: MetaMetricsEventName.NavAccountSwitched,
        properties: {
          location: 'Main Menu',
          hd_entropy_index: hdEntropyIndex,
        },
      });
      endTrace({
        name: ACCOUNT_OVERVIEW_TAB_KEY_TO_TRACE_NAME_MAP[
          defaultHomeActiveTabName
        ],
      });
      trace({
        name: ACCOUNT_OVERVIEW_TAB_KEY_TO_TRACE_NAME_MAP[
          defaultHomeActiveTabName
        ],
      });
      dispatch(setSelectedAccount(account.address));
      dispatch(detectNfts(allChainIds));
    },
    [
      dispatch,
      onClose,
      trackEvent,
      defaultHomeActiveTabName,
      hdEntropyIndex,
      allChainIds,
    ],
  );

  const accountListItems = useMemo(() => {
    return searchResults.map((account) => {
      const connectedSite = connectedSites[account.address]?.find(
        ({ origin }) => origin === currentTabOrigin,
      );

      const hideAccountListItem = searchQuery.length === 0 && account.hidden;

      /* NOTE: Hidden account will be displayed only in the search list */

      return (
        <Box
          className={
            account.hidden
              ? 'multichain-account-menu-popover__list--menu-item-hidden'
              : 'multichain-account-menu-popover__list--menu-item'
          }
          display={hideAccountListItem ? Display.None : Display.Block}
          key={account.address}
        >
          <AccountListItem
            onClick={onAccountListItemItemClicked}
            account={account}
            key={account.address}
            selected={selectedAccount.address === account.address}
            closeMenu={onClose}
            connectedAvatar={connectedSite?.iconUrl}
            menuType={AccountListItemMenuTypes.Account}
            isPinned={Boolean(account.pinned)}
            isHidden={Boolean(account.hidden)}
            currentTabOrigin={currentTabOrigin}
            isActive={Boolean(account.active)}
            privacyMode={privacyMode}
            {...accountListItemProps}
          />
        </Box>
      );
    });
  }, [
    searchResults,
    connectedSites,
    currentTabOrigin,
    privacyMode,
    accountListItemProps,
    selectedAccount,
    onClose,
    onAccountListItemItemClicked,
    searchQuery,
  ]);

  return (
<<<<<<< HEAD
    <Modal isOpen onClose={onClose}>
      {syncSRPsLoading && <p>Syncing seed phrases...</p>}
      <ModalOverlay />
      <ModalContent
        className="multichain-account-menu-popover"
        modalDialogProps={{
          className: 'multichain-account-menu-popover__dialog',
          padding: 0,
          display: Display.Flex,
          flexDirection: FlexDirection.Column,
        }}
      >
        <ModalHeader padding={4} onClose={onClose} onBack={onBack}>
          {title}
        </ModalHeader>
        {actionMode === ACTION_MODES.ADD ? (
          <Box paddingLeft={4} paddingRight={4} paddingBottom={4}>
            <CreateEthAccount
              onActionComplete={onActionComplete}
              selectedKeyringId={selectedKeyringId}
              onSelectSrp={onSelectSrp}
            />
          </Box>
        ) : null}
        {
          ///: BEGIN:ONLY_INCLUDE_IF(multichain)
          clientType && chainId ? (
            <Box paddingLeft={4} paddingRight={4} paddingBottom={4}>
              <CreateSnapAccount
                onActionComplete={onActionComplete}
                selectedKeyringId={selectedKeyringId}
                onSelectSrp={onSelectSrp}
                clientType={clientType}
                chainId={chainId}
              />
            </Box>
          ) : null
          ///: END:ONLY_INCLUDE_IF(multichain)
        }
        {actionMode === ACTION_MODES.IMPORT ? (
=======
    <AccountMenu onClose={onClose} showAccountCreation={showAccountCreation}>
      <>
        {/* Search box */}
        {filteredAccounts.length > 1 ? (
>>>>>>> b365fbdb
          <Box
            paddingLeft={4}
            paddingRight={4}
            paddingBottom={4}
            paddingTop={0}
          >
            <TextFieldSearch
              size={TextFieldSearchSize.Sm}
              width={BlockSize.Full}
              placeholder={t('searchAccounts')}
              value={searchQuery}
              onChange={(e: React.ChangeEvent<HTMLInputElement>) =>
                setSearchQuery(e.target.value)
              }
              clearButtonOnClick={() => setSearchQuery('')}
              clearButtonProps={{
                size: ButtonIconSize.Sm,
              }}
              inputProps={{ autoFocus: true }}
              endAccessory={null}
              className=""
            />
          </Box>
        ) : null}
        {/* Account list block */}
        <Box className="multichain-account-menu-popover__list">
          {searchResults.length === 0 && searchQuery !== '' ? (
            <Text
              paddingLeft={4}
              paddingRight={4}
              color={TextColor.textMuted}
              data-testid="multichain-account-menu-popover-no-results"
            >
              {t('noAccountsFound')}
            </Text>
          ) : null}
          {accountListItems}
          {/* Hidden Accounts, this component shows hidden accounts in account list Item*/}
          {hiddenAddresses.length > 0 ? (
            <HiddenAccountList onClose={onClose} />
          ) : null}
        </Box>
      </>
    </AccountMenu>
  );
};<|MERGE_RESOLUTION|>--- conflicted
+++ resolved
@@ -56,20 +56,8 @@
   ACCOUNT_OVERVIEW_TAB_KEY_TO_TRACE_NAME_MAP,
   AccountOverviewTabKey,
 } from '../../../../shared/constants/app-state';
-<<<<<<< HEAD
-import { CreateEthAccount } from '../create-eth-account';
-///: BEGIN:ONLY_INCLUDE_IF(multichain)
-import { CreateSnapAccount } from '../create-snap-account';
-import { CreateAccountSnapOptions } from '../../../../shared/lib/accounts';
-///: END:ONLY_INCLUDE_IF
-import { ImportAccount } from '../import-account';
-import { SrpList } from '../multi-srp/srp-list';
-import { INSTITUTIONAL_WALLET_SNAP_ID } from '../../../../shared/lib/accounts/institutional-wallet-snap';
-import { useSyncSRPs } from '../../../hooks/social-sync/useSyncSRPs';
-=======
 import { AccountMenu } from '../account-menu';
 import { useI18nContext } from '../../../hooks/useI18nContext';
->>>>>>> b365fbdb
 import { HiddenAccountList } from './hidden-account-list';
 
 type AccountListMenuProps = {
@@ -97,7 +85,6 @@
 }: AccountListMenuProps) => {
   const t = useI18nContext();
   const trackEvent = useContext(MetaMetricsContext);
-  const { loading: syncSRPsLoading } = useSyncSRPs();
   const hdEntropyIndex = useSelector(getHDEntropyIndex);
   useEffect(() => {
     endTrace({ name: TraceName.AccountList });
@@ -238,53 +225,10 @@
   ]);
 
   return (
-<<<<<<< HEAD
-    <Modal isOpen onClose={onClose}>
-      {syncSRPsLoading && <p>Syncing seed phrases...</p>}
-      <ModalOverlay />
-      <ModalContent
-        className="multichain-account-menu-popover"
-        modalDialogProps={{
-          className: 'multichain-account-menu-popover__dialog',
-          padding: 0,
-          display: Display.Flex,
-          flexDirection: FlexDirection.Column,
-        }}
-      >
-        <ModalHeader padding={4} onClose={onClose} onBack={onBack}>
-          {title}
-        </ModalHeader>
-        {actionMode === ACTION_MODES.ADD ? (
-          <Box paddingLeft={4} paddingRight={4} paddingBottom={4}>
-            <CreateEthAccount
-              onActionComplete={onActionComplete}
-              selectedKeyringId={selectedKeyringId}
-              onSelectSrp={onSelectSrp}
-            />
-          </Box>
-        ) : null}
-        {
-          ///: BEGIN:ONLY_INCLUDE_IF(multichain)
-          clientType && chainId ? (
-            <Box paddingLeft={4} paddingRight={4} paddingBottom={4}>
-              <CreateSnapAccount
-                onActionComplete={onActionComplete}
-                selectedKeyringId={selectedKeyringId}
-                onSelectSrp={onSelectSrp}
-                clientType={clientType}
-                chainId={chainId}
-              />
-            </Box>
-          ) : null
-          ///: END:ONLY_INCLUDE_IF(multichain)
-        }
-        {actionMode === ACTION_MODES.IMPORT ? (
-=======
     <AccountMenu onClose={onClose} showAccountCreation={showAccountCreation}>
       <>
         {/* Search box */}
         {filteredAccounts.length > 1 ? (
->>>>>>> b365fbdb
           <Box
             paddingLeft={4}
             paddingRight={4}
