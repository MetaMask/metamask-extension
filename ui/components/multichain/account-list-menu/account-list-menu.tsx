--- conflicted
+++ resolved
@@ -58,7 +58,6 @@
   ///: END:ONLY_INCLUDE_IF
   ///: BEGIN:ONLY_INCLUDE_IF(bitcoin)
   getIsBitcoinSupportEnabled,
-  getIsBitcoinTestnetSupportEnabled,
   ///: END:ONLY_INCLUDE_IF
   getMetaMaskAccountsOrdered,
   getOriginOfCurrentTab,
@@ -82,7 +81,10 @@
   MetaMetricsEventCategory,
   MetaMetricsEventName,
 } from '../../../../shared/constants/metametrics';
-import { CONNECT_HARDWARE_ROUTE } from '../../../helpers/constants/routes';
+import {
+  CONNECT_HARDWARE_ROUTE,
+  IMPORT_SRP_ROUTE,
+} from '../../../helpers/constants/routes';
 // TODO: Remove restricted import
 // eslint-disable-next-line import/no-restricted-paths
 import { getEnvironmentType } from '../../../../app/scripts/lib/util';
@@ -94,12 +96,6 @@
   // TODO: Remove restricted import
   // eslint-disable-next-line import/no-restricted-paths
 } from '../../../../app/scripts/lib/snap-keyring/account-watcher-snap';
-///: END:ONLY_INCLUDE_IF
-///: BEGIN:ONLY_INCLUDE_IF(bitcoin)
-import {
-  hasCreatedBtcMainnetAccount,
-  hasCreatedBtcTestnetAccount,
-} from '../../../selectors/accounts';
 ///: END:ONLY_INCLUDE_IF
 
 ///: BEGIN:ONLY_INCLUDE_IF(multichain)
@@ -126,7 +122,6 @@
 import { CreateAccountSnapOptions } from '../../../../shared/lib/accounts';
 ///: END:ONLY_INCLUDE_IF
 import { ImportAccount } from '../import-account';
-import { ImportSrp } from '../multi-srp/import-srp';
 import { SrpList } from '../multi-srp/srp-list';
 import { INSTITUTIONAL_WALLET_SNAP_ID } from '../../../../shared/lib/accounts/institutional-wallet-snap';
 import { HiddenAccountList } from './hidden-account-list';
@@ -189,22 +184,20 @@
 ) => {
   switch (actionMode) {
     case ACTION_MODES.ADD:
-      return t('addAccountFromNetwork', ['Ethereum']);
+      return t('addAccountFromNetwork', [t('networkNameEthereum')]);
     case ACTION_MODES.MENU:
       return t('addAccount');
     ///: BEGIN:ONLY_INCLUDE_IF(build-flask)
     case ACTION_MODES.ADD_WATCH_ONLY:
-      return t('addAccountFromNetwork', ['Ethereum']);
+      return t('addAccountFromNetwork', [t('networkNameEthereum')]);
     ///: END:ONLY_INCLUDE_IF
     ///: BEGIN:ONLY_INCLUDE_IF(bitcoin)
     case ACTION_MODES.ADD_BITCOIN:
-      return t('addAccountFromNetwork', ['Bitcoin']);
-    case ACTION_MODES.ADD_BITCOIN_TESTNET:
-      return t('addAccountFromNetwork', ['Bitcoin Testnet']);
+      return t('addAccountFromNetwork', [t('networkNameBitcoin')]);
     ///: END:ONLY_INCLUDE_IF
     ///: BEGIN:ONLY_INCLUDE_IF(solana)
     case ACTION_MODES.ADD_SOLANA:
-      return t('addAccountFromNetwork', ['Solana']);
+      return t('addAccountFromNetwork', [t('networkNameSolana')]);
     ///: END:ONLY_INCLUDE_IF
     case ACTION_MODES.IMPORT:
       return t('importPrivateKey');
@@ -294,18 +287,10 @@
       category: MetaMetricsEventCategory.Navigation,
       event: MetaMetricsEventName.AccountAddSelected,
       properties: {
-        // TODO: Fix in https://github.com/MetaMask/metamask-extension/issues/31860
-        // eslint-disable-next-line @typescript-eslint/naming-convention
         account_type: MetaMetricsEventAccountType.Snap,
-        // TODO: Fix in https://github.com/MetaMask/metamask-extension/issues/31860
-        // eslint-disable-next-line @typescript-eslint/naming-convention
         snap_id: ACCOUNT_WATCHER_SNAP_ID,
-        // TODO: Fix in https://github.com/MetaMask/metamask-extension/issues/31860
-        // eslint-disable-next-line @typescript-eslint/naming-convention
         snap_name: ACCOUNT_WATCHER_NAME,
         location: 'Main Menu',
-        // TODO: Fix in https://github.com/MetaMask/metamask-extension/issues/31860
-        // eslint-disable-next-line @typescript-eslint/naming-convention
         hd_entropy_index: hdEntropyIndex,
       },
     });
@@ -318,15 +303,6 @@
   const bitcoinSupportEnabled = useSelector(getIsBitcoinSupportEnabled);
   const bitcoinWalletSnapClient = useMultichainWalletSnapClient(
     WalletClientType.Bitcoin,
-  );
-  const bitcoinTestnetSupportEnabled = useSelector(
-    getIsBitcoinTestnetSupportEnabled,
-  );
-  const isBtcMainnetAccountAlreadyCreated = useSelector(
-    hasCreatedBtcMainnetAccount,
-  );
-  const isBtcTestnetAccountAlreadyCreated = useSelector(
-    hasCreatedBtcTestnetAccount,
   );
   ///: END:ONLY_INCLUDE_IF
 
@@ -348,19 +324,12 @@
       category: MetaMetricsEventCategory.Navigation,
       event: MetaMetricsEventName.AccountAddSelected,
       properties: {
-        // TODO: Fix in https://github.com/MetaMask/metamask-extension/issues/31860
-        // eslint-disable-next-line @typescript-eslint/naming-convention
         account_type: MetaMetricsEventAccountType.Snap,
-        // TODO: Fix in https://github.com/MetaMask/metamask-extension/issues/31860
-        // eslint-disable-next-line @typescript-eslint/naming-convention
         snap_id: client.getSnapId(),
-        // TODO: Fix in https://github.com/MetaMask/metamask-extension/issues/31860
-        // eslint-disable-next-line @typescript-eslint/naming-convention
         snap_name: client.getSnapName(),
         location: 'Main Menu',
-        // TODO: Fix in https://github.com/MetaMask/metamask-extension/issues/31860
-        // eslint-disable-next-line @typescript-eslint/naming-convention
         hd_entropy_index: hdEntropyIndex,
+        chain_id_caip: _options.scope,
       },
     });
 
@@ -419,8 +388,6 @@
         event: MetaMetricsEventName.NavAccountSwitched,
         properties: {
           location: 'Main Menu',
-          // TODO: Fix in https://github.com/MetaMask/metamask-extension/issues/31860
-          // eslint-disable-next-line @typescript-eslint/naming-convention
           hd_entropy_index: hdEntropyIndex,
         },
       });
@@ -512,6 +479,9 @@
     trackEvent({
       category: MetaMetricsEventCategory.Accounts,
       event: MetaMetricsEventName.SecretRecoveryPhrasePickerClicked,
+      properties: {
+        button_type: 'picker',
+      },
     });
     setPreviousActionMode(actionMode);
     setActionMode(ACTION_MODES.SELECT_SRP);
@@ -573,17 +543,6 @@
             <ImportAccount onActionComplete={onActionComplete} />
           </Box>
         ) : null}
-        {actionMode === ACTION_MODES.IMPORT_SRP && (
-          <Box
-            paddingLeft={4}
-            paddingRight={4}
-            paddingBottom={4}
-            paddingTop={0}
-            style={{ overflowY: 'scroll' }}
-          >
-            <ImportSrp onActionComplete={onActionComplete} />
-          </Box>
-        )}
         {actionMode === ACTION_MODES.SELECT_SRP && (
           <SrpList
             onActionComplete={(keyringId: string) => {
@@ -613,12 +572,8 @@
                     category: MetaMetricsEventCategory.Navigation,
                     event: MetaMetricsEventName.AccountAddSelected,
                     properties: {
-                      // TODO: Fix in https://github.com/MetaMask/metamask-extension/issues/31860
-                      // eslint-disable-next-line @typescript-eslint/naming-convention
                       account_type: MetaMetricsEventAccountType.Default,
                       location: 'Main Menu',
-                      // TODO: Fix in https://github.com/MetaMask/metamask-extension/issues/31860
-                      // eslint-disable-next-line @typescript-eslint/naming-convention
                       hd_entropy_index: hdEntropyIndex,
                     },
                   });
@@ -637,6 +592,8 @@
                     size={ButtonLinkSize.Sm}
                     startIconName={IconName.Add}
                     startIconProps={{ size: IconSize.Md }}
+                    // TODO: Fix in https://github.com/MetaMask/metamask-extension/issues/31879
+                    // eslint-disable-next-line @typescript-eslint/no-misused-promises
                     onClick={async () => {
                       await handleMultichainSnapAccountCreation(
                         solanaWalletSnapClient,
@@ -646,23 +603,6 @@
                         },
                         ACTION_MODES.ADD_SOLANA,
                       );
-
-                      trackEvent({
-                        category: MetaMetricsEventCategory.Navigation,
-                        event: MetaMetricsEventName.AccountAddSelected,
-                        properties: {
-                          // TODO: Fix in https://github.com/MetaMask/metamask-extension/issues/31860
-                          // eslint-disable-next-line @typescript-eslint/naming-convention
-                          account_type: MetaMetricsEventAccountType.Default,
-                          location: 'Main Menu',
-                          // TODO: Fix in https://github.com/MetaMask/metamask-extension/issues/31860
-                          // eslint-disable-next-line @typescript-eslint/naming-convention
-                          hd_entropy_index: hdEntropyIndex,
-                          // TODO: Fix in https://github.com/MetaMask/metamask-extension/issues/31860
-                          // eslint-disable-next-line @typescript-eslint/naming-convention
-                          chain_id_caip: MultichainNetworks.SOLANA,
-                        },
-                      });
                     }}
                     data-testid="multichain-account-menu-popover-add-solana-account"
                   >
@@ -677,10 +617,11 @@
               bitcoinSupportEnabled && (
                 <Box marginTop={4}>
                   <ButtonLink
-                    disabled={isBtcMainnetAccountAlreadyCreated}
                     size={ButtonLinkSize.Sm}
                     startIconName={IconName.Add}
                     startIconProps={{ size: IconSize.Md }}
+                    // TODO: Fix in https://github.com/MetaMask/metamask-extension/issues/31879
+                    // eslint-disable-next-line @typescript-eslint/no-misused-promises
                     onClick={async () => {
                       return await handleMultichainSnapAccountCreation(
                         bitcoinWalletSnapClient,
@@ -699,32 +640,7 @@
               )
               ///: END:ONLY_INCLUDE_IF
             }
-            {
-              ///: BEGIN:ONLY_INCLUDE_IF(bitcoin)
-              bitcoinTestnetSupportEnabled ? (
-                <Box marginTop={4}>
-                  <ButtonLink
-                    disabled={isBtcTestnetAccountAlreadyCreated}
-                    size={ButtonLinkSize.Sm}
-                    startIconName={IconName.Add}
-                    startIconProps={{ size: IconSize.Md }}
-                    onClick={async () => {
-                      return await handleMultichainSnapAccountCreation(
-                        bitcoinWalletSnapClient,
-                        {
-                          scope: MultichainNetworks.BITCOIN_TESTNET,
-                        },
-                        ACTION_MODES.ADD_BITCOIN_TESTNET,
-                      );
-                    }}
-                    data-testid="multichain-account-menu-popover-add-btc-account-testnet"
-                  >
-                    {t('addBitcoinTestnetAccountLabel')}
-                  </ButtonLink>
-                </Box>
-              ) : null
-              ///: END:ONLY_INCLUDE_IF
-            }
+
             <Text
               variant={TextVariant.bodySmMedium}
               marginTop={4}
@@ -745,12 +661,8 @@
                       event:
                         MetaMetricsEventName.ImportSecretRecoveryPhraseClicked,
                     });
-<<<<<<< HEAD
-                    setActionMode(ACTION_MODES.IMPORT_SRP);
-=======
                     history.push(IMPORT_SRP_ROUTE);
                     onClose();
->>>>>>> c9f5c5a9
                   }}
                   data-testid="multichain-account-menu-popover-import-srp"
                 >
@@ -770,12 +682,8 @@
                     category: MetaMetricsEventCategory.Navigation,
                     event: MetaMetricsEventName.AccountAddSelected,
                     properties: {
-                      // TODO: Fix in https://github.com/MetaMask/metamask-extension/issues/31860
-                      // eslint-disable-next-line @typescript-eslint/naming-convention
                       account_type: MetaMetricsEventAccountType.Imported,
                       location: 'Main Menu',
-                      // TODO: Fix in https://github.com/MetaMask/metamask-extension/issues/31860
-                      // eslint-disable-next-line @typescript-eslint/naming-convention
                       hd_entropy_index: hdEntropyIndex,
                     },
                   });
@@ -804,12 +712,8 @@
                     category: MetaMetricsEventCategory.Navigation,
                     event: MetaMetricsEventName.AccountAddSelected,
                     properties: {
-                      // TODO: Fix in https://github.com/MetaMask/metamask-extension/issues/31860
-                      // eslint-disable-next-line @typescript-eslint/naming-convention
                       account_type: MetaMetricsEventAccountType.Hardware,
                       location: 'Main Menu',
-                      // TODO: Fix in https://github.com/MetaMask/metamask-extension/issues/31860
-                      // eslint-disable-next-line @typescript-eslint/naming-convention
                       hd_entropy_index: hdEntropyIndex,
                     },
                   });
@@ -839,12 +743,8 @@
                         category: MetaMetricsEventCategory.Navigation,
                         event: MetaMetricsEventName.AccountAddSelected,
                         properties: {
-                          // TODO: Fix in https://github.com/MetaMask/metamask-extension/issues/31860
-                          // eslint-disable-next-line @typescript-eslint/naming-convention
                           account_type: MetaMetricsEventAccountType.Snap,
                           location: 'Main Menu',
-                          // TODO: Fix in https://github.com/MetaMask/metamask-extension/issues/31860
-                          // eslint-disable-next-line @typescript-eslint/naming-convention
                           hd_entropy_index: hdEntropyIndex,
                         },
                       });
@@ -868,6 +768,8 @@
                     size={ButtonLinkSize.Sm}
                     startIconName={IconName.Eye}
                     startIconProps={{ size: IconSize.Md }}
+                    // TODO: Fix in https://github.com/MetaMask/metamask-extension/issues/31879
+                    // eslint-disable-next-line @typescript-eslint/no-misused-promises
                     onClick={handleAddWatchAccount}
                     data-testid="multichain-account-menu-popover-add-watch-only-account"
                   >
