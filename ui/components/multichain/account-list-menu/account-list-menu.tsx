import React, {
  useContext,
  useState,
  useMemo,
  useCallback,
  useEffect,
} from 'react';
import PropTypes from 'prop-types';
import { useHistory } from 'react-router-dom';
import Fuse from 'fuse.js';
import { useDispatch, useSelector } from 'react-redux';
import {
  BtcAccountType,
  EthAccountType,
  SolAccountType,
  KeyringAccountType,
} from '@metamask/keyring-api';
///: BEGIN:ONLY_INCLUDE_IF(multichain)
import { CaipChainId } from '@metamask/utils';
///: END:ONLY_INCLUDE_IF
import {
  Box,
  ButtonLink,
  ButtonLinkSize,
  ButtonSecondary,
  ButtonSecondarySize,
  IconName,
  IconSize,
  Modal,
  ModalOverlay,
  Text,
} from '../../component-library';
import { ModalContent } from '../../component-library/modal-content/deprecated';
import { ModalHeader } from '../../component-library/modal-header';
import { TextFieldSearch } from '../../component-library/text-field-search/deprecated';
import { AccountListItem } from '../account-list-item';
import { AccountListItemMenuTypes } from '../account-list-item/account-list-item.types';

import {
  AlignItems,
  BlockSize,
  Display,
  FlexDirection,
  Size,
  TextColor,
  TextVariant,
} from '../../../helpers/constants/design-system';
import { useI18nContext } from '../../../hooks/useI18nContext';
import { MetaMetricsContext } from '../../../contexts/metametrics';
import {
  getConnectedSubjectsForAllAddresses,
  getHiddenAccountsList,
  ///: BEGIN:ONLY_INCLUDE_IF(keyring-snaps)
  getIsAddSnapAccountEnabled,
  ///: END:ONLY_INCLUDE_IF
  ///: BEGIN:ONLY_INCLUDE_IF(build-flask)
  getIsWatchEthereumAccountEnabled,
  ///: END:ONLY_INCLUDE_IF
  ///: BEGIN:ONLY_INCLUDE_IF(bitcoin)
  getIsBitcoinSupportEnabled,
  ///: END:ONLY_INCLUDE_IF
  getMetaMaskAccountsOrdered,
  getOriginOfCurrentTab,
  getSelectedInternalAccount,
  getUpdatedAndSortedAccounts,
  getDefaultHomeActiveTabName,
  ///: BEGIN:ONLY_INCLUDE_IF(solana)
  getIsSolanaSupportEnabled,
  ///: END:ONLY_INCLUDE_IF
  getHdKeyringOfSelectedAccountOrPrimaryKeyring,
  ///: BEGIN:ONLY_INCLUDE_IF(solana,bitcoin)
  getMetaMaskHdKeyrings,
  ///: END:ONLY_INCLUDE_IF
  getManageInstitutionalWallets,
  getHDEntropyIndex,
  getAllChainsToPoll,
} from '../../../selectors';
import { detectNfts, setSelectedAccount } from '../../../store/actions';
import {
  MetaMetricsEventAccountType,
  MetaMetricsEventCategory,
  MetaMetricsEventName,
} from '../../../../shared/constants/metametrics';
import {
  CONNECT_HARDWARE_ROUTE,
  IMPORT_SRP_ROUTE,
} from '../../../helpers/constants/routes';
// TODO: Remove restricted import
// eslint-disable-next-line import/no-restricted-paths
import { getEnvironmentType } from '../../../../app/scripts/lib/util';
import { ENVIRONMENT_TYPE_POPUP } from '../../../../shared/constants/app';
///: BEGIN:ONLY_INCLUDE_IF(build-flask)
import {
  ACCOUNT_WATCHER_NAME,
  ACCOUNT_WATCHER_SNAP_ID,
  // TODO: Remove restricted import
  // eslint-disable-next-line import/no-restricted-paths
} from '../../../../app/scripts/lib/snap-keyring/account-watcher-snap';
///: END:ONLY_INCLUDE_IF

///: BEGIN:ONLY_INCLUDE_IF(multichain)
import { MultichainNetworks } from '../../../../shared/constants/multichain/networks';
import {
  MultichainWalletSnapClient,
  MultichainWalletSnapOptions,
  WalletClientType,
  useMultichainWalletSnapClient,
} from '../../../hooks/accounts/useMultichainWalletSnapClient';
///: END:ONLY_INCLUDE_IF
import {
  InternalAccountWithBalance,
  AccountConnections,
  MergedInternalAccount,
} from '../../../selectors/selectors.types';
import { endTrace, trace, TraceName } from '../../../../shared/lib/trace';
import {
  ACCOUNT_OVERVIEW_TAB_KEY_TO_TRACE_NAME_MAP,
  AccountOverviewTabKey,
} from '../../../../shared/constants/app-state';
import { CreateEthAccount } from '../create-eth-account';
///: BEGIN:ONLY_INCLUDE_IF(multichain)
import { CreateSnapAccount } from '../create-snap-account';
///: END:ONLY_INCLUDE_IF
import { ImportAccount } from '../import-account';
import { SrpList } from '../multi-srp/srp-list';
import { INSTITUTIONAL_WALLET_SNAP_ID } from '../../../../shared/lib/accounts/institutional-wallet-snap';
import { HiddenAccountList } from './hidden-account-list';

// TODO: Should we use an enum for this instead?
const ACTION_MODES = {
  // Displays the search box and account list
  LIST: '',
  // Displays the Add, Import, Hardware accounts
  MENU: 'menu',
  // Displays the add account form controls
  ADD: 'add',
  ///: BEGIN:ONLY_INCLUDE_IF(build-flask)
  // Displays the add account form controls (for watch-only account)
  ADD_WATCH_ONLY: 'add-watch-only',
  ///: END:ONLY_INCLUDE_IF
  ///: BEGIN:ONLY_INCLUDE_IF(bitcoin)
  // Displays the add account form controls (for bitcoin account)
  ADD_BITCOIN: 'add-bitcoin',
  // Same but for testnet
  ADD_BITCOIN_TESTNET: 'add-bitcoin-testnet',
  ///: END:ONLY_INCLUDE_IF
  ///: BEGIN:ONLY_INCLUDE_IF(solana)
  // Displays the add account form controls (for solana account)
  ADD_SOLANA: 'add-solana',
  ///: END:ONLY_INCLUDE_IF
  // Displays the import account form controls
  IMPORT: 'import',
  CREATE_SRP: 'create-srp',
  IMPORT_SRP: 'import-srp',
  SELECT_SRP: 'select-srp',
} as const;

type ActionMode = (typeof ACTION_MODES)[keyof typeof ACTION_MODES];

///: BEGIN:ONLY_INCLUDE_IF(multichain)
const SNAP_CLIENT_CONFIG_MAP: Record<
  string,
  { clientType: WalletClientType | null; chainId: CaipChainId | null }
> = {
  [ACTION_MODES.ADD_BITCOIN]: {
    clientType: WalletClientType.Bitcoin,
    chainId: MultichainNetworks.BITCOIN,
  },
  [ACTION_MODES.ADD_BITCOIN_TESTNET]: {
    clientType: WalletClientType.Bitcoin,
    chainId: MultichainNetworks.BITCOIN_TESTNET,
  },
  [ACTION_MODES.ADD_SOLANA]: {
    clientType: WalletClientType.Solana,
    chainId: MultichainNetworks.SOLANA,
  },
};
///: END:ONLY_INCLUDE_IF(multichain)

/**
 * Gets the title for a given action mode.
 *
 * @param t - Function to translate text.
 * @param actionMode - An action mode.
 * @returns The title for this action mode.
 */
export const getActionTitle = (
  t: (text: string, args?: string[]) => string,
  actionMode: ActionMode,
) => {
  switch (actionMode) {
    case ACTION_MODES.ADD:
      return t('addAccountFromNetwork', [t('networkNameEthereum')]);
    case ACTION_MODES.MENU:
      return t('addAccount');
    ///: BEGIN:ONLY_INCLUDE_IF(build-flask)
    case ACTION_MODES.ADD_WATCH_ONLY:
      return t('addAccountFromNetwork', [t('networkNameEthereum')]);
    ///: END:ONLY_INCLUDE_IF
    ///: BEGIN:ONLY_INCLUDE_IF(bitcoin)
    case ACTION_MODES.ADD_BITCOIN:
      return t('addAccountFromNetwork', [t('networkNameBitcoin')]);
    ///: END:ONLY_INCLUDE_IF
    ///: BEGIN:ONLY_INCLUDE_IF(solana)
    case ACTION_MODES.ADD_SOLANA:
      return t('addAccountFromNetwork', [t('networkNameSolana')]);
    ///: END:ONLY_INCLUDE_IF
    case ACTION_MODES.IMPORT:
      return t('importPrivateKey');
    case ACTION_MODES.CREATE_SRP:
      return t('createSecretRecoveryPhrase');
    case ACTION_MODES.IMPORT_SRP:
      return t('importSecretRecoveryPhrase');
    case ACTION_MODES.SELECT_SRP:
      return t('selectSecretRecoveryPhrase');
    default:
      return t('selectAnAccount');
  }
};

type AccountListMenuProps = {
  onClose: () => void;
  privacyMode?: boolean;
  showAccountCreation?: boolean;
  accountListItemProps?: object;
  allowedAccountTypes?: KeyringAccountType[];
};

export const AccountListMenu = ({
  onClose,
  privacyMode = false,
  showAccountCreation = true,
  accountListItemProps,
  allowedAccountTypes = [
    EthAccountType.Eoa,
    EthAccountType.Erc4337,
    BtcAccountType.P2wpkh,
    SolAccountType.DataAccount,
  ],
}: AccountListMenuProps) => {
  const t = useI18nContext();
  const trackEvent = useContext(MetaMetricsContext);
  const hdEntropyIndex = useSelector(getHDEntropyIndex);
  useEffect(() => {
    endTrace({ name: TraceName.AccountList });
  }, []);
  const accounts: InternalAccountWithBalance[] = useSelector(
    getMetaMaskAccountsOrdered,
  );
  const filteredAccounts = useMemo(
    () =>
      accounts.filter((account: InternalAccountWithBalance) =>
        allowedAccountTypes.includes(account.type),
      ),
    [accounts, allowedAccountTypes],
  );
  const allChainIds = useSelector(getAllChainsToPoll);
  const selectedAccount = useSelector(getSelectedInternalAccount);
  const connectedSites = useSelector(
    getConnectedSubjectsForAllAddresses,
  ) as AccountConnections;
  const currentTabOrigin = useSelector(getOriginOfCurrentTab);
  const history = useHistory();
  const dispatch = useDispatch();

  const [searchQuery, setSearchQuery] = useState('');
  const [actionMode, setActionMode] = useState<ActionMode>(ACTION_MODES.LIST);
  const [previousActionMode, setPreviousActionMode] = useState<ActionMode>(
    ACTION_MODES.LIST,
  );
  const hiddenAddresses = useSelector(getHiddenAccountsList);
  const updatedAccountsList = useSelector(getUpdatedAndSortedAccounts);
  const filteredUpdatedAccountList = useMemo(
    () =>
      updatedAccountsList.filter((account) =>
        allowedAccountTypes.includes(account.type),
      ),
    [updatedAccountsList, allowedAccountTypes],
  );
  const defaultHomeActiveTabName: AccountOverviewTabKey = useSelector(
    getDefaultHomeActiveTabName,
  );
  ///: BEGIN:ONLY_INCLUDE_IF(keyring-snaps)
  const addSnapAccountEnabled = useSelector(getIsAddSnapAccountEnabled);
  ///: END:ONLY_INCLUDE_IF
  ///: BEGIN:ONLY_INCLUDE_IF(build-flask)
  const isAddWatchEthereumAccountEnabled = useSelector(
    getIsWatchEthereumAccountEnabled,
  );

  const handleAddWatchAccount = useCallback(async () => {
    await trackEvent({
      category: MetaMetricsEventCategory.Navigation,
      event: MetaMetricsEventName.AccountAddSelected,
      properties: {
        account_type: MetaMetricsEventAccountType.Snap,
        snap_id: ACCOUNT_WATCHER_SNAP_ID,
        snap_name: ACCOUNT_WATCHER_NAME,
        location: 'Main Menu',
        hd_entropy_index: hdEntropyIndex,
      },
    });
    onClose();
    history.push(`/snaps/view/${encodeURIComponent(ACCOUNT_WATCHER_SNAP_ID)}`);
  }, [trackEvent, onClose, history]);
  ///: END:ONLY_INCLUDE_IF

  ///: BEGIN:ONLY_INCLUDE_IF(bitcoin)
  const bitcoinSupportEnabled = useSelector(getIsBitcoinSupportEnabled);
  const bitcoinWalletSnapClient = useMultichainWalletSnapClient(
    WalletClientType.Bitcoin,
  );
  ///: END:ONLY_INCLUDE_IF

  ///: BEGIN:ONLY_INCLUDE_IF(solana)
  const solanaSupportEnabled = useSelector(getIsSolanaSupportEnabled);
  const solanaWalletSnapClient = useMultichainWalletSnapClient(
    WalletClientType.Solana,
  );
  ///: END:ONLY_INCLUDE_IF
  ///: BEGIN:ONLY_INCLUDE_IF(solana,bitcoin)
  const [primaryKeyring] = useSelector(getMetaMaskHdKeyrings);

  const handleMultichainSnapAccountCreation = async (
    client: MultichainWalletSnapClient,
    _options: MultichainWalletSnapOptions,
    action: ActionMode,
  ) => {
    trackEvent({
      category: MetaMetricsEventCategory.Navigation,
      event: MetaMetricsEventName.AccountAddSelected,
      properties: {
        account_type: MetaMetricsEventAccountType.Snap,
        snap_id: client.getSnapId(),
        snap_name: client.getSnapName(),
        location: 'Main Menu',
        hd_entropy_index: hdEntropyIndex,
        chain_id_caip: _options.scope,
      },
    });

    return setActionMode(action);
  };
  ///: END:ONLY_INCLUDE_IF
  const manageInstitutionalWallets = useSelector(getManageInstitutionalWallets);

  // Here we are getting the keyring of the last selected account
  // if it is not an hd keyring, we will use the primary keyring
  const hdKeyring = useSelector(getHdKeyringOfSelectedAccountOrPrimaryKeyring);
  const [selectedKeyringId, setSelectedKeyringId] = useState(
    hdKeyring.metadata.id,
  );

  const searchResults: MergedInternalAccount[] = useMemo(() => {
    let _searchResults: MergedInternalAccount[] = filteredUpdatedAccountList;
    if (searchQuery) {
      const fuse = new Fuse(filteredAccounts, {
        threshold: 0.2,
        location: 0,
        distance: 100,
        maxPatternLength: 32,
        minMatchCharLength: 1,
        keys: ['metadata.name', 'address'],
      });
      fuse.setCollection(filteredAccounts);
      _searchResults = fuse.search(searchQuery);
    }

    return _searchResults;
  }, [filteredAccounts, filteredUpdatedAccountList, searchQuery]);

  const title = useMemo(
    () => getActionTitle(t as (text: string) => string, actionMode),
    [actionMode, t],
  );

  // eslint-disable-next-line no-empty-function
  let onBack;
  if (actionMode !== ACTION_MODES.LIST) {
    if (actionMode === ACTION_MODES.MENU) {
      onBack = () => setActionMode(ACTION_MODES.LIST);
    } else if (actionMode === ACTION_MODES.SELECT_SRP) {
      onBack = () => setActionMode(previousActionMode);
    } else {
      onBack = () => setActionMode(ACTION_MODES.MENU);
    }
  }

  const onAccountListItemItemClicked = useCallback(
    (account: MergedInternalAccount) => {
      onClose();
      trackEvent({
        category: MetaMetricsEventCategory.Navigation,
        event: MetaMetricsEventName.NavAccountSwitched,
        properties: {
          location: 'Main Menu',
          hd_entropy_index: hdEntropyIndex,
        },
      });
      endTrace({
        name: ACCOUNT_OVERVIEW_TAB_KEY_TO_TRACE_NAME_MAP[
          defaultHomeActiveTabName
        ],
      });
      trace({
        name: ACCOUNT_OVERVIEW_TAB_KEY_TO_TRACE_NAME_MAP[
          defaultHomeActiveTabName
        ],
      });
      dispatch(setSelectedAccount(account.address));
      dispatch(detectNfts(allChainIds));
    },
    [
      dispatch,
      onClose,
      trackEvent,
      defaultHomeActiveTabName,
      hdEntropyIndex,
      allChainIds,
    ],
  );

  const accountListItems = useMemo(() => {
    return searchResults.map((account) => {
      const connectedSite = connectedSites[account.address]?.find(
        ({ origin }) => origin === currentTabOrigin,
      );

      const hideAccountListItem = searchQuery.length === 0 && account.hidden;

      /* NOTE: Hidden account will be displayed only in the search list */

      return (
        <Box
          className={
            account.hidden
              ? 'multichain-account-menu-popover__list--menu-item-hidden'
              : 'multichain-account-menu-popover__list--menu-item'
          }
          display={hideAccountListItem ? Display.None : Display.Block}
          key={account.address}
        >
          <AccountListItem
            onClick={onAccountListItemItemClicked}
            account={account}
            key={account.address}
            selected={selectedAccount.address === account.address}
            closeMenu={onClose}
            connectedAvatar={connectedSite?.iconUrl}
            menuType={AccountListItemMenuTypes.Account}
            isPinned={Boolean(account.pinned)}
            isHidden={Boolean(account.hidden)}
            currentTabOrigin={currentTabOrigin}
            isActive={Boolean(account.active)}
            privacyMode={privacyMode}
            {...accountListItemProps}
          />
        </Box>
      );
    });
  }, [
    searchResults,
    connectedSites,
    currentTabOrigin,
    privacyMode,
    accountListItemProps,
    selectedAccount,
    onClose,
    onAccountListItemItemClicked,
    searchQuery,
  ]);

  const onActionComplete = useCallback(
    async (confirmed: boolean) => {
      if (confirmed) {
        onClose();
      } else {
        setActionMode(ACTION_MODES.LIST);
      }
    },
    [onClose, setActionMode],
  );

  const onSelectSrp = useCallback(() => {
    trackEvent({
      category: MetaMetricsEventCategory.Accounts,
      event: MetaMetricsEventName.SecretRecoveryPhrasePickerClicked,
    });
    setPreviousActionMode(actionMode);
    setActionMode(ACTION_MODES.SELECT_SRP);
  }, [setActionMode, actionMode, trackEvent]);

  ///: BEGIN:ONLY_INCLUDE_IF(multichain)
  const { clientType, chainId } = SNAP_CLIENT_CONFIG_MAP[actionMode] || {
    clientType: null,
    chainId: null,
  };
  ///: END:ONLY_INCLUDE_IF(multichain)

  return (
    <Modal isOpen onClose={onClose}>
      <ModalOverlay />
      <ModalContent
        className="multichain-account-menu-popover"
        modalDialogProps={{
          className: 'multichain-account-menu-popover__dialog',
          padding: 0,
          display: Display.Flex,
          flexDirection: FlexDirection.Column,
        }}
      >
        <ModalHeader padding={4} onClose={onClose} onBack={onBack}>
          {title}
        </ModalHeader>
        {actionMode === ACTION_MODES.ADD ? (
          <Box paddingLeft={4} paddingRight={4} paddingBottom={4}>
            <CreateEthAccount
              onActionComplete={onActionComplete}
              selectedKeyringId={selectedKeyringId}
              onSelectSrp={onSelectSrp}
            />
          </Box>
        ) : null}
        {
          ///: BEGIN:ONLY_INCLUDE_IF(multichain)
          clientType && chainId ? (
            <Box paddingLeft={4} paddingRight={4} paddingBottom={4}>
              <CreateSnapAccount
                onActionComplete={onActionComplete}
                selectedKeyringId={selectedKeyringId}
                onSelectSrp={onSelectSrp}
                clientType={clientType}
                chainId={chainId}
              />
            </Box>
          ) : null
          ///: END:ONLY_INCLUDE_IF(multichain)
        }
        {actionMode === ACTION_MODES.IMPORT ? (
          <Box
            paddingLeft={4}
            paddingRight={4}
            paddingBottom={4}
            paddingTop={0}
          >
            <ImportAccount onActionComplete={onActionComplete} />
          </Box>
        ) : null}
<<<<<<< HEAD
=======
        {actionMode === ACTION_MODES.IMPORT_SRP && (
          <Box
            paddingLeft={4}
            paddingRight={4}
            paddingBottom={4}
            paddingTop={0}
            style={{ overflowY: 'scroll' }}
          >
            {/* TODO: Fix in https://github.com/MetaMask/metamask-extension/issues/31879 */}
            {/* eslint-disable-next-line @typescript-eslint/no-misused-promises */}
            <ImportSrp onActionComplete={onActionComplete} />
          </Box>
        )}
>>>>>>> 626e8e3c
        {actionMode === ACTION_MODES.SELECT_SRP && (
          <SrpList
            onActionComplete={(keyringId: string) => {
              setSelectedKeyringId(keyringId);
              setActionMode(previousActionMode);
            }}
          />
        )}

        {/* Add / Import / Hardware Menu */}
        {actionMode === ACTION_MODES.MENU ? (
          <Box padding={4}>
            <Text
              variant={TextVariant.bodySmMedium}
              marginBottom={2}
              color={TextColor.textAlternative}
            >
              {t('createNewAccountHeader')}
            </Text>
            <Box>
              <ButtonLink
                size={ButtonLinkSize.Sm}
                startIconName={IconName.Add}
                startIconProps={{ size: IconSize.Md }}
                onClick={() => {
                  trackEvent({
                    category: MetaMetricsEventCategory.Navigation,
                    event: MetaMetricsEventName.AccountAddSelected,
                    properties: {
                      account_type: MetaMetricsEventAccountType.Default,
                      location: 'Main Menu',
                      hd_entropy_index: hdEntropyIndex,
                    },
                  });
                  setActionMode(ACTION_MODES.ADD);
                }}
                data-testid="multichain-account-menu-popover-add-account"
              >
                {t('addNewEthereumAccountLabel')}
              </ButtonLink>
            </Box>
            {
              ///: BEGIN:ONLY_INCLUDE_IF(solana)
              solanaSupportEnabled && (
                <Box marginTop={4}>
                  <ButtonLink
                    size={ButtonLinkSize.Sm}
                    startIconName={IconName.Add}
                    startIconProps={{ size: IconSize.Md }}
                    // TODO: Fix in https://github.com/MetaMask/metamask-extension/issues/31879
                    // eslint-disable-next-line @typescript-eslint/no-misused-promises
                    onClick={async () => {
                      await handleMultichainSnapAccountCreation(
                        solanaWalletSnapClient,
                        {
                          scope: MultichainNetworks.SOLANA,
                          entropySource: primaryKeyring.metadata.id,
                        },
                        ACTION_MODES.ADD_SOLANA,
                      );
                    }}
                    data-testid="multichain-account-menu-popover-add-solana-account"
                  >
                    {t('addNewSolanaAccountLabel')}
                  </ButtonLink>
                </Box>
              )
              ///: END:ONLY_INCLUDE_IF
            }
            {
              ///: BEGIN:ONLY_INCLUDE_IF(bitcoin)
              bitcoinSupportEnabled && (
                <Box marginTop={4}>
                  <ButtonLink
                    size={ButtonLinkSize.Sm}
                    startIconName={IconName.Add}
                    startIconProps={{ size: IconSize.Md }}
                    // TODO: Fix in https://github.com/MetaMask/metamask-extension/issues/31879
                    // eslint-disable-next-line @typescript-eslint/no-misused-promises
                    onClick={async () => {
                      return await handleMultichainSnapAccountCreation(
                        bitcoinWalletSnapClient,
                        {
                          scope: MultichainNetworks.BITCOIN,
                        },
                        ACTION_MODES.ADD_BITCOIN,
                      );
                    }}
                    data-testid="multichain-account-menu-popover-add-btc-account"
                  >
                    {t('addBitcoinAccountLabel')}
                  </ButtonLink>
                </Box>
              )
              ///: END:ONLY_INCLUDE_IF
            }

            <Text
              variant={TextVariant.bodySmMedium}
              marginTop={4}
              marginBottom={2}
              color={TextColor.textAlternative}
            >
              {t('importWalletOrAccountHeader')}
            </Text>
            {
              <Box marginTop={4}>
                <ButtonLink
                  size={ButtonLinkSize.Sm}
                  startIconName={IconName.Wallet}
                  startIconProps={{ size: IconSize.Md }}
                  onClick={() => {
                    trackEvent({
                      category: MetaMetricsEventCategory.Navigation,
                      event:
                        MetaMetricsEventName.ImportSecretRecoveryPhraseClicked,
                    });
                    if (getEnvironmentType() === ENVIRONMENT_TYPE_POPUP) {
                      global.platform.openExtensionInBrowser?.(
                        IMPORT_SRP_ROUTE,
                      );
                    } else {
                      history.push(IMPORT_SRP_ROUTE);
                    }
                    onClose();
                  }}
                  data-testid="multichain-account-menu-popover-import-srp"
                >
                  {t('secretRecoveryPhrase')}
                </ButtonLink>
              </Box>
            }

            <Box marginTop={4}>
              <ButtonLink
                size={ButtonLinkSize.Sm}
                startIconName={IconName.Key}
                startIconProps={{ size: IconSize.Md }}
                data-testid="multichain-account-menu-popover-add-imported-account"
                onClick={() => {
                  trackEvent({
                    category: MetaMetricsEventCategory.Navigation,
                    event: MetaMetricsEventName.AccountAddSelected,
                    properties: {
                      account_type: MetaMetricsEventAccountType.Imported,
                      location: 'Main Menu',
                      hd_entropy_index: hdEntropyIndex,
                    },
                  });
                  setActionMode(ACTION_MODES.IMPORT);
                }}
              >
                {t('importPrivateKey')}
              </ButtonLink>
            </Box>
            <Text
              variant={TextVariant.bodySmMedium}
              marginTop={4}
              marginBottom={2}
              color={TextColor.textAlternative}
            >
              {t('connectAnAccountHeader')}
            </Text>
            <Box marginTop={4}>
              <ButtonLink
                size={ButtonLinkSize.Sm}
                startIconName={IconName.Hardware}
                startIconProps={{ size: IconSize.Md }}
                onClick={() => {
                  onClose();
                  trackEvent({
                    category: MetaMetricsEventCategory.Navigation,
                    event: MetaMetricsEventName.AccountAddSelected,
                    properties: {
                      account_type: MetaMetricsEventAccountType.Hardware,
                      location: 'Main Menu',
                      hd_entropy_index: hdEntropyIndex,
                    },
                  });
                  if (getEnvironmentType() === ENVIRONMENT_TYPE_POPUP) {
                    global.platform.openExtensionInBrowser?.(
                      CONNECT_HARDWARE_ROUTE,
                    );
                  } else {
                    history.push(CONNECT_HARDWARE_ROUTE);
                  }
                }}
              >
                {t('addHardwareWalletLabel')}
              </ButtonLink>
            </Box>
            {
              ///: BEGIN:ONLY_INCLUDE_IF(keyring-snaps)
              addSnapAccountEnabled ? (
                <Box marginTop={4}>
                  <ButtonLink
                    size={ButtonLinkSize.Sm}
                    startIconName={IconName.Snaps}
                    startIconProps={{ size: IconSize.Md }}
                    onClick={() => {
                      onClose();
                      trackEvent({
                        category: MetaMetricsEventCategory.Navigation,
                        event: MetaMetricsEventName.AccountAddSelected,
                        properties: {
                          account_type: MetaMetricsEventAccountType.Snap,
                          location: 'Main Menu',
                          hd_entropy_index: hdEntropyIndex,
                        },
                      });
                      global.platform.openTab({
                        url: process.env.ACCOUNT_SNAPS_DIRECTORY_URL as string,
                      });
                    }}
                  >
                    {t('settingAddSnapAccount')}
                  </ButtonLink>
                </Box>
              ) : null
              ///: END:ONLY_INCLUDE_IF
            }
            {
              ///: BEGIN:ONLY_INCLUDE_IF(build-flask)
              isAddWatchEthereumAccountEnabled && (
                <Box marginTop={4}>
                  <ButtonLink
                    disabled={!isAddWatchEthereumAccountEnabled}
                    size={ButtonLinkSize.Sm}
                    startIconName={IconName.Eye}
                    startIconProps={{ size: IconSize.Md }}
                    // TODO: Fix in https://github.com/MetaMask/metamask-extension/issues/31879
                    // eslint-disable-next-line @typescript-eslint/no-misused-promises
                    onClick={handleAddWatchAccount}
                    data-testid="multichain-account-menu-popover-add-watch-only-account"
                  >
                    {t('addEthereumWatchOnlyAccount')}
                  </ButtonLink>
                </Box>
              )
              ///: END:ONLY_INCLUDE_IF
            }
            {manageInstitutionalWallets && (
              <Box marginTop={4}>
                <ButtonLink
                  size={ButtonLinkSize.Sm}
                  startIconName={IconName.Add}
                  onClick={() => {
                    onClose();
                    history.push(
                      `/snaps/view/${encodeURIComponent(
                        INSTITUTIONAL_WALLET_SNAP_ID,
                      )}`,
                    );
                  }}
                >
                  {t('manageInstitutionalWallets')}
                </ButtonLink>
              </Box>
            )}
          </Box>
        ) : null}
        {actionMode === ACTION_MODES.LIST ? (
          <>
            {/* Search box */}
            {filteredAccounts.length > 1 ? (
              <Box
                paddingLeft={4}
                paddingRight={4}
                paddingBottom={4}
                paddingTop={0}
              >
                <TextFieldSearch
                  size={Size.SM}
                  width={BlockSize.Full}
                  placeholder={t('searchAccounts')}
                  value={searchQuery}
                  onChange={(e: React.ChangeEvent<HTMLInputElement>) =>
                    setSearchQuery(e.target.value)
                  }
                  clearButtonOnClick={() => setSearchQuery('')}
                  clearButtonProps={{
                    size: Size.SM,
                  }}
                  inputProps={{ autoFocus: true }}
                  endAccessory={null}
                  className=""
                />
              </Box>
            ) : null}
            {/* Account list block */}
            <Box className="multichain-account-menu-popover__list">
              {searchResults.length === 0 && searchQuery !== '' ? (
                <Text
                  paddingLeft={4}
                  paddingRight={4}
                  color={TextColor.textMuted}
                  data-testid="multichain-account-menu-popover-no-results"
                >
                  {t('noAccountsFound')}
                </Text>
              ) : null}
              {accountListItems}
              {/* Hidden Accounts, this component shows hidden accounts in account list Item*/}
              {hiddenAddresses.length > 0 ? (
                <HiddenAccountList onClose={onClose} />
              ) : null}
            </Box>
            {/* Add / Import / Hardware button */}
            {showAccountCreation ? (
              <Box
                paddingTop={2}
                paddingBottom={4}
                paddingLeft={4}
                paddingRight={4}
                alignItems={AlignItems.center}
                display={Display.Flex}
              >
                <ButtonSecondary
                  startIconName={IconName.Add}
                  size={ButtonSecondarySize.Lg}
                  block
                  onClick={() => setActionMode(ACTION_MODES.MENU)}
                  data-testid="multichain-account-menu-popover-action-button"
                >
                  {t('addImportAccount')}
                </ButtonSecondary>
              </Box>
            ) : null}
          </>
        ) : null}
      </ModalContent>
    </Modal>
  );
};

AccountListMenu.propTypes = {
  /**
   * Function that executes when the menu closes
   */
  onClose: PropTypes.func.isRequired,
  /**
   * Represents if the button to create new accounts should display
   */
  showAccountCreation: PropTypes.bool,
  /**
   * Props to pass to the AccountListItem,
   */
  accountListItemProps: PropTypes.object,
  /**
   * Filters the account types to be included in the account list
   */
  allowedAccountTypes: PropTypes.array,
};<|MERGE_RESOLUTION|>--- conflicted
+++ resolved
@@ -546,22 +546,6 @@
             <ImportAccount onActionComplete={onActionComplete} />
           </Box>
         ) : null}
-<<<<<<< HEAD
-=======
-        {actionMode === ACTION_MODES.IMPORT_SRP && (
-          <Box
-            paddingLeft={4}
-            paddingRight={4}
-            paddingBottom={4}
-            paddingTop={0}
-            style={{ overflowY: 'scroll' }}
-          >
-            {/* TODO: Fix in https://github.com/MetaMask/metamask-extension/issues/31879 */}
-            {/* eslint-disable-next-line @typescript-eslint/no-misused-promises */}
-            <ImportSrp onActionComplete={onActionComplete} />
-          </Box>
-        )}
->>>>>>> 626e8e3c
         {actionMode === ACTION_MODES.SELECT_SRP && (
           <SrpList
             onActionComplete={(keyringId: string) => {
