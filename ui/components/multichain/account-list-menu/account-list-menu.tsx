import React, {
  useContext,
  useState,
  useMemo,
  useCallback,
  useEffect,
} from 'react';
import PropTypes from 'prop-types';
import {
  useHistory,
  ///: BEGIN:ONLY_INCLUDE_IF(build-flask)
  useLocation,
  ///: END:ONLY_INCLUDE_IF
} from 'react-router-dom';
import Fuse from 'fuse.js';
import { useDispatch, useSelector } from 'react-redux';
import {
  BtcAccountType,
  EthAccountType,
  SolAccountType,
  ///: BEGIN:ONLY_INCLUDE_IF(build-flask)
  KeyringAccountType,
  ///: END:ONLY_INCLUDE_IF
} from '@metamask/keyring-api';
///: BEGIN:ONLY_INCLUDE_IF(build-flask)
import {
  BITCOIN_WALLET_NAME,
  BITCOIN_WALLET_SNAP_ID,
} from '../../../../shared/lib/accounts/bitcoin-wallet-snap';
///: END:ONLY_INCLUDE_IF
import {
  Box,
  ButtonLink,
  ButtonLinkSize,
  ButtonSecondary,
  ButtonSecondarySize,
  IconName,
  IconSize,
  Modal,
  ModalOverlay,
  Text,
} from '../../component-library';
import { ModalContent } from '../../component-library/modal-content/deprecated';
import { ModalHeader } from '../../component-library/modal-header';
import { TextFieldSearch } from '../../component-library/text-field-search/deprecated';
import { AccountListItem } from '../account-list-item';
import { AccountListItemMenuTypes } from '../account-list-item/account-list-item.types';

import {
  AlignItems,
  BlockSize,
  Display,
  FlexDirection,
  Size,
  TextColor,
  TextVariant,
} from '../../../helpers/constants/design-system';
import { useI18nContext } from '../../../hooks/useI18nContext';
import { MetaMetricsContext } from '../../../contexts/metametrics';
import {
  getConnectedSubjectsForAllAddresses,
  getHiddenAccountsList,
  ///: BEGIN:ONLY_INCLUDE_IF(keyring-snaps)
  getIsAddSnapAccountEnabled,
  ///: END:ONLY_INCLUDE_IF
  ///: BEGIN:ONLY_INCLUDE_IF(build-flask)
  getIsWatchEthereumAccountEnabled,
  getIsBitcoinSupportEnabled,
  getIsBitcoinTestnetSupportEnabled,
  ///: END:ONLY_INCLUDE_IF
  getMetaMaskAccountsOrdered,
  getOriginOfCurrentTab,
  getSelectedInternalAccount,
  getUpdatedAndSortedAccounts,
  getDefaultHomeActiveTabName,
  ///: BEGIN:ONLY_INCLUDE_IF(solana)
  getIsSolanaSupportEnabled,
  ///: END:ONLY_INCLUDE_IF
  ///: BEGIN:ONLY_INCLUDE_IF(multi-srp,solana)
  getMetaMaskHdKeyrings,
  ///: END:ONLY_INCLUDE_IF
  ///: BEGIN:ONLY_INCLUDE_IF(multi-srp)
  getHdKeyringOfSelectedAccountOrPrimaryKeyring,
  ///: END:ONLY_INCLUDE_IF
  getManageInstitutionalWallets,
} from '../../../selectors';
import { setSelectedAccount } from '../../../store/actions';
import {
  MetaMetricsEventAccountType,
  MetaMetricsEventCategory,
  MetaMetricsEventName,
} from '../../../../shared/constants/metametrics';
import {
  CONNECT_HARDWARE_ROUTE,
  ///: BEGIN:ONLY_INCLUDE_IF(build-flask)
  CONFIRMATION_V_NEXT_ROUTE,
  SETTINGS_ROUTE,
  ///: END:ONLY_INCLUDE_IF
} from '../../../helpers/constants/routes';
// TODO: Remove restricted import
// eslint-disable-next-line import/no-restricted-paths
import { getEnvironmentType } from '../../../../app/scripts/lib/util';
import { ENVIRONMENT_TYPE_POPUP } from '../../../../shared/constants/app';
///: BEGIN:ONLY_INCLUDE_IF(build-flask)
import {
  ACCOUNT_WATCHER_NAME,
  ACCOUNT_WATCHER_SNAP_ID,
  // TODO: Remove restricted import
  // eslint-disable-next-line import/no-restricted-paths
} from '../../../../app/scripts/lib/snap-keyring/account-watcher-snap';
import {
  hasCreatedBtcMainnetAccount,
  hasCreatedBtcTestnetAccount,
} from '../../../selectors/accounts';
///: END:ONLY_INCLUDE_IF

///: BEGIN:ONLY_INCLUDE_IF(multichain)
import { MultichainNetworks } from '../../../../shared/constants/multichain/networks';
import {
  WalletClientType,
  useMultichainWalletSnapClient,
} from '../../../hooks/accounts/useMultichainWalletSnapClient';
///: END:ONLY_INCLUDE_IF
import {
  InternalAccountWithBalance,
  AccountConnections,
  MergedInternalAccount,
} from '../../../selectors/selectors.types';
import { endTrace, trace, TraceName } from '../../../../shared/lib/trace';
import {
  ACCOUNT_OVERVIEW_TAB_KEY_TO_TRACE_NAME_MAP,
  AccountOverviewTabKey,
} from '../../../../shared/constants/app-state';
import { CreateEthAccount } from '../create-eth-account';
import { ImportAccount } from '../import-account';
///: BEGIN:ONLY_INCLUDE_IF(solana)
import {
  SOLANA_WALLET_NAME,
  SOLANA_WALLET_SNAP_ID,
} from '../../../../shared/lib/accounts/solana-wallet-snap';
///: END:ONLY_INCLUDE_IF
///: BEGIN:ONLY_INCLUDE_IF(multi-srp)
import { ImportSrp } from '../multi-srp/import-srp';
import { SrpList } from '../multi-srp/srp-list';
///: END:ONLY_INCLUDE_IF
import { INSTITUTIONAL_WALLET_SNAP_ID } from '../../../../shared/lib/accounts/institutional-wallet-snap';
import { HiddenAccountList } from './hidden-account-list';

const ACTION_MODES = {
  // Displays the search box and account list
  LIST: '',
  // Displays the Add, Import, Hardware accounts
  MENU: 'menu',
  // Displays the add account form controls
  ADD: 'add',
  ///: BEGIN:ONLY_INCLUDE_IF(build-flask)
  // Displays the add account form controls (for watch-only account)
  ADD_WATCH_ONLY: 'add-watch-only',
  // Displays the add account form controls (for bitcoin account)
  ADD_BITCOIN: 'add-bitcoin',
  // Same but for testnet
  ADD_BITCOIN_TESTNET: 'add-bitcoin-testnet',
  ///: END:ONLY_INCLUDE_IF
  // Displays the import account form controls
  IMPORT: 'import',
  ///: BEGIN:ONLY_INCLUDE_IF(multi-srp)
  CREATE_SRP: 'create-srp',
  IMPORT_SRP: 'import-srp',
  SELECT_SRP: 'select-srp',
  ///: END:ONLY_INCLUDE_IF
};

/**
 * Gets the title for a given action mode.
 *
 * @param t - Function to translate text.
 * @param actionMode - An action mode.
 * @returns The title for this action mode.
 */
export const getActionTitle = (
  t: (text: string) => string,
  actionMode: string,
) => {
  switch (actionMode) {
    case ACTION_MODES.ADD:
    case ACTION_MODES.MENU:
      return t('addAccount');
    ///: BEGIN:ONLY_INCLUDE_IF(build-flask)
    case ACTION_MODES.ADD_WATCH_ONLY:
    case ACTION_MODES.ADD_BITCOIN:
      return t('addAccount');
    case ACTION_MODES.ADD_BITCOIN_TESTNET:
      return t('addAccount');
    ///: END:ONLY_INCLUDE_IF
    case ACTION_MODES.IMPORT:
      return t('importPrivateKey');
    ///: BEGIN:ONLY_INCLUDE_IF(multi-srp)
    case ACTION_MODES.CREATE_SRP:
      return t('createSecretRecoveryPhrase');
    case ACTION_MODES.IMPORT_SRP:
      return t('importSecretRecoveryPhrase');
    case ACTION_MODES.SELECT_SRP:
      return t('addAccount');
    ///: END:ONLY_INCLUDE_IF
    default:
      return t('selectAnAccount');
  }
};

type AccountListMenuProps = {
  onClose: () => void;
  privacyMode?: boolean;
  showAccountCreation?: boolean;
  accountListItemProps?: object;
  allowedAccountTypes?: KeyringAccountType[];
};

export const AccountListMenu = ({
  onClose,
  privacyMode = false,
  showAccountCreation = true,
  accountListItemProps,
  allowedAccountTypes = [
    EthAccountType.Eoa,
    EthAccountType.Erc4337,
    BtcAccountType.P2wpkh,
    SolAccountType.DataAccount,
  ],
}: AccountListMenuProps) => {
  const t = useI18nContext();
  const trackEvent = useContext(MetaMetricsContext);
  useEffect(() => {
    endTrace({ name: TraceName.AccountList });
  }, []);
  const accounts: InternalAccountWithBalance[] = useSelector(
    getMetaMaskAccountsOrdered,
  );
  const filteredAccounts = useMemo(
    () =>
      accounts.filter((account: InternalAccountWithBalance) =>
        allowedAccountTypes.includes(account.type),
      ),
    [accounts, allowedAccountTypes],
  );
  const selectedAccount = useSelector(getSelectedInternalAccount);
  const connectedSites = useSelector(
    getConnectedSubjectsForAllAddresses,
  ) as AccountConnections;
  const currentTabOrigin = useSelector(getOriginOfCurrentTab);
  const history = useHistory();
  const dispatch = useDispatch();
  ///: BEGIN:ONLY_INCLUDE_IF(build-flask)
  const { pathname } = useLocation();
  ///: END:ONLY_INCLUDE_IF
  const [searchQuery, setSearchQuery] = useState('');
  const [actionMode, setActionMode] = useState(ACTION_MODES.LIST);
  const hiddenAddresses = useSelector(getHiddenAccountsList);
  const updatedAccountsList = useSelector(getUpdatedAndSortedAccounts);
  const filteredUpdatedAccountList = useMemo(
    () =>
      updatedAccountsList.filter((account) =>
        allowedAccountTypes.includes(account.type),
      ),
    [updatedAccountsList, allowedAccountTypes],
  );
  const defaultHomeActiveTabName: AccountOverviewTabKey = useSelector(
    getDefaultHomeActiveTabName,
  );
  ///: BEGIN:ONLY_INCLUDE_IF(keyring-snaps)
  const addSnapAccountEnabled = useSelector(getIsAddSnapAccountEnabled);
  ///: END:ONLY_INCLUDE_IF
  ///: BEGIN:ONLY_INCLUDE_IF(build-flask)
  const isAddWatchEthereumAccountEnabled = useSelector(
    getIsWatchEthereumAccountEnabled,
  );
  const handleAddWatchAccount = useCallback(async () => {
    await trackEvent({
      category: MetaMetricsEventCategory.Navigation,
      event: MetaMetricsEventName.AccountAddSelected,
      properties: {
        account_type: MetaMetricsEventAccountType.Snap,
        snap_id: ACCOUNT_WATCHER_SNAP_ID,
        snap_name: ACCOUNT_WATCHER_NAME,
        location: 'Main Menu',
      },
    });
    onClose();
    history.push(`/snaps/view/${encodeURIComponent(ACCOUNT_WATCHER_SNAP_ID)}`);
  }, [trackEvent, onClose, history]);

  const bitcoinSupportEnabled = useSelector(getIsBitcoinSupportEnabled);
  const bitcoinTestnetSupportEnabled = useSelector(
    getIsBitcoinTestnetSupportEnabled,
  );
  const isBtcMainnetAccountAlreadyCreated = useSelector(
    hasCreatedBtcMainnetAccount,
  );
  const isBtcTestnetAccountAlreadyCreated = useSelector(
    hasCreatedBtcTestnetAccount,
  );

  const bitcoinWalletSnapClient = useMultichainWalletSnapClient(
    WalletClientType.Bitcoin,
  );
  const handleAccountCreation = async (network: MultichainNetworks) => {
    // The account creation + renaming is handled by the Snap account bridge, so
    // we need to close the current modal
    onClose();
    if (pathname.includes(SETTINGS_ROUTE)) {
      // The settings route does not redirect pending confirmations. We need to redirect manually here.
      history.push(CONFIRMATION_V_NEXT_ROUTE);
    }

    // TODO: Forward the `primaryKeyring.metadata.id` to Bitcoin once supported.
    await bitcoinWalletSnapClient.createAccount(network);
  };
  ///: END:ONLY_INCLUDE_IF

  ///: BEGIN:ONLY_INCLUDE_IF(solana)
  const solanaSupportEnabled = useSelector(getIsSolanaSupportEnabled);
  const solanaWalletSnapClient = useMultichainWalletSnapClient(
    WalletClientType.Solana,
  );
  ///: END:ONLY_INCLUDE_IF
  ///: BEGIN:ONLY_INCLUDE_IF(multi-srp,solana)
  const [primaryKeyring] = useSelector(getMetaMaskHdKeyrings);
  ///: END:ONLY_INCLUDE_IF
  ///: BEGIN:ONLY_INCLUDE_IF(multi-srp)

<<<<<<< HEAD
  const manageInstitutionalWallets = useSelector(getManageInstitutionalWallets);

  let searchResults: MergedInternalAccount[] = filteredUpdatedAccountList;
  if (searchQuery) {
    const fuse = new Fuse(filteredAccounts, {
      threshold: 0.2,
      location: 0,
      distance: 100,
      maxPatternLength: 32,
      minMatchCharLength: 1,
      keys: ['metadata.name', 'address'],
    });
    fuse.setCollection(filteredAccounts);
    searchResults = fuse.search(searchQuery);
  }
=======
  // Here we are getting the keyring of the last selected account
  // if it is not an hd keyring, we will use the primary keyring
  const hdKeyring = useSelector(getHdKeyringOfSelectedAccountOrPrimaryKeyring);
  const [selectedKeyringId, setSelectedKeyringId] = useState(
    hdKeyring.metadata.id,
  );
  ///: END:ONLY_INCLUDE_IF

  const searchResults: MergedInternalAccount[] = useMemo(() => {
    let _searchResults: MergedInternalAccount[] = filteredUpdatedAccountList;
    if (searchQuery) {
      const fuse = new Fuse(filteredAccounts, {
        threshold: 0.2,
        location: 0,
        distance: 100,
        maxPatternLength: 32,
        minMatchCharLength: 1,
        keys: ['metadata.name', 'address'],
      });
      fuse.setCollection(filteredAccounts);
      _searchResults = fuse.search(searchQuery);
    }

    return _searchResults;
  }, [filteredAccounts, filteredUpdatedAccountList, searchQuery]);
>>>>>>> b6da134f

  const title = useMemo(
    () => getActionTitle(t as (text: string) => string, actionMode),
    [actionMode, t],
  );

  // eslint-disable-next-line no-empty-function
  let onBack;
  if (actionMode !== ACTION_MODES.LIST) {
    if (actionMode === ACTION_MODES.MENU) {
      onBack = () => setActionMode(ACTION_MODES.LIST);
      ///: BEGIN:ONLY_INCLUDE_IF(multi-srp)
    } else if (actionMode === ACTION_MODES.SELECT_SRP) {
      onBack = () => setActionMode(ACTION_MODES.ADD);
      ///: END:ONLY_INCLUDE_IF
    } else {
      onBack = () => setActionMode(ACTION_MODES.MENU);
    }
  }

  const onAccountListItemItemClicked = useCallback(
    (account: MergedInternalAccount) => {
      onClose();
      trackEvent({
        category: MetaMetricsEventCategory.Navigation,
        event: MetaMetricsEventName.NavAccountSwitched,
        properties: {
          location: 'Main Menu',
        },
      });
      endTrace({
        name: ACCOUNT_OVERVIEW_TAB_KEY_TO_TRACE_NAME_MAP[
          defaultHomeActiveTabName
        ],
      });
      trace({
        name: ACCOUNT_OVERVIEW_TAB_KEY_TO_TRACE_NAME_MAP[
          defaultHomeActiveTabName
        ],
      });
      dispatch(setSelectedAccount(account.address));
    },
    [dispatch, onClose, trackEvent, defaultHomeActiveTabName],
  );

  const accountListItems = useMemo(() => {
    return searchResults.map((account) => {
      const connectedSite = connectedSites[account.address]?.find(
        ({ origin }) => origin === currentTabOrigin,
      );

      const hideAccountListItem = searchQuery.length === 0 && account.hidden;

      /* NOTE: Hidden account will be displayed only in the search list */

      return (
        <Box
          className={
            account.hidden
              ? 'multichain-account-menu-popover__list--menu-item-hidden'
              : 'multichain-account-menu-popover__list--menu-item'
          }
          display={hideAccountListItem ? Display.None : Display.Block}
          key={account.address}
        >
          <AccountListItem
            onClick={onAccountListItemItemClicked}
            account={account}
            key={account.address}
            selected={selectedAccount.address === account.address}
            closeMenu={onClose}
            connectedAvatar={connectedSite?.iconUrl}
            menuType={AccountListItemMenuTypes.Account}
            isPinned={Boolean(account.pinned)}
            isHidden={Boolean(account.hidden)}
            currentTabOrigin={currentTabOrigin}
            isActive={Boolean(account.active)}
            privacyMode={privacyMode}
            {...accountListItemProps}
          />
        </Box>
      );
    });
  }, [
    searchResults,
    connectedSites,
    currentTabOrigin,
    privacyMode,
    accountListItemProps,
    selectedAccount,
    onClose,
    onAccountListItemItemClicked,
    searchQuery,
  ]);

  return (
    <Modal isOpen onClose={onClose}>
      <ModalOverlay />
      <ModalContent
        className="multichain-account-menu-popover"
        modalDialogProps={{
          className: 'multichain-account-menu-popover__dialog',
          padding: 0,
          display: Display.Flex,
          flexDirection: FlexDirection.Column,
        }}
      >
        <ModalHeader padding={4} onClose={onClose} onBack={onBack}>
          {title}
        </ModalHeader>
        {actionMode === ACTION_MODES.ADD ? (
          <Box paddingLeft={4} paddingRight={4} paddingBottom={4}>
            <CreateEthAccount
              onActionComplete={(confirmed) => {
                if (confirmed) {
                  onClose();
                } else {
                  setActionMode(ACTION_MODES.LIST);
                }
              }}
              ///: BEGIN:ONLY_INCLUDE_IF(multi-srp)
              selectedKeyringId={selectedKeyringId}
              onSelectSrp={() => setActionMode(ACTION_MODES.SELECT_SRP)}
              ///: END:ONLY_INCLUDE_IF(multi-srp)
            />
          </Box>
        ) : null}
        {actionMode === ACTION_MODES.IMPORT ? (
          <Box
            paddingLeft={4}
            paddingRight={4}
            paddingBottom={4}
            paddingTop={0}
          >
            <ImportAccount
              onActionComplete={(confirmed) => {
                if (confirmed) {
                  onClose();
                } else {
                  setActionMode(ACTION_MODES.LIST);
                }
              }}
            />
          </Box>
        ) : null}
        {
          ///: BEGIN:ONLY_INCLUDE_IF(multi-srp)
          actionMode === ACTION_MODES.IMPORT_SRP && (
            <Box
              paddingLeft={4}
              paddingRight={4}
              paddingBottom={4}
              paddingTop={0}
              style={{ overflowY: 'scroll' }}
            >
              <ImportSrp
                onActionComplete={(confirmed: boolean) => {
                  if (confirmed) {
                    onClose();
                  } else {
                    setActionMode(ACTION_MODES.LIST);
                  }
                }}
              />
            </Box>
          )
          ///: END:ONLY_INCLUDE_IF
        }
        {
          ///: BEGIN:ONLY_INCLUDE_IF(multi-srp)
          actionMode === ACTION_MODES.SELECT_SRP && (
            <SrpList
              onActionComplete={(keyringId: string) => {
                setSelectedKeyringId(keyringId);
                setActionMode(ACTION_MODES.ADD);
              }}
            />
          )
          ///: END:ONLY_INCLUDE_IF
        }

        {/* Add / Import / Hardware Menu */}
        {actionMode === ACTION_MODES.MENU ? (
          <Box padding={4}>
            <Text
              variant={TextVariant.bodySmMedium}
              marginBottom={4}
              color={TextColor.textAlternative}
            >
              {t('createNewAccountHeader')}
            </Text>
            <Box>
              <ButtonLink
                size={ButtonLinkSize.Sm}
                startIconName={IconName.Add}
                startIconProps={{ size: IconSize.Md }}
                onClick={() => {
                  trackEvent({
                    category: MetaMetricsEventCategory.Navigation,
                    event: MetaMetricsEventName.AccountAddSelected,
                    properties: {
                      account_type: MetaMetricsEventAccountType.Default,
                      location: 'Main Menu',
                    },
                  });
                  setActionMode(ACTION_MODES.ADD);
                }}
                data-testid="multichain-account-menu-popover-add-account"
              >
                {t('addNewEthereumAccountLabel')}
              </ButtonLink>
            </Box>
            {
              ///: BEGIN:ONLY_INCLUDE_IF(solana)
              solanaSupportEnabled && (
                <Box marginTop={4}>
                  <ButtonLink
                    size={ButtonLinkSize.Sm}
                    startIconName={IconName.Add}
                    startIconProps={{ size: IconSize.Md }}
                    onClick={async () => {
                      trackEvent({
                        category: MetaMetricsEventCategory.Navigation,
                        event: MetaMetricsEventName.AccountAddSelected,
                        properties: {
                          account_type: MetaMetricsEventAccountType.Snap,
                          snap_id: SOLANA_WALLET_SNAP_ID,
                          snap_name: SOLANA_WALLET_NAME,
                          location: 'Main Menu',
                        },
                      });

                      // The account creation + renaming is handled by the
                      // Snap account bridge, so we need to close the current
                      // modal
                      onClose();

                      await solanaWalletSnapClient.createAccount(
                        MultichainNetworks.SOLANA,
                        primaryKeyring.metadata.id,
                      );
                    }}
                    data-testid="multichain-account-menu-popover-add-solana-account"
                  >
                    {t('addNewSolanaAccountLabel')}
                  </ButtonLink>
                </Box>
              )
              ///: END:ONLY_INCLUDE_IF
            }
            {
              ///: BEGIN:ONLY_INCLUDE_IF(build-flask)
              bitcoinSupportEnabled && (
                <Box marginTop={4}>
                  <ButtonLink
                    disabled={isBtcMainnetAccountAlreadyCreated}
                    size={ButtonLinkSize.Sm}
                    startIconName={IconName.Add}
                    startIconProps={{ size: IconSize.Md }}
                    onClick={async () => {
                      trackEvent({
                        category: MetaMetricsEventCategory.Navigation,
                        event: MetaMetricsEventName.AccountAddSelected,
                        properties: {
                          account_type: MetaMetricsEventAccountType.Snap,
                          snap_id: BITCOIN_WALLET_SNAP_ID,
                          snap_name: BITCOIN_WALLET_NAME,
                          location: 'Main Menu',
                        },
                      });

                      await handleAccountCreation(MultichainNetworks.BITCOIN);
                    }}
                    data-testid="multichain-account-menu-popover-add-btc-account"
                  >
                    {t('addBitcoinAccountLabel')}
                  </ButtonLink>
                </Box>
              )
              ///: END:ONLY_INCLUDE_IF
            }
            {
              ///: BEGIN:ONLY_INCLUDE_IF(build-flask)
              bitcoinTestnetSupportEnabled ? (
                <Box marginTop={4}>
                  <ButtonLink
                    disabled={isBtcTestnetAccountAlreadyCreated}
                    size={ButtonLinkSize.Sm}
                    startIconName={IconName.Add}
                    startIconProps={{ size: IconSize.Md }}
                    onClick={async () => {
                      await handleAccountCreation(
                        MultichainNetworks.BITCOIN_TESTNET,
                      );
                    }}
                    data-testid="multichain-account-menu-popover-add-btc-account-testnet"
                  >
                    {t('addBitcoinTestnetAccountLabel')}
                  </ButtonLink>
                </Box>
              ) : null
              ///: END:ONLY_INCLUDE_IF
            }
            <Text
              variant={TextVariant.bodySmMedium}
              marginTop={4}
              marginBottom={4}
              color={TextColor.textAlternative}
            >
              {t('importWalletOrAccountHeader')}
            </Text>
            {
              ///: BEGIN:ONLY_INCLUDE_IF(multi-srp)
              <Box marginTop={4}>
                <ButtonLink
                  size={ButtonLinkSize.Sm}
                  startIconName={IconName.Wallet}
                  startIconProps={{ size: IconSize.Md }}
                  onClick={() => {
                    setActionMode(ACTION_MODES.IMPORT_SRP);
                  }}
                  data-testid="multichain-account-menu-popover-import-srp"
                >
                  {t('secretRecoveryPhrase')}
                </ButtonLink>
              </Box>
              ///: END:ONLY_INCLUDE_IF
            }

            <Box marginTop={4}>
              <ButtonLink
                size={ButtonLinkSize.Sm}
                startIconName={IconName.Key}
                startIconProps={{ size: IconSize.Md }}
                data-testid="multichain-account-menu-popover-add-imported-account"
                onClick={() => {
                  trackEvent({
                    category: MetaMetricsEventCategory.Navigation,
                    event: MetaMetricsEventName.AccountAddSelected,
                    properties: {
                      account_type: MetaMetricsEventAccountType.Imported,
                      location: 'Main Menu',
                    },
                  });
                  setActionMode(ACTION_MODES.IMPORT);
                }}
              >
                {t('importPrivateKey')}
              </ButtonLink>
            </Box>
            <Text
              variant={TextVariant.bodySmMedium}
              marginTop={4}
              marginBottom={4}
              color={TextColor.textAlternative}
            >
              {t('connectAnAccountHeader')}
            </Text>
            <Box marginTop={4}>
              <ButtonLink
                size={ButtonLinkSize.Sm}
                startIconName={IconName.Hardware}
                startIconProps={{ size: IconSize.Md }}
                onClick={() => {
                  onClose();
                  trackEvent({
                    category: MetaMetricsEventCategory.Navigation,
                    event: MetaMetricsEventName.AccountAddSelected,
                    properties: {
                      account_type: MetaMetricsEventAccountType.Hardware,
                      location: 'Main Menu',
                    },
                  });
                  if (getEnvironmentType() === ENVIRONMENT_TYPE_POPUP) {
                    global.platform.openExtensionInBrowser?.(
                      CONNECT_HARDWARE_ROUTE,
                    );
                  } else {
                    history.push(CONNECT_HARDWARE_ROUTE);
                  }
                }}
              >
                {t('addHardwareWalletLabel')}
              </ButtonLink>
            </Box>
            {
              ///: BEGIN:ONLY_INCLUDE_IF(keyring-snaps)
              addSnapAccountEnabled ? (
                <Box marginTop={4}>
                  <ButtonLink
                    size={ButtonLinkSize.Sm}
                    startIconName={IconName.Snaps}
                    startIconProps={{ size: IconSize.Md }}
                    onClick={() => {
                      onClose();
                      trackEvent({
                        category: MetaMetricsEventCategory.Navigation,
                        event: MetaMetricsEventName.AccountAddSelected,
                        properties: {
                          account_type: MetaMetricsEventAccountType.Snap,
                          location: 'Main Menu',
                        },
                      });
                      global.platform.openTab({
                        url: process.env.ACCOUNT_SNAPS_DIRECTORY_URL as string,
                      });
                    }}
                  >
                    {t('settingAddSnapAccount')}
                  </ButtonLink>
                </Box>
              ) : null
              ///: END:ONLY_INCLUDE_IF
            }
            {
              ///: BEGIN:ONLY_INCLUDE_IF(build-flask)
              isAddWatchEthereumAccountEnabled && (
                <Box marginTop={4}>
                  <ButtonLink
                    disabled={!isAddWatchEthereumAccountEnabled}
                    size={ButtonLinkSize.Sm}
                    startIconName={IconName.Eye}
                    startIconProps={{ size: IconSize.Md }}
                    onClick={handleAddWatchAccount}
                    data-testid="multichain-account-menu-popover-add-watch-only-account"
                  >
                    {t('addEthereumWatchOnlyAccount')}
                  </ButtonLink>
                </Box>
              )
              ///: END:ONLY_INCLUDE_IF
            }
            {manageInstitutionalWallets && (
              <Box marginTop={4}>
                <ButtonLink
                  size={ButtonLinkSize.Sm}
                  startIconName={IconName.Add}
                  onClick={() => {
                    onClose();
                    history.push(
                      `/snaps/view/${encodeURIComponent(
                        INSTITUTIONAL_WALLET_SNAP_ID,
                      )}`,
                    );
                  }}
                >
                  {t('manageInstitutionalWallets')}
                </ButtonLink>
              </Box>
            )}
          </Box>
        ) : null}
        {actionMode === ACTION_MODES.LIST ? (
          <>
            {/* Search box */}
            {filteredAccounts.length > 1 ? (
              <Box
                paddingLeft={4}
                paddingRight={4}
                paddingBottom={4}
                paddingTop={0}
              >
                <TextFieldSearch
                  size={Size.SM}
                  width={BlockSize.Full}
                  placeholder={t('searchAccounts')}
                  value={searchQuery}
                  onChange={(e: React.ChangeEvent<HTMLInputElement>) =>
                    setSearchQuery(e.target.value)
                  }
                  clearButtonOnClick={() => setSearchQuery('')}
                  clearButtonProps={{
                    size: Size.SM,
                  }}
                  inputProps={{ autoFocus: true }}
                  endAccessory={null}
                  className=""
                />
              </Box>
            ) : null}
            {/* Account list block */}
            <Box className="multichain-account-menu-popover__list">
              {searchResults.length === 0 && searchQuery !== '' ? (
                <Text
                  paddingLeft={4}
                  paddingRight={4}
                  color={TextColor.textMuted}
                  data-testid="multichain-account-menu-popover-no-results"
                >
                  {t('noAccountsFound')}
                </Text>
              ) : null}
              {accountListItems}
            </Box>
            {/* Hidden Accounts, this component shows hidden accounts in account list Item*/}
            {hiddenAddresses.length > 0 ? (
              <HiddenAccountList onClose={onClose} />
            ) : null}
            {/* Add / Import / Hardware button */}
            {showAccountCreation ? (
              <Box
                paddingTop={2}
                paddingBottom={4}
                paddingLeft={4}
                paddingRight={4}
                alignItems={AlignItems.center}
                display={Display.Flex}
              >
                <ButtonSecondary
                  startIconName={IconName.Add}
                  size={ButtonSecondarySize.Lg}
                  block
                  onClick={() => setActionMode(ACTION_MODES.MENU)}
                  data-testid="multichain-account-menu-popover-action-button"
                >
                  {t('addImportAccount')}
                </ButtonSecondary>
              </Box>
            ) : null}
          </>
        ) : null}
      </ModalContent>
    </Modal>
  );
};

AccountListMenu.propTypes = {
  /**
   * Function that executes when the menu closes
   */
  onClose: PropTypes.func.isRequired,
  /**
   * Represents if the button to create new accounts should display
   */
  showAccountCreation: PropTypes.bool,
  /**
   * Props to pass to the AccountListItem,
   */
  accountListItemProps: PropTypes.object,
  /**
   * Filters the account types to be included in the account list
   */
  allowedAccountTypes: PropTypes.array,
};<|MERGE_RESOLUTION|>--- conflicted
+++ resolved
@@ -327,23 +327,8 @@
   ///: END:ONLY_INCLUDE_IF
   ///: BEGIN:ONLY_INCLUDE_IF(multi-srp)
 
-<<<<<<< HEAD
   const manageInstitutionalWallets = useSelector(getManageInstitutionalWallets);
 
-  let searchResults: MergedInternalAccount[] = filteredUpdatedAccountList;
-  if (searchQuery) {
-    const fuse = new Fuse(filteredAccounts, {
-      threshold: 0.2,
-      location: 0,
-      distance: 100,
-      maxPatternLength: 32,
-      minMatchCharLength: 1,
-      keys: ['metadata.name', 'address'],
-    });
-    fuse.setCollection(filteredAccounts);
-    searchResults = fuse.search(searchQuery);
-  }
-=======
   // Here we are getting the keyring of the last selected account
   // if it is not an hd keyring, we will use the primary keyring
   const hdKeyring = useSelector(getHdKeyringOfSelectedAccountOrPrimaryKeyring);
@@ -369,7 +354,6 @@
 
     return _searchResults;
   }, [filteredAccounts, filteredUpdatedAccountList, searchQuery]);
->>>>>>> b6da134f
 
   const title = useMemo(
     () => getActionTitle(t as (text: string) => string, actionMode),
