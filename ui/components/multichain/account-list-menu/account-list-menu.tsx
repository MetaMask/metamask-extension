--- conflicted
+++ resolved
@@ -77,10 +77,7 @@
   getAllChainsToPoll,
 } from '../../../selectors';
 import {
-<<<<<<< HEAD
-=======
   detectNfts,
->>>>>>> 55848e6e
   setSelectedAccount,
   getNetworksWithTransactionActivityByAccounts,
 } from '../../../store/actions';
