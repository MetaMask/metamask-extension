--- conflicted
+++ resolved
@@ -76,14 +76,11 @@
   getHDEntropyIndex,
   getAllChainsToPoll,
 } from '../../../selectors';
-<<<<<<< HEAD
-import {
+import {
+  detectNfts,
   setSelectedAccount,
   getNetworksWithTransactionActivityByAccounts,
 } from '../../../store/actions';
-=======
-import { detectNfts, setSelectedAccount } from '../../../store/actions';
->>>>>>> 12f14174
 import {
   MetaMetricsEventAccountType,
   MetaMetricsEventCategory,
