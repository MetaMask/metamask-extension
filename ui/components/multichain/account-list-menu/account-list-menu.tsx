--- conflicted
+++ resolved
@@ -108,84 +108,6 @@
       ),
     [updatedAccountsList, allowedAccountTypes],
   );
-<<<<<<< HEAD
-  const defaultHomeActiveTabName: AccountOverviewTabKey = useSelector(
-    getDefaultHomeActiveTabName,
-  );
-  ///: BEGIN:ONLY_INCLUDE_IF(keyring-snaps)
-  const addSnapAccountEnabled = useSelector(getIsAddSnapAccountEnabled);
-  ///: END:ONLY_INCLUDE_IF
-  ///: BEGIN:ONLY_INCLUDE_IF(build-flask)
-  const isAddWatchEthereumAccountEnabled = useSelector(
-    getIsWatchEthereumAccountEnabled,
-  );
-
-  const handleAddWatchAccount = useCallback(async () => {
-    await trackEvent({
-      category: MetaMetricsEventCategory.Navigation,
-      event: MetaMetricsEventName.AccountAddSelected,
-      properties: {
-        account_type: MetaMetricsEventAccountType.Snap,
-        snap_id: ACCOUNT_WATCHER_SNAP_ID,
-        snap_name: ACCOUNT_WATCHER_NAME,
-        location: 'Main Menu',
-        hd_entropy_index: hdEntropyIndex,
-      },
-    });
-    onClose();
-    history.push(`/snaps/view/${encodeURIComponent(ACCOUNT_WATCHER_SNAP_ID)}`);
-  }, [trackEvent, onClose, history]);
-  ///: END:ONLY_INCLUDE_IF
-
-  ///: BEGIN:ONLY_INCLUDE_IF(bitcoin)
-  const bitcoinSupportEnabled = useSelector(getIsBitcoinSupportEnabled);
-  const bitcoinWalletSnapClient = useMultichainWalletSnapClient(
-    WalletClientType.Bitcoin,
-  );
-  const bitcoinTestnetSupportEnabled = useSelector(
-    getIsBitcoinTestnetSupportEnabled,
-  );
-  const isBtcMainnetAccountAlreadyCreated = useSelector(
-    hasCreatedBtcMainnetAccount,
-  );
-  const isBtcTestnetAccountAlreadyCreated = useSelector(
-    hasCreatedBtcTestnetAccount,
-  );
-  ///: END:ONLY_INCLUDE_IF
-
-  ///: BEGIN:ONLY_INCLUDE_IF(solana)
-  const solanaSupportEnabled = useSelector(getIsSolanaSupportEnabled);
-  const solanaWalletSnapClient = useMultichainWalletSnapClient(
-    WalletClientType.Solana,
-  );
-  ///: END:ONLY_INCLUDE_IF
-  ///: BEGIN:ONLY_INCLUDE_IF(solana,bitcoin)
-  const [primaryKeyring] = useSelector(getMetaMaskHdKeyrings);
-
-  const handleMultichainSnapAccountCreation = async (
-    client: MultichainWalletSnapClient,
-    _options: MultichainWalletSnapOptions,
-    action: ActionMode,
-  ) => {
-    // TODO: Fix in https://github.com/MetaMask/metamask-extension/issues/31878
-    // eslint-disable-next-line @typescript-eslint/no-floating-promises
-    trackEvent({
-      category: MetaMetricsEventCategory.Navigation,
-      event: MetaMetricsEventName.AccountAddSelected,
-      properties: {
-        account_type: MetaMetricsEventAccountType.Snap,
-        snap_id: client.getSnapId(),
-        snap_name: client.getSnapName(),
-        location: 'Main Menu',
-        hd_entropy_index: hdEntropyIndex,
-      },
-    });
-
-    return setActionMode(action);
-  };
-  ///: END:ONLY_INCLUDE_IF
-  const manageInstitutionalWallets = useSelector(getManageInstitutionalWallets);
-=======
   const allChainIds = useSelector(getAllChainsToPoll);
   const selectedAccount = useSelector(getSelectedInternalAccount);
   const connectedSites = useSelector(
@@ -193,7 +115,6 @@
   ) as AccountConnections;
   const currentTabOrigin = useSelector(getOriginOfCurrentTab);
   const dispatch = useDispatch();
->>>>>>> cf358434
 
   const [searchQuery, setSearchQuery] = useState('');
 
@@ -222,8 +143,6 @@
   const onAccountListItemItemClicked = useCallback(
     (account: MergedInternalAccount) => {
       onClose();
-      // TODO: Fix in https://github.com/MetaMask/metamask-extension/issues/31878
-      // eslint-disable-next-line @typescript-eslint/no-floating-promises
       trackEvent({
         category: MetaMetricsEventCategory.Navigation,
         event: MetaMetricsEventName.NavAccountSwitched,
@@ -305,38 +224,6 @@
     searchQuery,
   ]);
 
-<<<<<<< HEAD
-  const onActionComplete = useCallback(
-    async (confirmed: boolean) => {
-      if (confirmed) {
-        onClose();
-      } else {
-        setActionMode(ACTION_MODES.LIST);
-      }
-    },
-    [onClose, setActionMode],
-  );
-
-  const onSelectSrp = useCallback(() => {
-    // TODO: Fix in https://github.com/MetaMask/metamask-extension/issues/31878
-    // eslint-disable-next-line @typescript-eslint/no-floating-promises
-    trackEvent({
-      category: MetaMetricsEventCategory.Accounts,
-      event: MetaMetricsEventName.SecretRecoveryPhrasePickerClicked,
-    });
-    setPreviousActionMode(actionMode);
-    setActionMode(ACTION_MODES.SELECT_SRP);
-  }, [setActionMode, actionMode, trackEvent]);
-
-  ///: BEGIN:ONLY_INCLUDE_IF(multichain)
-  const { clientType, chainId } = SNAP_CLIENT_CONFIG_MAP[actionMode] || {
-    clientType: null,
-    chainId: null,
-  };
-  ///: END:ONLY_INCLUDE_IF(multichain)
-
-=======
->>>>>>> cf358434
   return (
     <AccountMenu onClose={onClose} showAccountCreation={showAccountCreation}>
       <>
@@ -366,212 +253,9 @@
             />
           </Box>
         ) : null}
-<<<<<<< HEAD
-        {actionMode === ACTION_MODES.IMPORT_SRP && (
-          <Box
-            paddingLeft={4}
-            paddingRight={4}
-            paddingBottom={4}
-            paddingTop={0}
-            style={{ overflowY: 'scroll' }}
-          >
-            <ImportSrp onActionComplete={onActionComplete} />
-          </Box>
-        )}
-        {actionMode === ACTION_MODES.SELECT_SRP && (
-          <SrpList
-            onActionComplete={(keyringId: string) => {
-              setSelectedKeyringId(keyringId);
-              setActionMode(previousActionMode);
-            }}
-          />
-        )}
-
-        {/* Add / Import / Hardware Menu */}
-        {actionMode === ACTION_MODES.MENU ? (
-          <Box padding={4}>
-            <Text
-              variant={TextVariant.bodySmMedium}
-              marginBottom={2}
-              color={TextColor.textAlternative}
-            >
-              {t('createNewAccountHeader')}
-            </Text>
-            <Box>
-              <ButtonLink
-                size={ButtonLinkSize.Sm}
-                startIconName={IconName.Add}
-                startIconProps={{ size: IconSize.Md }}
-                onClick={() => {
-                  // TODO: Fix in https://github.com/MetaMask/metamask-extension/issues/31878
-                  // eslint-disable-next-line @typescript-eslint/no-floating-promises
-                  trackEvent({
-                    category: MetaMetricsEventCategory.Navigation,
-                    event: MetaMetricsEventName.AccountAddSelected,
-                    properties: {
-                      account_type: MetaMetricsEventAccountType.Default,
-                      location: 'Main Menu',
-                      hd_entropy_index: hdEntropyIndex,
-                    },
-                  });
-                  setActionMode(ACTION_MODES.ADD);
-                }}
-                data-testid="multichain-account-menu-popover-add-account"
-              >
-                {t('addNewEthereumAccountLabel')}
-              </ButtonLink>
-            </Box>
-            {
-              ///: BEGIN:ONLY_INCLUDE_IF(solana)
-              solanaSupportEnabled && (
-                <Box marginTop={4}>
-                  <ButtonLink
-                    size={ButtonLinkSize.Sm}
-                    startIconName={IconName.Add}
-                    startIconProps={{ size: IconSize.Md }}
-                    onClick={async () => {
-                      await handleMultichainSnapAccountCreation(
-                        solanaWalletSnapClient,
-                        {
-                          scope: MultichainNetworks.SOLANA,
-                          entropySource: primaryKeyring.metadata.id,
-                        },
-                        ACTION_MODES.ADD_SOLANA,
-                      );
-
-                      // TODO: Fix in https://github.com/MetaMask/metamask-extension/issues/31878
-                      // eslint-disable-next-line @typescript-eslint/no-floating-promises
-                      trackEvent({
-                        category: MetaMetricsEventCategory.Navigation,
-                        event: MetaMetricsEventName.AccountAddSelected,
-                        properties: {
-                          account_type: MetaMetricsEventAccountType.Default,
-                          location: 'Main Menu',
-                          hd_entropy_index: hdEntropyIndex,
-                          chain_id_caip: MultichainNetworks.SOLANA,
-                        },
-                      });
-                    }}
-                    data-testid="multichain-account-menu-popover-add-solana-account"
-                  >
-                    {t('addNewSolanaAccountLabel')}
-                  </ButtonLink>
-                </Box>
-              )
-              ///: END:ONLY_INCLUDE_IF
-            }
-            {
-              ///: BEGIN:ONLY_INCLUDE_IF(bitcoin)
-              bitcoinSupportEnabled && (
-                <Box marginTop={4}>
-                  <ButtonLink
-                    disabled={isBtcMainnetAccountAlreadyCreated}
-                    size={ButtonLinkSize.Sm}
-                    startIconName={IconName.Add}
-                    startIconProps={{ size: IconSize.Md }}
-                    onClick={async () => {
-                      return await handleMultichainSnapAccountCreation(
-                        bitcoinWalletSnapClient,
-                        {
-                          scope: MultichainNetworks.BITCOIN,
-                        },
-                        ACTION_MODES.ADD_BITCOIN,
-                      );
-                    }}
-                    data-testid="multichain-account-menu-popover-add-btc-account"
-                  >
-                    {t('addBitcoinAccountLabel')}
-                  </ButtonLink>
-                </Box>
-              )
-              ///: END:ONLY_INCLUDE_IF
-            }
-            {
-              ///: BEGIN:ONLY_INCLUDE_IF(bitcoin)
-              bitcoinTestnetSupportEnabled ? (
-                <Box marginTop={4}>
-                  <ButtonLink
-                    disabled={isBtcTestnetAccountAlreadyCreated}
-                    size={ButtonLinkSize.Sm}
-                    startIconName={IconName.Add}
-                    startIconProps={{ size: IconSize.Md }}
-                    onClick={async () => {
-                      return await handleMultichainSnapAccountCreation(
-                        bitcoinWalletSnapClient,
-                        {
-                          scope: MultichainNetworks.BITCOIN_TESTNET,
-                        },
-                        ACTION_MODES.ADD_BITCOIN_TESTNET,
-                      );
-                    }}
-                    data-testid="multichain-account-menu-popover-add-btc-account-testnet"
-                  >
-                    {t('addBitcoinTestnetAccountLabel')}
-                  </ButtonLink>
-                </Box>
-              ) : null
-              ///: END:ONLY_INCLUDE_IF
-            }
-            <Text
-              variant={TextVariant.bodySmMedium}
-              marginTop={4}
-              marginBottom={2}
-              color={TextColor.textAlternative}
-            >
-              {t('importWalletOrAccountHeader')}
-            </Text>
-            {
-              <Box marginTop={4}>
-                <ButtonLink
-                  size={ButtonLinkSize.Sm}
-                  startIconName={IconName.Wallet}
-                  startIconProps={{ size: IconSize.Md }}
-                  onClick={() => {
-                    // TODO: Fix in https://github.com/MetaMask/metamask-extension/issues/31878
-                    // eslint-disable-next-line @typescript-eslint/no-floating-promises
-                    trackEvent({
-                      category: MetaMetricsEventCategory.Navigation,
-                      event:
-                        MetaMetricsEventName.ImportSecretRecoveryPhraseClicked,
-                    });
-                    setActionMode(ACTION_MODES.IMPORT_SRP);
-                  }}
-                  data-testid="multichain-account-menu-popover-import-srp"
-                >
-                  {t('secretRecoveryPhrase')}
-                </ButtonLink>
-              </Box>
-            }
-
-            <Box marginTop={4}>
-              <ButtonLink
-                size={ButtonLinkSize.Sm}
-                startIconName={IconName.Key}
-                startIconProps={{ size: IconSize.Md }}
-                data-testid="multichain-account-menu-popover-add-imported-account"
-                onClick={() => {
-                  // TODO: Fix in https://github.com/MetaMask/metamask-extension/issues/31878
-                  // eslint-disable-next-line @typescript-eslint/no-floating-promises
-                  trackEvent({
-                    category: MetaMetricsEventCategory.Navigation,
-                    event: MetaMetricsEventName.AccountAddSelected,
-                    properties: {
-                      account_type: MetaMetricsEventAccountType.Imported,
-                      location: 'Main Menu',
-                      hd_entropy_index: hdEntropyIndex,
-                    },
-                  });
-                  setActionMode(ACTION_MODES.IMPORT);
-                }}
-              >
-                {t('importPrivateKey')}
-              </ButtonLink>
-            </Box>
-=======
         {/* Account list block */}
         <Box className="multichain-account-menu-popover__list">
           {searchResults.length === 0 && searchQuery !== '' ? (
->>>>>>> cf358434
             <Text
               paddingLeft={4}
               paddingRight={4}
@@ -580,179 +264,6 @@
             >
               {t('noAccountsFound')}
             </Text>
-<<<<<<< HEAD
-            <Box marginTop={4}>
-              <ButtonLink
-                size={ButtonLinkSize.Sm}
-                startIconName={IconName.Hardware}
-                startIconProps={{ size: IconSize.Md }}
-                onClick={() => {
-                  onClose();
-                  // TODO: Fix in https://github.com/MetaMask/metamask-extension/issues/31878
-                  // eslint-disable-next-line @typescript-eslint/no-floating-promises
-                  trackEvent({
-                    category: MetaMetricsEventCategory.Navigation,
-                    event: MetaMetricsEventName.AccountAddSelected,
-                    properties: {
-                      account_type: MetaMetricsEventAccountType.Hardware,
-                      location: 'Main Menu',
-                      hd_entropy_index: hdEntropyIndex,
-                    },
-                  });
-                  if (getEnvironmentType() === ENVIRONMENT_TYPE_POPUP) {
-                    global.platform.openExtensionInBrowser?.(
-                      CONNECT_HARDWARE_ROUTE,
-                    );
-                  } else {
-                    history.push(CONNECT_HARDWARE_ROUTE);
-                  }
-                }}
-              >
-                {t('addHardwareWalletLabel')}
-              </ButtonLink>
-            </Box>
-            {
-              ///: BEGIN:ONLY_INCLUDE_IF(keyring-snaps)
-              addSnapAccountEnabled ? (
-                <Box marginTop={4}>
-                  <ButtonLink
-                    size={ButtonLinkSize.Sm}
-                    startIconName={IconName.Snaps}
-                    startIconProps={{ size: IconSize.Md }}
-                    onClick={() => {
-                      onClose();
-                      // TODO: Fix in https://github.com/MetaMask/metamask-extension/issues/31878
-                      // eslint-disable-next-line @typescript-eslint/no-floating-promises
-                      trackEvent({
-                        category: MetaMetricsEventCategory.Navigation,
-                        event: MetaMetricsEventName.AccountAddSelected,
-                        properties: {
-                          account_type: MetaMetricsEventAccountType.Snap,
-                          location: 'Main Menu',
-                          hd_entropy_index: hdEntropyIndex,
-                        },
-                      });
-                      global.platform.openTab({
-                        url: process.env.ACCOUNT_SNAPS_DIRECTORY_URL as string,
-                      });
-                    }}
-                  >
-                    {t('settingAddSnapAccount')}
-                  </ButtonLink>
-                </Box>
-              ) : null
-              ///: END:ONLY_INCLUDE_IF
-            }
-            {
-              ///: BEGIN:ONLY_INCLUDE_IF(build-flask)
-              isAddWatchEthereumAccountEnabled && (
-                <Box marginTop={4}>
-                  <ButtonLink
-                    disabled={!isAddWatchEthereumAccountEnabled}
-                    size={ButtonLinkSize.Sm}
-                    startIconName={IconName.Eye}
-                    startIconProps={{ size: IconSize.Md }}
-                    onClick={handleAddWatchAccount}
-                    data-testid="multichain-account-menu-popover-add-watch-only-account"
-                  >
-                    {t('addEthereumWatchOnlyAccount')}
-                  </ButtonLink>
-                </Box>
-              )
-              ///: END:ONLY_INCLUDE_IF
-            }
-            {manageInstitutionalWallets && (
-              <Box marginTop={4}>
-                <ButtonLink
-                  size={ButtonLinkSize.Sm}
-                  startIconName={IconName.Add}
-                  onClick={() => {
-                    onClose();
-                    history.push(
-                      `/snaps/view/${encodeURIComponent(
-                        INSTITUTIONAL_WALLET_SNAP_ID,
-                      )}`,
-                    );
-                  }}
-                >
-                  {t('manageInstitutionalWallets')}
-                </ButtonLink>
-              </Box>
-            )}
-          </Box>
-        ) : null}
-        {actionMode === ACTION_MODES.LIST ? (
-          <>
-            {/* Search box */}
-            {filteredAccounts.length > 1 ? (
-              <Box
-                paddingLeft={4}
-                paddingRight={4}
-                paddingBottom={4}
-                paddingTop={0}
-              >
-                <TextFieldSearch
-                  size={Size.SM}
-                  width={BlockSize.Full}
-                  placeholder={t('searchAccounts')}
-                  value={searchQuery}
-                  onChange={(e: React.ChangeEvent<HTMLInputElement>) =>
-                    setSearchQuery(e.target.value)
-                  }
-                  clearButtonOnClick={() => setSearchQuery('')}
-                  clearButtonProps={{
-                    size: Size.SM,
-                  }}
-                  inputProps={{ autoFocus: true }}
-                  endAccessory={null}
-                  className=""
-                />
-              </Box>
-            ) : null}
-            {/* Account list block */}
-            <Box className="multichain-account-menu-popover__list">
-              {searchResults.length === 0 && searchQuery !== '' ? (
-                <Text
-                  paddingLeft={4}
-                  paddingRight={4}
-                  color={TextColor.textMuted}
-                  data-testid="multichain-account-menu-popover-no-results"
-                >
-                  {t('noAccountsFound')}
-                </Text>
-              ) : null}
-              {accountListItems}
-              {/* Hidden Accounts, this component shows hidden accounts in account list Item*/}
-              {hiddenAddresses.length > 0 ? (
-                <HiddenAccountList onClose={onClose} />
-              ) : null}
-            </Box>
-            {/* Add / Import / Hardware button */}
-            {showAccountCreation ? (
-              <Box
-                paddingTop={2}
-                paddingBottom={4}
-                paddingLeft={4}
-                paddingRight={4}
-                alignItems={AlignItems.center}
-                display={Display.Flex}
-              >
-                <ButtonSecondary
-                  startIconName={IconName.Add}
-                  size={ButtonSecondarySize.Lg}
-                  block
-                  onClick={() => setActionMode(ACTION_MODES.MENU)}
-                  data-testid="multichain-account-menu-popover-action-button"
-                >
-                  {t('addImportAccount')}
-                </ButtonSecondary>
-              </Box>
-            ) : null}
-          </>
-        ) : null}
-      </ModalContent>
-    </Modal>
-=======
           ) : null}
           {accountListItems}
           {/* Hidden Accounts, this component shows hidden accounts in account list Item*/}
@@ -762,6 +273,5 @@
         </Box>
       </>
     </AccountMenu>
->>>>>>> cf358434
   );
 };