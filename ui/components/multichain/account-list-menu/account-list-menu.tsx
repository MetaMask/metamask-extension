--- conflicted
+++ resolved
@@ -475,7 +475,6 @@
                   <ButtonLink
                     size={ButtonLinkSize.Sm}
                     startIconName={IconName.Add}
-                    startIconProps={{ size: IconSize.Md }}
                     onClick={async () => {
                       trackEvent({
                         category: MetaMetricsEventCategory.Navigation,
@@ -495,11 +494,12 @@
 
                       await solanaWalletSnapClient.createAccount(
                         MultichainNetworks.SOLANA,
+                        primaryKeyring.metadata.id,
                       );
                     }}
                     data-testid="multichain-account-menu-popover-add-solana-account"
                   >
-                    {t('addNewSolanaAccountLabel')}
+                    {t('addNewSolanaAccount')}
                   </ButtonLink>
                 </Box>
               )
@@ -567,7 +567,6 @@
               {t('importWalletOrAccountHeader')}
             </Text>
             {
-<<<<<<< HEAD
               ///: BEGIN:ONLY_INCLUDE_IF(multi-srp)
               <Box marginTop={4}>
                 <ButtonLink
@@ -582,42 +581,6 @@
                   {t('secretRecoveryPhrase')}
                 </ButtonLink>
               </Box>
-=======
-              ///: BEGIN:ONLY_INCLUDE_IF(solana)
-              solanaSupportEnabled && (
-                <Box marginTop={4}>
-                  <ButtonLink
-                    size={ButtonLinkSize.Sm}
-                    startIconName={IconName.Add}
-                    onClick={async () => {
-                      trackEvent({
-                        category: MetaMetricsEventCategory.Navigation,
-                        event: MetaMetricsEventName.AccountAddSelected,
-                        properties: {
-                          account_type: MetaMetricsEventAccountType.Snap,
-                          snap_id: SOLANA_WALLET_SNAP_ID,
-                          snap_name: SOLANA_WALLET_NAME,
-                          location: 'Main Menu',
-                        },
-                      });
-
-                      // The account creation + renaming is handled by the
-                      // Snap account bridge, so we need to close the current
-                      // modal
-                      onClose();
-
-                      await solanaWalletSnapClient.createAccount(
-                        MultichainNetworks.SOLANA,
-                        primaryKeyring.metadata.id,
-                      );
-                    }}
-                    data-testid="multichain-account-menu-popover-add-solana-account"
-                  >
-                    {t('addNewSolanaAccount')}
-                  </ButtonLink>
-                </Box>
-              )
->>>>>>> b3eec468
               ///: END:ONLY_INCLUDE_IF
             }
 
