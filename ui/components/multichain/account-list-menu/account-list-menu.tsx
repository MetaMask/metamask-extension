--- conflicted
+++ resolved
@@ -293,18 +293,10 @@
       category: MetaMetricsEventCategory.Navigation,
       event: MetaMetricsEventName.AccountAddSelected,
       properties: {
-        // TODO: Fix in https://github.com/MetaMask/metamask-extension/issues/31860
-        // eslint-disable-next-line @typescript-eslint/naming-convention
         account_type: MetaMetricsEventAccountType.Snap,
-        // TODO: Fix in https://github.com/MetaMask/metamask-extension/issues/31860
-        // eslint-disable-next-line @typescript-eslint/naming-convention
         snap_id: ACCOUNT_WATCHER_SNAP_ID,
-        // TODO: Fix in https://github.com/MetaMask/metamask-extension/issues/31860
-        // eslint-disable-next-line @typescript-eslint/naming-convention
         snap_name: ACCOUNT_WATCHER_NAME,
         location: 'Main Menu',
-        // TODO: Fix in https://github.com/MetaMask/metamask-extension/issues/31860
-        // eslint-disable-next-line @typescript-eslint/naming-convention
         hd_entropy_index: hdEntropyIndex,
       },
     });
@@ -338,18 +330,10 @@
       category: MetaMetricsEventCategory.Navigation,
       event: MetaMetricsEventName.AccountAddSelected,
       properties: {
-        // TODO: Fix in https://github.com/MetaMask/metamask-extension/issues/31860
-        // eslint-disable-next-line @typescript-eslint/naming-convention
         account_type: MetaMetricsEventAccountType.Snap,
-        // TODO: Fix in https://github.com/MetaMask/metamask-extension/issues/31860
-        // eslint-disable-next-line @typescript-eslint/naming-convention
         snap_id: client.getSnapId(),
-        // TODO: Fix in https://github.com/MetaMask/metamask-extension/issues/31860
-        // eslint-disable-next-line @typescript-eslint/naming-convention
         snap_name: client.getSnapName(),
         location: 'Main Menu',
-        // TODO: Fix in https://github.com/MetaMask/metamask-extension/issues/31860
-        // eslint-disable-next-line @typescript-eslint/naming-convention
         hd_entropy_index: hdEntropyIndex,
         chain_id_caip: _options.scope,
       },
@@ -410,8 +394,6 @@
         event: MetaMetricsEventName.NavAccountSwitched,
         properties: {
           location: 'Main Menu',
-          // TODO: Fix in https://github.com/MetaMask/metamask-extension/issues/31860
-          // eslint-disable-next-line @typescript-eslint/naming-convention
           hd_entropy_index: hdEntropyIndex,
         },
       });
@@ -596,12 +578,8 @@
                     category: MetaMetricsEventCategory.Navigation,
                     event: MetaMetricsEventName.AccountAddSelected,
                     properties: {
-                      // TODO: Fix in https://github.com/MetaMask/metamask-extension/issues/31860
-                      // eslint-disable-next-line @typescript-eslint/naming-convention
                       account_type: MetaMetricsEventAccountType.Default,
                       location: 'Main Menu',
-                      // TODO: Fix in https://github.com/MetaMask/metamask-extension/issues/31860
-                      // eslint-disable-next-line @typescript-eslint/naming-convention
                       hd_entropy_index: hdEntropyIndex,
                     },
                   });
@@ -631,26 +609,6 @@
                         },
                         ACTION_MODES.ADD_SOLANA,
                       );
-<<<<<<< HEAD
-
-                      trackEvent({
-                        category: MetaMetricsEventCategory.Navigation,
-                        event: MetaMetricsEventName.AccountAddSelected,
-                        properties: {
-                          // TODO: Fix in https://github.com/MetaMask/metamask-extension/issues/31860
-                          // eslint-disable-next-line @typescript-eslint/naming-convention
-                          account_type: MetaMetricsEventAccountType.Default,
-                          location: 'Main Menu',
-                          // TODO: Fix in https://github.com/MetaMask/metamask-extension/issues/31860
-                          // eslint-disable-next-line @typescript-eslint/naming-convention
-                          hd_entropy_index: hdEntropyIndex,
-                          // TODO: Fix in https://github.com/MetaMask/metamask-extension/issues/31860
-                          // eslint-disable-next-line @typescript-eslint/naming-convention
-                          chain_id_caip: MultichainNetworks.SOLANA,
-                        },
-                      });
-=======
->>>>>>> 79d90e84
                     }}
                     data-testid="multichain-account-menu-popover-add-solana-account"
                   >
@@ -735,12 +693,8 @@
                     category: MetaMetricsEventCategory.Navigation,
                     event: MetaMetricsEventName.AccountAddSelected,
                     properties: {
-                      // TODO: Fix in https://github.com/MetaMask/metamask-extension/issues/31860
-                      // eslint-disable-next-line @typescript-eslint/naming-convention
                       account_type: MetaMetricsEventAccountType.Imported,
                       location: 'Main Menu',
-                      // TODO: Fix in https://github.com/MetaMask/metamask-extension/issues/31860
-                      // eslint-disable-next-line @typescript-eslint/naming-convention
                       hd_entropy_index: hdEntropyIndex,
                     },
                   });
@@ -769,12 +723,8 @@
                     category: MetaMetricsEventCategory.Navigation,
                     event: MetaMetricsEventName.AccountAddSelected,
                     properties: {
-                      // TODO: Fix in https://github.com/MetaMask/metamask-extension/issues/31860
-                      // eslint-disable-next-line @typescript-eslint/naming-convention
                       account_type: MetaMetricsEventAccountType.Hardware,
                       location: 'Main Menu',
-                      // TODO: Fix in https://github.com/MetaMask/metamask-extension/issues/31860
-                      // eslint-disable-next-line @typescript-eslint/naming-convention
                       hd_entropy_index: hdEntropyIndex,
                     },
                   });
@@ -804,12 +754,8 @@
                         category: MetaMetricsEventCategory.Navigation,
                         event: MetaMetricsEventName.AccountAddSelected,
                         properties: {
-                          // TODO: Fix in https://github.com/MetaMask/metamask-extension/issues/31860
-                          // eslint-disable-next-line @typescript-eslint/naming-convention
                           account_type: MetaMetricsEventAccountType.Snap,
                           location: 'Main Menu',
-                          // TODO: Fix in https://github.com/MetaMask/metamask-extension/issues/31860
-                          // eslint-disable-next-line @typescript-eslint/naming-convention
                           hd_entropy_index: hdEntropyIndex,
                         },
                       });
