--- conflicted
+++ resolved
@@ -35,11 +35,7 @@
   Text,
 } from '../../component-library';
 import { AccountListItem } from '../account-list-item';
-<<<<<<< HEAD
-import { MenuOptionTypes } from '..';
-=======
 import { AccountListItemMenuTypes } from '..';
->>>>>>> f262054f
 import { mergeAccounts } from './account-list-menu';
 
 export const HiddenAccountList = ({ onClose }) => {
@@ -135,11 +131,7 @@
                   closeMenu={onClose}
                   connectedAvatar={connectedSite?.iconUrl}
                   connectedAvatarName={connectedSite?.name}
-<<<<<<< HEAD
-                  showOptionTypes={MenuOptionTypes.AccountMenu}
-=======
                   menuType={AccountListItemMenuTypes.Account}
->>>>>>> f262054f
                   isPinned={Boolean(account.pinned)}
                   isHidden={Boolean(account.hidden)}
                 />
