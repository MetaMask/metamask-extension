--- conflicted
+++ resolved
@@ -343,124 +343,6 @@
                 );
               })}
             </Box>
-<<<<<<< HEAD
-            {/* Add / Import / Hardware */}
-            <Box padding={4}>
-              <Box>
-                <ButtonLink
-                  size={Size.SM}
-                  startIconName={IconName.Add}
-                  onClick={() => {
-                    trackEvent({
-                      category: MetaMetricsEventCategory.Navigation,
-                      event: MetaMetricsEventName.AccountAddSelected,
-                      properties: {
-                        account_type: MetaMetricsEventAccountType.Default,
-                        location: 'Main Menu',
-                      },
-                    });
-                    setActionMode('add');
-                  }}
-                  data-testid="multichain-account-menu-popover-add-account"
-                >
-                  {t('addAccount')}
-                </ButtonLink>
-              </Box>
-              <Box marginTop={4}>
-                <ButtonLink
-                  size={Size.SM}
-                  startIconName={IconName.Import}
-                  onClick={() => {
-                    trackEvent({
-                      category: MetaMetricsEventCategory.Navigation,
-                      event: MetaMetricsEventName.AccountAddSelected,
-                      properties: {
-                        account_type: MetaMetricsEventAccountType.Imported,
-                        location: 'Main Menu',
-                      },
-                    });
-                    setActionMode('import');
-                  }}
-                >
-                  {t('importAccount')}
-                </ButtonLink>
-              </Box>
-              <Box marginTop={4}>
-                <ButtonLink
-                  size={Size.SM}
-                  startIconName={IconName.Hardware}
-                  onClick={() => {
-                    dispatch(toggleAccountMenu());
-                    trackEvent({
-                      category: MetaMetricsEventCategory.Navigation,
-                      event: MetaMetricsEventName.AccountAddSelected,
-                      properties: {
-                        account_type: MetaMetricsEventAccountType.Hardware,
-                        location: 'Main Menu',
-                      },
-                    });
-                    if (getEnvironmentType() === ENVIRONMENT_TYPE_POPUP) {
-                      global.platform.openExtensionInBrowser(
-                        CONNECT_HARDWARE_ROUTE,
-                      );
-                    } else {
-                      history.push(CONNECT_HARDWARE_ROUTE);
-                    }
-                  }}
-                >
-                  {t('addHardwareWallet')}
-                </ButtonLink>
-              </Box>
-              {
-                ///: BEGIN:ONLY_INCLUDE_IN(keyring-snaps)
-                addSnapAccountEnabled && (
-                  <Box marginTop={4}>
-                    <ButtonLink
-                      size={Size.SM}
-                      startIconName={IconName.Snaps}
-                      onClick={async () => {
-                        dispatch(toggleAccountMenu());
-                        getEnvironmentType() === ENVIRONMENT_TYPE_POPUP
-                          ? await global.platform.openExtensionInBrowser(
-                              ADD_SNAP_ACCOUNT_ROUTE,
-                            )
-                          : history.push(ADD_SNAP_ACCOUNT_ROUTE);
-                      }}
-                    >
-                      {t('settingAddSnapAccount')}
-                    </ButtonLink>
-                  </Box>
-                )
-                ///: END:ONLY_INCLUDE_IN
-              }
-              {
-                ///: BEGIN:ONLY_INCLUDE_IN(build-mmi)
-                <Box marginTop={4}>
-                  <ButtonLink
-                    size={Size.SM}
-                    startIconName={IconName.Custody}
-                    onClick={() => {
-                      dispatch(toggleAccountMenu());
-                      trackEvent({
-                        category: MetaMetricsEventCategory.Navigation,
-                        event:
-                          MetaMetricsEventName.ConnectCustodialAccountClicked,
-                      });
-                      if (getEnvironmentType() === ENVIRONMENT_TYPE_POPUP) {
-                        global.platform.openExtensionInBrowser(
-                          CUSTODY_ACCOUNT_ROUTE,
-                        );
-                      } else {
-                        history.push(CUSTODY_ACCOUNT_ROUTE);
-                      }
-                    }}
-                  >
-                    {t('connectCustodialAccountMenu')}
-                  </ButtonLink>
-                </Box>
-                ///: END:ONLY_INCLUDE_IN
-              }
-=======
             {/* Add / Import / Hardware button */}
             <Box
               paddingTop={2}
@@ -480,7 +362,6 @@
               >
                 {t('addImportAccount')}
               </ButtonSecondary>
->>>>>>> ac541c13
             </Box>
           </>
         ) : null}
