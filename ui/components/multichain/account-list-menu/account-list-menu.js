--- conflicted
+++ resolved
@@ -44,13 +44,7 @@
   ///: BEGIN:ONLY_INCLUDE_IF(keyring-snaps)
   getIsAddSnapAccountEnabled,
   ///: END:ONLY_INCLUDE_IF
-<<<<<<< HEAD
-  ///: BEGIN:ONLY_INCLUDE_IF(build-flask)
   getIsBitcoinSupportEnabled,
-  ///: END:ONLY_INCLUDE_IF
-=======
-  getIsBitcoinSupportEnabled,
->>>>>>> 58cccfe5
 } from '../../../selectors';
 import { setSelectedAccount } from '../../../store/actions';
 import {
@@ -218,25 +212,6 @@
             />
           </Box>
         ) : null}
-<<<<<<< HEAD
-        {
-          ///: BEGIN:ONLY_INCLUDE_IF(build-flask)
-          isBtcEnabled && actionMode === ACTION_MODES.ADD_BITCOIN ? (
-            <Box paddingLeft={4} paddingRight={4} paddingBottom={4}>
-              <CreateBtcAccount
-                onActionComplete={(confirmed) => {
-                  if (confirmed) {
-                    onClose();
-                  } else {
-                    setActionMode(ACTION_MODES.LIST);
-                  }
-                }}
-              />
-            </Box>
-          ) : null
-          ///: END:ONLY_INCLUDE_IF
-        }
-=======
         {actionMode === ACTION_MODES.ADD_BITCOIN ? (
           <Box paddingLeft={4} paddingRight={4} paddingBottom={4}>
             <CreateBtcAccount
@@ -250,7 +225,6 @@
             />
           </Box>
         ) : null}
->>>>>>> 58cccfe5
         {actionMode === ACTION_MODES.IMPORT ? (
           <Box
             paddingLeft={4}
