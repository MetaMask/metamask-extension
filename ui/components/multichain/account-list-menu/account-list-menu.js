import React, { useContext, useState } from 'react';
import PropTypes from 'prop-types';
import { useHistory } from 'react-router-dom';
import Fuse from 'fuse.js';
import { useDispatch, useSelector } from 'react-redux';
import {
  Box,
  ButtonLink,
  ButtonSecondary,
  ButtonSecondarySize,
  ButtonVariant,
  IconName,
  Modal,
  ModalOverlay,
  Text,
} from '../../component-library';
import { ModalContent } from '../../component-library/modal-content/deprecated';
import { ModalHeader } from '../../component-library/modal-header/deprecated';
import { TextFieldSearch } from '../../component-library/text-field-search/deprecated';
import {
  AccountListItem,
  CreateAccount,
  ImportAccount,
  AccountListItemMenuTypes,
} from '..';
import {
  AlignItems,
  BlockSize,
  Display,
  FlexDirection,
  Size,
  TextColor,
} from '../../../helpers/constants/design-system';
import { useI18nContext } from '../../../hooks/useI18nContext';
import { MetaMetricsContext } from '../../../contexts/metametrics';
import {
  getMetaMaskAccountsOrdered,
  getConnectedSubjectsForAllAddresses,
  getOriginOfCurrentTab,
  getUpdatedAndSortedAccounts,
  getHiddenAccountsList,
  getSelectedInternalAccount,
  ///: BEGIN:ONLY_INCLUDE_IF(keyring-snaps)
  getIsAddSnapAccountEnabled,
  ///: END:ONLY_INCLUDE_IF
} from '../../../selectors';
import { setSelectedAccount } from '../../../store/actions';
import {
  MetaMetricsEventAccountType,
  MetaMetricsEventCategory,
  MetaMetricsEventName,
} from '../../../../shared/constants/metametrics';
import {
  CONNECT_HARDWARE_ROUTE,
  ///: BEGIN:ONLY_INCLUDE_IF(build-mmi)
  CUSTODY_ACCOUNT_ROUTE,
  ///: END:ONLY_INCLUDE_IF
} from '../../../helpers/constants/routes';
import { getEnvironmentType } from '../../../../app/scripts/lib/util';
import { ENVIRONMENT_TYPE_POPUP } from '../../../../shared/constants/app';
import { getAccountLabel } from '../../../helpers/utils/accounts';
import { HiddenAccountList } from './hidden-account-list';

const ACTION_MODES = {
  // Displays the search box and account list
  LIST: '',
  // Displays the Add, Import, Hardware accounts
  MENU: 'menu',
  // Displays the add account form controls
  ADD: 'add',
  // Displays the import account form controls
  IMPORT: 'import',
};

/**
 * Merges ordered accounts with balances with each corresponding account data from internal accounts
 *
 * @param accountsWithBalances - ordered accounts with balances
 * @param internalAccounts - internal accounts
 * @returns merged accounts list with balances and internal account data
 */
export const mergeAccounts = (accountsWithBalances, internalAccounts) => {
  return accountsWithBalances.map((account) => {
    const internalAccount = internalAccounts.find(
      (intAccount) => intAccount.address === account.address,
    );
    if (internalAccount) {
      return {
        ...account,
        ...internalAccount,
        keyring: internalAccount.metadata.keyring,
        label: getAccountLabel(
          internalAccount.metadata.keyring.type,
          internalAccount,
        ),
      };
    }
    return account;
  });
};

export const AccountListMenu = ({
  onClose,
  showAccountCreation = true,
  accountListItemProps = {},
}) => {
  const t = useI18nContext();
  const trackEvent = useContext(MetaMetricsContext);
  const accounts = useSelector(getMetaMaskAccountsOrdered);
  const selectedAccount = useSelector(getSelectedInternalAccount);
  const connectedSites = useSelector(getConnectedSubjectsForAllAddresses);
  const currentTabOrigin = useSelector(getOriginOfCurrentTab);
  const history = useHistory();
  const dispatch = useDispatch();
  const hiddenAddresses = useSelector(getHiddenAccountsList);
  const updatedAccountsList = useSelector(getUpdatedAndSortedAccounts);
  ///: BEGIN:ONLY_INCLUDE_IF(keyring-snaps)
  const addSnapAccountEnabled = useSelector(getIsAddSnapAccountEnabled);
  ///: END:ONLY_INCLUDE_IF

  const [searchQuery, setSearchQuery] = useState('');
  const [actionMode, setActionMode] = useState(ACTION_MODES.LIST);

  let searchResults = updatedAccountsList;
  if (searchQuery) {
    const fuse = new Fuse(accounts, {
      threshold: 0.2,
      location: 0,
      distance: 100,
      maxPatternLength: 32,
      minMatchCharLength: 1,
      keys: ['metadata.name', 'address'],
    });
    fuse.setCollection(accounts);
    searchResults = fuse.search(searchQuery);
  }
  searchResults = mergeAccounts(searchResults, accounts);

  let title = t('selectAnAccount');
  if (actionMode === ACTION_MODES.ADD || actionMode === ACTION_MODES.MENU) {
    title = t('addAccount');
  } else if (actionMode === ACTION_MODES.IMPORT) {
    title = t('importAccount');
  }

  let onBack = null;
  if (actionMode !== ACTION_MODES.LIST) {
    if (actionMode === ACTION_MODES.MENU) {
      onBack = () => setActionMode(ACTION_MODES.LIST);
    } else {
      onBack = () => setActionMode(ACTION_MODES.MENU);
    }
  }

  return (
    <Modal isOpen onClose={onClose}>
      <ModalOverlay />
      <ModalContent
        className="multichain-account-menu-popover"
        modalDialogProps={{
          className: 'multichain-account-menu-popover__dialog',
          padding: 0,
          display: Display.Flex,
          flexDirection: FlexDirection.Column,
        }}
      >
        <ModalHeader padding={4} onClose={onClose} onBack={onBack}>
          {title}
        </ModalHeader>
        {actionMode === ACTION_MODES.ADD ? (
          <Box paddingLeft={4} paddingRight={4} paddingBottom={4}>
            <CreateAccount
              onActionComplete={(confirmed) => {
                if (confirmed) {
                  onClose();
                } else {
                  setActionMode(ACTION_MODES.LIST);
                }
              }}
            />
          </Box>
        ) : null}
        {actionMode === ACTION_MODES.IMPORT ? (
          <Box
            paddingLeft={4}
            paddingRight={4}
            paddingBottom={4}
            paddingTop={0}
          >
            <ImportAccount
              onActionComplete={(confirmed) => {
                if (confirmed) {
                  onClose();
                } else {
                  setActionMode(ACTION_MODES.LIST);
                }
              }}
            />
          </Box>
        ) : null}
        {/* Add / Import / Hardware Menu */}
        {actionMode === ACTION_MODES.MENU ? (
          <Box padding={4}>
            <Box>
              <ButtonLink
                size={Size.SM}
                startIconName={IconName.Add}
                onClick={() => {
                  trackEvent({
                    category: MetaMetricsEventCategory.Navigation,
                    event: MetaMetricsEventName.AccountAddSelected,
                    properties: {
                      account_type: MetaMetricsEventAccountType.Default,
                      location: 'Main Menu',
                    },
                  });
                  setActionMode(ACTION_MODES.ADD);
                }}
                data-testid="multichain-account-menu-popover-add-account"
              >
                {t('addNewAccount')}
              </ButtonLink>
            </Box>
            <Box marginTop={4}>
              <ButtonLink
                size={Size.SM}
                startIconName={IconName.Import}
                onClick={() => {
                  trackEvent({
                    category: MetaMetricsEventCategory.Navigation,
                    event: MetaMetricsEventName.AccountAddSelected,
                    properties: {
                      account_type: MetaMetricsEventAccountType.Imported,
                      location: 'Main Menu',
                    },
                  });
                  setActionMode(ACTION_MODES.IMPORT);
                }}
              >
                {t('importAccount')}
              </ButtonLink>
            </Box>
            <Box marginTop={4}>
              <ButtonLink
                size={Size.SM}
                startIconName={IconName.Hardware}
                onClick={() => {
                  onClose();
                  trackEvent({
                    category: MetaMetricsEventCategory.Navigation,
                    event: MetaMetricsEventName.AccountAddSelected,
                    properties: {
                      account_type: MetaMetricsEventAccountType.Hardware,
                      location: 'Main Menu',
                    },
                  });
                  if (getEnvironmentType() === ENVIRONMENT_TYPE_POPUP) {
                    global.platform.openExtensionInBrowser(
                      CONNECT_HARDWARE_ROUTE,
                    );
                  } else {
                    history.push(CONNECT_HARDWARE_ROUTE);
                  }
                }}
              >
                {t('addHardwareWallet')}
              </ButtonLink>
            </Box>
            {
              ///: BEGIN:ONLY_INCLUDE_IF(keyring-snaps)
              addSnapAccountEnabled ? (
                <Box marginTop={4}>
                  <ButtonLink
                    size={Size.SM}
                    startIconName={IconName.Snaps}
                    onClick={() => {
                      onClose();
                      trackEvent({
                        category: MetaMetricsEventCategory.Navigation,
                        event: MetaMetricsEventName.AccountAddSelected,
                        properties: {
                          account_type: MetaMetricsEventAccountType.Snap,
                          location: 'Main Menu',
                        },
                      });
                      global.platform.openTab({
                        url: process.env.ACCOUNT_SNAPS_DIRECTORY_URL,
                      });
                    }}
                  >
                    {t('settingAddSnapAccount')}
                  </ButtonLink>
                </Box>
              ) : null
              ///: END:ONLY_INCLUDE_IF
            }
            {
              ///: BEGIN:ONLY_INCLUDE_IF(build-mmi)
              <Box marginTop={4}>
                <ButtonLink
                  size={Size.SM}
                  startIconName={IconName.Custody}
                  onClick={() => {
                    onClose();
                    trackEvent({
                      category: MetaMetricsEventCategory.Navigation,
                      event:
                        MetaMetricsEventName.ConnectCustodialAccountClicked,
                    });
                    if (getEnvironmentType() === ENVIRONMENT_TYPE_POPUP) {
                      global.platform.openExtensionInBrowser(
                        CUSTODY_ACCOUNT_ROUTE,
                      );
                    } else {
                      history.push(CUSTODY_ACCOUNT_ROUTE);
                    }
                  }}
                >
                  {t('connectCustodialAccountMenu')}
                </ButtonLink>
              </Box>
              ///: END:ONLY_INCLUDE_IF
            }
          </Box>
        ) : null}
        {actionMode === ACTION_MODES.LIST ? (
          <>
            {/* Search box */}
            {accounts.length > 1 ? (
              <Box
                paddingLeft={4}
                paddingRight={4}
                paddingBottom={4}
                paddingTop={0}
              >
                <TextFieldSearch
                  size={Size.SM}
                  width={BlockSize.Full}
                  placeholder={t('searchAccounts')}
                  value={searchQuery}
                  onChange={(e) => setSearchQuery(e.target.value)}
                  clearButtonOnClick={() => setSearchQuery('')}
                  clearButtonProps={{
                    size: Size.SM,
                  }}
                  inputProps={{ autoFocus: true }}
                />
              </Box>
            ) : null}
            {/* Account list block */}
            <Box className="multichain-account-menu-popover__list">
              {searchResults.length === 0 && searchQuery !== '' ? (
                <Text
                  paddingLeft={4}
                  paddingRight={4}
                  color={TextColor.textMuted}
                  data-testid="multichain-account-menu-popover-no-results"
                >
                  {t('noAccountsFound')}
                </Text>
              ) : null}
              {searchResults.map((account) => {
                const connectedSite = connectedSites[account.address]?.find(
                  ({ origin }) => origin === currentTabOrigin,
                );

                const hideAccountListItem =
                  searchQuery.length === 0 && account.hidden;

                /* NOTE: Hidden account will be displayed only in the search list */

                return (
                  <Box
                    className={
                      account.hidden
                        ? 'multichain-account-menu-popover__list--menu-item-hidden'
                        : 'multichain-account-menu-popover__list--menu-item'
                    }
                    display={hideAccountListItem ? Display.None : Display.Block}
                    key={account.address}
                  >
                    <AccountListItem
                      onClick={() => {
                        onClose();
                        trackEvent({
                          category: MetaMetricsEventCategory.Navigation,
                          event: MetaMetricsEventName.NavAccountSwitched,
                          properties: {
                            location: 'Main Menu',
                          },
                        });
                        dispatch(setSelectedAccount(account.address));
                      }}
                      identity={account}
                      key={account.address}
                      selected={selectedAccount.address === account.address}
                      closeMenu={onClose}
                      connectedAvatar={connectedSite?.iconUrl}
                      connectedAvatarName={connectedSite?.name}
                      menuType={AccountListItemMenuTypes.Account}
                      isPinned={Boolean(account.pinned)}
                      isHidden={Boolean(account.hidden)}
                      currentTabOrigin={currentTabOrigin}
<<<<<<< HEAD
=======
                      isActive={Boolean(account.active)}
>>>>>>> 08f3f3ae
                      {...accountListItemProps}
                    />
                  </Box>
                );
              })}
            </Box>
            {/* Hidden Accounts, this component shows hidden accounts in account list Item*/}
            {hiddenAddresses.length > 0 ? (
              <HiddenAccountList onClose={onClose} />
            ) : null}
            {/* Add / Import / Hardware button */}
            {showAccountCreation ? (
              <Box
                paddingTop={2}
                paddingBottom={4}
                paddingLeft={4}
                paddingRight={4}
                alignItems={AlignItems.center}
                display={Display.Flex}
              >
                <ButtonSecondary
                  startIconName={IconName.Add}
                  variant={ButtonVariant.Secondary}
                  size={ButtonSecondarySize.Lg}
                  block
                  onClick={() => setActionMode(ACTION_MODES.MENU)}
                  data-testid="multichain-account-menu-popover-action-button"
                >
                  {t('addImportAccount')}
                </ButtonSecondary>
              </Box>
            ) : null}
          </>
        ) : null}
      </ModalContent>
    </Modal>
  );
};

AccountListMenu.propTypes = {
  /**
   * Function that executes when the menu closes
   */
  onClose: PropTypes.func.isRequired,
  /**
   * Represents if the button to create new accounts should display
   */
  showAccountCreation: PropTypes.bool,
  /**
   * Props to pass to the AccountListItem,
   */
  accountListItemProps: PropTypes.object,
};<|MERGE_RESOLUTION|>--- conflicted
+++ resolved
@@ -401,10 +401,7 @@
                       isPinned={Boolean(account.pinned)}
                       isHidden={Boolean(account.hidden)}
                       currentTabOrigin={currentTabOrigin}
-<<<<<<< HEAD
-=======
                       isActive={Boolean(account.active)}
->>>>>>> 08f3f3ae
                       {...accountListItemProps}
                     />
                   </Box>
