--- conflicted
+++ resolved
@@ -27,14 +27,8 @@
 import {
   getConnectedSubjectsForAllAddresses,
   getOriginOfCurrentTab,
-<<<<<<< HEAD
   getMetaMaskAccountsOrdered,
   getSelectedInternalAccount,
-=======
-  ///: BEGIN:ONLY_INCLUDE_IN(keyring-snaps)
-  getIsAddSnapAccountEnabled,
-  ///: END:ONLY_INCLUDE_IN
->>>>>>> 1e034e06
 } from '../../../selectors';
 import {
   toggleAccountMenu,
