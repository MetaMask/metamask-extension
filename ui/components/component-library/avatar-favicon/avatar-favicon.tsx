--- conflicted
+++ resolved
@@ -45,12 +45,9 @@
   );
 };
 
-<<<<<<< HEAD
-=======
 /**
  * @deprecated Please update your code to use `AvatarFavicon` from `@metamask/design-system-react`
  */
->>>>>>> 1371d2d0
 export const AvatarFavicon: AvatarFaviconComponent = React.forwardRef(
   // TODO: Fix in https://github.com/MetaMask/metamask-extension/issues/31860
   // eslint-disable-next-line @typescript-eslint/naming-convention
