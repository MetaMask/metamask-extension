--- conflicted
+++ resolved
@@ -1,13 +1,9 @@
-<<<<<<< HEAD
-
 .mm-button-link {
   &:hover:not(&--disabled) {
     text-decoration: underline;
     text-decoration-thickness: 2px;
     text-underline-offset: 4px;
   }
-=======
->>>>>>> 3ef2faf4
 
 .mm-button-link {
   &:active {
