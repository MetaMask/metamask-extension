--- conflicted
+++ resolved
@@ -120,15 +120,11 @@
   return (
     <BannerBase {...args}>
       {`Description shouldn't repeat title. 1-3 lines. Can contain a `}
-<<<<<<< HEAD
       <ButtonLink
-        size={SIZES.INHERIT}
+        size={Size.inherit}
         href="https://metamask.io/"
         target="_blank"
       >
-=======
-      <ButtonLink size={Size.auto} href="https://metamask.io/" target="_blank">
->>>>>>> 14f3e169
         hyperlink.
       </ButtonLink>
     </BannerBase>
