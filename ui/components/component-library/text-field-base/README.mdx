import { Story, Canvas, ArgsTable } from '@storybook/addon-docs';

import { TextFieldBase } from './text-field-base';

### This is a base component. It should not be used in your feature code directly but as a "base" for other UI components

# TextFieldBase

The `TextFieldBase` is the base component for all text fields. It should not be used directly. It functions as both a uncontrolled and controlled input.

<Canvas>
  <Story id="components-componentlibrary-textfieldbase--default-story" />
</Canvas>

## Props

The `TextFieldBase` accepts all props below as well as all [Box](/docs/components-ui-box--default-story#props) component props

<ArgsTable of={TextFieldBase} />

### Size

Use the `size` prop to set the height of the `TextFieldBase`.

Possible sizes include:

- `sm` 32px
- `md` 40px
- `lg` 48px

Defaults to `md`

<Canvas>
  <Story id="components-componentlibrary-textfieldbase--size-story" />
</Canvas>

```jsx
import { Size } from '../../../helpers/constants/design-system';
import { TextFieldBase } from '../../component-library';

<TextFieldBase size={Size.SM} />
<TextFieldBase size={Size.MD} />
<TextFieldBase size={Size.LG} />
```

### Type

Use the `type` prop to change the type of input.

Possible types include:

- `text`
- `number`
- `password`

Defaults to `text`.

<Canvas>
  <Story id="components-componentlibrary-textfieldbase--type" />
</Canvas>

```jsx
import { TextFieldBase } from '../../component-library';

<TextFieldBase type="text" /> // (Default)
<TextFieldBase type="number" />
<TextFieldBase type="password" />
```

### Truncate

Use the `truncate` prop to truncate the text of the the `TextFieldBase`. Defaults to `true`.

<Canvas>
  <Story id="components-componentlibrary-textfieldbase--truncate" />
</Canvas>

```jsx
import { TextFieldBase } from '../../component-library';

<TextFieldBase truncate />; // truncate is set to `true` by default
<TextFieldBase truncate={false} />;
```

### Left Accessory Right Accessory

Use the `leftAccessory` and `rightAccessory` props to add components such as icons or buttons to either side of the `TextFieldBase`.

<Canvas>
  <Story id="components-componentlibrary-textfieldbase--left-accessory-right-accessory" />
</Canvas>

```jsx
import { Color, DISPLAY } from '../../../helpers/constants/design-system';
import { ButtonIcon, Icon, ICON_NAMES, TextFieldBase } from '../../component-library';

<TextFieldBase
  placeholder="Search"
  leftAccessory={
    <Icon
      color={Color.iconAlternative}
      name={ICON_NAMES.SEARCH}
    />
  }
/>

<TextFieldBase
  placeholder="Public address (0x), or ENS"
  rightAccessory={
    <ButtonIcon
      iconName={ICON_NAMES.SCAN_BARCODE}
      ariaLabel="Scan QR code"
      iconProps={{ color: Color.primaryDefault }}
    />
  }
/>

<TextFieldBase
  placeholder="Enter amount"
  type="number"
  truncate
  leftAccessory={<SelectTokenComponent />}
  rightAccessory={<TokenValueInUSDComponent />}
/>

<TextFieldBase
  placeholder="Public address (0x), or ENS"
  truncate
  leftAccessory={<AvatarAccount />}
  rightAccessory={
    isAddressValid && (
      <Icon
        name={ICON_NAMES.CHECK}
<<<<<<< HEAD
        color={COLORS.successDefault}
=======
        color={Color.successDefault}
>>>>>>> aee19714
      />
    )
  }
/>
```

### Input Ref

Use the `inputRef` prop to access the ref of the `<input />` html element of `TextFieldBase`. This is useful for focusing the input from a button or other component.

<Canvas>
  <Story id="components-componentlibrary-textfieldbase--input-ref" />
</Canvas>

```jsx
import { Button, TextFieldBase } from '../../component-library';

const inputRef = useRef(null);
const [value, setValue] = useState('');
const handleOnClick = () => {
  inputRef.current.focus();
};
const handleOnChange = (e) => {
  setValue(e.target.value);
};

<TextFieldBase
  inputRef={inputRef}
  value={value}
  onChange={handleOnChange}
/>
<Button marginLeft={1} onClick={handleOnClick}>
  Edit
</Button>
```

### Input Component

Use the `InputComponent` prop change the component used for the input element. This is useful for replacing the base input with a custom input while retaining the functionality of the `TextFieldBase`.

Defaults to the [Text](/docs/components-componentlibrary-text--default-story) component

To function fully the custom component should accept the following props:

- `aria-invalid`
- `as`
- `autoComplete`
- `autoFocus`
- `backgroundColor`
- `defaultValue`
- `disabled`
- `focused`
- `id`
- `margin`
- `maxLength`
- `name`
- `onBlur`
- `onChange`
- `onFocus`
- `padding`
- `paddingLeft`
- `paddingRight`
- `placeholder`
- `readOnly`
- `ref`
- `required`
- `value`
- `variant`
- `type`

<Canvas>
  <Story id="components-componentlibrary-textfieldbase--input-component" />
</Canvas>

```jsx
import { TextFieldBase, Icon, ICON_NAMES } from '../../component-library';
import { Size } from '../../../helpers/constants/design-system';

// should map the props to the custom input component
const CustomInputComponent = () => <div>{/* Custom input component */}</div>;

const TextFieldCustomInput = (args) => (
  <TextFieldBase
    size={Size.LG}
    InputComponent={CustomInputComponent}
    leftAccessory={
      <Icon color={Color.iconAlternative} name={ICON_NAMES.WALLET} />
    }
  />
);
```

### Auto Complete

Use the `autoComplete` prop to set the autocomplete html attribute. It allows the browser to predict the value based on earlier typed values.

<Canvas>
  <Story id="components-componentlibrary-textfieldbase--auto-complete" />
</Canvas>

```jsx
import { TextFieldBase } from '../../component-library';

<TextFieldBase type="password" autoComplete />;
```

### Auto Focus

Use the `autoFocus` prop to focus the `TextFieldBase` during the first mount

<Canvas>
  <Story id="components-componentlibrary-textfieldbase--auto-focus" />
</Canvas>

```jsx
import { TextFieldBase } from '../../component-library';

<TextFieldBase autoFocus />;
```

### Default Value

Use the `defaultValue` prop to set the default value of the `TextFieldBase`

<Canvas>
  <Story id="components-componentlibrary-textfieldbase--default-value" />
</Canvas>

```jsx
import { TextFieldBase } from '../../component-library';

<TextFieldBase defaultValue="default value" />;
```

### Disabled

Use the `disabled` prop to set the disabled state of the `TextFieldBase`

<Canvas>
  <Story id="components-componentlibrary-textfieldbase--disabled" />
</Canvas>

```jsx
import { TextFieldBase } from '../../component-library';

<TextFieldBase disabled />;
```

### Error

Use the `error` prop to set the error state of the `TextFieldBase`

<Canvas>
  <Story id="components-componentlibrary-textfieldbase--error-story" />
</Canvas>

```jsx
import { TextFieldBase } from '../../component-library';

<TextFieldBase error />;
```

### Max Length

Use the `maxLength` prop to set the maximum allowed input characters for the `TextFieldBase`

<Canvas>
  <Story id="components-componentlibrary-textfieldbase--max-length" />
</Canvas>

```jsx
import { TextFieldBase } from '../../component-library';

<TextFieldBase maxLength={10} />;
```

### Read Only

Use the `readOnly` prop to set the `TextFieldBase` to read only. When `readOnly` is true `TextFieldBase` will not have a focus state.

<Canvas>
  <Story id="components-componentlibrary-textfieldbase--read-only" />
</Canvas>

```jsx
import { TextFieldBase } from '../../component-library';

<TextFieldBase readOnly />;
```

### Required

Use the `required` prop to set the `TextFieldBase` to required. Currently there is no visual difference to the `TextFieldBase` when required.

<Canvas>
  <Story id="components-componentlibrary-textfieldbase--required" />
</Canvas>

```jsx
import { TextFieldBase } from '../../component-library';

// Currently no visual difference
<TextFieldBase required />;
```<|MERGE_RESOLUTION|>--- conflicted
+++ resolved
@@ -131,11 +131,7 @@
     isAddressValid && (
       <Icon
         name={ICON_NAMES.CHECK}
-<<<<<<< HEAD
-        color={COLORS.successDefault}
-=======
         color={Color.successDefault}
->>>>>>> aee19714
       />
     )
   }
