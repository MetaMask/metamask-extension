--- conflicted
+++ resolved
@@ -2,13 +2,7 @@
 import PropTypes from 'prop-types';
 import classnames from 'classnames';
 
-<<<<<<< HEAD
-import { Size } from '../../../helpers/constants/design-system';
-
-import { ButtonIcon, Icon, IconName, IconSize } from '..';
-=======
 import { ButtonIcon, ButtonIconSize, Icon, IconName, IconSize } from '..';
->>>>>>> b14b6ba0
 import { TextField, TEXT_FIELD_TYPES } from '../text-field';
 
 export const TextFieldSearch = ({
@@ -34,11 +28,7 @@
             className="mm-text-field__button-clear"
             ariaLabel="Clear" // TODO: i18n
             iconName={IconName.Close}
-<<<<<<< HEAD
-            size={Size.SM}
-=======
             size={ButtonIconSize.SM}
->>>>>>> b14b6ba0
             onClick={clearButtonOnClick}
             {...clearButtonProps}
           />
