--- conflicted
+++ resolved
@@ -28,11 +28,7 @@
    */
   className: PropTypes.string,
   /**
-<<<<<<< HEAD
-   * Boolean to change button color to Danger when true
-=======
    * When true, `ButtonPrimary` color becomes Danger.
->>>>>>> 9821c59e
    */
   danger: PropTypes.bool,
   /**
