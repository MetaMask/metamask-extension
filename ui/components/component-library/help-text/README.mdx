import { Story, Canvas, ArgsTable } from '@storybook/addon-docs';

import { Text } from '..';

import { HelpText } from './help-text';

# HelpText

The `HelpText` is intended to be used as the help or error text under a form element

<Canvas>
  <Story id="components-componentlibrary-helptext--default-story" />
</Canvas>

## Props

The `HelpText` accepts all props below as well as all [Box](/docs/components-ui-box--default-story#props) component props

<ArgsTable of={HelpText} />

`HelpText` accepts all [Text](/docs/components-componentlibrary-text--default-story#props) component props

<ArgsTable of={Text} />

### Children

The `children` of the `HelpText` can be plain text or react nodes

<Canvas>
  <Story id="components-componentlibrary-helptext--children" />
</Canvas>

```jsx
import { SIZES, COLORS } from '../../../helpers/constants/design-system';
import { HelpText, Icon, ICON_NAMES } from '../../component-library';

<HelpText>Plain text</HelpText>
<HelpText>
  Text and icon
  <Icon
    marginLeft={1}
    color={COLORS.INHERIT}
<<<<<<< HEAD
    name={ICON_NAMES.WARNING_FILLED}
    size={SIZES.INHERIT}
=======
    name={ICON_NAMES.WARNING}
    size={SIZES.AUTO}
>>>>>>> ed75dabe
  />
</HelpText>
```

### Error

Use the `error` prop to show the `HelpText` in error state

<Canvas>
  <Story id="components-componentlibrary-helptext--error-story" />
</Canvas>

```jsx
import { HelpText } from '../../component-library';

<HelpText error>This HelpText in error state</HelpText>;
```

### Color

It may be useful to change the color of the `HelpText`. Use the `color` prop and the `COLORS` object to change the color of the `HelpText`. Defaults to `COLORS.TEXT_DEFAULT`.

<Canvas>
  <Story id="components-componentlibrary-helptext--color" />
</Canvas>

```jsx
import { COLORS } from '../../../helpers/constants/design-system';
import { HelpText } from '../../component-library';

<Box display={DISPLAY.FLEX} flexDirection={FLEX_DIRECTION.COLUMN} gap={2}>
  <HelpText color={COLORS.TEXT_DEFAULT}>
    The HelpText default color is COLORS.TEXT_DEFAULT
  </HelpText>
  <HelpText color={COLORS.INFO_DEFAULT}>
    This HelpText color is COLORS.INFO_DEFAULT
  </HelpText>
  <HelpText color={COLORS.WARNING_DEFAULT}>
    This HelpText color is COLORS.WARNING_DEFAULT
  </HelpText>
  <HelpText color={COLORS.SUCCESS_DEFAULT}>
    This HelpText color is COLORS.SUCCESS_DEFAULT
  </HelpText>
</Box>;
```<|MERGE_RESOLUTION|>--- conflicted
+++ resolved
@@ -40,13 +40,8 @@
   <Icon
     marginLeft={1}
     color={COLORS.INHERIT}
-<<<<<<< HEAD
-    name={ICON_NAMES.WARNING_FILLED}
+    name={ICON_NAMES.WARNING}
     size={SIZES.INHERIT}
-=======
-    name={ICON_NAMES.WARNING}
-    size={SIZES.AUTO}
->>>>>>> ed75dabe
   />
 </HelpText>
 ```
