--- conflicted
+++ resolved
@@ -233,15 +233,6 @@
           );
           fireEvent.click(submitButton);
 
-<<<<<<< HEAD
-          // TODO: Fix in https://github.com/MetaMask/metamask-extension/issues/31881
-          // eslint-disable-next-line @typescript-eslint/await-thenable
-          await expect(mockCreateAccount).toHaveBeenCalledWith({
-            scope: MultichainNetworks.SOLANA,
-            entropySource: KEYRING_ID,
-            accountNameSuggestion: 'Test Account',
-          });
-=======
           await expect(mockCreateAccount).toHaveBeenCalledWith(
             {
               scope: MultichainNetworks.SOLANA,
@@ -250,7 +241,6 @@
             },
             { setSelectedAccount: undefined },
           );
->>>>>>> 214e60d1
         });
 
         it('closes the modal when clicking "Not Now"', async () => {
