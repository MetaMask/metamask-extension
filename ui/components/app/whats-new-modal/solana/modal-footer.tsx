--- conflicted
+++ resolved
@@ -1,8 +1,4 @@
-<<<<<<< HEAD
-import React, { useContext, useEffect, useState } from 'react';
-=======
 import React, { useContext } from 'react';
->>>>>>> 626e8e3c
 import { useDispatch, useSelector } from 'react-redux';
 import {
   MetaMetricsEventCategory,
@@ -18,10 +14,7 @@
 import ZENDESK_URLS from '../../../../helpers/constants/zendesk-url';
 import { useI18nContext } from '../../../../hooks/useI18nContext';
 import { hasCreatedSolanaAccount } from '../../../../selectors';
-<<<<<<< HEAD
-=======
 import { selectIsAccountSyncingReadyToBeDispatched } from '../../../../selectors/identity/backup-and-sync';
->>>>>>> 626e8e3c
 import { getLastSelectedSolanaAccount } from '../../../../selectors/multichain';
 import { setSelectedAccount } from '../../../../store/actions';
 import {
@@ -41,18 +34,10 @@
 export const SolanaModalFooter = ({ onAction, onCancel }: ModalFooterProps) => {
   const t = useI18nContext();
   const dispatch = useDispatch();
-<<<<<<< HEAD
-=======
   const isLoading = !useSelector(selectIsAccountSyncingReadyToBeDispatched);
->>>>>>> 626e8e3c
   const hasSolanaAccount = useSelector(hasCreatedSolanaAccount);
   const selectedSolanaAccount = useSelector(getLastSelectedSolanaAccount);
   const trackEvent = useContext(MetaMetricsContext);
-  const [isLoading, setIsLoading] = useState(true);
-
-  useEffect(() => {
-    setIsLoading(false);
-  }, []);
 
   const handleCreateSolanaAccount = async () => {
     trackEvent({
@@ -117,13 +102,10 @@
           size={ButtonSize.Md}
           variant={ButtonVariant.Primary}
           data-testid={buttonTestId}
-<<<<<<< HEAD
-=======
           loading={isLoading}
           disabled={isLoading}
           // TODO: Fix in https://github.com/MetaMask/metamask-extension/issues/31879
           // eslint-disable-next-line @typescript-eslint/no-misused-promises
->>>>>>> 626e8e3c
           onClick={
             hasSolanaAccount
               ? handleViewSolanaAccount
@@ -137,11 +119,8 @@
           size={ButtonSize.Sm}
           variant={ButtonVariant.Link}
           data-testid="not-now-button"
-<<<<<<< HEAD
-=======
           // TODO: Fix in https://github.com/MetaMask/metamask-extension/issues/31879
           // eslint-disable-next-line @typescript-eslint/no-misused-promises
->>>>>>> 626e8e3c
           onClick={onCancel}
         >
           {t('notNow')}
