--- conflicted
+++ resolved
@@ -102,13 +102,10 @@
           size={ButtonSize.Md}
           variant={ButtonVariant.Primary}
           data-testid={buttonTestId}
-<<<<<<< HEAD
+          loading={isLoading}
+          disabled={isLoading}
           // TODO: Fix in https://github.com/MetaMask/metamask-extension/issues/31879
           // eslint-disable-next-line @typescript-eslint/no-misused-promises
-=======
-          loading={isLoading}
-          disabled={isLoading}
->>>>>>> 2dd3df90
           onClick={
             hasSolanaAccount
               ? handleViewSolanaAccount
