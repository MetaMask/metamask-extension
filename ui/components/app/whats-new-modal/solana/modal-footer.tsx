--- conflicted
+++ resolved
@@ -1,7 +1,4 @@
 import React, { useContext } from 'react';
-<<<<<<< HEAD
-import { useSelector } from 'react-redux';
-=======
 import { useSelector, useDispatch } from 'react-redux';
 import {
   MetaMetricsEventCategory,
@@ -13,15 +10,6 @@
 import { useI18nContext } from '../../../../hooks/useI18nContext';
 import { hasCreatedSolanaAccount } from '../../../../selectors';
 import { getLastSelectedSolanaAccount } from '../../../../selectors/multichain';
->>>>>>> 2f987b6e
-import {
-  MetaMetricsEventCategory,
-  MetaMetricsEventName,
-} from '../../../../../shared/constants/metametrics';
-import { ModalFooterProps } from '../../../../../shared/notifications';
-import { MetaMetricsContext } from '../../../../contexts/metametrics';
-import { useI18nContext } from '../../../../hooks/useI18nContext';
-import { hasCreatedSolanaAccount } from '../../../../selectors';
 import {
   ModalFooter as BaseModalFooter,
   Button,
@@ -31,15 +19,12 @@
   ButtonVariant,
   Box,
 } from '../../../component-library';
-<<<<<<< HEAD
-=======
 import {
   Display,
   FlexDirection,
   AlignItems,
 } from '../../../../helpers/constants/design-system';
 import ZENDESK_URLS from '../../../../helpers/constants/zendesk-url';
->>>>>>> 2f987b6e
 
 const SOLANA_FEATURE = 'solana';
 const CREATE_SOLANA_ACCOUNT_ACTION = 'create-solana-account';
@@ -47,58 +32,6 @@
 
 export const SolanaModalFooter = ({ onAction, onCancel }: ModalFooterProps) => {
   const t = useI18nContext();
-<<<<<<< HEAD
-  const hasSolanaAccount = useSelector(hasCreatedSolanaAccount);
-  const trackEvent = useContext(MetaMetricsContext);
-
-  const handleCreateSolanaAccount = async () => {
-    trackEvent({
-      category: MetaMetricsEventCategory.Onboarding,
-      event: MetaMetricsEventName.WhatsNewClicked,
-      properties: {
-        feature: SOLANA_FEATURE,
-        action: CREATE_SOLANA_ACCOUNT_ACTION,
-      },
-    });
-    await onAction();
-  };
-
-  const handleGotIt = async () => {
-    trackEvent({
-      category: MetaMetricsEventCategory.Onboarding,
-      event: MetaMetricsEventName.WhatsNewClicked,
-      properties: {
-        feature: SOLANA_FEATURE,
-        action: GOT_IT_ACTION,
-      },
-    });
-    onCancel();
-  };
-
-  return (
-    <BaseModalFooter paddingTop={4} data-testid="solana-modal-footer">
-      <Button
-        block
-        size={ButtonSize.Md}
-        variant={ButtonVariant.Primary}
-        data-testid={
-          hasSolanaAccount ? 'got-it-button' : 'create-solana-account-button'
-        }
-        onClick={hasSolanaAccount ? handleGotIt : handleCreateSolanaAccount}
-      >
-        {hasSolanaAccount ? t('gotIt') : t('createSolanaAccount')}
-      </Button>
-      <Button
-        block
-        size={ButtonSize.Md}
-        variant={ButtonVariant.Link}
-        data-testid="not-now-button"
-        onClick={onCancel}
-      >
-        {t('notNow')}
-      </Button>
-    </BaseModalFooter>
-=======
   const dispatch = useDispatch();
   const hasSolanaAccount = useSelector(hasCreatedSolanaAccount);
   const selectedSolanaAccount = useSelector(getLastSelectedSolanaAccount);
@@ -176,6 +109,5 @@
         </Button>
       </BaseModalFooter>
     </>
->>>>>>> 2f987b6e
   );
 };