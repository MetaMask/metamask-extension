--- conflicted
+++ resolved
@@ -91,13 +91,7 @@
 // eslint-disable-next-line @typescript-eslint/naming-convention
 export default function WhatsNewModal({ onClose }: WhatsNewModalProps) {
   const t = useContext(I18nContext);
-<<<<<<< HEAD
   const { trackEvent } = useContext(MetaMetricsContext);
-  const [showCreateSolanaAccountModal, setShowCreateSolanaAccountModal] =
-    useState(false);
-=======
-  const trackEvent = useContext(MetaMetricsContext);
->>>>>>> baa6fb12
 
   const notifications = useSelector(getSortedAnnouncementsToShow);
 
