.gas-price-button-group {
  margin-top: 22px;
  display: flex;
  justify-content: space-evenly;
  width: 100%;
  padding-left: 20px;
  padding-right: 20px;

  &__primary-currency {
    @include H4;

    height: 20.5px;
    margin-bottom: 7.5px;
  }

  &__time-estimate {
    margin-top: 5.5px;
    color: var(--color-text-alternative);
    height: 15.4px;
  }

  &__loading-container {
    height: 130px;
  }

  .button-group__button,
  .button-group__button--active {
    @include H7;

    height: 130px;
    max-width: 108px;
    flex-direction: column;
    align-items: center;
    display: flex;
    padding-top: 17px;
    border-radius: 4px;
    border-color: var(--color-primary-muted);
    background: var(--color-background-default);
    color: var(--color-text-alternative);

    div {
      display: flex;
      flex-direction: column;
      align-items: center;
    }

    i {
      &:last-child {
        display: none;
      }
    }
  }

  .button-group__button--active {
    border-color: var(--color-primary-default);
    color: var(--color-text-alternative);

    i {
      &:last-child {
        display: flex;
        color: var(--color-primary-default);
        margin-top: 8px;
      }
    }
  }
}

.gas-price-button-group--small {
  display: flex;
  justify-content: stretch;
  min-height: 54px;

  @media screen and (max-width: $break-small) {
    max-width: 260px;
  }

  &__button-fiat-price {
    @include H6;
  }

  &__button-label {
    @include Paragraph;
  }

  &__label {
    font-weight: 500;
    line-height: 16px;
    padding-bottom: 4px;
  }

  &__primary-currency {
    @include H7;

    padding-bottom: 2px;

    @media screen and (max-width: $break-small) {
      @include H8;
    }
  }

  &__secondary-currency {
    @include H7;

    padding-bottom: 2px;

    @media screen and (max-width: $break-small) {
      @include H8;
    }
  }

  &__loading-container {
    height: 54px;
  }

  .button-group__button,
  .button-group__button--active {
    background: var(--color-background-default);
    color: var(--color-text-alternative);
    padding: 4px;

    div {
      display: flex;
      flex-flow: column;
      align-items: flex-start;
      justify-content: flex-start;
    }

    i {
      &:last-child {
        display: none;
      }
    }
  }

  .button-group__button--active {
    color: var(--color-background-default);
    background: var(--color-primary-muted);

    i {
      &:last-child {
        display: flex;
        color: var(--color-primary-default);
        margin-top: 10px;
      }
    }
  }
}

.gas-price-button-group--alt {
  display: flex;
  justify-content: stretch;
  width: 95%;

  &__button-fiat-price {
    @include H6;
  }

  &__button-label {
    @include Paragraph;
  }

  &__label {
    @include H8;

    font-weight: 500;
    text-transform: capitalize;
  }

  &__primary-currency {
    @include H7;

    margin-top: 3px;
  }

  &__secondary-currency {
    @include H7;
  }

  &__loading-container {
    height: 78px;
  }

  &__time-estimate {
    @include H7;

    font-weight: 500;
    margin-top: 4px;
    color: var(--color-text-default);
  }

  .button-group__button,
  .button-group__button--active {
<<<<<<< HEAD
    background: white;
    color: #2a4055;
=======
    height: 78px;
    background: var(--color-background-default);
    color: var(--color-text-default);
>>>>>>> 634cf70a
    width: 108px;
    height: 97px;
    box-shadow: 0 2px 6px rgba(0, 0, 0, 0.151579);
    border-radius: 6px;
    border: none;

    div {
      display: flex;
      flex-flow: column;
      align-items: flex-start;
      justify-content: flex-start;
      position: relative;
    }

    .button-check-wrapper {
      display: none;
    }

    &:first-child {
      margin-right: 6px;
    }

    &:last-child {
      margin-left: 6px;
    }
  }

  .button-group__button--active {
    background: var(--color-background-alternative);
    border-color: var(--color-primary-default);

    &:first-child {
      border-color: var(--color-primary-default);
    }

    .button-check-wrapper {
      height: 16px;
      width: 16px;
      border-radius: 8px;
      position: absolute;
      top: -11px;
      right: -10px;
      background: var(--color-background-alternative);
      display: flex;
      flex-flow: row;
      justify-content: center;
      align-items: center;
    }

    i {
      display: flex;
      color: var(--color-primary-default);
      font-weight: 900;
    }
  }
}<|MERGE_RESOLUTION|>--- conflicted
+++ resolved
@@ -190,14 +190,8 @@
 
   .button-group__button,
   .button-group__button--active {
-<<<<<<< HEAD
-    background: white;
-    color: #2a4055;
-=======
-    height: 78px;
     background: var(--color-background-default);
     color: var(--color-text-default);
->>>>>>> 634cf70a
     width: 108px;
     height: 97px;
     box-shadow: 0 2px 6px rgba(0, 0, 0, 0.151579);
