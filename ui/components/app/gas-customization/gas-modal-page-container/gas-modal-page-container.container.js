--- conflicted
+++ resolved
@@ -1,68 +1,50 @@
-import { connect } from 'react-redux'
-import { captureException } from '@sentry/browser'
-import { addHexPrefix } from 'ethereumjs-util'
+import { connect } from 'react-redux';
+import { addHexPrefix } from '../../../../../app/scripts/lib/util';
 import {
   hideModal,
-  setGasLimit,
-  setGasPrice,
   createRetryTransaction,
   createSpeedUpTransaction,
-  hideSidebar,
-  updateSendAmount,
-  setGasTotal,
-  updateTransaction,
-} from '../../../../store/actions'
+} from '../../../../store/actions';
 import {
   setCustomGasPrice,
   setCustomGasLimit,
   resetCustomData,
-  fetchGasEstimates,
-  fetchBasicGasAndTimeEstimates,
-} from '../../../../ducks/gas/gas.duck'
-import {
-  hideGasButtonGroup,
-  updateSendErrors,
-} from '../../../../ducks/send/send.duck'
+} from '../../../../ducks/gas/gas.duck';
+import {
+  getSendMaxModeState,
+  getGasLimit,
+  getGasPrice,
+  getSendAmount,
+  updateGasLimit,
+  updateGasPrice,
+  useCustomGas,
+  getSendAsset,
+} from '../../../../ducks/send';
 import {
   conversionRateSelector as getConversionRate,
   getCurrentCurrency,
   getCurrentEthBalance,
   getIsMainnet,
-  getSendToken,
-  isEthereumNetwork,
-  getPreferences,
+  getIsTestnet,
   getBasicGasEstimateLoadingStatus,
-  getGasEstimatesLoadingStatus,
   getCustomGasLimit,
   getCustomGasPrice,
   getDefaultActiveButtonIndex,
-  getEstimatedGasPrices,
-  getEstimatedGasTimes,
   getRenderableBasicEstimateData,
-  getBasicGasEstimateBlockTime,
   isCustomPriceSafe,
-  getTokenBalance,
-  getSendMaxModeState,
-  getFastPriceEstimateInHexWEI,
-} from '../../../../selectors'
+  isCustomPriceSafeForCustomNetwork,
+  getAveragePriceEstimateInHexWEI,
+  isCustomPriceExcessive,
+  getIsGasEstimatesFetched,
+  getShouldShowFiat,
+  getIsCustomNetworkGasPriceFetched,
+} from '../../../../selectors';
 
 import {
   addHexes,
   subtractHexWEIsToDec,
   getValueFromWeiHex,
   sumHexWEIsToRenderableFiat,
-<<<<<<< HEAD
-} from '../../../../helpers/utils/conversions.util'
-import { getRenderableTimeEstimate } from '../../../../helpers/utils/gas-time-estimates.util'
-import { formatETHFee } from '../../../../helpers/utils/formatters'
-import {
-  calcGasTotal,
-  isBalanceSufficient,
-} from '../../../../pages/send/send.utils'
-import { MIN_GAS_LIMIT_DEC } from '../../../../pages/send/send.constants'
-import { calcMaxAmount } from '../../../../pages/send/send-content/send-amount-row/amount-max-button/amount-max-button.utils'
-import GasModalPageContainer from './gas-modal-page-container.component'
-=======
 } from '../../../../helpers/utils/conversions.util';
 import { formatETHFee } from '../../../../helpers/utils/formatters';
 import { isBalanceSufficient } from '../../../../pages/send/send.utils';
@@ -78,76 +60,74 @@
   hexWEIToDecGWEI,
 } from '../../../../../app/scripts/constants/transactions-controller-utils';
 import GasModalPageContainer from './gas-modal-page-container.component';
->>>>>>> 377d6699
 
 const mapStateToProps = (state, ownProps) => {
-  const { currentNetworkTxList, send } = state.metamask
-  const { modalState: { props: modalProps } = {} } = state.appState.modal || {}
-  const { txData = {} } = modalProps || {}
-  const { transaction = {} } = ownProps
+  const gasLimit = getGasLimit(state);
+  const gasPrice = getGasPrice(state);
+  const amount = getSendAmount(state);
+  const { currentNetworkTxList } = state.metamask;
+  const { modalState: { props: modalProps } = {} } = state.appState.modal || {};
+  const { txData = {} } = modalProps || {};
+  const { transaction = {}, onSubmit } = ownProps;
   const selectedTransaction = currentNetworkTxList.find(
     ({ id }) => id === (transaction.id || txData.id),
-  )
-  const buttonDataLoading = getBasicGasEstimateLoadingStatus(state)
-  const gasEstimatesLoading = getGasEstimatesLoadingStatus(state)
-  const sendToken = getSendToken(state)
+  );
+  const buttonDataLoading = getBasicGasEstimateLoadingStatus(state);
+  const asset = getSendAsset(state);
 
   // a "default" txParams is used during the send flow, since the transaction doesn't exist yet in that case
   const txParams = selectedTransaction?.txParams
     ? selectedTransaction.txParams
     : {
-        gas: send.gasLimit || '0x5208',
-        gasPrice: send.gasPrice || getFastPriceEstimateInHexWEI(state, true),
-        value: sendToken ? '0x0' : send.amount,
-      }
-
-  const { gasPrice: currentGasPrice, gas: currentGasLimit, value } = txParams
-  const customModalGasPriceInHex = getCustomGasPrice(state) || currentGasPrice
+        gas: gasLimit || GAS_LIMITS.SIMPLE,
+        gasPrice: gasPrice || getAveragePriceEstimateInHexWEI(state, true),
+        value: asset.type === ASSET_TYPES.TOKEN ? '0x0' : amount,
+      };
+
+  const { gasPrice: currentGasPrice, gas: currentGasLimit } = txParams;
+  const value = ownProps.transaction?.txParams?.value || txParams.value;
+  const customModalGasPriceInHex = getCustomGasPrice(state) || currentGasPrice;
   const customModalGasLimitInHex =
-    getCustomGasLimit(state) || currentGasLimit || '0x5208'
+    getCustomGasLimit(state) || currentGasLimit || GAS_LIMITS.SIMPLE;
   const customGasTotal = calcGasTotal(
     customModalGasLimitInHex,
     customModalGasPriceInHex,
-  )
+  );
 
   const gasButtonInfo = getRenderableBasicEstimateData(
     state,
     customModalGasLimitInHex,
-  )
-
-  const currentCurrency = getCurrentCurrency(state)
-  const conversionRate = getConversionRate(state)
+  );
+
+  const currentCurrency = getCurrentCurrency(state);
+  const conversionRate = getConversionRate(state);
   const newTotalFiat = sumHexWEIsToRenderableFiat(
     [value, customGasTotal],
     currentCurrency,
     conversionRate,
-  )
-
-  const { hideBasic } = state.appState.modal.modalState.props
-
-  const customGasPrice = calcCustomGasPrice(customModalGasPriceInHex)
-
-  const maxModeOn = getSendMaxModeState(state)
-
-  const gasPrices = getEstimatedGasPrices(state)
-  const estimatedTimes = getEstimatedGasTimes(state)
-  const balance = getCurrentEthBalance(state)
-
-  const { showFiatInTestnets } = getPreferences(state)
-  const isMainnet = getIsMainnet(state)
-  const showFiat = Boolean(isMainnet || showFiatInTestnets)
-
-  const isSendTokenSet = Boolean(sendToken)
+  );
+
+  const { hideBasic } = state.appState.modal.modalState.props;
+
+  const customGasPrice = calcCustomGasPrice(customModalGasPriceInHex);
+
+  const maxModeOn = getSendMaxModeState(state);
+
+  const balance = getCurrentEthBalance(state);
+
+  const isMainnet = getIsMainnet(state);
+  const isTestnet = getIsTestnet(state);
+  const showFiat = getShouldShowFiat(state);
 
   const newTotalEth =
-    maxModeOn && !isSendTokenSet
+    maxModeOn && asset.type === ASSET_TYPES.NATIVE
       ? sumHexWEIsToRenderableEth([balance, '0x0'])
-      : sumHexWEIsToRenderableEth([value, customGasTotal])
+      : sumHexWEIsToRenderableEth([value, customGasTotal]);
 
   const sendAmount =
-    maxModeOn && !isSendTokenSet
+    maxModeOn && asset.type === ASSET_TYPES.NATIVE
       ? subtractHexWEIsFromRenderableEth(balance, customGasTotal)
-      : sumHexWEIsToRenderableEth([value, '0x0'])
+      : sumHexWEIsToRenderableEth([value, '0x0']);
 
   const insufficientBalance = maxModeOn
     ? false
@@ -156,17 +136,20 @@
         gasTotal: customGasTotal,
         balance,
         conversionRate,
-      })
-
-  let currentTimeEstimate = ''
-  try {
-    currentTimeEstimate = getRenderableTimeEstimate(
-      customGasPrice,
-      gasPrices,
-      estimatedTimes,
-    )
-  } catch (error) {
-    captureException(error)
+      });
+  const isGasEstimate = getIsGasEstimatesFetched(state);
+  const customNetworkEstimateWasFetched = getIsCustomNetworkGasPriceFetched(
+    state,
+  );
+
+  let customPriceIsSafe = true;
+  if ((isMainnet || process.env.IN_TEST) && isGasEstimate) {
+    customPriceIsSafe = isCustomPriceSafe(state);
+  } else if (
+    !(isMainnet || process.env.IN_TEST || isTestnet) &&
+    customNetworkEstimateWasFetched
+  ) {
+    customPriceIsSafe = isCustomPriceSafeForCustomNetwork(state);
   }
 
   return {
@@ -178,9 +161,8 @@
     customGasLimit: calcCustomGasLimit(customModalGasLimitInHex),
     customGasTotal,
     newTotalFiat,
-    currentTimeEstimate,
-    blockTime: getBasicGasEstimateBlockTime(state),
-    customPriceIsSafe: isCustomPriceSafe(state),
+    customPriceIsSafe,
+    customPriceIsExcessive: isCustomPriceExcessive(state),
     maxModeOn,
     gasPriceButtonGroupProps: {
       buttonDataLoading,
@@ -189,13 +171,6 @@
         customModalGasPriceInHex,
       ),
       gasButtonInfo,
-    },
-    gasChartProps: {
-      currentPrice: customGasPrice,
-      gasPrices,
-      estimatedTimes,
-      gasPricesMax: gasPrices[gasPrices.length - 1],
-      estimatedTimesMax: estimatedTimes[0],
     },
     infoRowProps: {
       originalTotalFiat: sumHexWEIsToRenderableFiat(
@@ -210,61 +185,47 @@
       sendAmount,
     },
     transaction: txData || transaction,
-    isSpeedUp: transaction.status === 'submitted',
-    isRetry: transaction.status === 'failed',
+    isSpeedUp: transaction.status === TRANSACTION_STATUSES.SUBMITTED,
+    isRetry: transaction.status === TRANSACTION_STATUSES.FAILED,
     txId: transaction.id,
     insufficientBalance,
-    gasEstimatesLoading,
     isMainnet,
-    isEthereumNetwork: isEthereumNetwork(state),
-    sendToken,
     balance,
-    tokenBalance: getTokenBalance(state),
     conversionRate,
     value,
-  }
-}
+    onSubmit,
+  };
+};
 
 const mapDispatchToProps = (dispatch) => {
   const updateCustomGasPrice = (newPrice) =>
-    dispatch(setCustomGasPrice(addHexPrefix(newPrice)))
+    dispatch(setCustomGasPrice(addHexPrefix(newPrice)));
 
   return {
     cancelAndClose: () => {
-      dispatch(resetCustomData())
-      dispatch(hideModal())
+      dispatch(resetCustomData());
+      dispatch(hideModal());
     },
     hideModal: () => dispatch(hideModal()),
+    useCustomGas: () => dispatch(useCustomGas()),
+    updateTransactionGasFees: (gasFees) => {
+      dispatch(updateGasFees({ ...gasFees, expectHexWei: true }));
+    },
     updateCustomGasPrice,
     updateCustomGasLimit: (newLimit) =>
       dispatch(setCustomGasLimit(addHexPrefix(newLimit))),
     setGasData: (newLimit, newPrice) => {
-      dispatch(setGasLimit(newLimit))
-      dispatch(setGasPrice(newPrice))
-    },
-    updateConfirmTxGasAndCalculate: (gasLimit, gasPrice, updatedTx) => {
-      updateCustomGasPrice(gasPrice)
-      dispatch(setCustomGasLimit(addHexPrefix(gasLimit.toString(16))))
-      return dispatch(updateTransaction(updatedTx))
-    },
-    createRetryTransaction: (txId, gasPrice, gasLimit) => {
-      return dispatch(createRetryTransaction(txId, gasPrice, gasLimit))
-    },
-    createSpeedUpTransaction: (txId, gasPrice, gasLimit) => {
-      return dispatch(createSpeedUpTransaction(txId, gasPrice, gasLimit))
-    },
-    hideGasButtonGroup: () => dispatch(hideGasButtonGroup()),
-    hideSidebar: () => dispatch(hideSidebar()),
-    fetchGasEstimates: (blockTime) => dispatch(fetchGasEstimates(blockTime)),
-    fetchBasicGasAndTimeEstimates: () =>
-      dispatch(fetchBasicGasAndTimeEstimates()),
-    setGasTotal: (total) => dispatch(setGasTotal(total)),
-    setAmountToMax: (maxAmountDataObject) => {
-      dispatch(updateSendErrors({ amount: null }))
-      dispatch(updateSendAmount(calcMaxAmount(maxAmountDataObject)))
-    },
-  }
-}
+      dispatch(updateGasLimit(newLimit));
+      dispatch(updateGasPrice(newPrice));
+    },
+    createRetryTransaction: (txId, customGasSettings) => {
+      return dispatch(createRetryTransaction(txId, customGasSettings));
+    },
+    createSpeedUpTransaction: (txId, customGasSettings) => {
+      return dispatch(createSpeedUpTransaction(txId, customGasSettings));
+    },
+  };
+};
 
 const mergeProps = (stateProps, dispatchProps, ownProps) => {
   const {
@@ -275,112 +236,96 @@
     isSpeedUp,
     isRetry,
     insufficientBalance,
-    maxModeOn,
     customGasPrice,
-    customGasTotal,
-    balance,
-    sendToken,
-    tokenBalance,
     customGasLimit,
     transaction,
-  } = stateProps
+  } = stateProps;
   const {
-    hideGasButtonGroup: dispatchHideGasButtonGroup,
+    useCustomGas: dispatchUseCustomGas,
     setGasData: dispatchSetGasData,
-    updateConfirmTxGasAndCalculate: dispatchUpdateConfirmTxGasAndCalculate,
     createSpeedUpTransaction: dispatchCreateSpeedUpTransaction,
     createRetryTransaction: dispatchCreateRetryTransaction,
-    hideSidebar: dispatchHideSidebar,
+    updateTransactionGasFees: dispatchUpdateTransactionGasFees,
     cancelAndClose: dispatchCancelAndClose,
     hideModal: dispatchHideModal,
-    setAmountToMax: dispatchSetAmountToMax,
     ...otherDispatchProps
-  } = dispatchProps
+  } = dispatchProps;
 
   return {
     ...stateProps,
     ...otherDispatchProps,
     ...ownProps,
     onSubmit: (gasLimit, gasPrice) => {
+      if (ownProps.onSubmit) {
+        dispatchCancelAndClose();
+        ownProps.onSubmit({ gasLimit, gasPrice });
+        return;
+      }
       if (isConfirm) {
-        const updatedTx = {
-          ...transaction,
-          txParams: {
-            ...transaction.txParams,
-            gas: gasLimit,
-            gasPrice,
-          },
-        }
-        dispatchUpdateConfirmTxGasAndCalculate(gasLimit, gasPrice, updatedTx)
-        dispatchHideModal()
+        dispatchUpdateTransactionGasFees({
+          gasLimit,
+          gasPrice,
+          transaction,
+          isModal: true,
+        });
+        dispatchHideModal();
+        dispatchCancelAndClose();
       } else if (isSpeedUp) {
-        dispatchCreateSpeedUpTransaction(txId, gasPrice, gasLimit)
-        dispatchHideSidebar()
-        dispatchCancelAndClose()
+        dispatchCreateSpeedUpTransaction(txId, { gasPrice, gasLimit });
+        dispatchCancelAndClose();
       } else if (isRetry) {
-        dispatchCreateRetryTransaction(txId, gasPrice, gasLimit)
-        dispatchHideSidebar()
-        dispatchCancelAndClose()
+        dispatchCreateRetryTransaction(txId, { gasPrice, gasLimit });
+        dispatchCancelAndClose();
       } else {
-        dispatchSetGasData(gasLimit, gasPrice)
-        dispatchHideGasButtonGroup()
-        dispatchCancelAndClose()
-      }
-      if (maxModeOn) {
-        dispatchSetAmountToMax({
-          balance,
-          gasTotal: customGasTotal,
-          sendToken,
-          tokenBalance,
-        })
+        dispatchSetGasData(gasLimit, gasPrice);
+        dispatchUseCustomGas();
+        dispatchCancelAndClose();
       }
     },
     gasPriceButtonGroupProps: {
       ...gasPriceButtonGroupProps,
-      handleGasPriceSelection: otherDispatchProps.updateCustomGasPrice,
+      handleGasPriceSelection: ({ gasPrice }) =>
+        otherDispatchProps.updateCustomGasPrice(gasPrice),
     },
     cancelAndClose: () => {
-      dispatchCancelAndClose()
-      if (isSpeedUp || isRetry) {
-        dispatchHideSidebar()
-      }
+      dispatchCancelAndClose();
     },
     disableSave:
       insufficientBalance ||
       (isSpeedUp && customGasPrice === 0) ||
       customGasLimit < Number(MIN_GAS_LIMIT_DEC),
-  }
-}
+  };
+};
 
 export default connect(
   mapStateToProps,
   mapDispatchToProps,
   mergeProps,
-)(GasModalPageContainer)
+)(GasModalPageContainer);
 
 function isConfirm(state) {
-  return Boolean(Object.keys(state.confirmTransaction.txData).length)
+  return Boolean(Object.keys(state.confirmTransaction.txData).length);
 }
 
 function calcCustomGasPrice(customGasPriceInHex) {
-  return Number(hexWEIToDecGWEI(customGasPriceInHex))
+  return Number(hexWEIToDecGWEI(customGasPriceInHex));
 }
 
 function calcCustomGasLimit(customGasLimitInHex) {
-  return parseInt(customGasLimitInHex, 16)
+  return parseInt(customGasLimitInHex, 16);
 }
 
 function sumHexWEIsToRenderableEth(hexWEIs) {
-  const hexWEIsSum = hexWEIs.filter((n) => n).reduce(addHexes)
+  const hexWEIsSum = hexWEIs.filter(Boolean).reduce(addHexes);
   return formatETHFee(
     getValueFromWeiHex({
       value: hexWEIsSum,
       toCurrency: 'ETH',
       numberOfDecimals: 6,
     }),
-  )
+  );
 }
 
 function subtractHexWEIsFromRenderableEth(aHexWEI, bHexWEI) {
-  return formatETHFee(subtractHexWEIsToDec(aHexWEI, bHexWEI))
+  return formatETHFee(subtractHexWEIsToDec(aHexWEI, bHexWEI));
 }