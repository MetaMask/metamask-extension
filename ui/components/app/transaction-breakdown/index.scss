@import 'transaction-breakdown-row/index';

.transaction-breakdown {
  &__title {
    padding-bottom: 4px;
    padding-top: 8px;
    font-size: 14px;
<<<<<<< HEAD
    color: var(--color-text-default);
    font-weight: bold;
    text-transform: capitalize;
=======
    color: $Black-100;
    font-weight: bold;
    text-transform: capitalize; 
>>>>>>> 2930563d
  }

  &__row-title {
    text-transform: capitalize;
  }

  &__value {
    display: flex;
    justify-content: flex-end;
    text-align: end;
    overflow: hidden;
    text-overflow: ellipsis;

    &--eth-total {
      font-weight: bold;
<<<<<<< HEAD
      color: var(--color-text-default);
=======
      color: $Black-100;
>>>>>>> 2930563d
    }

    &--amount {
      font-weight: bold;
<<<<<<< HEAD
      color: var(--color-text-default);
=======
      color: $Black-100;
>>>>>>> 2930563d
    }
  }
}<|MERGE_RESOLUTION|>--- conflicted
+++ resolved
@@ -5,15 +5,9 @@
     padding-bottom: 4px;
     padding-top: 8px;
     font-size: 14px;
-<<<<<<< HEAD
-    color: var(--color-text-default);
-    font-weight: bold;
-    text-transform: capitalize;
-=======
     color: $Black-100;
     font-weight: bold;
     text-transform: capitalize; 
->>>>>>> 2930563d
   }
 
   &__row-title {
@@ -29,20 +23,12 @@
 
     &--eth-total {
       font-weight: bold;
-<<<<<<< HEAD
-      color: var(--color-text-default);
-=======
       color: $Black-100;
->>>>>>> 2930563d
     }
 
     &--amount {
       font-weight: bold;
-<<<<<<< HEAD
-      color: var(--color-text-default);
-=======
       color: $Black-100;
->>>>>>> 2930563d
     }
   }
 }