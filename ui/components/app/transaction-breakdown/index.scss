@import 'transaction-breakdown-row/index';

.transaction-breakdown {
  &__title {
    padding-bottom: 4px;
    padding-top: 8px;
    font-size: 14px;
    color: $Black-100;
    font-weight: bold;
<<<<<<< HEAD
    text-transform: capitalize;
=======
    text-transform: capitalize; 
>>>>>>> ee2f330f
  }

  &__row-title {
    text-transform: capitalize;
  }

  &__value {
    display: flex;
    justify-content: flex-end;
    text-align: end;
    overflow: hidden;
    text-overflow: ellipsis;

    &--eth-total {
      font-weight: bold;
      color: $Black-100;
    }

    &--amount {
      font-weight: bold;
      color: $Black-100;
    }
  }
}<|MERGE_RESOLUTION|>--- conflicted
+++ resolved
@@ -7,11 +7,7 @@
     font-size: 14px;
     color: $Black-100;
     font-weight: bold;
-<<<<<<< HEAD
-    text-transform: capitalize;
-=======
     text-transform: capitalize; 
->>>>>>> ee2f330f
   }
 
   &__row-title {
