@import 'transaction-breakdown-row/index';

.transaction-breakdown {
  &__title {
    padding-bottom: 4px;
    padding-top: 8px;
    font-size: 14px;
<<<<<<< HEAD
    color: var(--color-text-default);
=======
    color: $Black-100;
>>>>>>> 17bcd588
    font-weight: bold;
    text-transform: capitalize;
  }

  &__row-title {
    text-transform: capitalize;
  }

  &__value {
    display: flex;
    justify-content: flex-end;
    text-align: end;
    overflow: hidden;
    text-overflow: ellipsis;

    &--eth-total {
      font-weight: bold;
<<<<<<< HEAD
      color: var(--color-text-default);
=======
      color: $Black-100;
>>>>>>> 17bcd588
    }

    &--amount {
      font-weight: bold;
<<<<<<< HEAD
      color: var(--color-text-default);
=======
      color: $Black-100;
>>>>>>> 17bcd588
    }
  }
}<|MERGE_RESOLUTION|>--- conflicted
+++ resolved
@@ -5,11 +5,7 @@
     padding-bottom: 4px;
     padding-top: 8px;
     font-size: 14px;
-<<<<<<< HEAD
-    color: var(--color-text-default);
-=======
     color: $Black-100;
->>>>>>> 17bcd588
     font-weight: bold;
     text-transform: capitalize;
   }
@@ -27,20 +23,12 @@
 
     &--eth-total {
       font-weight: bold;
-<<<<<<< HEAD
-      color: var(--color-text-default);
-=======
       color: $Black-100;
->>>>>>> 17bcd588
     }
 
     &--amount {
       font-weight: bold;
-<<<<<<< HEAD
-      color: var(--color-text-default);
-=======
       color: $Black-100;
->>>>>>> 17bcd588
     }
   }
 }