import React from 'react';
import configureMockStore from 'redux-mock-store';
import { within } from '@testing-library/react';
import { renderWithProvider } from '../../../../test/jest/rendering';
import mockState from '../../../../test/data/mock-state.json';
import TransactionBreakdown from '.';

function getActualDataFrom(transactionBreakdownRows) {
  return transactionBreakdownRows.map((transactionBreakdownRow) => {
    const title = within(transactionBreakdownRow).getByTestId(
      'transaction-breakdown-row-title',
    );
    const value = within(transactionBreakdownRow).getByTestId(
      'transaction-breakdown-row-value',
    );
    return [title.textContent, value.textContent];
  });
}

describe('TransactionBreakdown', () => {
  const store = configureMockStore()({
    metamask: {
      currencyRates: {},
      preferences: {},
<<<<<<< HEAD
      selectedNetworkClientId: 'mainnet',

=======
      networkConfigurationsByChainId: {
        [CHAIN_IDS.MAINNET]: {
          chainId: CHAIN_IDS.MAINNET,
          rpcEndpoints: [{}],
        },
      },
>>>>>>> 74f6a416
      internalAccounts: mockState.metamask.internalAccounts,
      completedOnboarding: true,
    },
  });

  describe('with a typical non-EIP-1559 transaction', () => {
    it('renders properly', () => {
      const { getAllByTestId } = renderWithProvider(
        <TransactionBreakdown
          nonce="0x1d" // 29
          transaction={{
            txParams: {
              gas: '0xb72a', // 46,890
              gasPrice: '0x930c19db', // 2,467,043,803
              value: '0x2386f26fc10000', // 10,000,000,000,000,000
            },
          }}
          primaryCurrency="-0.01 ETH"
        />,
        store,
      );

      expect(
        getActualDataFrom(getAllByTestId('transaction-breakdown-row')),
      ).toStrictEqual([
        ['Nonce', '29'],
        ['Amount', '-0.01 ETH'],
        ['Gas limit (units)', '46890'],
        ['Gas price', '2.467043803'],
        ['Total', '0.01011568ETH'],
      ]);
    });
  });

  describe('with a typical EIP-1559 transaction', () => {
    it('renders properly', () => {
      const { getAllByTestId } = renderWithProvider(
        <TransactionBreakdown
          nonce="0x1d" // 29
          transaction={{
            txParams: {
              gas: '0xb72a', // 46,890
              maxFeePerGas: '0xb2d05e00', // 3,000,000,000
              maxPriorityFeePerGas: '0x930c19d4', // 2,467,043,796
              value: '0x2386f26fc10000', // 10,000,000,000,000,000
            },
            txReceipt: {
              gasUsed: '7a1c', // 31,260
              effectiveGasPrice: '0x930c19db', // 2,467,043,803
            },
            baseFeePerGas: '0x7', // 7
          }}
          primaryCurrency="-0.01 ETH"
        />,
        store,
      );

      expect(
        getActualDataFrom(getAllByTestId('transaction-breakdown-row')),
      ).toStrictEqual([
        ['Nonce', '29'],
        ['Amount', '-0.01 ETH'],
        ['Gas limit (units)', '46890'],
        ['Gas used (units)', '31260'],
        ['Base fee (GWEI)', '0.000000007'],
        ['Priority fee (GWEI)', '2.467043796'],
        ['Total gas fee', '0.000077ETH'],
        ['Max fee per gas', '0.000000003ETH'],
        ['Total', '0.01007712ETH'],
      ]);
    });
  });

  describe('with swap+send transaction', () => {
    const props = {
      nonce: '0x72', // 114
      transaction: {
        baseFeePerGas: '0x18205f063',
        destinationTokenAddress: '0x0000000000000000000000000000000000000000',
        destinationTokenAmount: '2223344229978020',
        destinationTokenDecimals: 18,
        destinationTokenSymbol: 'ETH',
        sourceTokenAddress: '0x0d8775f648430679a709e98d2b0cb6250d2887ef',
        sourceTokenAmount: '33425656732428330864',
        sourceTokenDecimals: 18,
        sourceTokenSymbol: 'BAT',
        status: 'confirmed',
        swapAndSendRecipient: '0xc6f6ca03d790168758285264bcbf7fb30d27322b',
        txParams: {
          gas: '0x3c3d6',
          maxFeePerGas: '0x1da1d1cff',
          maxPriorityFeePerGas: '0x53417a0',
        },
        txReceipt: {
          cumulativeGasUsed: '0xa1d718',
          effectiveGasPrice: '0x1873a0803',
          gasUsed: '0x2fa69',
        },
        type: 'swapAndSend',
      },
      primaryCurrency: '-0.01 ETH',
    };

    it('renders properly', () => {
      const { getAllByTestId } = renderWithProvider(
        <TransactionBreakdown {...props} />,
        store,
      );

      expect(
        getActualDataFrom(getAllByTestId('transaction-breakdown-row')),
      ).toStrictEqual([
        ['Nonce', '114'],
        ['Amount Sent', '33.425656732428330864 BAT'],
        ['Amount Received', '0.00222334422997802 ETH'],
        ['Gas limit (units)', '246742'],
        ['Gas used (units)', '195177'],
        ['Base fee (GWEI)', '6.476394595'],
        ['Priority fee (GWEI)', '0.0873'],
        ['Total gas fee', '0.001281ETH'],
        ['Max fee per gas', '0.000000008ETH'],
        ['Total', '0.00128108ETH'],
      ]);
    });

    it('renders properly with small token amounts', () => {
      const { getAllByTestId } = renderWithProvider(
        <TransactionBreakdown
          {...{
            ...props,
            transaction: {
              ...props.transaction,
              sourceTokenAmount: '100',
              destinationTokenAmount: '100',
            },
          }}
        />,
        store,
      );

      expect(
        getActualDataFrom(getAllByTestId('transaction-breakdown-row')),
      ).toStrictEqual([
        ['Nonce', '114'],
        // Verify small amounts not in scientific notation
        ['Amount Sent', '0.0000000000000001 BAT'],
        ['Amount Received', '0.0000000000000001 ETH'],
        ['Gas limit (units)', '246742'],
        ['Gas used (units)', '195177'],
        ['Base fee (GWEI)', '6.476394595'],
        ['Priority fee (GWEI)', '0.0873'],
        ['Total gas fee', '0.001281ETH'],
        ['Max fee per gas', '0.000000008ETH'],
        ['Total', '0.00128108ETH'],
      ]);
    });
  });
});<|MERGE_RESOLUTION|>--- conflicted
+++ resolved
@@ -22,17 +22,14 @@
     metamask: {
       currencyRates: {},
       preferences: {},
-<<<<<<< HEAD
       selectedNetworkClientId: 'mainnet',
 
-=======
-      networkConfigurationsByChainId: {
-        [CHAIN_IDS.MAINNET]: {
-          chainId: CHAIN_IDS.MAINNET,
-          rpcEndpoints: [{}],
-        },
-      },
->>>>>>> 74f6a416
+      // networkConfigurationsByChainId: {
+      //   [CHAIN_IDS.MAINNET]: {
+      //     chainId: CHAIN_IDS.MAINNET,
+      //     rpcEndpoints: [{}],
+      //   },
+      // },
       internalAccounts: mockState.metamask.internalAccounts,
       completedOnboarding: true,
     },
