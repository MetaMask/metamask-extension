import React, { useContext } from 'react';
import { useSelector } from 'react-redux';
import PropTypes from 'prop-types';

import {
  GAS_RECOMMENDATIONS,
  EDIT_GAS_MODES,
} from '../../../../shared/constants/gas';

import { isEIP1559Network } from '../../../ducks/metamask/metamask';

import Button from '../../ui/button';
import Typography from '../../ui/typography/typography';
import {
  COLORS,
  TYPOGRAPHY,
  FONT_WEIGHT,
  TEXT_ALIGN,
} from '../../../helpers/constants/design-system';
import { areDappSuggestedAndTxParamGasFeesTheSame } from '../../../helpers/utils/confirm-tx.util';

import InfoTooltip from '../../ui/info-tooltip';
import TransactionTotalBanner from '../transaction-total-banner/transaction-total-banner.component';
import RadioGroup from '../../ui/radio-group/radio-group.component';
import AdvancedGasControls from '../advanced-gas-controls/advanced-gas-controls.component';
import ActionableMessage from '../../ui/actionable-message/actionable-message';

import { I18nContext } from '../../../contexts/i18n';
import GasTiming from '../gas-timing';

export default function EditGasDisplay({
  mode = EDIT_GAS_MODES.MODIFY_IN_PLACE,
  showEducationButton = false,
  onEducationClick,
  transaction,
  defaultEstimateToUse,
  maxPriorityFeePerGas,
  setMaxPriorityFeePerGas,
  maxPriorityFeePerGasFiat,
  maxFeePerGas,
  setMaxFeePerGas,
  maxFeePerGasFiat,
  estimatedMaximumNative,
  isGasEstimatesLoading,
  gasFeeEstimates,
  gasEstimateType,
  gasPrice,
  setGasPrice,
  gasLimit,
  setGasLimit,
  estimateToUse,
  setEstimateToUse,
  estimatedMinimumFiat,
  estimatedMaximumFiat,
  hasGasErrors,
  dappSuggestedGasFeeAcknowledged,
  setDappSuggestedGasFeeAcknowledged,
  showAdvancedForm,
  setShowAdvancedForm,
  warning,
  gasErrors,
  onManualChange,
<<<<<<< HEAD
  minimumGasLimit,
=======
  networkSupports1559,
>>>>>>> 583c1156
}) {
  const t = useContext(I18nContext);

  const dappSuggestedAndTxParamGasFeesAreTheSame = areDappSuggestedAndTxParamGasFeesTheSame(
    transaction,
  );

  const requireDappAcknowledgement = Boolean(
    transaction?.dappSuggestedGasFees &&
      !dappSuggestedGasFeeAcknowledged &&
      dappSuggestedAndTxParamGasFeesAreTheSame,
  );

  const networkSupports1559 = useSelector(isEIP1559Network);

  return (
    <div className="edit-gas-display">
      <div className="edit-gas-display__content">
        {warning && (
          <div className="edit-gas-display__warning">
            <ActionableMessage
              className="actionable-message--warning"
              message={warning}
            />
          </div>
        )}
        {requireDappAcknowledgement && (
          <div className="edit-gas-display__dapp-acknowledgement-warning">
            <ActionableMessage
              className="actionable-message--warning"
              message={t('gasDisplayDappWarning', [transaction.origin])}
              iconFillColor="#f8c000"
              useIcon
            />
          </div>
        )}
        {mode === EDIT_GAS_MODES.SPEED_UP && (
          <div className="edit-gas-display__top-tooltip">
            <Typography
              color={COLORS.BLACK}
              variant={TYPOGRAPHY.H8}
              fontWeight={FONT_WEIGHT.BOLD}
            >
              {t('speedUpTooltipText')}{' '}
              <InfoTooltip
                position="top"
                contentText={t('speedUpExplanation')}
              />
            </Typography>
          </div>
        )}
        <TransactionTotalBanner
          total={
            networkSupports1559
              ? `~ ${estimatedMinimumFiat}`
              : estimatedMaximumNative
          }
          detail={
            networkSupports1559 &&
            estimatedMaximumFiat !== undefined &&
            t('editGasTotalBannerSubtitle', [
              <Typography
                fontWeight={FONT_WEIGHT.BOLD}
                tag="span"
                key="secondary"
              >
                {estimatedMaximumFiat}
              </Typography>,
              <Typography tag="span" key="primary">
                {estimatedMaximumNative}
              </Typography>,
            ])
          }
          timing={<GasTiming maxPriorityFeePerGas={maxPriorityFeePerGas} />}
        />
        {requireDappAcknowledgement && (
          <Button
            className="edit-gas-display__dapp-acknowledgement-button"
            onClick={() => setDappSuggestedGasFeeAcknowledged(true)}
          >
            {t('gasDisplayAcknowledgeDappButtonText')}
          </Button>
        )}
        {hasGasErrors && (
          <div className="edit-gas-display__error">
            <Typography
              color={COLORS.ERROR1}
              variant={TYPOGRAPHY.H7}
              align={TEXT_ALIGN.CENTER}
              fontWeight={FONT_WEIGHT.BOLD}
            >
              {t('editGasTooLow')}{' '}
              <InfoTooltip
                position="top"
                contentText={t('editGasTooLowTooltip')}
              />
            </Typography>
          </div>
        )}
        {networkSupports1559 &&
          !requireDappAcknowledgement &&
          ![EDIT_GAS_MODES.SPEED_UP, EDIT_GAS_MODES.CANCEL].includes(mode) && (
            <RadioGroup
              name="gas-recommendation"
              options={[
                {
                  value: GAS_RECOMMENDATIONS.LOW,
                  label: t('editGasLow'),
                  recommended: defaultEstimateToUse === GAS_RECOMMENDATIONS.LOW,
                },
                {
                  value: GAS_RECOMMENDATIONS.MEDIUM,
                  label: t('editGasMedium'),
                  recommended:
                    defaultEstimateToUse === GAS_RECOMMENDATIONS.MEDIUM,
                },
                {
                  value: GAS_RECOMMENDATIONS.HIGH,
                  label: t('editGasHigh'),
                  recommended:
                    defaultEstimateToUse === GAS_RECOMMENDATIONS.HIGH,
                },
              ]}
              selectedValue={estimateToUse}
              onChange={setEstimateToUse}
            />
          )}
        {!requireDappAcknowledgement && (
          <button
            className="edit-gas-display__advanced-button"
            onClick={() => setShowAdvancedForm(!showAdvancedForm)}
          >
            {t('advancedOptions')}{' '}
            {showAdvancedForm ? (
              <i className="fa fa-caret-up"></i>
            ) : (
              <i className="fa fa-caret-down"></i>
            )}
          </button>
        )}
        {!requireDappAcknowledgement && showAdvancedForm && (
          <AdvancedGasControls
            gasFeeEstimates={gasFeeEstimates}
            gasEstimateType={gasEstimateType}
            estimateToUse={estimateToUse}
            isGasEstimatesLoading={isGasEstimatesLoading}
            gasLimit={gasLimit}
            setGasLimit={setGasLimit}
            maxPriorityFee={maxPriorityFeePerGas}
            setMaxPriorityFee={setMaxPriorityFeePerGas}
            maxFee={maxFeePerGas}
            setMaxFee={setMaxFeePerGas}
            gasPrice={gasPrice}
            setGasPrice={setGasPrice}
            maxPriorityFeeFiat={maxPriorityFeePerGasFiat}
            maxFeeFiat={maxFeePerGasFiat}
            gasErrors={gasErrors}
            onManualChange={onManualChange}
            minimumGasLimit={minimumGasLimit}
          />
        )}
      </div>
      {networkSupports1559 &&
        !requireDappAcknowledgement &&
        showEducationButton && (
          <div className="edit-gas-display__education">
            <button onClick={onEducationClick}>
              {t('editGasEducationButtonText')}
            </button>
          </div>
        )}
    </div>
  );
}

EditGasDisplay.propTypes = {
  mode: PropTypes.oneOf(Object.values(EDIT_GAS_MODES)),
  showEducationButton: PropTypes.bool,
  onEducationClick: PropTypes.func,
  defaultEstimateToUse: PropTypes.oneOf(Object.values(GAS_RECOMMENDATIONS)),
  maxPriorityFeePerGas: PropTypes.string,
  setMaxPriorityFeePerGas: PropTypes.func,
  maxPriorityFeePerGasFiat: PropTypes.string,
  maxFeePerGas: PropTypes.string,
  setMaxFeePerGas: PropTypes.func,
  maxFeePerGasFiat: PropTypes.string,
  estimatedMaximumNative: PropTypes.string,
  isGasEstimatesLoading: PropTypes.boolean,
  gasFeeEstimates: PropTypes.object,
  gasEstimateType: PropTypes.string,
  gasPrice: PropTypes.string,
  setGasPrice: PropTypes.func,
  gasLimit: PropTypes.number,
  setGasLimit: PropTypes.func,
  estimateToUse: PropTypes.string,
  setEstimateToUse: PropTypes.func,
  estimatedMinimumFiat: PropTypes.string,
  estimatedMaximumFiat: PropTypes.string,
  hasGasErrors: PropTypes.boolean,
  dappSuggestedGasFeeAcknowledged: PropTypes.boolean,
  setDappSuggestedGasFeeAcknowledged: PropTypes.func,
  showAdvancedForm: PropTypes.bool,
  setShowAdvancedForm: PropTypes.func,
  warning: PropTypes.string,
  transaction: PropTypes.object,
  gasErrors: PropTypes.object,
  onManualChange: PropTypes.func,
<<<<<<< HEAD
  minimumGasLimit: PropTypes.number,
=======
  networkSupports1559: PropTypes.boolean,
>>>>>>> 583c1156
};<|MERGE_RESOLUTION|>--- conflicted
+++ resolved
@@ -60,11 +60,8 @@
   warning,
   gasErrors,
   onManualChange,
-<<<<<<< HEAD
   minimumGasLimit,
-=======
   networkSupports1559,
->>>>>>> 583c1156
 }) {
   const t = useContext(I18nContext);
 
@@ -272,9 +269,6 @@
   transaction: PropTypes.object,
   gasErrors: PropTypes.object,
   onManualChange: PropTypes.func,
-<<<<<<< HEAD
   minimumGasLimit: PropTypes.number,
-=======
   networkSupports1559: PropTypes.boolean,
->>>>>>> 583c1156
 };