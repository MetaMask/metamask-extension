import React, { useContext } from 'react';
import { useSelector } from 'react-redux';
import PropTypes from 'prop-types';

import {
  GAS_RECOMMENDATIONS,
  EDIT_GAS_MODES,
} from '../../../../shared/constants/gas';

import { isEIP1559Network } from '../../../ducks/metamask/metamask';

import Button from '../../ui/button';
import Typography from '../../ui/typography/typography';
import {
  COLORS,
  TYPOGRAPHY,
  FONT_WEIGHT,
  TEXT_ALIGN,
} from '../../../helpers/constants/design-system';
import { areDappSuggestedAndTxParamGasFeesTheSame } from '../../../helpers/utils/confirm-tx.util';

import InfoTooltip from '../../ui/info-tooltip';
import TransactionTotalBanner from '../transaction-total-banner/transaction-total-banner.component';
import RadioGroup from '../../ui/radio-group/radio-group.component';
import AdvancedGasControls from '../advanced-gas-controls/advanced-gas-controls.component';
import ActionableMessage from '../../ui/actionable-message/actionable-message';

import { I18nContext } from '../../../contexts/i18n';
import GasTiming from '../gas-timing';

export default function EditGasDisplay({
  mode = EDIT_GAS_MODES.MODIFY_IN_PLACE,
  showEducationButton = false,
  onEducationClick,
  transaction,
  defaultEstimateToUse,
  maxPriorityFeePerGas,
  setMaxPriorityFeePerGas,
  maxPriorityFeePerGasFiat,
  maxFeePerGas,
  setMaxFeePerGas,
  maxFeePerGasFiat,
  estimatedMaximumNative,
  isGasEstimatesLoading,
  gasFeeEstimates,
  gasEstimateType,
  gasPrice,
  setGasPrice,
  gasLimit,
  setGasLimit,
  estimateToUse,
  setEstimateToUse,
  estimatedMinimumFiat,
  estimatedMaximumFiat,
  hasGasErrors,
  dappSuggestedGasFeeAcknowledged,
  setDappSuggestedGasFeeAcknowledged,
  showAdvancedForm,
  setShowAdvancedForm,
  warning,
  gasErrors,
  onManualChange,
<<<<<<< HEAD
  minimumGasLimit,
  networkSupports1559,
=======
>>>>>>> cbfde8a0
}) {
  const t = useContext(I18nContext);

  const dappSuggestedAndTxParamGasFeesAreTheSame = areDappSuggestedAndTxParamGasFeesTheSame(
    transaction,
  );

  const requireDappAcknowledgement = Boolean(
    transaction?.dappSuggestedGasFees &&
      !dappSuggestedGasFeeAcknowledged &&
      dappSuggestedAndTxParamGasFeesAreTheSame,
  );

  const networkSupports1559 = useSelector(isEIP1559Network);

  return (
    <div className="edit-gas-display">
      <div className="edit-gas-display__content">
        {warning && (
          <div className="edit-gas-display__warning">
            <ActionableMessage
              className="actionable-message--warning"
              message={warning}
            />
          </div>
        )}
        {requireDappAcknowledgement && (
          <div className="edit-gas-display__dapp-acknowledgement-warning">
            <ActionableMessage
              className="actionable-message--warning"
              message={t('gasDisplayDappWarning', [transaction.origin])}
              iconFillColor="#f8c000"
              useIcon
            />
          </div>
        )}
        {mode === EDIT_GAS_MODES.SPEED_UP && (
          <div className="edit-gas-display__top-tooltip">
            <Typography
              color={COLORS.BLACK}
              variant={TYPOGRAPHY.H8}
              fontWeight={FONT_WEIGHT.BOLD}
            >
              {t('speedUpTooltipText')}{' '}
              <InfoTooltip
                position="top"
                contentText={t('speedUpExplanation')}
              />
            </Typography>
          </div>
        )}
        <TransactionTotalBanner
          total={
            networkSupports1559
              ? `~ ${estimatedMinimumFiat}`
              : estimatedMaximumNative
          }
          detail={
            networkSupports1559 &&
            estimatedMaximumFiat !== undefined &&
            t('editGasTotalBannerSubtitle', [
              <Typography
                fontWeight={FONT_WEIGHT.BOLD}
                tag="span"
                key="secondary"
              >
                {estimatedMaximumFiat}
              </Typography>,
              <Typography tag="span" key="primary">
                {estimatedMaximumNative}
              </Typography>,
            ])
          }
          timing={<GasTiming maxPriorityFeePerGas={maxPriorityFeePerGas} />}
        />
        {requireDappAcknowledgement && (
          <Button
            className="edit-gas-display__dapp-acknowledgement-button"
            onClick={() => setDappSuggestedGasFeeAcknowledged(true)}
          >
            {t('gasDisplayAcknowledgeDappButtonText')}
          </Button>
        )}
        {hasGasErrors && (
          <div className="edit-gas-display__error">
            <Typography
              color={COLORS.ERROR1}
              variant={TYPOGRAPHY.H7}
              align={TEXT_ALIGN.CENTER}
              fontWeight={FONT_WEIGHT.BOLD}
            >
              {t('editGasTooLow')}{' '}
              <InfoTooltip
                position="top"
                contentText={t('editGasTooLowTooltip')}
              />
            </Typography>
          </div>
        )}
        {networkSupports1559 &&
          !requireDappAcknowledgement &&
          ![EDIT_GAS_MODES.SPEED_UP, EDIT_GAS_MODES.CANCEL].includes(mode) && (
            <RadioGroup
              name="gas-recommendation"
              options={[
                {
                  value: GAS_RECOMMENDATIONS.LOW,
                  label: t('editGasLow'),
                  recommended: defaultEstimateToUse === GAS_RECOMMENDATIONS.LOW,
                },
                {
                  value: GAS_RECOMMENDATIONS.MEDIUM,
                  label: t('editGasMedium'),
                  recommended:
                    defaultEstimateToUse === GAS_RECOMMENDATIONS.MEDIUM,
                },
                {
                  value: GAS_RECOMMENDATIONS.HIGH,
                  label: t('editGasHigh'),
                  recommended:
                    defaultEstimateToUse === GAS_RECOMMENDATIONS.HIGH,
                },
              ]}
              selectedValue={estimateToUse}
              onChange={setEstimateToUse}
            />
          )}
        {!requireDappAcknowledgement && (
          <button
            className="edit-gas-display__advanced-button"
            onClick={() => setShowAdvancedForm(!showAdvancedForm)}
          >
            {t('advancedOptions')}{' '}
            {showAdvancedForm ? (
              <i className="fa fa-caret-up"></i>
            ) : (
              <i className="fa fa-caret-down"></i>
            )}
          </button>
        )}
        {!requireDappAcknowledgement && showAdvancedForm && (
          <AdvancedGasControls
            gasFeeEstimates={gasFeeEstimates}
            gasEstimateType={gasEstimateType}
            estimateToUse={estimateToUse}
            isGasEstimatesLoading={isGasEstimatesLoading}
            gasLimit={gasLimit}
            setGasLimit={setGasLimit}
            maxPriorityFee={maxPriorityFeePerGas}
            setMaxPriorityFee={setMaxPriorityFeePerGas}
            maxFee={maxFeePerGas}
            setMaxFee={setMaxFeePerGas}
            gasPrice={gasPrice}
            setGasPrice={setGasPrice}
            maxPriorityFeeFiat={maxPriorityFeePerGasFiat}
            maxFeeFiat={maxFeePerGasFiat}
            gasErrors={gasErrors}
            onManualChange={onManualChange}
            minimumGasLimit={minimumGasLimit}
          />
        )}
      </div>
      {networkSupports1559 &&
        !requireDappAcknowledgement &&
        showEducationButton && (
          <div className="edit-gas-display__education">
            <button onClick={onEducationClick}>
              {t('editGasEducationButtonText')}
            </button>
          </div>
        )}
    </div>
  );
}

EditGasDisplay.propTypes = {
  mode: PropTypes.oneOf(Object.values(EDIT_GAS_MODES)),
  showEducationButton: PropTypes.bool,
  onEducationClick: PropTypes.func,
  defaultEstimateToUse: PropTypes.oneOf(Object.values(GAS_RECOMMENDATIONS)),
  maxPriorityFeePerGas: PropTypes.string,
  setMaxPriorityFeePerGas: PropTypes.func,
  maxPriorityFeePerGasFiat: PropTypes.string,
  maxFeePerGas: PropTypes.string,
  setMaxFeePerGas: PropTypes.func,
  maxFeePerGasFiat: PropTypes.string,
  estimatedMaximumNative: PropTypes.string,
  isGasEstimatesLoading: PropTypes.boolean,
  gasFeeEstimates: PropTypes.object,
  gasEstimateType: PropTypes.string,
  gasPrice: PropTypes.string,
  setGasPrice: PropTypes.func,
  gasLimit: PropTypes.number,
  setGasLimit: PropTypes.func,
  estimateToUse: PropTypes.string,
  setEstimateToUse: PropTypes.func,
  estimatedMinimumFiat: PropTypes.string,
  estimatedMaximumFiat: PropTypes.string,
  hasGasErrors: PropTypes.boolean,
  dappSuggestedGasFeeAcknowledged: PropTypes.boolean,
  setDappSuggestedGasFeeAcknowledged: PropTypes.func,
  showAdvancedForm: PropTypes.bool,
  setShowAdvancedForm: PropTypes.func,
  warning: PropTypes.string,
  transaction: PropTypes.object,
  gasErrors: PropTypes.object,
  onManualChange: PropTypes.func,
<<<<<<< HEAD
  minimumGasLimit: PropTypes.number,
  networkSupports1559: PropTypes.boolean,
=======
>>>>>>> cbfde8a0
};<|MERGE_RESOLUTION|>--- conflicted
+++ resolved
@@ -60,11 +60,7 @@
   warning,
   gasErrors,
   onManualChange,
-<<<<<<< HEAD
   minimumGasLimit,
-  networkSupports1559,
-=======
->>>>>>> cbfde8a0
 }) {
   const t = useContext(I18nContext);
 
@@ -272,9 +268,5 @@
   transaction: PropTypes.object,
   gasErrors: PropTypes.object,
   onManualChange: PropTypes.func,
-<<<<<<< HEAD
   minimumGasLimit: PropTypes.number,
-  networkSupports1559: PropTypes.boolean,
-=======
->>>>>>> cbfde8a0
 };