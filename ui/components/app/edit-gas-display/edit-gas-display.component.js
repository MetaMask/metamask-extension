--- conflicted
+++ resolved
@@ -1,49 +1,38 @@
-import React, { useContext, useRef } from 'react';
+import React, { useContext, useState } from 'react';
+import { useSelector } from 'react-redux';
 import PropTypes from 'prop-types';
 
-import BigNumber from 'bignumber.js';
-import { EditGasModes } from '../../../../shared/constants/gas';
+import {
+  GAS_RECOMMENDATIONS,
+  EDIT_GAS_MODES,
+  GAS_ESTIMATE_TYPES,
+} from '../../../../shared/constants/gas';
 
 import Button from '../../ui/button';
-<<<<<<< HEAD
-=======
 import Typography from '../../ui/typography/typography';
 import {
   getIsMainnet,
   checkNetworkAndAccountSupports1559,
 } from '../../../selectors';
->>>>>>> 35d917aa
 
 import {
-  TextAlign,
-  FontWeight,
-  TextColor,
-  TextVariant,
-  Severity,
+  COLORS,
+  TYPOGRAPHY,
+  FONT_WEIGHT,
 } from '../../../helpers/constants/design-system';
-import { BannerAlert, Text } from '../../component-library';
 import { areDappSuggestedAndTxParamGasFeesTheSame } from '../../../helpers/utils/confirm-tx.util';
 
 import InfoTooltip from '../../ui/info-tooltip';
+import ErrorMessage from '../../ui/error-message';
+import TransactionTotalBanner from '../transaction-total-banner/transaction-total-banner.component';
+import RadioGroup from '../../ui/radio-group/radio-group.component';
 import AdvancedGasControls from '../advanced-gas-controls/advanced-gas-controls.component';
+import ActionableMessage from '../../ui/actionable-message/actionable-message';
 
 import { I18nContext } from '../../../contexts/i18n';
+import GasTiming from '../gas-timing';
 
 export default function EditGasDisplay({
-<<<<<<< HEAD
-  mode = EditGasModes.modifyInPlace,
-  estimatedMinimumNative,
-  transaction,
-  gasPrice,
-  setGasPrice,
-  gasLimit,
-  setGasLimit,
-  properGasLimit,
-  dappSuggestedGasFeeAcknowledged,
-  setDappSuggestedGasFeeAcknowledged,
-  onManualChange,
-  minimumGasLimit,
-=======
   mode = EDIT_GAS_MODES.MODIFY_IN_PLACE,
   showEducationButton = false,
   onEducationClick,
@@ -63,19 +52,13 @@
   setDappSuggestedGasFeeAcknowledged,
   warning,
   gasWarnings,
->>>>>>> 35d917aa
   balanceError,
-  gasErrors,
+  estimatesUnavailableWarning,
+  hasGasErrors,
   txParamsHaveBeenCustomized,
   minimumGasLimitHex,
 }) {
   const t = useContext(I18nContext);
-<<<<<<< HEAD
-  const scrollRef = useRef(null);
-
-  const dappSuggestedAndTxParamGasFeesAreTheSame =
-    areDappSuggestedAndTxParamGasFeesTheSame(transaction);
-=======
   const isMainnet = useSelector(getIsMainnet);
   const networkAndAccountSupport1559 = useSelector(
     checkNetworkAndAccountSupports1559,
@@ -90,7 +73,6 @@
   const dappSuggestedAndTxParamGasFeesAreTheSame = areDappSuggestedAndTxParamGasFeesTheSame(
     transaction,
   );
->>>>>>> 35d917aa
 
   const requireDappAcknowledgement = Boolean(
     transaction?.dappSuggestedGasFees &&
@@ -98,66 +80,98 @@
       dappSuggestedAndTxParamGasFeesAreTheSame,
   );
 
-  let warningMessage;
-  if (
-    gasLimit !== undefined &&
-    properGasLimit !== undefined &&
-    new BigNumber(gasLimit).lessThan(new BigNumber(properGasLimit))
-  ) {
-    warningMessage = t('gasLimitRecommended', [properGasLimit]);
+  const showTopError =
+    (balanceError || estimatesUnavailableWarning) &&
+    (!isGasEstimatesLoading || txParamsHaveBeenCustomized);
+  const radioButtonsEnabled =
+    networkAndAccountSupport1559 &&
+    gasEstimateType === GAS_ESTIMATE_TYPES.FEE_MARKET &&
+    !requireDappAcknowledgement;
+
+  let errorKey;
+  if (balanceError) {
+    errorKey = 'insufficientFunds';
+  } else if (estimatesUnavailableWarning) {
+    errorKey = 'gasEstimatesUnavailableWarning';
   }
-
-  const showTopError = balanceError && txParamsHaveBeenCustomized;
 
   return (
     <div className="edit-gas-display">
       <div className="edit-gas-display__content">
+        {warning && !isGasEstimatesLoading && (
+          <div className="edit-gas-display__warning">
+            <ActionableMessage
+              className="actionable-message--warning"
+              message={warning}
+            />
+          </div>
+        )}
         {showTopError && (
-          <BannerAlert
-            severity={Severity.Danger}
-            description={t('insufficientFunds')}
-            marginBottom={6}
-          />
-        )}
-        {warningMessage && (
-          <BannerAlert
-            severity={Severity.Warning}
-            description={warningMessage}
-            marginBottom={6}
-          />
-        )}
-        {requireDappAcknowledgement && (
-          <BannerAlert
-            severity={Severity.Warning}
-            className="banner-alert--warning"
-            description={t('gasDisplayDappWarning', [transaction.origin])}
-            marginBottom={6}
-          />
-        )}
-        {mode === EditGasModes.speedUp && (
+          <div className="edit-gas-display__warning">
+            <ErrorMessage errorKey={errorKey} />
+          </div>
+        )}
+        {requireDappAcknowledgement && !isGasEstimatesLoading && (
+          <div className="edit-gas-display__dapp-acknowledgement-warning">
+            <ActionableMessage
+              className="actionable-message--warning"
+              message={t('gasDisplayDappWarning', [transaction.origin])}
+              iconFillColor="#f8c000"
+              useIcon
+            />
+          </div>
+        )}
+        {mode === EDIT_GAS_MODES.SPEED_UP && (
           <div className="edit-gas-display__top-tooltip">
-            <Text
-              color={TextColor.textDefault}
-              variant={TextVariant.bodySm}
-              as="h6"
-              fontWeight={FontWeight.Bold}
+            <Typography
+              color={COLORS.BLACK}
+              variant={TYPOGRAPHY.H8}
+              fontWeight={FONT_WEIGHT.BOLD}
             >
               {t('speedUpTooltipText')}{' '}
               <InfoTooltip
                 position="top"
                 contentText={t('speedUpExplanation')}
               />
-            </Text>
-          </div>
-        )}
-        <Text
-          color={TextColor.textDefault}
-          variant={TextVariant.headingLg}
-          as="h1"
-          textAlign={TextAlign.Center}
-        >
-          {estimatedMinimumNative}
-        </Text>
+            </Typography>
+          </div>
+        )}
+        <TransactionTotalBanner
+          total={
+            (networkAndAccountSupport1559 || isMainnet) && estimatedMinimumFiat
+              ? `~ ${estimatedMinimumFiat}`
+              : estimatedMinimumNative
+          }
+          detail={
+            networkAndAccountSupport1559 &&
+            estimatedMaximumFiat !== undefined && (
+              <>
+                <Typography
+                  tag="span"
+                  key="label"
+                  fontWeight={FONT_WEIGHT.BOLD}
+                >
+                  {t('editGasSubTextFeeLabel')}
+                </Typography>
+                <Typography tag="span" key="secondary">
+                  {estimatedMaximumFiat}
+                </Typography>
+                <Typography tag="span" key="primary">
+                  {`(${estimatedMaximumNative})`}
+                </Typography>
+              </>
+            )
+          }
+          timing={
+            hasGasErrors === false && (
+              <GasTiming
+                maxFeePerGas={maxFeePerGas}
+                maxPriorityFeePerGas={maxPriorityFeePerGas}
+                gasWarnings={gasWarnings}
+              />
+            )
+          }
+        />
         {requireDappAcknowledgement && (
           <Button
             className="edit-gas-display__dapp-acknowledgement-button"
@@ -166,19 +180,6 @@
             {t('gasDisplayAcknowledgeDappButtonText')}
           </Button>
         )}
-<<<<<<< HEAD
-        {!requireDappAcknowledgement && (
-          <AdvancedGasControls
-            gasLimit={gasLimit}
-            setGasLimit={setGasLimit}
-            gasPrice={gasPrice}
-            setGasPrice={setGasPrice}
-            onManualChange={onManualChange}
-            minimumGasLimit={minimumGasLimit}
-            gasErrors={gasErrors}
-          />
-        )}
-=======
         {radioButtonsEnabled && (
           <RadioGroup
             name="gas-recommendation"
@@ -226,23 +227,21 @@
               minimumGasLimitHex={minimumGasLimitHex}
             />
           )}
->>>>>>> 35d917aa
       </div>
-      <div ref={scrollRef} className="edit-gas-display__scroll-bottom" />
+      {networkAndAccountSupport1559 &&
+        !requireDappAcknowledgement &&
+        showEducationButton && (
+          <div className="edit-gas-display__education">
+            <button onClick={onEducationClick}>
+              {t('editGasEducationButtonText')}
+            </button>
+          </div>
+        )}
     </div>
   );
 }
 
 EditGasDisplay.propTypes = {
-<<<<<<< HEAD
-  mode: PropTypes.oneOf(Object.values(EditGasModes)),
-  estimatedMinimumNative: PropTypes.string,
-  gasPrice: PropTypes.string,
-  setGasPrice: PropTypes.func,
-  gasLimit: PropTypes.number,
-  setGasLimit: PropTypes.func,
-  properGasLimit: PropTypes.number,
-=======
   mode: PropTypes.oneOf(Object.values(EDIT_GAS_MODES)),
   showEducationButton: PropTypes.bool,
   onEducationClick: PropTypes.func,
@@ -257,18 +256,14 @@
   setEstimateToUse: PropTypes.func,
   estimatedMinimumFiat: PropTypes.string,
   estimatedMaximumFiat: PropTypes.string,
->>>>>>> 35d917aa
   dappSuggestedGasFeeAcknowledged: PropTypes.bool,
   setDappSuggestedGasFeeAcknowledged: PropTypes.func,
+  warning: PropTypes.string,
   transaction: PropTypes.object,
-<<<<<<< HEAD
-  onManualChange: PropTypes.func,
-  minimumGasLimit: PropTypes.string,
-=======
   gasWarnings: PropTypes.object,
   minimumGasLimitHex: PropTypes.string,
->>>>>>> 35d917aa
   balanceError: PropTypes.bool,
-  gasErrors: PropTypes.object,
+  estimatesUnavailableWarning: PropTypes.bool,
+  hasGasErrors: PropTypes.bool,
   txParamsHaveBeenCustomized: PropTypes.bool,
 };