import React from 'react';
import PropTypes from 'prop-types';

import { useGasFeeContext } from '../../../contexts/gasFee';
import { useI18nContext } from '../../../hooks/useI18nContext';
import Box from '../../ui/box';

import EditGasFeeButton from '../edit-gas-fee-button';
import TransactionDetailItem from '../transaction-detail-item/transaction-detail-item.component';

export default function TransactionDetail({
  rows = [],
  onEdit,
  userAcknowledgedGasMissing = false,
}) {
  const t = useI18nContext();
  const { supportsEIP1559V2 } = useGasFeeContext();

  return (
    <div className="transaction-detail">
      {supportsEIP1559V2 && (
        <Box display="flex" justifyContent="flex-end" paddingTop={5}>
          <EditGasFeeButton
            userAcknowledgedGasMissing={userAcknowledgedGasMissing}
          />
        </Box>
      )}
      {!supportsEIP1559V2 && onEdit && (
        <div className="transaction-detail-edit">
          <button onClick={onEdit}>{t('edit')}</button>
        </div>
      )}
      <div className="transaction-detail-rows">{rows}</div>
    </div>
  );
}

TransactionDetail.propTypes = {
  /**
   * Show item content for transaction detail. Array of TransactionDetailItem components
   */
  rows: PropTypes.arrayOf(TransactionDetailItem).isRequired,
  /**
   * onClick handler for the Edit link
   */
  onEdit: PropTypes.func,
<<<<<<< HEAD
  userAcknowledgedGasMissing: PropTypes.bool,
=======
  /**
   * If there is a error in getting correct estimates we show a message to the user
   * which they can acknowledge and proceed with their transaction
   */
  userAcknowledgedGasMissing: PropTypes.bool.isRequired,
>>>>>>> c17fa401
};<|MERGE_RESOLUTION|>--- conflicted
+++ resolved
@@ -44,13 +44,5 @@
    * onClick handler for the Edit link
    */
   onEdit: PropTypes.func,
-<<<<<<< HEAD
   userAcknowledgedGasMissing: PropTypes.bool,
-=======
-  /**
-   * If there is a error in getting correct estimates we show a message to the user
-   * which they can acknowledge and proceed with their transaction
-   */
-  userAcknowledgedGasMissing: PropTypes.bool.isRequired,
->>>>>>> c17fa401
 };