--- conflicted
+++ resolved
@@ -11,25 +11,11 @@
 } from '../../../../helpers/constants/design-system';
 import { Box, SensitiveText } from '../../../component-library';
 import {
-<<<<<<< HEAD
-  Box,
-  ButtonIcon,
-  ButtonIconSize,
-  SensitiveText,
-  IconName,
-} from '../../../component-library';
-import {
-=======
->>>>>>> 1371d2d0
   getPreferences,
   selectAnyEnabledNetworksAreAvailable,
 } from '../../../../selectors';
 import { useFormatters } from '../../../../hooks/useFormatters';
 import { getCurrentCurrency } from '../../../../ducks/metamask/metamask';
-<<<<<<< HEAD
-import { useI18nContext } from '../../../../hooks/useI18nContext';
-=======
->>>>>>> 1371d2d0
 import { Skeleton } from '../../../component-library/skeleton';
 import { isZeroAmount } from '../../../../helpers/utils/number-utils';
 
@@ -46,10 +32,6 @@
 }) => {
   const { privacyMode } = useSelector(getPreferences);
   const { formatCurrency } = useFormatters();
-<<<<<<< HEAD
-  const t = useI18nContext();
-=======
->>>>>>> 1371d2d0
 
   const selectedGroupBalance = useSelector(selectBalanceBySelectedAccountGroup);
   const fallbackCurrency = useSelector(getCurrentCurrency);
