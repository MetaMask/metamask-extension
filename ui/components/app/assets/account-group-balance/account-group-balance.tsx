import React from 'react';
import { useSelector } from 'react-redux';
import classnames from 'classnames';
import { selectBalanceBySelectedAccountGroup } from '../../../../selectors/assets';

import {
  AlignItems,
  Display,
  FlexWrap,
  IconColor,
  JustifyContent,
  TextVariant,
} from '../../../../helpers/constants/design-system';
import {
  Box,
  ButtonIcon,
  ButtonIconSize,
  SensitiveText,
  IconName,
} from '../../../component-library';
<<<<<<< HEAD
import {
  getPreferences,
  selectAnyEnabledNetworksAreAvailable,
} from '../../../../selectors';
import { useFormatters } from '../../../../helpers/formatters';
=======
import { getPreferences } from '../../../../selectors';
import Spinner from '../../../ui/spinner';
import { useFormatters } from '../../../../hooks/useFormatters';
>>>>>>> e7c73e99
import { getCurrentCurrency } from '../../../../ducks/metamask/metamask';
import { useI18nContext } from '../../../../hooks/useI18nContext';
import { Skeleton } from '../../../component-library/skeleton';
import { isZeroAmount } from '../../../../helpers/utils/number-utils';

type AccountGroupBalanceProps = {
  classPrefix: string;
  balanceIsCached: boolean;
  handleSensitiveToggle: () => void;
};

export const AccountGroupBalance: React.FC<AccountGroupBalanceProps> = ({
  classPrefix,
  balanceIsCached,
  handleSensitiveToggle,
}) => {
  const { privacyMode } = useSelector(getPreferences);
  const { formatCurrency } = useFormatters();
  const t = useI18nContext();

  const selectedGroupBalance = useSelector(selectBalanceBySelectedAccountGroup);
  const fallbackCurrency = useSelector(getCurrentCurrency);
  const anyEnabledNetworksAreAvailable = useSelector(
    selectAnyEnabledNetworksAreAvailable,
  );

  const total = selectedGroupBalance?.totalBalanceInUserCurrency;
  const currency = selectedGroupBalance
    ? (selectedGroupBalance.userCurrency ?? fallbackCurrency)
    : undefined;

  return (
    <Skeleton
      isLoading={
        !anyEnabledNetworksAreAvailable &&
        (isZeroAmount(total) || currency === undefined)
      }
      marginBottom={1}
    >
      <Box
        className={classnames(`${classPrefix}-overview__primary-balance`, {
          [`${classPrefix}-overview__cached-balance`]: balanceIsCached,
        })}
        data-testid={`${classPrefix}-overview__primary-currency`}
        display={Display.Flex}
        alignItems={AlignItems.center}
        flexWrap={FlexWrap.Wrap}
      >
        <SensitiveText
          ellipsis
          variant={TextVariant.inherit}
          isHidden={privacyMode}
          data-testid="account-value-and-suffix"
        >
          {/* We should always show something but the check is just to appease TypeScript */}
          {total === undefined ? null : formatCurrency(total, currency)}
        </SensitiveText>

        <ButtonIcon
          color={IconColor.iconAlternative}
          marginLeft={2}
          size={ButtonIconSize.Md}
          onClick={handleSensitiveToggle}
          iconName={privacyMode ? IconName.EyeSlash : IconName.Eye}
          justifyContent={JustifyContent.center}
          ariaLabel={t('hideSentitiveInfo')}
          data-testid="sensitive-toggle"
        />
      </Box>
    </Skeleton>
  );
};

export default AccountGroupBalance;<|MERGE_RESOLUTION|>--- conflicted
+++ resolved
@@ -18,17 +18,11 @@
   SensitiveText,
   IconName,
 } from '../../../component-library';
-<<<<<<< HEAD
 import {
   getPreferences,
   selectAnyEnabledNetworksAreAvailable,
 } from '../../../../selectors';
-import { useFormatters } from '../../../../helpers/formatters';
-=======
-import { getPreferences } from '../../../../selectors';
-import Spinner from '../../../ui/spinner';
 import { useFormatters } from '../../../../hooks/useFormatters';
->>>>>>> e7c73e99
 import { getCurrentCurrency } from '../../../../ducks/metamask/metamask';
 import { useI18nContext } from '../../../../hooks/useI18nContext';
 import { Skeleton } from '../../../component-library/skeleton';
