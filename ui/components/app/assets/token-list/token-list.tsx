--- conflicted
+++ resolved
@@ -4,16 +4,11 @@
 import TokenCell from '../token-cell';
 import {
   getChainIdsToPoll,
-<<<<<<< HEAD
-  getEnabledNetworks,
-=======
   getEnabledNetworksByNamespace,
->>>>>>> 7f4e6d9b
   getNewTokensImported,
   getPreferences,
   getSelectedAccount,
   getTokenSortConfig,
-  isGlobalNetworkSelectorRemoved,
 } from '../../../../selectors';
 import { endTrace, TraceName } from '../../../../../shared/lib/trace';
 import { useTokenBalances as pollAndUpdateEvmBalances } from '../../../../hooks/useTokenBalances';
@@ -64,13 +59,6 @@
   // network filter to determine which tokens to show in list
   // on EVM we want to filter based on network filter controls, on non-evm we only want tokens from that chain identifier
   const { networkFilter } = useNetworkFilter();
-<<<<<<< HEAD
-  const enabledNetworks = useSelector(getEnabledNetworks);
-
-  const networksToShow = useMemo(() => {
-    return isGlobalNetworkSelectorRemoved ? enabledNetworks : networkFilter;
-  }, [networkFilter, enabledNetworks]);
-=======
   const enabledNetworksByNamespace = useSelector(getEnabledNetworksByNamespace);
 
   const networksToShow = useMemo(() => {
@@ -78,7 +66,6 @@
       ? enabledNetworksByNamespace
       : networkFilter;
   }, [enabledNetworksByNamespace, networkFilter]);
->>>>>>> 7f4e6d9b
 
   const sortedFilteredTokens = useMemo(() => {
     const balances = isEvm ? evmBalances : multichainAssets;
