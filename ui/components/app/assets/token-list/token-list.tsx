import React, { useEffect, useMemo } from 'react';
import { shallowEqual, useSelector } from 'react-redux';
import { Hex } from '@metamask/utils';
import TokenCell from '../token-cell';
import {
  getChainIdsToPoll,
  getCurrentNetwork,
  getNewTokensImported,
  getPreferences,
  getSelectedAccount,
  getTokenBalancesEvm,
  getTokenExchangeRates,
} from '../../../../selectors';
import { endTrace, TraceName } from '../../../../../shared/lib/trace';
import { useTokenBalances as pollAndUpdateEvmBalances } from '../../../../hooks/useTokenBalances';
import { useNativeTokenBalance, useNetworkFilter } from '../hooks';
import { TokenWithFiatAmount } from '../types';
import { getMultichainIsEvm } from '../../../../selectors/multichain';
import { getConversionRate } from '../../../../ducks/metamask/metamask';
import { filterAssets } from '../util/filter';
import { sortAssets } from '../util/sort';

type TokenListProps = {
  onTokenClick: (chainId: string, address: string) => void;
};

<<<<<<< HEAD
export default function TokenList({ onTokenClick }: TokenListProps) {
  const isEvm = useSelector(getMultichainIsEvm);
=======
function TokenList({ onTokenClick, nativeToken }: TokenListProps) {
  const { privacyMode } = useSelector(getPreferences);
>>>>>>> 832eeaf5
  const chainIdsToPoll = useSelector(getChainIdsToPoll);
  const newTokensImported = useSelector(getNewTokensImported);
  const evmBalances = useSelector(getTokenBalancesEvm); // TODO: This is where we need to select non evm-assets from state, when isEvm is false
  const currentNetwork = useSelector(getCurrentNetwork);
  const { tokenSortConfig, privacyMode } = useSelector(getPreferences);
  const selectedAccount = useSelector(getSelectedAccount);
  const conversionRate = useSelector(getConversionRate);
  const contractExchangeRates = useSelector(
    getTokenExchangeRates,
    shallowEqual,
  );

  // EVM specific tokenBalance polling, updates state via polling loop per chainId
  pollAndUpdateEvmBalances({
    chainIds: chainIdsToPoll as Hex[],
  });

  const nonEvmNativeToken = useNativeTokenBalance();

  // network filter to determine which tokens to show in list
  // on EVM we want to filter based on network filter controls, on non-evm we only want tokens from that chain identifier
  const { networkFilter } = useNetworkFilter();

  const sortedFilteredTokens = useMemo(() => {
    const balances = isEvm ? evmBalances : [nonEvmNativeToken];
    const filteredAssets: TokenWithFiatAmount[] = filterAssets(balances, [
      {
        key: 'chainId',
        opts: isEvm ? networkFilter : { [nonEvmNativeToken.chainId]: true },
        filterCallback: 'inclusive',
      },
    ]);

    // sort filtered tokens based on the tokenSortConfig in state
    return sortAssets([...filteredAssets], tokenSortConfig);
  }, [
    tokenSortConfig,
    networkFilter,
    conversionRate,
    contractExchangeRates,
    currentNetwork,
    selectedAccount,
    newTokensImported,
  ]);

  useEffect(() => {
    if (sortedFilteredTokens) {
      endTrace({ name: TraceName.AccountOverviewAssetListTab });
    }
  }, [sortedFilteredTokens]);

  return (
    <div>
      {sortedFilteredTokens.map((token: TokenWithFiatAmount) => (
        <TokenCell
          key={`${token.chainId}-${token.symbol}-${token.address}`}
          token={token}
          privacyMode={privacyMode}
          onClick={onTokenClick}
        />
      ))}
    </div>
  );
}

export default React.memo(TokenList);<|MERGE_RESOLUTION|>--- conflicted
+++ resolved
@@ -24,13 +24,8 @@
   onTokenClick: (chainId: string, address: string) => void;
 };
 
-<<<<<<< HEAD
-export default function TokenList({ onTokenClick }: TokenListProps) {
+function TokenList({ onTokenClick }: TokenListProps) {
   const isEvm = useSelector(getMultichainIsEvm);
-=======
-function TokenList({ onTokenClick, nativeToken }: TokenListProps) {
-  const { privacyMode } = useSelector(getPreferences);
->>>>>>> 832eeaf5
   const chainIdsToPoll = useSelector(getChainIdsToPoll);
   const newTokensImported = useSelector(getNewTokensImported);
   const evmBalances = useSelector(getTokenBalancesEvm); // TODO: This is where we need to select non evm-assets from state, when isEvm is false
