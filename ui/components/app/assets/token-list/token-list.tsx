import React, { useContext, useEffect, useMemo } from 'react';
import { useSelector } from 'react-redux';
import { type CaipChainId, type Hex } from '@metamask/utils';
import { NON_EVM_TESTNET_IDS } from '@metamask/multichain-network-controller';
import TokenCell from '../token-cell';
import {
  getEnabledNetworksByNamespace,
  getIsMultichainAccountsState2Enabled,
  getNewTokensImported,
  getPreferences,
  getSelectedAccount,
  getShouldHideZeroBalanceTokens,
  getTokenSortConfig,
} from '../../../../selectors';
import { endTrace, TraceName } from '../../../../../shared/lib/trace';
import { useNetworkFilter } from '../hooks';
import { type TokenWithFiatAmount } from '../types';
import { filterAssets } from '../util/filter';
import { sortAssets } from '../util/sort';
import useMultiChainAssets from '../hooks/useMultichainAssets';
import {
  getSelectedMultichainNetworkConfiguration,
  getIsEvmMultichainNetworkSelected,
  getAllEnabledNetworksForAllNamespaces,
} from '../../../../selectors/multichain/networks';
import {
  getAssetsBySelectedAccountGroup,
  getTokenBalancesEvm,
} from '../../../../selectors/assets';
import {
  MetaMetricsEventCategory,
  MetaMetricsEventName,
} from '../../../../../shared/constants/metametrics';
import { MetaMetricsContext } from '../../../../contexts/metametrics';
import { SafeChain } from '../../../../pages/settings/networks-tab/networks-form/use-safe-chains';
import { isGlobalNetworkSelectorRemoved } from '../../../../selectors/selectors';
import { isEvmChainId } from '../../../../../shared/lib/asset-utils';

type TokenListProps = {
  onTokenClick: (chainId: string, address: string) => void;
  safeChains?: SafeChain[];
};

// TODO: Fix in https://github.com/MetaMask/metamask-extension/issues/31860
// eslint-disable-next-line @typescript-eslint/naming-convention
function TokenList({ onTokenClick, safeChains }: TokenListProps) {
  const isEvm = useSelector(getIsEvmMultichainNetworkSelected);
  const newTokensImported = useSelector(getNewTokensImported);
  const currentNetwork = useSelector(getSelectedMultichainNetworkConfiguration);
  const { privacyMode } = useSelector(getPreferences);
  const tokenSortConfig = useSelector(getTokenSortConfig);
  const selectedAccount = useSelector(getSelectedAccount);
  const evmBalances = useSelector((state) =>
    getTokenBalancesEvm(state, selectedAccount.address),
  );
  const shouldHideZeroBalanceTokens = useSelector(
    getShouldHideZeroBalanceTokens,
  );
  const trackEvent = useContext(MetaMetricsContext);

  const accountGroupIdAssets = useSelector(getAssetsBySelectedAccountGroup);

  const multichainAssets = useMultiChainAssets();

  // network filter to determine which tokens to show in list
  // on EVM we want to filter based on network filter controls, on non-evm we only want tokens from that chain identifier
  const { networkFilter } = useNetworkFilter();
  const enabledNetworksByNamespace = useSelector(getEnabledNetworksByNamespace);

  const isMultichainAccountsState2Enabled = useSelector(
    getIsMultichainAccountsState2Enabled,
  );

  const networksToShow = useMemo(() => {
    return isGlobalNetworkSelectorRemoved
      ? enabledNetworksByNamespace
      : networkFilter;
  }, [enabledNetworksByNamespace, networkFilter]);

  const allEnabledNetworksForAllNamespaces = useSelector(
    getAllEnabledNetworksForAllNamespaces,
  );

  const sortedFilteredTokens = useMemo(() => {
    if (!isMultichainAccountsState2Enabled) {
      const balances = isEvm ? evmBalances : multichainAssets;
      const filteredAssets = filterAssets(balances as TokenWithFiatAmount[], [
        {
          key: 'chainId',
          opts: isEvm ? networksToShow : { [currentNetwork.chainId]: true },
          filterCallback: 'inclusive',
        },
      ]);

      return sortAssets([...filteredAssets], tokenSortConfig);
    }

    const accountAssetsPreSort = Object.entries(accountGroupIdAssets).flatMap(
      ([chainId, assets]) => {
        if (!allEnabledNetworksForAllNamespaces.includes(chainId)) {
          return [];
        }

        // Mapping necessary to comply with the type. Fields will be overriden with useTokenDisplayInfo
<<<<<<< HEAD
        return assets.map((asset) => {
          const token: TokenWithFiatAmount = {
            ...asset,
            tokenFiatAmount: asset.fiat?.balance,
            secondary: null,
            title: asset.name,
            address:
              'address' in asset ? asset.address : (asset.assetId as Hex),
            chainId: asset.chainId as Hex,
          };

          return token;
        });
=======
        return assets
          .filter((asset) => {
            if (shouldHideZeroBalanceTokens && asset.balance === '0') {
              return false;
            }
            return true;
          })
          .map((asset) => {
            const token: TokenWithFiatAmount = {
              ...asset,
              tokenFiatAmount: asset.fiat?.balance,
              secondary: null,
              title: asset.name,
              address:
                'address' in asset ? asset.address : (asset.assetId as Hex),
              chainId: asset.chainId as Hex,
            };

            return token;
          });
>>>>>>> 1371d2d0
      },
    );
    const accountAssets = sortAssets(
      [...accountAssetsPreSort],
      tokenSortConfig,
    );

    return accountAssets;

    // eslint-disable-next-line react-hooks/exhaustive-deps
  }, [
    isEvm,
    evmBalances,
    multichainAssets,
    networksToShow,
    currentNetwork.chainId,
    tokenSortConfig,
    isMultichainAccountsState2Enabled,
    accountGroupIdAssets,
    // newTokensImported included in deps, but not in hook's logic
    newTokensImported,
    allEnabledNetworksForAllNamespaces,
  ]);

  useEffect(() => {
    if (sortedFilteredTokens) {
      endTrace({ name: TraceName.AccountOverviewAssetListTab });
    }
  }, [sortedFilteredTokens]);

  const handleTokenClick = (token: TokenWithFiatAmount) => () => {
    // Ensure token has a valid chainId before proceeding
    if (!token.chainId) {
      return;
    }

    // TODO BIP44 Refactor: The route requires evm native tokens to not pass the address
    const tokenAddress =
      isEvmChainId(token.chainId) && token.isNative ? '' : token.address;

    onTokenClick(token.chainId, tokenAddress);

    // Track event: token details
    trackEvent({
      category: MetaMetricsEventCategory.Tokens,
      event: MetaMetricsEventName.TokenDetailsOpened,
      properties: {
        location: 'Home',
        // TODO: Fix in https://github.com/MetaMask/metamask-extension/issues/31860
        // eslint-disable-next-line @typescript-eslint/naming-convention
        token_symbol: token.symbol ?? 'unknown',
        // TODO: Fix in https://github.com/MetaMask/metamask-extension/issues/31860
        // eslint-disable-next-line @typescript-eslint/naming-convention
        chain_id: token.chainId,
      },
    });
  };

  return (
    <>
      {sortedFilteredTokens.map((token: TokenWithFiatAmount) => {
        const isNonEvmTestnet = NON_EVM_TESTNET_IDS.includes(
          token.chainId as CaipChainId,
        );

        return (
          <TokenCell
            key={`${token.chainId}-${token.symbol}-${token.address}`}
            token={token}
            privacyMode={privacyMode}
            onClick={isNonEvmTestnet ? undefined : handleTokenClick(token)}
            safeChains={safeChains}
          />
        );
      })}
    </>
  );
}

export default React.memo(TokenList);<|MERGE_RESOLUTION|>--- conflicted
+++ resolved
@@ -102,21 +102,6 @@
         }
 
         // Mapping necessary to comply with the type. Fields will be overriden with useTokenDisplayInfo
-<<<<<<< HEAD
-        return assets.map((asset) => {
-          const token: TokenWithFiatAmount = {
-            ...asset,
-            tokenFiatAmount: asset.fiat?.balance,
-            secondary: null,
-            title: asset.name,
-            address:
-              'address' in asset ? asset.address : (asset.assetId as Hex),
-            chainId: asset.chainId as Hex,
-          };
-
-          return token;
-        });
-=======
         return assets
           .filter((asset) => {
             if (shouldHideZeroBalanceTokens && asset.balance === '0') {
@@ -137,7 +122,6 @@
 
             return token;
           });
->>>>>>> 1371d2d0
       },
     );
     const accountAssets = sortAssets(
