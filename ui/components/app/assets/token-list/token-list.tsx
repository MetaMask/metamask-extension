import React, { ReactNode, useMemo } from 'react';
import { shallowEqual, useSelector } from 'react-redux';
import { Hex } from '@metamask/utils';
import TokenCell from '../token-cell';
import { useI18nContext } from '../../../../hooks/useI18nContext';
import { Box } from '../../../component-library';
import {
  AlignItems,
  Display,
  JustifyContent,
} from '../../../../helpers/constants/design-system';
import { sortAssets } from '../util/sort';
import {
  getCurrencyRates,
  getCurrentNetwork,
  getMarketData,
  getPreferences,
  getSelectedAccount,
  getSelectedAccountNativeTokenCachedBalanceByChainId,
  getSelectedAccountTokenBalancesAcrossChains,
  getSelectedAccountTokensAcrossChains,
  getTokenExchangeRates,
} from '../../../../selectors';
import { getConversionRate } from '../../../../ducks/metamask/metamask';
import { filterAssets } from '../util/filter';
import { calculateTokenBalance } from '../util/calculateTokenBalance';
import { calculateTokenFiatAmount } from '../util/calculateTokenFiatAmount';

type TokenListProps = {
  onTokenClick: (chainId: string, address: string) => void;
  nativeToken?: ReactNode;
};

export type Token = {
  address: Hex;
  aggregators: string[];
  chainId: Hex;
  decimals: number;
  isNative: boolean;
  symbol: string;
  image: string;
};

export type TokenWithFiatAmount = Token & {
  tokenFiatAmount: number | null;
  balance?: string;
  string: string; // needed for backwards compatability TODO: fix this
};

export type AddressBalanceMapping = Record<Hex, Record<Hex, Hex>>;
export type ChainAddressMarketData = Record<
  Hex,
  Record<Hex, Record<string, string | number>>
>;

export default function TokenList({ onTokenClick }: TokenListProps) {
  const t = useI18nContext();
<<<<<<< HEAD
  const currentNetwork = useSelector(getCurrentNetwork);
=======
  const { tokenSortConfig, tokenNetworkFilter, privacyMode } =
    useSelector(getPreferences);
>>>>>>> a45b674f
  const selectedAccount = useSelector(getSelectedAccount);

  const { tokenSortConfig, tokenNetworkFilter } = useSelector(getPreferences);
  const conversionRate = useSelector(getConversionRate);
  const contractExchangeRates = useSelector(
    getTokenExchangeRates,
    shallowEqual,
  );

  const selectedAccountTokensChains: Record<Hex, Token[]> = useSelector(
    getSelectedAccountTokensAcrossChains,
  ) as Record<Hex, Token[]>;

  const selectedAccountTokenBalancesAcrossChains: AddressBalanceMapping =
    useSelector(
      getSelectedAccountTokenBalancesAcrossChains,
    ) as AddressBalanceMapping;

  const marketData: ChainAddressMarketData = useSelector(
    getMarketData,
  ) as ChainAddressMarketData;

  const currencyRates = useSelector(getCurrencyRates);
  const nativeBalances: Record<Hex, Hex> = useSelector(
    getSelectedAccountNativeTokenCachedBalanceByChainId,
  ) as Record<Hex, Hex>;

  const consolidatedBalances = () => {
    const tokensWithBalance: TokenWithFiatAmount[] = [];

    Object.entries(selectedAccountTokensChains).forEach(
      ([stringChainKey, tokens]) => {
        const chainId = stringChainKey as Hex;
        tokens.forEach((token: Token) => {
          const { isNative, address, decimals } = token;
          const balance =
            calculateTokenBalance({
              isNative,
              chainId,
              address,
              decimals,
              nativeBalances,
              selectedAccountTokenBalancesAcrossChains,
            }) || '0';

          const tokenFiatAmount = calculateTokenFiatAmount({
            token,
            chainId,
            balance,
            marketData,
            currencyRates,
          });

          // Append processed token with balance and fiat amount
          tokensWithBalance.push({
            ...token,
            balance,
            tokenFiatAmount,
            chainId,
            string: String(balance),
          });
        });
      },
    );

    return tokensWithBalance;
  };

  const sortedFilteredTokens = useMemo(() => {
    const consolidatedTokensWithBalances = consolidatedBalances();
    const filteredAssets = filterAssets(consolidatedTokensWithBalances, [
      {
        key: 'chainId',
        opts: tokenNetworkFilter,
        filterCallback: 'inclusive',
      },
    ]);

    const { nativeTokens, nonNativeTokens } = filteredAssets.reduce<{
      nativeTokens: TokenWithFiatAmount[];
      nonNativeTokens: TokenWithFiatAmount[];
    }>(
      (acc, token) => {
        if (token.isNative) {
          acc.nativeTokens.push(token);
        } else {
          acc.nonNativeTokens.push(token);
        }
        return acc;
      },
      { nativeTokens: [], nonNativeTokens: [] },
    );
    const assets = [...nativeTokens, ...nonNativeTokens];
    return sortAssets(assets, tokenSortConfig);
  }, [
    tokenSortConfig,
    tokenNetworkFilter,
    conversionRate,
    contractExchangeRates,
    currentNetwork,
    selectedAccount,
    selectedAccountTokensChains,
  ]);

  console.log({ sortedFilteredTokens });

  const loading = false;
  return loading ? (
    <Box
      display={Display.Flex}
      alignItems={AlignItems.center}
      justifyContent={JustifyContent.center}
      padding={7}
      data-testid="token-list-loading-message"
    >
      {t('loadingTokens')}
    </Box>
  ) : (
    <div>
<<<<<<< HEAD
      {sortedFilteredTokens.map((tokenData) => (
        <TokenCell
          key={`${tokenData.chainId}-${tokenData.symbol}-${tokenData.address}`}
          chainId={tokenData.chainId}
          address={tokenData.address}
          symbol={tokenData.symbol}
          tokenFiatAmount={tokenData.tokenFiatAmount}
          image={tokenData?.image}
          isNative={tokenData.isNative}
          string={tokenData.string}
          onClick={onTokenClick}
        />
      ))}
=======
      {sortedTokens.map((tokenData) => {
        if (tokenData?.isNative) {
          // we need cloneElement so that we can pass the unique key
          return React.cloneElement(nativeToken as React.ReactElement, {
            key: `${tokenData.symbol}-${tokenData.address}`,
          });
        }
        return (
          <TokenCell
            key={`${tokenData.symbol}-${tokenData.address}`}
            {...tokenData}
            privacyMode={privacyMode}
            onClick={onTokenClick}
          />
        );
      })}
>>>>>>> a45b674f
    </div>
  );
}<|MERGE_RESOLUTION|>--- conflicted
+++ resolved
@@ -55,15 +55,10 @@
 
 export default function TokenList({ onTokenClick }: TokenListProps) {
   const t = useI18nContext();
-<<<<<<< HEAD
   const currentNetwork = useSelector(getCurrentNetwork);
-=======
   const { tokenSortConfig, tokenNetworkFilter, privacyMode } =
     useSelector(getPreferences);
->>>>>>> a45b674f
   const selectedAccount = useSelector(getSelectedAccount);
-
-  const { tokenSortConfig, tokenNetworkFilter } = useSelector(getPreferences);
   const conversionRate = useSelector(getConversionRate);
   const contractExchangeRates = useSelector(
     getTokenExchangeRates,
@@ -180,7 +175,6 @@
     </Box>
   ) : (
     <div>
-<<<<<<< HEAD
       {sortedFilteredTokens.map((tokenData) => (
         <TokenCell
           key={`${tokenData.chainId}-${tokenData.symbol}-${tokenData.address}`}
@@ -191,27 +185,10 @@
           image={tokenData?.image}
           isNative={tokenData.isNative}
           string={tokenData.string}
+          privacyMode={privacyMode}
           onClick={onTokenClick}
         />
       ))}
-=======
-      {sortedTokens.map((tokenData) => {
-        if (tokenData?.isNative) {
-          // we need cloneElement so that we can pass the unique key
-          return React.cloneElement(nativeToken as React.ReactElement, {
-            key: `${tokenData.symbol}-${tokenData.address}`,
-          });
-        }
-        return (
-          <TokenCell
-            key={`${tokenData.symbol}-${tokenData.address}`}
-            {...tokenData}
-            privacyMode={privacyMode}
-            onClick={onTokenClick}
-          />
-        );
-      })}
->>>>>>> a45b674f
     </div>
   );
 }