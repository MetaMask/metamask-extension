import React, { useEffect, useMemo } from 'react';
import { useSelector } from 'react-redux';
import { Hex } from '@metamask/utils';
import TokenCell from '../token-cell';
import {
  getChainIdsToPoll,
  getNewTokensImported,
  getPreferences,
  getSelectedAccount,
} from '../../../../selectors';
import { endTrace, TraceName } from '../../../../../shared/lib/trace';
import { useTokenBalances as pollAndUpdateEvmBalances } from '../../../../hooks/useTokenBalances';
import { useNetworkFilter } from '../hooks';
import { TokenWithFiatAmount } from '../types';
import { filterAssets } from '../util/filter';
import { sortAssets } from '../util/sort';
import useMultiChainAssets from '../hooks/useMultichainAssets';
import {
  getMultichainIsEvm,
  getMultichainNetwork,
} from '../../../../selectors/multichain';
import { getTokenBalancesEvm } from '../../../../selectors/assets';

type TokenListProps = {
  onTokenClick: (chainId: string, address: string) => void;
};

function TokenList({ onTokenClick }: TokenListProps) {
  const isEvm = useSelector(getMultichainIsEvm);
  const chainIdsToPoll = useSelector(getChainIdsToPoll);
  const newTokensImported = useSelector(getNewTokensImported);
  const currentNetwork = useSelector(getMultichainNetwork);
  const { tokenSortConfig, privacyMode } = useSelector(getPreferences);
  const selectedAccount = useSelector(getSelectedAccount);
  const evmBalances = useSelector((state) =>
    getTokenBalancesEvm(state, selectedAccount.address),
  );
  // EVM specific tokenBalance polling, updates state via polling loop per chainId
  pollAndUpdateEvmBalances({
    chainIds: chainIdsToPoll as Hex[],
  });

  const multichainAssets = useMultiChainAssets();

  // network filter to determine which tokens to show in list
  // on EVM we want to filter based on network filter controls, on non-evm we only want tokens from that chain identifier
  const { networkFilter } = useNetworkFilter();

  const sortedFilteredTokens = useMemo(() => {
    const balances = isEvm ? evmBalances : multichainAssets;
<<<<<<< HEAD
    const filteredAssets: TokenWithFiatAmount[] = filterAssets(balances, [
=======
    const filteredAssets = filterAssets(balances as TokenWithFiatAmount[], [
>>>>>>> 71d92770
      {
        key: 'chainId',
        opts: isEvm ? networkFilter : { [currentNetwork.chainId]: true },
        filterCallback: 'inclusive',
      },
    ]);

    // sort filtered tokens based on the tokenSortConfig in state
    return sortAssets([...filteredAssets], tokenSortConfig);
  }, [
    tokenSortConfig,
    networkFilter,
    currentNetwork,
    selectedAccount,
    newTokensImported,
    evmBalances,
    multichainAssets,
  ]);

  useEffect(() => {
    if (sortedFilteredTokens) {
      endTrace({ name: TraceName.AccountOverviewAssetListTab });
    }
  }, [sortedFilteredTokens]);

  return (
    <>
      {sortedFilteredTokens.map((token: TokenWithFiatAmount) => (
        <TokenCell
          key={`${token.chainId}-${token.symbol}-${token.address}`}
          token={token}
          privacyMode={privacyMode}
          onClick={onTokenClick}
        />
      ))}
    </>
  );
}

export default React.memo(TokenList);<|MERGE_RESOLUTION|>--- conflicted
+++ resolved
@@ -48,11 +48,7 @@
 
   const sortedFilteredTokens = useMemo(() => {
     const balances = isEvm ? evmBalances : multichainAssets;
-<<<<<<< HEAD
-    const filteredAssets: TokenWithFiatAmount[] = filterAssets(balances, [
-=======
     const filteredAssets = filterAssets(balances as TokenWithFiatAmount[], [
->>>>>>> 71d92770
       {
         key: 'chainId',
         opts: isEvm ? networkFilter : { [currentNetwork.chainId]: true },
