--- conflicted
+++ resolved
@@ -28,10 +28,7 @@
 export default function TokenList({ onTokenClick }: TokenListProps) {
   const t = useI18nContext();
   const { tokenSortConfig, tokenNetworkFilter } = useSelector(getPreferences);
-<<<<<<< HEAD
-=======
   const selectedAccount = useSelector(getSelectedAccount);
->>>>>>> aaee4e7b
   const conversionRate = useSelector(getConversionRate);
   const contractExchangeRates = useSelector(
     getTokenExchangeRates,
@@ -86,7 +83,6 @@
   };
 
   const sortedTokens = useMemo(() => {
-<<<<<<< HEAD
     const consolidatedTokensWithBalances = consolidatedBalances();
     const filteredAssets = filterAssets(consolidatedTokensWithBalances, [
       {
@@ -106,14 +102,7 @@
         return acc;
       },
       { nativeTokens: [], nonNativeTokens: [] },
-=======
-    // TODO filter assets by networkTokenFilter before sorting
-    return sortAssets(
-      [nativeTokenWithBalance, ...tokensWithBalances],
-      tokenSortConfig,
->>>>>>> aaee4e7b
     );
-
     return sortAssets([...nativeTokens, ...nonNativeTokens], tokenSortConfig);
   }, [
     tokenSortConfig,
