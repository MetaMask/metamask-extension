--- conflicted
+++ resolved
@@ -155,24 +155,15 @@
             currencyRates,
           });
 
-<<<<<<< HEAD
           // respect hide zero balance setting
           // native tokens should still show zero balance regardless
           // erc20s with zero balances should be hidden
-          if (!hideZeroBalanceTokens || token.isNative || balance !== '0') {
-=======
-          // Append processed token with balance and fiat amount
-          // We push the token if its not native.
-          // If it is native, we check balance and if user has currentNetwork selected.
-          // If user is on current network; we push token.
-          // else we check the balance and push only if not zero
-          const shouldShowToken =
-            isTestnet ||
-            !isNative ||
-            (isNative && isOnCurrentNetwork) ||
-            (isNative && !isOnCurrentNetwork && balance !== '0');
-          if (shouldShowToken) {
->>>>>>> 936531ef
+          // additionally, when all networks filter is shown, do not display zero native tokens
+          if (
+            !hideZeroBalanceTokens ||
+            balance !== '0' ||
+            (token.isNative && isOnCurrentNetwork)
+          ) {
             tokensWithBalance.push({
               ...token,
               balance,
