import React, { ReactNode, useEffect, useMemo } from 'react';
import { shallowEqual, useSelector, useDispatch } from 'react-redux';
import { Hex } from '@metamask/utils';
import TokenCell from '../token-cell';
import { TEST_CHAINS } from '../../../../../shared/constants/network';
import { sortAssets } from '../util/sort';
import {
  getCurrencyRates,
  getCurrentNetwork,
  getIsTestnet,
  getIsTokenNetworkFilterEqualCurrentNetwork,
  getMarketData,
  getNetworkConfigurationIdByChainId,
  getNewTokensImported,
  getPreferences,
  getSelectedAccount,
  getSelectedAccountNativeTokenCachedBalanceByChainId,
  getSelectedAccountTokensAcrossChains,
  getShowFiatInTestnets,
  getTokenExchangeRates,
  getTokenNetworkFilter,
} from '../../../../selectors';
import { getConversionRate } from '../../../../ducks/metamask/metamask';
import { filterAssets } from '../util/filter';
import { calculateTokenBalance } from '../util/calculateTokenBalance';
import { calculateTokenFiatAmount } from '../util/calculateTokenFiatAmount';
import { endTrace, TraceName } from '../../../../../shared/lib/trace';
import { useTokenBalances } from '../../../../hooks/useTokenBalances';
import { setTokenNetworkFilter } from '../../../../store/actions';
import { useI18nContext } from '../../../../hooks/useI18nContext';
import { useMultichainSelector } from '../../../../hooks/useMultichainSelector';
import { getMultichainShouldShowFiat } from '../../../../selectors/multichain';

type TokenListProps = {
  onTokenClick: (chainId: string, address: string) => void;
  nativeToken?: ReactNode;
};

export type Token = {
  address: Hex;
  aggregators: string[];
  chainId: Hex;
  decimals: number;
  isNative: boolean;
  symbol: string;
  image: string;
};

export type TokenWithFiatAmount = Token & {
  tokenFiatAmount: number | null;
  balance?: string;
  string: string; // needed for backwards compatability TODO: fix this
};

export type AddressBalanceMapping = Record<Hex, Record<Hex, Hex>>;
export type ChainAddressMarketData = Record<
  Hex,
  Record<Hex, Record<string, string | number>>
>;

const useFilteredAccountTokens = (currentNetwork: { chainId: string }) => {
  const isTestNetwork = useMemo(() => {
    return (TEST_CHAINS as string[]).includes(currentNetwork.chainId);
  }, [currentNetwork.chainId, TEST_CHAINS]);

  const selectedAccountTokensChains: Record<string, Token[]> = useSelector(
    getSelectedAccountTokensAcrossChains,
  ) as Record<string, Token[]>;

  const filteredAccountTokensChains = useMemo(() => {
    return Object.fromEntries(
      Object.entries(selectedAccountTokensChains).filter(([chainId]) =>
        isTestNetwork
          ? (TEST_CHAINS as string[]).includes(chainId)
          : !(TEST_CHAINS as string[]).includes(chainId),
      ),
    );
  }, [selectedAccountTokensChains, isTestNetwork, TEST_CHAINS]);

  return filteredAccountTokensChains;
};

export default function TokenList({
  onTokenClick,
  nativeToken,
}: TokenListProps) {
  const t = useI18nContext();
  const dispatch = useDispatch();
  const currentNetwork = useSelector(getCurrentNetwork);
  const allNetworks = useSelector(getNetworkConfigurationIdByChainId);
<<<<<<< HEAD
  const {
    tokenSortConfig,
    tokenNetworkFilter,
    privacyMode,
    hideZeroBalanceTokens,
  } = useSelector(getPreferences);
=======
  const { tokenSortConfig, privacyMode } = useSelector(getPreferences);
  const tokenNetworkFilter = useSelector(getTokenNetworkFilter);
>>>>>>> e7bba6d8
  const selectedAccount = useSelector(getSelectedAccount);
  const conversionRate = useSelector(getConversionRate);
  const contractExchangeRates = useSelector(
    getTokenExchangeRates,
    shallowEqual,
  );
  const newTokensImported = useSelector(getNewTokensImported);
  const selectedAccountTokensChains = useFilteredAccountTokens(currentNetwork);
  const isOnCurrentNetwork = useSelector(
    getIsTokenNetworkFilterEqualCurrentNetwork,
  );

  const { tokenBalances } = useTokenBalances();
  const selectedAccountTokenBalancesAcrossChains =
    tokenBalances[selectedAccount.address];

  const marketData: ChainAddressMarketData = useSelector(
    getMarketData,
  ) as ChainAddressMarketData;

  const currencyRates = useSelector(getCurrencyRates);
  const nativeBalances: Record<Hex, Hex> = useSelector(
    getSelectedAccountNativeTokenCachedBalanceByChainId,
  ) as Record<Hex, Hex>;
  const isTestnet = useSelector(getIsTestnet);
  // Ensure newly added networks are included in the tokenNetworkFilter
  useEffect(() => {
    if (process.env.PORTFOLIO_VIEW) {
      const allNetworkFilters = Object.fromEntries(
        Object.keys(allNetworks).map((chainId) => [chainId, true]),
      );
      if (Object.keys(tokenNetworkFilter).length > 1) {
        dispatch(setTokenNetworkFilter(allNetworkFilters));
      }
    }
  }, [Object.keys(allNetworks).length]);

  const consolidatedBalances = () => {
    const tokensWithBalance: TokenWithFiatAmount[] = [];
    Object.entries(selectedAccountTokensChains).forEach(
      ([stringChainKey, tokens]) => {
        const chainId = stringChainKey as Hex;
        tokens.forEach((token: Token) => {
          const { isNative, address, decimals } = token;
          const balance =
            calculateTokenBalance({
              isNative,
              chainId,
              address,
              decimals,
              nativeBalances,
              selectedAccountTokenBalancesAcrossChains,
            }) || '0';

          const tokenFiatAmount = calculateTokenFiatAmount({
            token,
            chainId,
            balance,
            marketData,
            currencyRates,
          });

          // Respect the "hide zero balance" setting (when true):
          // - Native tokens should always display with zero balance when on the current network filter.
          // - Native tokens should not display with zero balance when on all networks filter
          // - ERC20 tokens with zero balances should respect the setting on both the current and all networks.

          // Respect the "hide zero balance" setting (when false):
          // - Native tokens should always display with zero balance when on the current network filter.
          // - Native tokens should always display with zero balance when on all networks filter
          // - ERC20 tokens always display with zero balance on both the current and all networks filter.
          if (
            !hideZeroBalanceTokens ||
            balance !== '0' ||
            (token.isNative && isOnCurrentNetwork)
          ) {
            tokensWithBalance.push({
              ...token,
              balance,
              tokenFiatAmount,
              chainId,
              string: String(balance),
            });
          }
        });
      },
    );

    return tokensWithBalance;
  };

  const sortedFilteredTokens = useMemo(() => {
    const consolidatedTokensWithBalances = consolidatedBalances();
    const filteredAssets = filterAssets(consolidatedTokensWithBalances, [
      {
        key: 'chainId',
        opts: tokenNetworkFilter,
        filterCallback: 'inclusive',
      },
    ]);

    const { nativeTokens, nonNativeTokens } = filteredAssets.reduce<{
      nativeTokens: TokenWithFiatAmount[];
      nonNativeTokens: TokenWithFiatAmount[];
    }>(
      (acc, token) => {
        if (token.isNative) {
          acc.nativeTokens.push(token);
        } else {
          acc.nonNativeTokens.push(token);
        }
        return acc;
      },
      { nativeTokens: [], nonNativeTokens: [] },
    );
    const assets = [...nativeTokens, ...nonNativeTokens];
    return sortAssets(assets, tokenSortConfig);
  }, [
    tokenSortConfig,
    tokenNetworkFilter,
    conversionRate,
    contractExchangeRates,
    currentNetwork,
    selectedAccount,
    selectedAccountTokensChains,
    newTokensImported,
  ]);

  useEffect(() => {
    if (sortedFilteredTokens) {
      endTrace({ name: TraceName.AccountOverviewAssetListTab });
    }
  }, [sortedFilteredTokens]);

  // Displays nativeToken if provided
  if (nativeToken) {
    return React.cloneElement(nativeToken as React.ReactElement);
  }

  // TODO: We can remove this string. However it will result in a huge file 50+ file diff
  // Lets remove it in a separate PR
  if (sortedFilteredTokens === undefined) {
    console.log(t('loadingTokens'));
  }

  const shouldShowFiat = useMultichainSelector(
    getMultichainShouldShowFiat,
    selectedAccount,
  );
  const isMainnet = !isTestnet;
  // Check if show conversion is enabled
  const showFiatInTestnets = useSelector(getShowFiatInTestnets);
  const showFiat =
    shouldShowFiat && (isMainnet || (isTestnet && showFiatInTestnets));

  return (
    <div>
      {sortedFilteredTokens.map((tokenData) => (
        <TokenCell
          key={`${tokenData.chainId}-${tokenData.symbol}-${tokenData.address}`}
          chainId={tokenData.chainId}
          address={tokenData.address}
          symbol={tokenData.symbol}
          tokenFiatAmount={showFiat ? tokenData.tokenFiatAmount : null}
          image={tokenData?.image}
          isNative={tokenData.isNative}
          string={tokenData.string}
          privacyMode={privacyMode}
          onClick={onTokenClick}
        />
      ))}
    </div>
  );
}<|MERGE_RESOLUTION|>--- conflicted
+++ resolved
@@ -88,17 +88,9 @@
   const dispatch = useDispatch();
   const currentNetwork = useSelector(getCurrentNetwork);
   const allNetworks = useSelector(getNetworkConfigurationIdByChainId);
-<<<<<<< HEAD
-  const {
-    tokenSortConfig,
-    tokenNetworkFilter,
-    privacyMode,
-    hideZeroBalanceTokens,
-  } = useSelector(getPreferences);
-=======
-  const { tokenSortConfig, privacyMode } = useSelector(getPreferences);
+  const { tokenSortConfig, privacyMode, hideZeroBalanceTokens } =
+    useSelector(getPreferences);
   const tokenNetworkFilter = useSelector(getTokenNetworkFilter);
->>>>>>> e7bba6d8
   const selectedAccount = useSelector(getSelectedAccount);
   const conversionRate = useSelector(getConversionRate);
   const contractExchangeRates = useSelector(
