// Jest Snapshot v1, https://goo.gl/fbAQLP

exports[`Token Cell should match snapshot 1`] = `
<div>
  <div
    class="mm-box multichain-token-list-item mm-box--display-flex mm-box--gap-4 mm-box--flex-direction-column"
    data-testid="multichain-token-list-item"
  >
    <a
      class="mm-box multichain-token-list-item__container-cell multichain-token-list-item__container-cell--clickable mm-box--padding-top-2 mm-box--padding-right-4 mm-box--padding-bottom-2 mm-box--padding-left-4 mm-box--display-flex mm-box--flex-direction-row"
      data-testid="multichain-token-list-button"
      href="#"
    >
      <div
        class="mm-box mm-badge-wrapper multichain-token-list-item__badge mm-box--margin-right-4 mm-box--display-inline-block"
      >
        <div
          class="mm-box mm-text mm-avatar-base mm-avatar-base--size-md mm-avatar-token mm-text--body-sm mm-text--text-transform-uppercase mm-box--display-flex mm-box--justify-content-center mm-box--align-items-center mm-box--color-text-default mm-box--background-color-background-alternative mm-box--rounded-full"
        >
          <img
            alt="TEST logo"
            class="mm-avatar-token__token-image"
            src="./images/test_image.svg"
          />
        </div>
        <div
          class="mm-box mm-badge-wrapper__badge-container mm-badge-wrapper__badge-container--circular-top-right"
        >
          <div
<<<<<<< HEAD
            class="mm-box mm-text mm-avatar-base mm-avatar-base--size-xs mm-avatar-network mm-text--body-xs mm-text--text-transform-uppercase mm-box--display-flex mm-box--justify-content-center mm-box--align-items-center mm-box--color-text-default mm-box--rounded-full mm-box--border-color-border-muted mm-box--border-width-2 box--border-style-solid"
=======
            class="mm-box mm-text mm-avatar-base mm-avatar-base--size-xs mm-avatar-network mm-text--body-xs mm-text--text-transform-uppercase mm-box--display-flex mm-box--justify-content-center mm-box--align-items-center mm-box--color-text-default mm-box--rounded-full"
>>>>>>> 0e4494a7
          >
            ?
          </div>
        </div>
      </div>
      <div
        class="mm-box multichain-token-list-item__container-cell--text-container mm-box--display-flex mm-box--flex-direction-column mm-box--width-full"
        style="flex-grow: 1; overflow: hidden;"
      >
        <div
          class="mm-box mm-box--display-flex mm-box--gap-1 mm-box--flex-direction-row mm-box--justify-content-space-between"
        >
          <div
            class="mm-box mm-box--display-inline-block mm-box--width-1/3"
          >
            <span
              class="mm-box mm-text mm-text--body-md mm-text--font-weight-medium mm-text--ellipsis mm-box--color-text-default"
            >
              TEST
            </span>
            <div
              class="mm-box mm-box--display-flex"
            >
              <p
                class="mm-box mm-text mm-text--body-md mm-text--font-weight-normal mm-text--ellipsis mm-box--color-text-default"
                data-testid="token-increase-decrease-percentage-0xAnotherToken"
              />
            </div>
          </div>
          <div
            class="mm-box mm-box--display-flex mm-box--flex-direction-column mm-box--align-items-flex-end mm-box--width-2/3"
          >
            <p
              class="mm-box mm-text mm-text--body-md mm-text--font-weight-medium mm-text--text-align-end mm-box--width-2/3 mm-box--color-text-default"
              data-testid="multichain-token-list-item-secondary-value"
            >
              5.00
            </p>
            <p
              class="mm-box mm-text mm-text--body-md mm-text--text-align-end mm-box--color-text-alternative"
              data-testid="multichain-token-list-item-value"
            >
              5
               
              TEST
            </p>
          </div>
        </div>
        <div
          class="mm-box mm-box--display-flex mm-box--gap-1 mm-box--flex-direction-row mm-box--justify-content-space-between"
        />
      </div>
    </a>
  </div>
</div>
`;<|MERGE_RESOLUTION|>--- conflicted
+++ resolved
@@ -27,11 +27,7 @@
           class="mm-box mm-badge-wrapper__badge-container mm-badge-wrapper__badge-container--circular-top-right"
         >
           <div
-<<<<<<< HEAD
-            class="mm-box mm-text mm-avatar-base mm-avatar-base--size-xs mm-avatar-network mm-text--body-xs mm-text--text-transform-uppercase mm-box--display-flex mm-box--justify-content-center mm-box--align-items-center mm-box--color-text-default mm-box--rounded-full mm-box--border-color-border-muted mm-box--border-width-2 box--border-style-solid"
-=======
             class="mm-box mm-text mm-avatar-base mm-avatar-base--size-xs mm-avatar-network mm-text--body-xs mm-text--text-transform-uppercase mm-box--display-flex mm-box--justify-content-center mm-box--align-items-center mm-box--color-text-default mm-box--rounded-full"
->>>>>>> 0e4494a7
           >
             ?
           </div>
