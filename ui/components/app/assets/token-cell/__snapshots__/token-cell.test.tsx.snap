--- conflicted
+++ resolved
@@ -27,10 +27,9 @@
         <div
           class="mm-box mm-badge-wrapper__badge-container mm-badge-wrapper__badge-container--rectangular-bottom-right"
         >
-<<<<<<< HEAD
           <div>
             <div
-              class="mm-box mm-text mm-avatar-base mm-avatar-base--size-xs mm-avatar-network multichain-token-list-item__badge__avatar-network mm-text--body-xs mm-text--text-transform-uppercase mm-box--display-flex mm-box--justify-content-center mm-box--align-items-center mm-box--color-text-default mm-box--background-color-background-alternative mm-box--rounded-md mm-box--border-color-background-default mm-box--border-width-1 box--border-style-solid"
+              class="mm-box mm-text mm-avatar-base mm-avatar-base--size-xs mm-avatar-network multichain-token-list-item__badge__avatar-network mm-text--body-xs mm-text--text-transform-uppercase mm-box--display-flex mm-box--justify-content-center mm-box--align-items-center mm-box--color-text-default mm-box--background-color-background-default mm-box--rounded-md mm-box--border-color-background-default mm-box--border-width-2 box--border-style-solid"
             >
               <img
                 alt="network logo"
@@ -38,16 +37,6 @@
                 src="./images/eth_logo.svg"
               />
             </div>
-=======
-          <div
-            class="mm-box mm-text mm-avatar-base mm-avatar-base--size-xs mm-avatar-network multichain-token-list-item__badge__avatar-network mm-text--body-xs mm-text--text-transform-uppercase mm-box--display-flex mm-box--justify-content-center mm-box--align-items-center mm-box--color-text-default mm-box--background-color-background-default mm-box--rounded-md mm-box--border-color-background-default mm-box--border-width-2 box--border-style-solid"
-          >
-            <img
-              alt="network logo"
-              class="mm-avatar-network__network-image"
-              src="./images/eth_logo.svg"
-            />
->>>>>>> b2c53144
           </div>
         </div>
       </div>
