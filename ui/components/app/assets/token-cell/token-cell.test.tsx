import React from 'react';
import thunk from 'redux-thunk';
import configureMockStore from 'redux-mock-store';
import { fireEvent } from '@testing-library/react';
import { useSelector } from 'react-redux';
import { renderWithProvider } from '../../../../../test/lib/render-helpers';
import { useTokenFiatAmount } from '../../../../hooks/useTokenFiatAmount';
<<<<<<< HEAD
import {
  getTokenList,
  getPreferences,
  getCurrentCurrency,
  getCurrencyRates,
} from '../../../../selectors';
=======
import { getTokenList, getPreferences } from '../../../../selectors';
>>>>>>> 7f29e11d
import {
  getMultichainCurrentChainId,
  getMultichainIsEvm,
} from '../../../../selectors/multichain';

import { useIsOriginalTokenSymbol } from '../../../../hooks/useIsOriginalTokenSymbol';
import { getIntlLocale } from '../../../../ducks/locale/locale';
import TokenCell from '.';

jest.mock('react-redux', () => {
  const actual = jest.requireActual('react-redux');

  return {
    ...actual,
    useSelector: jest.fn(),
  };
});

jest.mock('../../../../hooks/useTokenFiatAmount', () => {
  return {
    useTokenFiatAmount: jest.fn(),
  };
});

jest.mock('../../../../hooks/useIsOriginalTokenSymbol', () => {
  return {
    useIsOriginalTokenSymbol: jest.fn(),
  };
});
describe('Token Cell', () => {
  const mockState = {
    metamask: {
      marketData: {
        '0x1': {
          '0xAnotherToken': { price: 0.015 },
        },
      },
      currentCurrency: 'usd',
      currencyRates: {
        ETH: {
          conversionRate: 7.0,
        },
      },
      preferences: {},
    },
  };

  (useIsOriginalTokenSymbol as jest.Mock).mockReturnValue(true);

  // two tokens with the same symbol but different addresses
  const MOCK_GET_TOKEN_LIST = {
    '0xAddress': {
      name: 'TEST-2',
      erc20: true,
      symbol: 'TEST',
      decimals: 18,
      address: '0xAddress',
      iconUrl: './images/test_1_image.svg',
      aggregators: [],
    },
    '0xAnotherToken': {
      name: 'TEST',
      erc20: true,
      symbol: 'TEST',
      decimals: 18,
      address: '0xANoTherToKen',
      iconUrl: './images/test_image.svg',
      aggregators: [],
    },
  };

  const mockStore = configureMockStore([thunk])(mockState);

  const props = {
    address: '0xAnotherToken',
    symbol: 'TEST',
    string: '5.000',
    currentCurrency: 'usd',
    image: '',
    chainId: '0x1',
    tokenFiatAmount: 5,
    onClick: jest.fn(),
  };

  const propsLargeAmount = {
    address: '0xAnotherToken',
    symbol: 'TEST',
    string: '5000000',
    currentCurrency: 'usd',
    image: '',
    chainId: '0x1',
    tokenFiatAmount: 5000000,
    onClick: jest.fn(),
  };
  const useSelectorMock = useSelector;
  (useSelectorMock as jest.Mock).mockImplementation((selector) => {
    if (selector === getPreferences) {
      return { privacyMode: false };
    }
    if (selector === getTokenList) {
      return MOCK_GET_TOKEN_LIST;
    }
    if (selector === getMultichainCurrentChainId) {
      return '0x89';
    }
    if (selector === getMultichainIsEvm) {
      return true;
    }
    if (selector === getIntlLocale) {
      return 'en-US';
    }
<<<<<<< HEAD
    if (selector === getCurrentCurrency) {
      return 'usd';
    }
    if (selector === getCurrencyRates) {
      return { POL: '' };
    }
=======
>>>>>>> 7f29e11d
    return undefined;
  });
  (useTokenFiatAmount as jest.Mock).mockReturnValue('5.00');

  it('should match snapshot', () => {
    const { container } = renderWithProvider(
      <TokenCell {...props} />,
      mockStore,
    );

    expect(container).toMatchSnapshot();
  });

  it('calls onClick when clicked', () => {
    const { queryByTestId } = renderWithProvider(
      <TokenCell {...props} />,
      mockStore,
    );

    const targetElem = queryByTestId('multichain-token-list-button');

    targetElem && fireEvent.click(targetElem);

    expect(props.onClick).toHaveBeenCalled();
  });

  it('should render the correct token and filter by symbol and address', () => {
    const { getByTestId, getByAltText } = renderWithProvider(
      <TokenCell {...props} />,
      mockStore,
    );

    const image = getByAltText('TEST logo');

    expect(getByTestId('multichain-token-list-item-value')).toBeInTheDocument();
    expect(image).toBeInTheDocument();
    expect(image).toHaveAttribute('src', './images/test_image.svg');
  });

  it('should render amount with the correct format', () => {
    const { getByTestId } = renderWithProvider(
      <TokenCell {...propsLargeAmount} />,
      mockStore,
    );

    const amountElement = getByTestId('multichain-token-list-item-value');

    expect(amountElement).toBeInTheDocument();
    expect(amountElement.textContent).toBe('5,000,000 TEST');
  });
});<|MERGE_RESOLUTION|>--- conflicted
+++ resolved
@@ -5,16 +5,12 @@
 import { useSelector } from 'react-redux';
 import { renderWithProvider } from '../../../../../test/lib/render-helpers';
 import { useTokenFiatAmount } from '../../../../hooks/useTokenFiatAmount';
-<<<<<<< HEAD
 import {
   getTokenList,
   getPreferences,
   getCurrentCurrency,
   getCurrencyRates,
 } from '../../../../selectors';
-=======
-import { getTokenList, getPreferences } from '../../../../selectors';
->>>>>>> 7f29e11d
 import {
   getMultichainCurrentChainId,
   getMultichainIsEvm,
@@ -126,15 +122,12 @@
     if (selector === getIntlLocale) {
       return 'en-US';
     }
-<<<<<<< HEAD
     if (selector === getCurrentCurrency) {
       return 'usd';
     }
     if (selector === getCurrencyRates) {
       return { POL: '' };
     }
-=======
->>>>>>> 7f29e11d
     return undefined;
   });
   (useTokenFiatAmount as jest.Mock).mockReturnValue('5.00');
