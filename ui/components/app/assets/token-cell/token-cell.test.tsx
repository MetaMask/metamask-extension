--- conflicted
+++ resolved
@@ -12,12 +12,8 @@
   getPreferences,
   getCurrencyRates,
   getUseCurrencyRateCheck,
-<<<<<<< HEAD
   getUseSafeChainsListValidation,
-=======
-  useSafeChainsListValidationSelector,
   getEnabledNetworksByNamespace,
->>>>>>> 951f3803
 } from '../../../../selectors';
 import {
   getMultichainCurrentChainId,
