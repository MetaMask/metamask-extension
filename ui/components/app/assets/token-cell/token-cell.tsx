import React, { useMemo, useState } from 'react';
import { useDispatch, useSelector } from 'react-redux';
import { useHistory } from 'react-router-dom';
import { useTokenDisplayInfo } from '../hooks';
import {
  ButtonSecondary,
  Modal,
  ModalBody,
  ModalContent,
  ModalFooter,
  ModalHeader,
  ModalOverlay,
} from '../../../component-library';
import { getMultichainIsEvm } from '../../../../selectors/multichain';
import { useI18nContext } from '../../../../hooks/useI18nContext';
<<<<<<< HEAD
import { hexToDecimal } from '../../../../../shared/modules/conversion.utils';
=======
import {
  getSafeNativeCurrencySymbol,
  type SafeChain,
} from '../../../../pages/settings/networks-tab/networks-form/use-safe-chains';
>>>>>>> 3dc7df68
import { NETWORKS_ROUTE } from '../../../../helpers/constants/routes';
import { setEditedNetwork } from '../../../../store/actions';
import { type TokenWithFiatAmount } from '../types';
import GenericAssetCellLayout from '../asset-list/cells/generic-asset-cell-layout';
import { AssetCellBadge } from '../asset-list/cells/asset-cell-badge';
import {
<<<<<<< HEAD
  SafeChain,
  useSafeChains,
} from '../../../../pages/settings/networks-tab/networks-form/use-safe-chains';
import { TokenWithFiatAmount } from '../types';
import GenericAssetCellLayout from '../asset-list/cells/generic-asset-cell-layout';
import { AssetCellBadge } from '../asset-list/cells/asset-cell-badge';
import {
=======
>>>>>>> 3dc7df68
  TokenCellTitle,
  TokenCellPercentChange,
  TokenCellPrimaryDisplay,
  TokenCellSecondaryDisplay,
} from './cells';

export type TokenCellProps = {
  token: TokenWithFiatAmount;
  privacyMode?: boolean;
  disableHover?: boolean;
  onClick?: () => void;
  fixCurrencyToUSD?: boolean;
<<<<<<< HEAD
=======
  safeChains?: SafeChain[];
>>>>>>> 3dc7df68
};

export default function TokenCell({
  token,
  privacyMode = false,
  onClick,
  disableHover = false,
  fixCurrencyToUSD = false,
<<<<<<< HEAD
=======
  safeChains,
>>>>>>> 3dc7df68
}: TokenCellProps) {
  const dispatch = useDispatch();
  const history = useHistory();
  const t = useI18nContext();
  const isEvm = useSelector(getMultichainIsEvm);
<<<<<<< HEAD
  const { safeChains } = useSafeChains();
  const [showScamWarningModal, setShowScamWarningModal] = useState(false);

  const decimalChainId = isEvm && parseInt(hexToDecimal(token.chainId), 10);

  const safeChainDetails: SafeChain | undefined = safeChains?.find((chain) => {
    if (typeof decimalChainId === 'number') {
      return chain.chainId === decimalChainId.toString();
    }
    return undefined;
  });
=======
  const nativeCurrencySymbol = useMemo(
    () => getSafeNativeCurrencySymbol(safeChains, token.chainId),
    [safeChains, token.chainId],
  );
  const [showScamWarningModal, setShowScamWarningModal] = useState(false);
>>>>>>> 3dc7df68

  const tokenDisplayInfo = useTokenDisplayInfo({
    token,
    fixCurrencyToUSD,
  });

  const displayToken = useMemo(
    () => ({
      ...token,
      ...tokenDisplayInfo,
    }),
    [token, tokenDisplayInfo],
  );

  const handleScamWarningModal = (arg: boolean) => {
    setShowScamWarningModal(arg);
  };

  if (!token.chainId) {
    return null;
  }

  return (
    <>
      <GenericAssetCellLayout
        onClick={showScamWarningModal ? undefined : onClick}
        disableHover={disableHover}
        badge={<AssetCellBadge {...displayToken} />}
        headerLeftDisplay={<TokenCellTitle token={displayToken} />}
        headerRightDisplay={
          <TokenCellSecondaryDisplay
            token={displayToken}
            handleScamWarningModal={handleScamWarningModal}
            privacyMode={privacyMode}
          />
        }
        footerLeftDisplay={<TokenCellPercentChange token={displayToken} />}
        footerRightDisplay={
          <TokenCellPrimaryDisplay
            token={displayToken}
            privacyMode={privacyMode}
          />
        }
      />
      {isEvm && showScamWarningModal && (
        <Modal isOpen onClose={() => setShowScamWarningModal(false)}>
          <ModalOverlay />
          <ModalContent>
            <ModalHeader onClose={() => setShowScamWarningModal(false)}>
              {t('nativeTokenScamWarningTitle')}
            </ModalHeader>
            <ModalBody marginTop={4} marginBottom={4}>
              {t('nativeTokenScamWarningDescription', [
                token.symbol,
<<<<<<< HEAD
                safeChainDetails?.nativeCurrency?.symbol ||
=======
                nativeCurrencySymbol ||
>>>>>>> 3dc7df68
                  t('nativeTokenScamWarningDescriptionExpectedTokenFallback'),
              ])}
            </ModalBody>
            <ModalFooter>
              <ButtonSecondary
                onClick={() => {
                  dispatch(setEditedNetwork({ chainId: token.chainId }));
                  history.push(NETWORKS_ROUTE);
                }}
                block
              >
                {t('nativeTokenScamWarningConversion')}
              </ButtonSecondary>
            </ModalFooter>
          </ModalContent>
        </Modal>
      )}
    </>
  );
}<|MERGE_RESOLUTION|>--- conflicted
+++ resolved
@@ -13,30 +13,16 @@
 } from '../../../component-library';
 import { getMultichainIsEvm } from '../../../../selectors/multichain';
 import { useI18nContext } from '../../../../hooks/useI18nContext';
-<<<<<<< HEAD
-import { hexToDecimal } from '../../../../../shared/modules/conversion.utils';
-=======
 import {
   getSafeNativeCurrencySymbol,
   type SafeChain,
 } from '../../../../pages/settings/networks-tab/networks-form/use-safe-chains';
->>>>>>> 3dc7df68
 import { NETWORKS_ROUTE } from '../../../../helpers/constants/routes';
 import { setEditedNetwork } from '../../../../store/actions';
 import { type TokenWithFiatAmount } from '../types';
 import GenericAssetCellLayout from '../asset-list/cells/generic-asset-cell-layout';
 import { AssetCellBadge } from '../asset-list/cells/asset-cell-badge';
 import {
-<<<<<<< HEAD
-  SafeChain,
-  useSafeChains,
-} from '../../../../pages/settings/networks-tab/networks-form/use-safe-chains';
-import { TokenWithFiatAmount } from '../types';
-import GenericAssetCellLayout from '../asset-list/cells/generic-asset-cell-layout';
-import { AssetCellBadge } from '../asset-list/cells/asset-cell-badge';
-import {
-=======
->>>>>>> 3dc7df68
   TokenCellTitle,
   TokenCellPercentChange,
   TokenCellPrimaryDisplay,
@@ -49,10 +35,7 @@
   disableHover?: boolean;
   onClick?: () => void;
   fixCurrencyToUSD?: boolean;
-<<<<<<< HEAD
-=======
   safeChains?: SafeChain[];
->>>>>>> 3dc7df68
 };
 
 export default function TokenCell({
@@ -61,34 +44,17 @@
   onClick,
   disableHover = false,
   fixCurrencyToUSD = false,
-<<<<<<< HEAD
-=======
   safeChains,
->>>>>>> 3dc7df68
 }: TokenCellProps) {
   const dispatch = useDispatch();
   const history = useHistory();
   const t = useI18nContext();
   const isEvm = useSelector(getMultichainIsEvm);
-<<<<<<< HEAD
-  const { safeChains } = useSafeChains();
-  const [showScamWarningModal, setShowScamWarningModal] = useState(false);
-
-  const decimalChainId = isEvm && parseInt(hexToDecimal(token.chainId), 10);
-
-  const safeChainDetails: SafeChain | undefined = safeChains?.find((chain) => {
-    if (typeof decimalChainId === 'number') {
-      return chain.chainId === decimalChainId.toString();
-    }
-    return undefined;
-  });
-=======
   const nativeCurrencySymbol = useMemo(
     () => getSafeNativeCurrencySymbol(safeChains, token.chainId),
     [safeChains, token.chainId],
   );
   const [showScamWarningModal, setShowScamWarningModal] = useState(false);
->>>>>>> 3dc7df68
 
   const tokenDisplayInfo = useTokenDisplayInfo({
     token,
@@ -143,11 +109,7 @@
             <ModalBody marginTop={4} marginBottom={4}>
               {t('nativeTokenScamWarningDescription', [
                 token.symbol,
-<<<<<<< HEAD
-                safeChainDetails?.nativeCurrency?.symbol ||
-=======
                 nativeCurrencySymbol ||
->>>>>>> 3dc7df68
                   t('nativeTokenScamWarningDescriptionExpectedTokenFallback'),
               ])}
             </ModalBody>
