import React from 'react';
import { useSelector } from 'react-redux';
import { getTokenList } from '../../../../selectors';
import { useTokenFiatAmount } from '../../../../hooks/useTokenFiatAmount';
import { TokenListItem } from '../../../multichain';
import { isEqualCaseInsensitive } from '../../../../../shared/modules/string-utils';
import { useIsOriginalTokenSymbol } from '../../../../hooks/useIsOriginalTokenSymbol';
import { getIntlLocale } from '../../../../ducks/locale/locale';

type TokenCellProps = {
  address: string;
  symbol: string;
  string?: string;
  chainId: string;
  image: string;
  privacyMode?: boolean;
<<<<<<< HEAD
  onClick?: (arg: string) => void;
=======
  onClick?: (chainId: string, address: string) => void;
>>>>>>> a597a8ef
};

export default function TokenCell({
  address,
  image,
  symbol,
  chainId,
  string,
  privacyMode = false,
  onClick,
}: TokenCellProps) {
  const tokenList = useSelector(getTokenList);
  const tokenData = Object.values(tokenList).find(
    (token) =>
      isEqualCaseInsensitive(token.symbol, symbol) &&
      isEqualCaseInsensitive(token.address, address),
  );
  const title = tokenData?.name || symbol;
  const tokenImage = tokenData?.iconUrl || image;
  const formattedFiat = useTokenFiatAmount(address, string, symbol, {}, false);
  const locale = useSelector(getIntlLocale);
  const primary = new Intl.NumberFormat(locale, {
    minimumSignificantDigits: 1,
    // eslint-disable-next-line @typescript-eslint/ban-ts-comment
    // @ts-ignore
  }).format(string.toString());

  const isOriginalTokenSymbol = useIsOriginalTokenSymbol(address, symbol);

  return (
    <TokenListItem
      chainId={chainId}
      onClick={onClick ? () => onClick(chainId, address) : undefined}
      tokenSymbol={symbol}
      tokenImage={tokenImage}
      primary={`${primary || 0}`}
      secondary={isOriginalTokenSymbol ? formattedFiat : null}
      title={title}
      isOriginalTokenSymbol={isOriginalTokenSymbol}
      address={address}
      showPercentage
      privacyMode={privacyMode}
    />
  );
}<|MERGE_RESOLUTION|>--- conflicted
+++ resolved
@@ -14,11 +14,7 @@
   chainId: string;
   image: string;
   privacyMode?: boolean;
-<<<<<<< HEAD
-  onClick?: (arg: string) => void;
-=======
   onClick?: (chainId: string, address: string) => void;
->>>>>>> a597a8ef
 };
 
 export default function TokenCell({
