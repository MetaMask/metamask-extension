--- conflicted
+++ resolved
@@ -5,16 +5,12 @@
   Display,
   TextVariant,
 } from '../../../../helpers/constants/design-system';
-<<<<<<< HEAD
+import { useFormatters } from '../../../../helpers/formatters';
+import { getCurrentCurrency } from '../../../../ducks/metamask/metamask';
 import {
   getIsMultichainAccountsState2Enabled,
   selectAnyEnabledNetworksAreAvailable,
 } from '../../../../selectors';
-=======
-import { useFormatters } from '../../../../helpers/formatters';
-import { getCurrentCurrency } from '../../../../ducks/metamask/metamask';
-import { getIsMultichainAccountsState2Enabled } from '../../../../selectors';
->>>>>>> 2c6193cf
 import { Box, SensitiveText } from '../../../component-library';
 import { isZeroAmount } from '../../../../helpers/utils/number-utils';
 import { Skeleton } from '../../../component-library/skeleton';
@@ -29,15 +25,11 @@
 
 const AccountGroupBalanceChangeComponent: React.FC<
   AccountGroupBalanceChangeProps
-<<<<<<< HEAD
 > = ({ period, portfolioButton }) => {
-  const {
-    privacyMode,
-    color,
-    portfolioChange,
-    displayAmountChange,
-    displayPercentChange,
-  } = useAccountGroupBalanceDisplay(period);
+  const { privacyMode, color, amountChange, percentChange } =
+    useAccountGroupBalanceDisplay(period);
+  const { formatCurrency, formatPercentWithMinThreshold } = useFormatters();
+  const currency = useSelector(getCurrentCurrency);
   const anyEnabledNetworksAreAvailable = useSelector(
     selectAnyEnabledNetworksAreAvailable,
   );
@@ -45,12 +37,9 @@
   return (
     <Skeleton
       hideChildren
-      showUntil={
-        anyEnabledNetworksAreAvailable ||
-        !isZeroAmount(portfolioChange?.amountChangeInUserCurrency)
-      }
+      showUntil={anyEnabledNetworksAreAvailable || !isZeroAmount(amountChange)}
     >
-      <Box display={Display.Flex}>
+      <Box display={Display.Flex} gap={1}>
         <SensitiveText
           variant={TextVariant.bodyMdMedium}
           color={color}
@@ -60,7 +49,7 @@
           ellipsis
           length="10"
         >
-          {displayAmountChange}
+          {formatCurrency(amountChange, currency, { signDisplay: 'always' })}
         </SensitiveText>
         <SensitiveText
           variant={TextVariant.bodyMdMedium}
@@ -70,43 +59,11 @@
           ellipsis
           length="10"
         >
-          &nbsp;{displayPercentChange}
+          {`(${formatPercentWithMinThreshold(percentChange, { signDisplay: 'always' })})`}
         </SensitiveText>
       </Box>
       {portfolioButton()}
     </Skeleton>
-=======
-> = ({ period }) => {
-  const { privacyMode, color, amountChange, percentChange } =
-    useAccountGroupBalanceDisplay(period);
-  const { formatCurrency, formatPercentWithMinThreshold } = useFormatters();
-  const currency = useSelector(getCurrentCurrency);
-
-  return (
-    <Box display={Display.Flex} gap={1}>
-      <SensitiveText
-        variant={TextVariant.bodyMdMedium}
-        color={color}
-        style={balanceAmountSpanStyle}
-        data-testid="account-group-balance-change-value"
-        isHidden={privacyMode}
-        ellipsis
-        length="10"
-      >
-        {formatCurrency(amountChange, currency, { signDisplay: 'always' })}
-      </SensitiveText>
-      <SensitiveText
-        variant={TextVariant.bodyMdMedium}
-        color={color}
-        data-testid="account-group-balance-change-percentage"
-        isHidden={privacyMode}
-        ellipsis
-        length="10"
-      >
-        {`(${formatPercentWithMinThreshold(percentChange, { signDisplay: 'always' })})`}
-      </SensitiveText>
-    </Box>
->>>>>>> 2c6193cf
   );
 };
 
