--- conflicted
+++ resolved
@@ -89,20 +89,9 @@
   return (
     <Box style={{ margin: 16 }}>
       <Box display={Display.Grid} gap={4} className="nft-items__wrapper">
-<<<<<<< HEAD
-        {nfts.map((nft: NFT, index) => {
-          const { tokenURI } = nft;
-
-          return (
-            <NFTGridItemErrorBoundary
-              key={tokenURI ?? index}
-              fallback={() => null}
-            >
-=======
         {nfts.map((nft: NFT, index: number) => {
           return (
             <NFTGridItemErrorBoundary key={index} fallback={() => null}>
->>>>>>> 4e8fc607
               <Box
                 data-testid="nft-wrapper"
                 className="nft-items__image-wrapper"
