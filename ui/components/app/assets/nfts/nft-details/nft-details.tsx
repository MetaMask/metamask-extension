import React, { useEffect, useContext } from 'react';
import { useDispatch, useSelector } from 'react-redux';
import { useHistory, useParams } from 'react-router-dom';
import { isEqual } from 'lodash';
import { getTokenTrackerLink, getAccountLink } from '@metamask/etherscan-link';
import { Nft } from '@metamask/assets-controllers';
import { Hex } from '@metamask/utils';
import {
  TextColor,
  IconColor,
  TextVariant,
  FontWeight,
  JustifyContent,
  Display,
  FlexWrap,
  FontStyle,
  TextAlign,
  AlignItems,
} from '../../../../../helpers/constants/design-system';
import { useI18nContext } from '../../../../../hooks/useI18nContext';
import { shortenAddress } from '../../../../../helpers/utils/util';
import { getNftImage, getNftImageAlt } from '../../../../../helpers/utils/nfts';
import {
  getCurrentChainId,
  getNetworkConfigurationsByChainId,
} from '../../../../../../shared/modules/selectors/networks';
import {
  getCurrentNetwork,
  getIpfsGateway,
  getNetworkConfigurationIdByChainId,
} from '../../../../../selectors';
import {
  ASSET_ROUTE,
  DEFAULT_ROUTE,
  SEND_ROUTE,
} from '../../../../../helpers/constants/routes';
import {
  checkAndUpdateSingleNftOwnershipStatus,
  removeAndIgnoreNft,
  setRemoveNftMessage,
  setNewNftAddedMessage,
  setActiveNetworkWithError,
  setSwitchedNetworkDetails,
} from '../../../../../store/actions';
import { CHAIN_IDS } from '../../../../../../shared/constants/network';
import NftOptions from '../nft-options/nft-options';
import { startNewDraftTransaction } from '../../../../../ducks/send';
import InfoTooltip from '../../../../ui/info-tooltip';
import { usePrevious } from '../../../../../hooks/usePrevious';
import { useCopyToClipboard } from '../../../../../hooks/useCopyToClipboard';
import {
  AssetType,
  TokenStandard,
} from '../../../../../../shared/constants/transaction';
import {
  ButtonIcon,
  IconName,
  Text,
  Box,
  ButtonIconSize,
  ButtonPrimarySize,
  ButtonPrimary,
  Icon,
} from '../../../../component-library';
import { NftItem } from '../../../../multichain/nft-item';
import {
  MetaMetricsEventName,
  MetaMetricsEventCategory,
} from '../../../../../../shared/constants/metametrics';
import { MetaMetricsContext } from '../../../../../contexts/metametrics';
import { Content, Footer, Page } from '../../../../multichain/pages/page';
import { formatCurrency } from '../../../../../helpers/utils/confirm-tx.util';
import { getShortDateFormatterV2 } from '../../../../../pages/asset/util';
import { CHAINID_DEFAULT_BLOCK_EXPLORER_URL_MAP } from '../../../../../../shared/constants/common';
import {
  getConversionRate,
  getCurrentCurrency,
} from '../../../../../ducks/metamask/metamask';
import { Numeric } from '../../../../../../shared/modules/Numeric';
// TODO: Remove restricted import
// eslint-disable-next-line import/no-restricted-paths
import { addUrlProtocolPrefix } from '../../../../../../app/scripts/lib/util';
import useGetAssetImageUrl from '../../../../../hooks/useGetAssetImageUrl';
import { getImageForChainId } from '../../../../../selectors/multichain';
import NftDetailInformationRow from './nft-detail-information-row';
import NftDetailInformationFrame from './nft-detail-information-frame';
import NftDetailDescription from './nft-detail-description';
import { renderShortTokenId } from './utils';

const MAX_TOKEN_ID_LENGTH = 15;

export function NftDetailsComponent({
  nft,
  nftChainId,
}: {
  nft: Nft;
  nftChainId: string;
}) {
  const {
    image: _image,
    imageOriginal,
    name,
    description,
    address,
    tokenId,
    standard,
    isCurrentlyOwned,
    lastSale,
    collection,
    rarityRank,
    topBid,
    attributes,
  } = nft;

  const t = useI18nContext();
  const history = useHistory();
  const dispatch = useDispatch();
  const ipfsGateway = useSelector(getIpfsGateway);
  const currentNetwork = useSelector(getCurrentChainId);
  const currentChain = useSelector(getCurrentNetwork);
  const trackEvent = useContext(MetaMetricsContext);
  const currency = useSelector(getCurrentCurrency);
  const selectedNativeConversionRate = useSelector(getConversionRate);

  const nftNetworkConfigs = useSelector(getNetworkConfigurationsByChainId);
  const nftChainNetwork = nftNetworkConfigs[nftChainId as Hex];
  const nftChainImage = getImageForChainId(nftChainId as string);
  const networks = useSelector(getNetworkConfigurationIdByChainId) as Record<
    string,
    string
  >;

  const [addressCopied, handleAddressCopy] = useCopyToClipboard();

  const nftImageAlt = getNftImageAlt(nft);
  const image = getNftImage(_image);
  const nftSrcUrl = imageOriginal ?? image;
  const isIpfsURL = nftSrcUrl?.startsWith('ipfs:');
  const isImageHosted =
    image?.startsWith('https:') || image?.startsWith('http:');
  const nftImageURL = useGetAssetImageUrl(
    imageOriginal ?? image ?? undefined,
    ipfsGateway,
  );

  const hasFloorAskPrice = Boolean(
    collection?.floorAsk?.price?.amount?.usd &&
      collection?.floorAsk?.price?.amount?.native,
  );
  const hasLastSalePrice = Boolean(
    lastSale?.price?.amount?.usd && lastSale?.price?.amount?.native,
  );
  const hasOnlyContractAddress =
    !hasLastSalePrice && !hasFloorAskPrice && !rarityRank;

  const getFloorAskSource = () => {
    if (hasFloorAskPrice && Boolean(collection?.floorAsk?.source?.url)) {
      return collection?.floorAsk?.source?.url;
    }
    return undefined;
  };

  const getCurrentHighestBidValue = () => {
    if (
      topBid?.price?.amount?.native &&
      collection?.topBid?.price?.amount?.native
    ) {
      // return the max between collection top Bid and token topBid
      const topBidValue = Math.max(
        topBid?.price?.amount?.native,
        collection?.topBid?.price?.amount?.native,
      );
      const currentChainSymbol = currentChain.ticker;
      return `${topBidValue}${currentChainSymbol}`;
    }
    // return the one that is available
    const topBidValue =
      topBid?.price?.amount?.native ||
      collection?.topBid?.price?.amount?.native;
    if (!topBidValue) {
      return undefined;
    }
    const currentChainSymbol = currentChain.ticker;
    return `${topBidValue}${currentChainSymbol}`;
  };

  const getTopBidSourceDomain = () => {
    return (
      topBid?.source?.url ||
      (collection?.topBid?.sourceDomain
        ? `https://${collection.topBid?.sourceDomain}`
        : undefined)
    );
  };

  const { chainId } = currentChain;

  useEffect(() => {
    trackEvent({
      event: MetaMetricsEventName.NftDetailsOpened,
      category: MetaMetricsEventCategory.Tokens,
      properties: {
        chain_id: chainId,
      },
    });
  }, [trackEvent, chainId]);

  const onRemove = async () => {
    let isSuccessfulEvent = false;
    try {
      await dispatch(removeAndIgnoreNft(address, tokenId));
      dispatch(setNewNftAddedMessage(''));
      dispatch(setRemoveNftMessage('success'));
      isSuccessfulEvent = true;
    } catch (err) {
      dispatch(setNewNftAddedMessage(''));
      dispatch(setRemoveNftMessage('error'));
    } finally {
      // track event
      trackEvent({
        event: MetaMetricsEventName.NFTRemoved,
        category: 'Wallet',
        properties: {
          token_contract_address: address,
          tokenId: tokenId.toString(),
          asset_type: AssetType.NFT,
          token_standard: standard,
          chain_id: currentNetwork,
          isSuccessful: isSuccessfulEvent,
        },
      });
      history.push(DEFAULT_ROUTE);
    }
  };

  const prevNft = usePrevious(nft);
  useEffect(() => {
    if (!isEqual(prevNft, nft)) {
      checkAndUpdateSingleNftOwnershipStatus(nft);
    }
  }, [nft, prevNft]);

  const getOpenSeaLink = () => {
    switch (currentNetwork) {
      case CHAIN_IDS.MAINNET:
        return `https://opensea.io/assets/ethereum/${address}/${tokenId}`;
      case CHAIN_IDS.POLYGON:
        return `https://opensea.io/assets/matic/${address}/${tokenId}`;
      case CHAIN_IDS.GOERLI:
        return `https://testnets.opensea.io/assets/goerli/${address}/${tokenId}`;
      case CHAIN_IDS.SEPOLIA:
        return `https://testnets.opensea.io/assets/sepolia/${address}/${tokenId}`;
      default:
        return null;
    }
  };

  const getBoughtForLink = () => {
    const currentSource = lastSale?.orderSource;
    if (currentSource) {
      return addUrlProtocolPrefix(currentSource);
    }
    return null;
  };

  const openSeaLink = getOpenSeaLink();
  const sendDisabled =
    standard !== TokenStandard.ERC721 && standard !== TokenStandard.ERC1155;

  const setCorrectChain = async () => {
    // If we aren't presently on the chain of the nft, change to it
    if (nftChainId !== currentChain.chainId) {
      try {
        const networkConfigurationId = networks[nftChainId as Hex];
        await dispatch(setActiveNetworkWithError(networkConfigurationId));
        await dispatch(
          setSwitchedNetworkDetails({
            networkClientId: networkConfigurationId,
          }),
        );
      } catch (err) {
        console.error(`Failed to switch chains for NFT.
          Target chainId: ${nftChainId}, Current chainId: ${currentChain.chainId}.
          ${err}`);
        throw err;
      }
    }
  };

  const onSend = async () => {
    await setCorrectChain();
    await dispatch(
      startNewDraftTransaction({
        type: AssetType.NFT,
        details: {
          ...nft,
<<<<<<< HEAD
          tokenId: nft.tokenId as unknown as number,
          image: nft.image ?? undefined,
=======
          tokenId: Number(nft.tokenId),
          image: image ?? undefined,
>>>>>>> 2890d6af
        },
      }),
    );
    // We only allow sending one NFT at a time
    history.push(SEND_ROUTE);
  };

  const getDateCreatedTimestamp = (dateString: string) => {
    const date = new Date(dateString);
    return Math.floor(date.getTime() / 1000);
  };

  const getFormattedDate = (dateString: number) => {
    const date = new Date(dateString * 1000).getTime();
    return getShortDateFormatterV2().format(date);
  };

  const hasPriceSection = getCurrentHighestBidValue() || lastSale?.timestamp;
  const hasCollectionSection =
    collection?.name || collection?.tokenCount || collection?.creator;
  const hasAttributesSection = attributes && attributes?.length !== 0;

  const blockExplorerTokenLink = (tokenAddress: string) => {
    return getTokenTrackerLink(
      tokenAddress,
      chainId,
      null as unknown as string, // no networkId
      null as unknown as string, // no holderAddress
      {
        blockExplorerUrl:
          CHAINID_DEFAULT_BLOCK_EXPLORER_URL_MAP[chainId] ?? null,
      },
    );
  };

  const handleImageClick = () => {
    return history.push(`${ASSET_ROUTE}/image/${address}/${tokenId}`);
  };

  const getValueInFormattedCurrency = (
    nativeValue: number,
    usdValue: number,
  ) => {
    const numericVal = new Numeric(nativeValue, 16);
    // if current currency is usd or if fetching conversion rate failed then always return USD value
    if (!selectedNativeConversionRate || currency === 'usd') {
      const usdValueFormatted = formatCurrency(usdValue.toString(), 'usd');
      return usdValueFormatted;
    }

    const value = numericVal
      .applyConversionRate(selectedNativeConversionRate)
      .toNumber();

    return formatCurrency(new Numeric(value, 10).toString(), currency);
  };
  const nftItemSrc = isImageHosted ? image : nftImageURL;

  return (
    <Page>
      <Content className="nft-details__content">
        <Box
          display={Display.Flex}
          justifyContent={JustifyContent.spaceBetween}
        >
          <ButtonIcon
            color={IconColor.iconAlternative}
            size={ButtonIconSize.Sm}
            ariaLabel={t('back')}
            iconName={IconName.ArrowLeft}
            onClick={() => history.push(DEFAULT_ROUTE)}
            data-testid="nft__back"
          />
          <NftOptions
            showOpenSeaLink={Boolean(openSeaLink)}
            onViewOnOpensea={() => {
              if (!openSeaLink) {
                return null;
              }
              return global.platform.openTab({ url: openSeaLink });
            }}
            onRemove={onRemove}
          />
        </Box>
        <Box
          display={Display.Flex}
          justifyContent={JustifyContent.center}
          marginBottom={8}
          marginTop={1}
        >
          <Box className="nft-details__nft-item">
            <NftItem
              src={nftItemSrc as string | undefined}
              alt={nftImageAlt}
              networkName={nftChainNetwork.name ?? ''}
              networkSrc={nftChainImage}
              isIpfsURL={isIpfsURL}
              onClick={handleImageClick}
              detailView
              clickable
            />
          </Box>
        </Box>
        <Box>
          {name || collection?.name ? (
            <Box display={Display.Flex} alignItems={AlignItems.center}>
              <Text
                variant={TextVariant.headingMd}
                fontWeight={FontWeight.Bold}
                color={TextColor.textDefault}
                fontStyle={FontStyle.Normal}
                style={{ fontSize: '24px' }}
                data-testid="nft-details__name"
              >
                {name || collection?.name}
              </Text>
              {collection?.openseaVerificationStatus === 'verified' ? (
                <Icon
                  marginLeft={1}
                  name={IconName.SecurityTick}
                  color={IconColor.primaryDefault}
                />
              ) : null}
            </Box>
          ) : null}

          <NftDetailDescription value={description} />

          <Box
            marginTop={4}
            marginBottom={4}
            display={Display.Flex}
            gap={4}
            flexWrap={FlexWrap.Wrap}
          >
            {hasLastSalePrice || hasFloorAskPrice ? (
              <>
                <NftDetailInformationFrame
                  frameClassname="nft-details__nft-frame"
                  title={t('boughtFor')}
                  frameTextTitleProps={{
                    textAlign: TextAlign.Center,
                    color: TextColor.textAlternative,
                    variant: TextVariant.bodyMdMedium,
                  }}
                  frameTextTitleStyle={{
                    fontSize: '10px',
                    lineHeight: '16px',
                  }}
                  value={
                    lastSale?.price?.amount?.usd &&
                    lastSale?.price?.amount?.native
                      ? getValueInFormattedCurrency(
                          lastSale?.price?.amount?.native,
                          lastSale?.price?.amount?.usd,
                        )
                      : t('dataUnavailable')
                  }
                  frameTextValueProps={{
                    color: hasLastSalePrice
                      ? TextColor.textDefault
                      : TextColor.textAlternative,
                    variant: hasLastSalePrice
                      ? TextVariant.headingSm
                      : TextVariant.bodyMdMedium,
                    textAlign:
                      hasLastSalePrice && lastSale?.orderSource
                        ? undefined
                        : TextAlign.Center,
                  }}
                  frameTextValueStyle={{
                    fontSize: hasLastSalePrice ? '16px' : '10px',
                    lineHeight: hasLastSalePrice ? '24px' : '16px',
                  }}
                  icon={
                    lastSale?.orderSource ? (
                      <ButtonIcon
                        size={ButtonIconSize.Sm}
                        padding={2}
                        color={IconColor.iconMuted}
                        onClick={() => {
                          global.platform.openTab({
                            url: getBoughtForLink() as string,
                          });
                        }}
                        iconName={IconName.Export}
                        ariaLabel="redirect"
                      />
                    ) : undefined
                  }
                />
                <NftDetailInformationFrame
                  frameClassname="nft-details__nft-frame"
                  title={t('highestFloorPrice')}
                  frameTextTitleProps={{
                    textAlign: TextAlign.Center,
                    color: TextColor.textAlternative,
                    variant: TextVariant.bodyMdMedium,
                  }}
                  frameTextTitleStyle={{
                    fontSize: '10px',
                    lineHeight: '16px',
                  }}
                  value={
                    collection?.floorAsk?.price?.amount?.usd &&
                    collection?.floorAsk?.price?.amount?.native
                      ? getValueInFormattedCurrency(
                          collection?.floorAsk?.price?.amount?.native,
                          collection?.floorAsk?.price?.amount?.usd,
                        )
                      : t('priceUnavailable')
                  }
                  frameTextValueProps={{
                    color: hasFloorAskPrice
                      ? TextColor.textDefault
                      : TextColor.textAlternative,
                    variant: hasFloorAskPrice
                      ? TextVariant.headingSm
                      : TextVariant.bodyMdMedium,
                    textAlign:
                      hasFloorAskPrice && getFloorAskSource()
                        ? undefined
                        : TextAlign.Center,
                  }}
                  frameTextValueStyle={{
                    fontSize: hasFloorAskPrice ? '16px' : '10px',
                    lineHeight: hasFloorAskPrice ? '24px' : '16px',
                  }}
                  icon={
                    collection?.floorAsk?.source?.url ? (
                      <ButtonIcon
                        size={ButtonIconSize.Sm}
                        padding={2}
                        color={IconColor.iconMuted}
                        onClick={() => {
                          global.platform.openTab({
                            url: collection?.floorAsk?.source?.url as string,
                          });
                        }}
                        iconName={IconName.Export}
                        ariaLabel="redirect"
                      />
                    ) : undefined
                  }
                />
              </>
            ) : null}

            {rarityRank ? (
              <NftDetailInformationFrame
                frameClassname="nft-details__nft-frame"
                title={t('rank')}
                frameTextTitleProps={{
                  textAlign: TextAlign.Center,
                  color: TextColor.textAlternative,
                  variant: TextVariant.bodyMdMedium,
                }}
                frameTextTitleStyle={{
                  fontSize: '10px',
                  lineHeight: '16px',
                }}
                value={`#${rarityRank}`}
                frameTextValueProps={{
                  color: TextColor.textDefault,
                  variant: TextVariant.headingSm,
                  textAlign: TextAlign.Center,
                }}
                frameTextValueStyle={{
                  fontSize: '16px',
                  lineHeight: '24px',
                }}
              />
            ) : null}
            {hasLastSalePrice || hasFloorAskPrice || rarityRank ? (
              <NftDetailInformationFrame
                frameClassname="nft-details__nft-frame"
                title={t('contractAddress')}
                frameTextTitleProps={{
                  textAlign: TextAlign.Center,
                  color: TextColor.textAlternative,
                  variant: TextVariant.bodyMdMedium,
                }}
                frameTextTitleStyle={{
                  fontSize: '10px',
                  lineHeight: '16px',
                }}
                buttonAddressValue={
                  <button
                    className="nft-details__addressButton"
                    onClick={() => {
                      global.platform.openTab({
                        url: blockExplorerTokenLink(address),
                      });
                    }}
                  >
                    <Text
                      color={TextColor.primaryDefault}
                      fontStyle={FontStyle.Normal}
                      variant={TextVariant.bodySmMedium}
                    >
                      {shortenAddress(address)}
                    </Text>
                  </button>
                }
                icon={
                  <ButtonIcon
                    ariaLabel="copy"
                    size={ButtonIconSize.Sm}
                    color={IconColor.primaryDefault}
                    padding={1}
                    data-testid="nft-address-copy"
                    onClick={() => {
                      (handleAddressCopy as (text: string) => void)?.(
                        address || '',
                      );
                    }}
                    iconName={
                      addressCopied ? IconName.CopySuccess : IconName.Copy
                    }
                  />
                }
              />
            ) : null}
          </Box>
          {hasOnlyContractAddress ? (
            <NftDetailInformationRow
              title={t('contractAddress')}
              buttonAddressValue={
                address ? (
                  <button
                    className="nft-details__addressButton"
                    onClick={() => {
                      global.platform.openTab({
                        url: blockExplorerTokenLink(address),
                      });
                    }}
                  >
                    <Text
                      color={TextColor.primaryDefault}
                      fontStyle={FontStyle.Normal}
                      variant={TextVariant.bodySmMedium}
                    >
                      {shortenAddress(address)}
                    </Text>
                  </button>
                ) : null
              }
              valueColor={TextColor.primaryDefault}
              icon={
                <ButtonIcon
                  ariaLabel="copy"
                  size={ButtonIconSize.Sm}
                  color={IconColor.primaryDefault}
                  data-testid="nft-address-copy"
                  onClick={() => {
                    (handleAddressCopy as (text: string) => void)?.(
                      address || '',
                    );
                  }}
                  iconName={
                    addressCopied ? IconName.CopySuccess : IconName.Copy
                  }
                  justifyContent={JustifyContent.flexEnd}
                />
              }
            />
          ) : null}
          <NftDetailInformationRow
            title={t('tokenId')}
            value={renderShortTokenId(tokenId, 5)}
            fullValue={tokenId}
            withPopover={tokenId.length > MAX_TOKEN_ID_LENGTH}
          />
          <NftDetailInformationRow
            title={t('tokenSymbol')}
            value={collection?.symbol}
          />
          <NftDetailInformationRow
            title={t('numberOfTokens')}
            value={collection?.tokenCount}
          />
          <NftDetailInformationRow
            title={t('tokenStandard')}
            value={standard}
          />
          <NftDetailInformationRow
            title={t('dateCreated')}
            value={
              collection?.contractDeployedAt
                ? getFormattedDate(
                    getDateCreatedTimestamp(collection?.contractDeployedAt),
                  )
                : undefined
            }
          />
          {hasPriceSection ? (
            <Box
              display={Display.Flex}
              justifyContent={JustifyContent.spaceBetween}
              marginTop={6}
            >
              <Text
                color={TextColor.textDefault}
                variant={TextVariant.headingMd}
              >
                {t('price')}
              </Text>
            </Box>
          ) : null}
          <NftDetailInformationRow
            title={t('lastSold')}
            value={
              lastSale?.timestamp
                ? getFormattedDate(lastSale?.timestamp)
                : undefined
            }
            icon={
              lastSale?.orderSource ? (
                <ButtonIcon
                  size={ButtonIconSize.Sm}
                  color={IconColor.iconMuted}
                  onClick={() => {
                    global.platform.openTab({
                      url: getBoughtForLink() as string,
                    });
                  }}
                  iconName={IconName.Export}
                  justifyContent={JustifyContent.flexEnd}
                  ariaLabel="export"
                />
              ) : undefined
            }
          />
          <NftDetailInformationRow
            title={t('highestCurrentBid')}
            value={getCurrentHighestBidValue()}
            icon={
              getTopBidSourceDomain() ? (
                <ButtonIcon
                  size={ButtonIconSize.Sm}
                  color={IconColor.iconMuted}
                  onClick={() => {
                    global.platform.openTab({
                      url: getTopBidSourceDomain() as string, // Adding cast here because verification has been done on line 594
                    });
                  }}
                  iconName={IconName.Export}
                  justifyContent={JustifyContent.flexEnd}
                  ariaLabel="redirect"
                />
              ) : undefined
            }
          />
          {hasCollectionSection ? (
            <Box
              display={Display.Flex}
              justifyContent={JustifyContent.spaceBetween}
              marginTop={6}
            >
              <Text
                color={TextColor.textDefault}
                variant={TextVariant.headingMd}
              >
                {t('notificationItemCollection')}
              </Text>
            </Box>
          ) : null}
          <NftDetailInformationRow
            title={t('collectionName')}
            value={collection?.name}
          />
          <NftDetailInformationRow
            title={t('tokensInCollection')}
            value={collection?.tokenCount}
          />
          <NftDetailInformationRow
            title={t('creatorAddress')}
            buttonAddressValue={
              collection?.creator ? (
                <button
                  className="nft-details__addressButton"
                  onClick={() => {
                    global.platform.openTab({
                      url: getAccountLink(
                        collection?.creator as string,
                        chainId,
                      ),
                    });
                  }}
                >
                  <Text
                    color={TextColor.primaryDefault}
                    fontStyle={FontStyle.Normal}
                    variant={TextVariant.bodySmMedium}
                  >
                    {shortenAddress(collection?.creator)}
                  </Text>
                </button>
              ) : null
            }
            valueColor={TextColor.primaryDefault}
            icon={
              <ButtonIcon
                ariaLabel="copy"
                size={ButtonIconSize.Sm}
                color={IconColor.primaryDefault}
                data-testid="nft-address-copy"
                onClick={() => {
                  (handleAddressCopy as (text: string) => void)?.(
                    collection?.creator || '',
                  );
                }}
                iconName={addressCopied ? IconName.CopySuccess : IconName.Copy}
                justifyContent={JustifyContent.flexEnd}
              />
            }
          />
          {hasAttributesSection ? (
            <Box
              display={Display.Flex}
              justifyContent={JustifyContent.spaceBetween}
              marginTop={6}
            >
              <Text
                color={TextColor.textDefault}
                variant={TextVariant.headingMd}
              >
                {t('attributes')}
              </Text>
            </Box>
          ) : null}
          <Box
            marginTop={4}
            display={Display.Flex}
            gap={2}
            flexWrap={FlexWrap.Wrap}
          >
            {' '}
            {attributes?.map((elm, idx) => {
              const { key, value } = elm;
              return (
                <NftDetailInformationFrame
                  key={`${key}-${value}-${idx}`}
                  frameClassname="nft-details__nft-attribute-frame"
                  title={key}
                  frameTextTitleProps={{
                    color: TextColor.textAlternative,
                    variant: TextVariant.bodyMdMedium,
                  }}
                  frameTextTitleStyle={{
                    fontSize: '14px',
                    lineHeight: '22px',
                  }}
                  value={value}
                  frameTextValueProps={{
                    color: TextColor.textDefault,
                    variant: TextVariant.bodyMd,
                  }}
                  frameTextValueStyle={{
                    fontSize: '14px',
                  }}
                />
              );
            })}
          </Box>
          <Box marginTop={4}>
            <Text
              color={TextColor.textAlternative}
              variant={TextVariant.bodySm}
              as="h6"
            >
              {t('nftDisclaimer')}
            </Text>
          </Box>
        </Box>
      </Content>
      {isCurrentlyOwned === true ? (
        <Footer className="nft-details__content">
          <ButtonPrimary
            onClick={onSend}
            disabled={sendDisabled}
            size={ButtonPrimarySize.Lg}
            block
            data-testid="nft-send-button"
          >
            {t('send')}
          </ButtonPrimary>
          {sendDisabled ? (
            <InfoTooltip position="top" contentText={t('sendingDisabled')} />
          ) : null}
        </Footer>
      ) : null}
    </Page>
  );
}

function NftDetails({ nft }: { nft: Nft }) {
  const { chainId } = useParams();

  return <NftDetailsComponent nft={nft} nftChainId={chainId ?? ''} />;
}

export default NftDetails;<|MERGE_RESOLUTION|>--- conflicted
+++ resolved
@@ -294,13 +294,8 @@
         type: AssetType.NFT,
         details: {
           ...nft,
-<<<<<<< HEAD
           tokenId: nft.tokenId as unknown as number,
-          image: nft.image ?? undefined,
-=======
-          tokenId: Number(nft.tokenId),
           image: image ?? undefined,
->>>>>>> 2890d6af
         },
       }),
     );
