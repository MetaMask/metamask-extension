import React, { useEffect, useContext } from 'react';
import { useDispatch, useSelector } from 'react-redux';
import { useHistory, useParams } from 'react-router-dom';
import { isEqual } from 'lodash';
import { getTokenTrackerLink, getAccountLink } from '@metamask/etherscan-link';
import { Nft } from '@metamask/assets-controllers';
import { Hex } from '@metamask/utils';
import {
  BlockSize,
  BorderColor,
  TextColor,
  IconColor,
  TextVariant,
  FontWeight,
  JustifyContent,
  Display,
  FlexWrap,
  FontStyle,
  TextAlign,
  AlignItems,
} from '../../../../../helpers/constants/design-system';
import { useI18nContext } from '../../../../../hooks/useI18nContext';
import { shortenAddress } from '../../../../../helpers/utils/util';
import { getNftImage, getNftImageAlt } from '../../../../../helpers/utils/nfts';
import {
  getCurrentChainId,
  getNetworkConfigurationsByChainId,
} from '../../../../../../shared/modules/selectors/networks';
import {
  getCurrentNetwork,
  getIpfsGateway,
  getNetworkConfigurationIdByChainId,
} from '../../../../../selectors';
import {
  ASSET_ROUTE,
  DEFAULT_ROUTE,
  SEND_ROUTE,
} from '../../../../../helpers/constants/routes';
import {
  checkAndUpdateSingleNftOwnershipStatus,
  removeAndIgnoreNft,
  setRemoveNftMessage,
  setNewNftAddedMessage,
  setActiveNetworkWithError,
  setSwitchedNetworkDetails,
} from '../../../../../store/actions';
import { CHAIN_IDS } from '../../../../../../shared/constants/network';
import NftOptions from '../nft-options/nft-options';
import { startNewDraftTransaction } from '../../../../../ducks/send';
import InfoTooltip from '../../../../ui/info-tooltip';
import { usePrevious } from '../../../../../hooks/usePrevious';
import { useCopyToClipboard } from '../../../../../hooks/useCopyToClipboard';
import {
  AssetType,
  TokenStandard,
} from '../../../../../../shared/constants/transaction';
import {
  ButtonIcon,
  IconName,
  Text,
  Box,
  ButtonIconSize,
  ButtonPrimarySize,
  ButtonPrimary,
  Icon,
} from '../../../../component-library';
import { NftItem } from '../../../../multichain/nft-item';
import {
  MetaMetricsEventName,
  MetaMetricsEventCategory,
} from '../../../../../../shared/constants/metametrics';
import { MetaMetricsContext } from '../../../../../contexts/metametrics';
import { Content, Footer, Page } from '../../../../multichain/pages/page';
import { formatCurrency } from '../../../../../helpers/utils/confirm-tx.util';
import { getShortDateFormatterV2 } from '../../../../../pages/asset/util';
import { CHAINID_DEFAULT_BLOCK_EXPLORER_URL_MAP } from '../../../../../../shared/constants/common';
import {
  getConversionRate,
  getCurrentCurrency,
} from '../../../../../ducks/metamask/metamask';
import { Numeric } from '../../../../../../shared/modules/Numeric';
// TODO: Remove restricted import
import {
  addUrlProtocolPrefix,
  isWebUrl,
  // eslint-disable-next-line import/no-restricted-paths
} from '../../../../../../app/scripts/lib/util';
import useGetAssetImageUrl from '../../../../../hooks/useGetAssetImageUrl';
import { getImageForChainId } from '../../../../../selectors/multichain';
import useFetchNftDetailsFromTokenURI from '../../../../../hooks/useFetchNftDetailsFromTokenURI';
import NftDetailInformationRow from './nft-detail-information-row';
import NftDetailInformationFrame from './nft-detail-information-frame';
import NftDetailDescription from './nft-detail-description';
import { renderShortTokenId } from './utils';

const MAX_TOKEN_ID_LENGTH = 15;

export function NftDetailsComponent({
  nft,
  nftChainId,
}: {
  nft: Nft;
  nftChainId: string;
}) {
  const {
    image: _image,
    imageOriginal,
    name,
    description,
    address,
    tokenId,
    standard,
    isCurrentlyOwned,
    lastSale,
    collection,
    rarityRank,
    topBid,
    attributes,
    tokenURI,
  } = nft;

  const t = useI18nContext();
  const history = useHistory();
  const dispatch = useDispatch();
  const ipfsGateway = useSelector(getIpfsGateway);
  const currentNetwork = useSelector(getCurrentChainId);
  const currentChain = useSelector(getCurrentNetwork);
  const trackEvent = useContext(MetaMetricsContext);
  const currency = useSelector(getCurrentCurrency);
  const selectedNativeConversionRate = useSelector(getConversionRate);

  const nftNetworkConfigs = useSelector(getNetworkConfigurationsByChainId);
  const nftChainNetwork = nftNetworkConfigs[nftChainId as Hex];
  const { defaultRpcEndpointIndex } = nftChainNetwork;
  const { networkClientId: nftNetworkClientId } =
    nftChainNetwork.rpcEndpoints[defaultRpcEndpointIndex];
  const nftChainImage = getImageForChainId(nftChainId as string);
  const networks = useSelector(getNetworkConfigurationIdByChainId) as Record<
    string,
    string
  >;

  const [addressCopied, handleAddressCopy] = useCopyToClipboard();

  const { image: imageFromTokenURI, name: nameFromTokenURI } =
    useFetchNftDetailsFromTokenURI(tokenURI);

  const nftImageAlt = getNftImageAlt(nft);
  const image = getNftImage(_image);
  const nftSrcUrl = imageOriginal ?? image ?? imageFromTokenURI;
  const isIpfsURL = nftSrcUrl?.startsWith('ipfs:');

  const isImageHosted =
    // TODO: Fix in https://github.com/MetaMask/metamask-extension/issues/31880
    // eslint-disable-next-line @typescript-eslint/prefer-nullish-coalescing
    (image && isWebUrl(image)) ||
    (imageFromTokenURI && isWebUrl(imageFromTokenURI));

  const nftImageURL = useGetAssetImageUrl(
    imageOriginal ?? image ?? undefined,
    ipfsGateway,
  );

  const hasFloorAskPrice = Boolean(
    collection?.floorAsk?.price?.amount?.usd &&
      collection?.floorAsk?.price?.amount?.native,
  );
  const hasLastSalePrice = Boolean(
    lastSale?.price?.amount?.usd && lastSale?.price?.amount?.native,
  );
  const hasOnlyContractAddress =
    !hasLastSalePrice && !hasFloorAskPrice && !rarityRank;

  const getFloorAskSource = () => {
    if (hasFloorAskPrice && Boolean(collection?.floorAsk?.source?.url)) {
      return collection?.floorAsk?.source?.url;
    }
    return undefined;
  };

  const getCurrentHighestBidValue = () => {
    if (
      topBid?.price?.amount?.native &&
      collection?.topBid?.price?.amount?.native
    ) {
      // return the max between collection top Bid and token topBid
      const topBidValue = Math.max(
        topBid?.price?.amount?.native,
        collection?.topBid?.price?.amount?.native,
      );
      const currentChainSymbol = currentChain.ticker;
      return `${topBidValue}${currentChainSymbol}`;
    }
    // return the one that is available
    const topBidValue =
      // TODO: Fix in https://github.com/MetaMask/metamask-extension/issues/31880
      // eslint-disable-next-line @typescript-eslint/prefer-nullish-coalescing
      topBid?.price?.amount?.native ||
      collection?.topBid?.price?.amount?.native;
    if (!topBidValue) {
      return undefined;
    }
    const currentChainSymbol = currentChain.ticker;
    return `${topBidValue}${currentChainSymbol}`;
  };

  const getTopBidSourceDomain = () => {
    return (
      // TODO: Fix in https://github.com/MetaMask/metamask-extension/issues/31880
      // eslint-disable-next-line @typescript-eslint/prefer-nullish-coalescing
      topBid?.source?.url ||
      (collection?.topBid?.sourceDomain
        ? `https://${collection.topBid?.sourceDomain}`
        : undefined)
    );
  };

  const { chainId } = currentChain;

  useEffect(() => {
    trackEvent({
      event: MetaMetricsEventName.NftDetailsOpened,
      category: MetaMetricsEventCategory.Tokens,
      properties: {
        chain_id: chainId,
      },
    });
  }, [trackEvent, chainId]);

  const onRemove = async () => {
    let isSuccessfulEvent = false;
    try {
<<<<<<< HEAD
      // TODO: Fix in https://github.com/MetaMask/metamask-extension/issues/31881
      // eslint-disable-next-line @typescript-eslint/await-thenable
      await dispatch(removeAndIgnoreNft(address, tokenId));
=======
      await dispatch(removeAndIgnoreNft(address, tokenId, nftNetworkClientId));
>>>>>>> 214e60d1
      dispatch(setNewNftAddedMessage(''));
      dispatch(setRemoveNftMessage('success'));
      isSuccessfulEvent = true;
    } catch (err) {
      dispatch(setNewNftAddedMessage(''));
      dispatch(setRemoveNftMessage('error'));
    } finally {
      // track event
      trackEvent({
        event: MetaMetricsEventName.NFTRemoved,
        category: 'Wallet',
        properties: {
          token_contract_address: address,
          tokenId: tokenId.toString(),
          asset_type: AssetType.NFT,
          token_standard: standard,
          chain_id: currentNetwork,
          isSuccessful: isSuccessfulEvent,
        },
      });
      history.push(DEFAULT_ROUTE);
    }
  };

  const prevNft = usePrevious(nft);
  useEffect(() => {
    if (!isEqual(prevNft, nft)) {
      checkAndUpdateSingleNftOwnershipStatus(nft, nftNetworkClientId);
    }
  }, [nft, nftNetworkClientId, prevNft]);

  const getOpenSeaLink = () => {
    switch (currentNetwork) {
      case CHAIN_IDS.MAINNET:
        return `https://opensea.io/assets/ethereum/${address}/${tokenId}`;
      case CHAIN_IDS.POLYGON:
        return `https://opensea.io/assets/matic/${address}/${tokenId}`;
      case CHAIN_IDS.GOERLI:
        return `https://testnets.opensea.io/assets/goerli/${address}/${tokenId}`;
      case CHAIN_IDS.SEPOLIA:
        return `https://testnets.opensea.io/assets/sepolia/${address}/${tokenId}`;
      default:
        return null;
    }
  };

  const getBoughtForLink = () => {
    const currentSource = lastSale?.orderSource;
    if (currentSource) {
      return addUrlProtocolPrefix(currentSource);
    }
    return null;
  };

  const openSeaLink = getOpenSeaLink();
  const sendDisabled =
    standard !== TokenStandard.ERC721 && standard !== TokenStandard.ERC1155;

  const setCorrectChain = async () => {
    // If we aren't presently on the chain of the nft, change to it
    if (nftChainId !== currentChain.chainId) {
      try {
        const networkConfigurationId = networks[nftChainId as Hex];
        // TODO: Fix in https://github.com/MetaMask/metamask-extension/issues/31881
        // eslint-disable-next-line @typescript-eslint/await-thenable
        await dispatch(setActiveNetworkWithError(networkConfigurationId));
        // TODO: Fix in https://github.com/MetaMask/metamask-extension/issues/31881
        // eslint-disable-next-line @typescript-eslint/await-thenable
        await dispatch(
          setSwitchedNetworkDetails({
            networkClientId: networkConfigurationId,
          }),
        );
      } catch (err) {
        console.error(`Failed to switch chains for NFT.
          Target chainId: ${nftChainId}, Current chainId: ${currentChain.chainId}.
          ${err}`);
        throw err;
      }
    }
  };

  const onSend = async () => {
    await setCorrectChain();
    // TODO: Fix in https://github.com/MetaMask/metamask-extension/issues/31881
    // eslint-disable-next-line @typescript-eslint/await-thenable
    await dispatch(
      startNewDraftTransaction({
        type: AssetType.NFT,
        details: {
          ...nft,
          tokenId: nft.tokenId as unknown as number,
          image: nft.image ?? imageFromTokenURI ?? undefined,
          name: nft.name ?? nameFromTokenURI ?? undefined,
        },
      }),
    );
    // We only allow sending one NFT at a time
    history.push(SEND_ROUTE);
  };

  const getDateCreatedTimestamp = (dateString: string) => {
    const date = new Date(dateString);
    return Math.floor(date.getTime() / 1000);
  };

  const getFormattedDate = (dateString: number) => {
    const date = new Date(dateString * 1000).getTime();
    return getShortDateFormatterV2().format(date);
  };

  // TODO: Fix in https://github.com/MetaMask/metamask-extension/issues/31880
  // eslint-disable-next-line @typescript-eslint/prefer-nullish-coalescing
  const hasPriceSection = getCurrentHighestBidValue() || lastSale?.timestamp;
  const hasCollectionSection =
    // TODO: Fix in https://github.com/MetaMask/metamask-extension/issues/31880
    // eslint-disable-next-line @typescript-eslint/prefer-nullish-coalescing
    collection?.name || collection?.tokenCount || collection?.creator;
  const hasAttributesSection = attributes && attributes?.length !== 0;

  const blockExplorerTokenLink = (tokenAddress: string) => {
    return getTokenTrackerLink(
      tokenAddress,
      chainId,
      null as unknown as string, // no networkId
      null as unknown as string, // no holderAddress
      {
        blockExplorerUrl:
          CHAINID_DEFAULT_BLOCK_EXPLORER_URL_MAP[chainId] ?? null,
      },
    );
  };

  const handleImageClick = () => {
    return history.push(`${ASSET_ROUTE}/image/${address}/${tokenId}`);
  };

  const getValueInFormattedCurrency = (
    nativeValue: number,
    usdValue: number,
  ) => {
    const numericVal = new Numeric(nativeValue, 16);
    // if current currency is usd or if fetching conversion rate failed then always return USD value
    if (!selectedNativeConversionRate || currency === 'usd') {
      const usdValueFormatted = formatCurrency(usdValue.toString(), 'usd');
      return usdValueFormatted;
    }

    const value = numericVal
      .applyConversionRate(selectedNativeConversionRate)
      .toNumber();

    return formatCurrency(new Numeric(value, 10).toString(), currency);
  };
  // TODO: Fix in https://github.com/MetaMask/metamask-extension/issues/31880
  // eslint-disable-next-line @typescript-eslint/prefer-nullish-coalescing
  const nftItemSrc = isImageHosted ? image || imageFromTokenURI : nftImageURL;

  return (
    <Page>
      <Content className="nft-details__content">
        <Box
          display={Display.Flex}
          justifyContent={JustifyContent.spaceBetween}
        >
          <ButtonIcon
            color={IconColor.iconAlternative}
            size={ButtonIconSize.Sm}
            ariaLabel={t('back')}
            iconName={IconName.ArrowLeft}
            onClick={() => history.push(DEFAULT_ROUTE)}
            data-testid="nft__back"
          />
          <NftOptions
            showOpenSeaLink={Boolean(openSeaLink)}
            onViewOnOpensea={() => {
              if (!openSeaLink) {
                return null;
              }
              return global.platform.openTab({ url: openSeaLink });
            }}
            // TODO: Fix in https://github.com/MetaMask/metamask-extension/issues/31879
            // eslint-disable-next-line @typescript-eslint/no-misused-promises
            onRemove={onRemove}
          />
        </Box>
        <Box
          display={Display.Flex}
          justifyContent={JustifyContent.center}
          marginBottom={8}
          marginTop={1}
        >
          <Box className="nft-details__nft-item">
            <NftItem
              src={nftItemSrc as string | undefined}
              alt={nftImageAlt}
              networkName={nftChainNetwork.name ?? ''}
              networkSrc={nftChainImage}
              isIpfsURL={isIpfsURL}
              onClick={handleImageClick}
              detailView
              clickable
            />
          </Box>
        </Box>
        <Box>
          {/* TODO: Fix in https://github.com/MetaMask/metamask-extension/issues/31880 */}
          {/* eslint-disable-next-line @typescript-eslint/prefer-nullish-coalescing */}
          {name || collection?.name ? (
            <Box display={Display.Flex} alignItems={AlignItems.center}>
              <Text
                variant={TextVariant.headingSm}
                fontWeight={FontWeight.Medium}
                color={TextColor.textDefault}
                fontStyle={FontStyle.Normal}
                style={{ fontSize: '24px' }}
                data-testid="nft-details__name"
              >
                {/* TODO: Fix in https://github.com/MetaMask/metamask-extension/issues/31880 */}
                {/* eslint-disable-next-line @typescript-eslint/prefer-nullish-coalescing */}
                {name || collection?.name}
              </Text>
              {collection?.openseaVerificationStatus === 'verified' ? (
                <Icon
                  marginLeft={1}
                  name={IconName.SecurityTick}
                  color={IconColor.primaryDefault}
                />
              ) : null}
            </Box>
          ) : null}

          <NftDetailDescription value={description} />

          <Box
            marginTop={4}
            marginBottom={4}
            display={Display.Flex}
            gap={4}
            flexWrap={FlexWrap.Wrap}
          >
            {hasLastSalePrice || hasFloorAskPrice ? (
              <>
                <NftDetailInformationFrame
                  frameClassname="nft-details__nft-frame"
                  title={t('boughtFor')}
                  frameTextTitleProps={{
                    textAlign: TextAlign.Center,
                    color: TextColor.textAlternative,
                    variant: TextVariant.bodyMdMedium,
                  }}
                  frameTextTitleStyle={{
                    fontSize: '12px',
                    lineHeight: '20px',
                  }}
                  value={
                    lastSale?.price?.amount?.usd &&
                    lastSale?.price?.amount?.native
                      ? getValueInFormattedCurrency(
                          lastSale?.price?.amount?.native,
                          lastSale?.price?.amount?.usd,
                        )
                      : t('dataUnavailable')
                  }
                  frameTextValueProps={{
                    color: hasLastSalePrice
                      ? TextColor.textDefault
                      : TextColor.textAlternative,
                    variant: hasLastSalePrice
                      ? TextVariant.headingSm
                      : TextVariant.bodyMdMedium,
                    textAlign:
                      hasLastSalePrice && lastSale?.orderSource
                        ? undefined
                        : TextAlign.Center,
                  }}
                  frameTextValueStyle={{
                    fontSize: hasLastSalePrice ? '16px' : '12px',
                    lineHeight: hasLastSalePrice ? '24px' : '16px',
                  }}
                  icon={
                    lastSale?.orderSource ? (
                      <ButtonIcon
                        size={ButtonIconSize.Sm}
                        padding={2}
                        color={IconColor.iconMuted}
                        onClick={() => {
                          global.platform.openTab({
                            url: getBoughtForLink() as string,
                          });
                        }}
                        iconName={IconName.Export}
                        ariaLabel="redirect"
                      />
                    ) : undefined
                  }
                />
                <NftDetailInformationFrame
                  frameClassname="nft-details__nft-frame"
                  title={t('highestFloorPrice')}
                  frameTextTitleProps={{
                    textAlign: TextAlign.Center,
                    color: TextColor.textAlternative,
                    variant: TextVariant.bodyMdMedium,
                  }}
                  frameTextTitleStyle={{
                    fontSize: '12px',
                    lineHeight: '20px',
                  }}
                  value={
                    collection?.floorAsk?.price?.amount?.usd &&
                    collection?.floorAsk?.price?.amount?.native
                      ? getValueInFormattedCurrency(
                          collection?.floorAsk?.price?.amount?.native,
                          collection?.floorAsk?.price?.amount?.usd,
                        )
                      : t('priceUnavailable')
                  }
                  frameTextValueProps={{
                    color: hasFloorAskPrice
                      ? TextColor.textDefault
                      : TextColor.textAlternative,
                    variant: hasFloorAskPrice
                      ? TextVariant.headingSm
                      : TextVariant.bodyMdMedium,
                    textAlign:
                      hasFloorAskPrice && getFloorAskSource()
                        ? undefined
                        : TextAlign.Center,
                  }}
                  frameTextValueStyle={{
                    fontSize: hasFloorAskPrice ? '16px' : '12px',
                    lineHeight: hasFloorAskPrice ? '24px' : '16px',
                  }}
                  icon={
                    collection?.floorAsk?.source?.url ? (
                      <ButtonIcon
                        size={ButtonIconSize.Sm}
                        padding={2}
                        color={IconColor.iconMuted}
                        onClick={() => {
                          global.platform.openTab({
                            url: collection?.floorAsk?.source?.url as string,
                          });
                        }}
                        iconName={IconName.Export}
                        ariaLabel="redirect"
                      />
                    ) : undefined
                  }
                />
              </>
            ) : null}

            {rarityRank ? (
              <NftDetailInformationFrame
                frameClassname="nft-details__nft-frame"
                title={t('rank')}
                frameTextTitleProps={{
                  textAlign: TextAlign.Center,
                  color: TextColor.textAlternative,
                  variant: TextVariant.bodyMdMedium,
                }}
                frameTextTitleStyle={{
                  fontSize: '12px',
                  lineHeight: '20px',
                }}
                value={`#${rarityRank}`}
                frameTextValueProps={{
                  color: TextColor.textDefault,
                  variant: TextVariant.headingSm,
                  textAlign: TextAlign.Center,
                }}
                frameTextValueStyle={{
                  fontSize: '16px',
                  lineHeight: '24px',
                }}
              />
            ) : null}
            {hasLastSalePrice || hasFloorAskPrice || rarityRank ? (
              <NftDetailInformationFrame
                frameClassname="nft-details__nft-frame"
                title={t('contractAddress')}
                frameTextTitleProps={{
                  textAlign: TextAlign.Center,
                  color: TextColor.textAlternative,
                  variant: TextVariant.bodyMdMedium,
                }}
                frameTextTitleStyle={{
                  fontSize: '12px',
                  lineHeight: '20px',
                }}
                buttonAddressValue={
                  <button
                    className="nft-details__addressButton"
                    onClick={() => {
                      global.platform.openTab({
                        url: blockExplorerTokenLink(address),
                      });
                    }}
                  >
                    <Text
                      color={TextColor.primaryDefault}
                      fontStyle={FontStyle.Normal}
                      variant={TextVariant.bodySmMedium}
                    >
                      {shortenAddress(address)}
                    </Text>
                  </button>
                }
                icon={
                  <ButtonIcon
                    ariaLabel="copy"
                    size={ButtonIconSize.Sm}
                    color={IconColor.primaryDefault}
                    padding={1}
                    data-testid="nft-address-copy"
                    onClick={() => {
                      (handleAddressCopy as (text: string) => void)?.(
                        address || '',
                      );
                    }}
                    iconName={
                      addressCopied ? IconName.CopySuccess : IconName.Copy
                    }
                  />
                }
              />
            ) : null}
          </Box>
          {hasOnlyContractAddress ? (
            <NftDetailInformationRow
              title={t('contractAddress')}
              buttonAddressValue={
                address ? (
                  <button
                    className="nft-details__addressButton"
                    onClick={() => {
                      global.platform.openTab({
                        url: blockExplorerTokenLink(address),
                      });
                    }}
                  >
                    <Text
                      color={TextColor.primaryDefault}
                      fontStyle={FontStyle.Normal}
                      variant={TextVariant.bodySmMedium}
                    >
                      {shortenAddress(address)}
                    </Text>
                  </button>
                ) : null
              }
              valueColor={TextColor.primaryDefault}
              icon={
                <ButtonIcon
                  ariaLabel="copy"
                  size={ButtonIconSize.Sm}
                  color={IconColor.primaryDefault}
                  data-testid="nft-address-copy"
                  onClick={() => {
                    (handleAddressCopy as (text: string) => void)?.(
                      address || '',
                    );
                  }}
                  iconName={
                    addressCopied ? IconName.CopySuccess : IconName.Copy
                  }
                  justifyContent={JustifyContent.flexEnd}
                />
              }
            />
          ) : null}
          <NftDetailInformationRow
            title={t('tokenId')}
            value={renderShortTokenId(tokenId, 5)}
            fullValue={tokenId}
            withPopover={tokenId.length > MAX_TOKEN_ID_LENGTH}
          />
          <NftDetailInformationRow
            title={t('tokenSymbol')}
            value={collection?.symbol}
          />
          <NftDetailInformationRow
            title={t('numberOfTokens')}
            value={collection?.tokenCount}
          />
          <NftDetailInformationRow
            title={t('tokenStandard')}
            value={standard}
          />
          <NftDetailInformationRow
            title={t('dateCreated')}
            value={
              collection?.contractDeployedAt
                ? getFormattedDate(
                    getDateCreatedTimestamp(collection?.contractDeployedAt),
                  )
                : undefined
            }
          />
          {hasPriceSection ? (
            <>
              <Box
                marginTop={4}
                borderColor={BorderColor.borderMuted}
                width={BlockSize.Full}
                style={{
                  height: '1px',
                  borderBottomWidth: 0,
                  borderBottomStyle: 'solid',
                }}
              />
              <Box
                display={Display.Flex}
                justifyContent={JustifyContent.spaceBetween}
                marginTop={4}
              >
                <Text
                  color={TextColor.textDefault}
                  variant={TextVariant.headingSm}
                >
                  {t('price')}
                </Text>
              </Box>
            </>
          ) : null}
          <NftDetailInformationRow
            title={t('lastSold')}
            value={
              lastSale?.timestamp
                ? getFormattedDate(lastSale?.timestamp)
                : undefined
            }
            icon={
              lastSale?.orderSource ? (
                <ButtonIcon
                  size={ButtonIconSize.Sm}
                  color={IconColor.iconMuted}
                  onClick={() => {
                    global.platform.openTab({
                      url: getBoughtForLink() as string,
                    });
                  }}
                  iconName={IconName.Export}
                  justifyContent={JustifyContent.flexEnd}
                  ariaLabel="export"
                />
              ) : undefined
            }
          />
          <NftDetailInformationRow
            title={t('highestCurrentBid')}
            value={getCurrentHighestBidValue()}
            icon={
              getTopBidSourceDomain() ? (
                <ButtonIcon
                  size={ButtonIconSize.Sm}
                  color={IconColor.iconMuted}
                  onClick={() => {
                    global.platform.openTab({
                      url: getTopBidSourceDomain() as string, // Adding cast here because verification has been done on line 594
                    });
                  }}
                  iconName={IconName.Export}
                  justifyContent={JustifyContent.flexEnd}
                  ariaLabel="redirect"
                />
              ) : undefined
            }
          />
          {hasCollectionSection ? (
            <>
              <Box
                marginTop={4}
                borderColor={BorderColor.borderMuted}
                width={BlockSize.Full}
                style={{
                  height: '1px',
                  borderBottomWidth: 0,
                  borderBottomStyle: 'solid',
                }}
              />
              <Box
                display={Display.Flex}
                justifyContent={JustifyContent.spaceBetween}
                marginTop={4}
              >
                <Text
                  color={TextColor.textDefault}
                  variant={TextVariant.headingSm}
                >
                  {t('notificationItemCollection')}
                </Text>
              </Box>
            </>
          ) : null}
          <NftDetailInformationRow
            title={t('collectionName')}
            value={collection?.name}
          />
          <NftDetailInformationRow
            title={t('tokensInCollection')}
            value={collection?.tokenCount}
          />
          <NftDetailInformationRow
            title={t('creatorAddress')}
            buttonAddressValue={
              collection?.creator ? (
                <button
                  className="nft-details__addressButton"
                  onClick={() => {
                    global.platform.openTab({
                      url: getAccountLink(
                        collection?.creator as string,
                        chainId,
                      ),
                    });
                  }}
                >
                  <Text
                    color={TextColor.primaryDefault}
                    fontStyle={FontStyle.Normal}
                    variant={TextVariant.bodySmMedium}
                  >
                    {shortenAddress(collection?.creator)}
                  </Text>
                </button>
              ) : null
            }
            valueColor={TextColor.primaryDefault}
            icon={
              <ButtonIcon
                ariaLabel="copy"
                size={ButtonIconSize.Sm}
                color={IconColor.primaryDefault}
                data-testid="nft-address-copy"
                onClick={() => {
                  (handleAddressCopy as (text: string) => void)?.(
                    // TODO: Fix in https://github.com/MetaMask/metamask-extension/issues/31880
                    // eslint-disable-next-line @typescript-eslint/prefer-nullish-coalescing
                    collection?.creator || '',
                  );
                }}
                iconName={addressCopied ? IconName.CopySuccess : IconName.Copy}
                justifyContent={JustifyContent.flexEnd}
              />
            }
          />
          {hasAttributesSection ? (
            <>
              <Box
                marginTop={4}
                borderColor={BorderColor.borderMuted}
                width={BlockSize.Full}
                style={{
                  height: '1px',
                  borderBottomWidth: 0,
                  borderBottomStyle: 'solid',
                }}
              />
              <Box
                display={Display.Flex}
                justifyContent={JustifyContent.spaceBetween}
                marginTop={4}
              >
                <Text
                  color={TextColor.textDefault}
                  variant={TextVariant.headingSm}
                >
                  {t('attributes')}
                </Text>
              </Box>
            </>
          ) : null}
          <Box
            marginTop={2}
            display={Display.Flex}
            gap={2}
            flexWrap={FlexWrap.Wrap}
          >
            {' '}
            {attributes?.map((elm, idx) => {
              const { key, value } = elm;
              return (
                <NftDetailInformationFrame
                  key={`${key}-${value}-${idx}`}
                  frameClassname="nft-details__nft-attribute-frame"
                  title={key}
                  frameTextTitleProps={{
                    color: TextColor.textAlternative,
                    variant: TextVariant.bodyMdMedium,
                  }}
                  frameTextTitleStyle={{
                    fontSize: '16px',
                    lineHeight: '24px',
                  }}
                  value={value}
                  frameTextValueProps={{
                    color: TextColor.textDefault,
                    variant: TextVariant.bodyMdMedium,
                  }}
                  frameTextValueStyle={{
                    fontSize: '16px',
                  }}
                />
              );
            })}
          </Box>
          <Box>
            <Text
              color={TextColor.textAlternative}
              variant={TextVariant.bodyXs}
            >
              {t('nftDisclaimer')}
            </Text>
          </Box>
        </Box>
      </Content>
      {isCurrentlyOwned === true ? (
        <Footer className="nft-details__content">
          <ButtonPrimary
            // TODO: Fix in https://github.com/MetaMask/metamask-extension/issues/31879
            // eslint-disable-next-line @typescript-eslint/no-misused-promises
            onClick={onSend}
            disabled={sendDisabled}
            size={ButtonPrimarySize.Lg}
            block
            data-testid="nft-send-button"
          >
            {t('send')}
          </ButtonPrimary>
          {sendDisabled ? (
            <InfoTooltip position="top" contentText={t('sendingDisabled')} />
          ) : null}
        </Footer>
      ) : null}
    </Page>
  );
}

function NftDetails({ nft }: { nft: Nft }) {
  const { chainId } = useParams();

  return <NftDetailsComponent nft={nft} nftChainId={chainId ?? ''} />;
}

export default NftDetails;<|MERGE_RESOLUTION|>--- conflicted
+++ resolved
@@ -230,13 +230,7 @@
   const onRemove = async () => {
     let isSuccessfulEvent = false;
     try {
-<<<<<<< HEAD
-      // TODO: Fix in https://github.com/MetaMask/metamask-extension/issues/31881
-      // eslint-disable-next-line @typescript-eslint/await-thenable
-      await dispatch(removeAndIgnoreNft(address, tokenId));
-=======
       await dispatch(removeAndIgnoreNft(address, tokenId, nftNetworkClientId));
->>>>>>> 214e60d1
       dispatch(setNewNftAddedMessage(''));
       dispatch(setRemoveNftMessage('success'));
       isSuccessfulEvent = true;
@@ -300,11 +294,7 @@
     if (nftChainId !== currentChain.chainId) {
       try {
         const networkConfigurationId = networks[nftChainId as Hex];
-        // TODO: Fix in https://github.com/MetaMask/metamask-extension/issues/31881
-        // eslint-disable-next-line @typescript-eslint/await-thenable
         await dispatch(setActiveNetworkWithError(networkConfigurationId));
-        // TODO: Fix in https://github.com/MetaMask/metamask-extension/issues/31881
-        // eslint-disable-next-line @typescript-eslint/await-thenable
         await dispatch(
           setSwitchedNetworkDetails({
             networkClientId: networkConfigurationId,
@@ -321,8 +311,6 @@
 
   const onSend = async () => {
     await setCorrectChain();
-    // TODO: Fix in https://github.com/MetaMask/metamask-extension/issues/31881
-    // eslint-disable-next-line @typescript-eslint/await-thenable
     await dispatch(
       startNewDraftTransaction({
         type: AssetType.NFT,
