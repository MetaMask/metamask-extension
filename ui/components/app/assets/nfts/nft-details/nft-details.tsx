import React, { useEffect, useContext } from 'react';
import { useDispatch, useSelector } from 'react-redux';
import { useHistory, useParams } from 'react-router-dom';
import { isEqual } from 'lodash';
import { getTokenTrackerLink, getAccountLink } from '@metamask/etherscan-link';
import { Nft } from '@metamask/assets-controllers';
import { Hex } from '@metamask/utils';
import {
  BlockSize,
  BorderColor,
  TextColor,
  IconColor,
  TextVariant,
  FontWeight,
  JustifyContent,
  Display,
  FlexWrap,
  FontStyle,
  TextAlign,
  AlignItems,
} from '../../../../../helpers/constants/design-system';
import { useI18nContext } from '../../../../../hooks/useI18nContext';
import { shortenAddress } from '../../../../../helpers/utils/util';
import { getNftImage, getNftImageAlt } from '../../../../../helpers/utils/nfts';
import {
  getCurrentChainId,
  getNetworkConfigurationsByChainId,
} from '../../../../../../shared/modules/selectors/networks';
import {
  getCurrentNetwork,
  getIpfsGateway,
  getNetworkConfigurationIdByChainId,
} from '../../../../../selectors';
import {
  ASSET_ROUTE,
  DEFAULT_ROUTE,
  SEND_ROUTE,
} from '../../../../../helpers/constants/routes';
import {
  checkAndUpdateSingleNftOwnershipStatus,
  removeAndIgnoreNft,
  setRemoveNftMessage,
  setNewNftAddedMessage,
  setActiveNetworkWithError,
} from '../../../../../store/actions';
import { CHAIN_IDS } from '../../../../../../shared/constants/network';
import NftOptions from '../nft-options/nft-options';
import { startNewDraftTransaction } from '../../../../../ducks/send';
import InfoTooltip from '../../../../ui/info-tooltip';
import { usePrevious } from '../../../../../hooks/usePrevious';
import { useCopyToClipboard } from '../../../../../hooks/useCopyToClipboard';
import {
  AssetType,
  TokenStandard,
} from '../../../../../../shared/constants/transaction';
import {
  ButtonIcon,
  IconName,
  Text,
  Box,
  ButtonIconSize,
  ButtonPrimarySize,
  ButtonPrimary,
  Icon,
} from '../../../../component-library';
import { NftItem } from '../../../../multichain/nft-item';
import {
  MetaMetricsEventName,
  MetaMetricsEventCategory,
} from '../../../../../../shared/constants/metametrics';
import { MetaMetricsContext } from '../../../../../contexts/metametrics';
import { Content, Footer, Page } from '../../../../multichain/pages/page';
import { formatCurrency } from '../../../../../helpers/utils/confirm-tx.util';
import { getShortDateFormatterV2 } from '../../../../../pages/asset/util';
import { CHAINID_DEFAULT_BLOCK_EXPLORER_URL_MAP } from '../../../../../../shared/constants/common';
import {
  getConversionRate,
  getCurrentCurrency,
} from '../../../../../ducks/metamask/metamask';
import { Numeric } from '../../../../../../shared/modules/Numeric';
// TODO: Remove restricted import
import {
  addUrlProtocolPrefix,
  isWebUrl,
  // eslint-disable-next-line import/no-restricted-paths
} from '../../../../../../app/scripts/lib/util';
import useGetAssetImageUrl from '../../../../../hooks/useGetAssetImageUrl';
import { getImageForChainId } from '../../../../../selectors/multichain';
import useFetchNftDetailsFromTokenURI from '../../../../../hooks/useFetchNftDetailsFromTokenURI';
import NftDetailInformationRow from './nft-detail-information-row';
import NftDetailInformationFrame from './nft-detail-information-frame';
import NftDetailDescription from './nft-detail-description';
import { renderShortTokenId } from './utils';

const MAX_TOKEN_ID_LENGTH = 15;

// TODO: Fix in https://github.com/MetaMask/metamask-extension/issues/31860
// eslint-disable-next-line @typescript-eslint/naming-convention
export function NftDetailsComponent({
  nft,
  nftChainId,
}: {
  nft: Nft;
  nftChainId: string;
}) {
  const {
    image: _image,
    imageOriginal,
    name,
    description,
    address,
    tokenId,
    standard,
    isCurrentlyOwned,
    lastSale,
    collection,
    rarityRank,
    topBid,
    attributes,
    tokenURI,
  } = nft;

  const t = useI18nContext();
  const history = useHistory();
  const dispatch = useDispatch();
  const ipfsGateway = useSelector(getIpfsGateway);
  const currentNetwork = useSelector(getCurrentChainId);
  const currentChain = useSelector(getCurrentNetwork);
  const trackEvent = useContext(MetaMetricsContext);
  const currency = useSelector(getCurrentCurrency);
  const selectedNativeConversionRate = useSelector(getConversionRate);

  const nftNetworkConfigs = useSelector(getNetworkConfigurationsByChainId);
  const nftChainNetwork = nftNetworkConfigs[nftChainId as Hex];
  const { defaultRpcEndpointIndex } = nftChainNetwork;
  const { networkClientId: nftNetworkClientId } =
    nftChainNetwork.rpcEndpoints[defaultRpcEndpointIndex];
  const nftChainImage = getImageForChainId(nftChainId as string);
  const networks = useSelector(getNetworkConfigurationIdByChainId) as Record<
    string,
    string
  >;

  const [addressCopied, handleAddressCopy] = useCopyToClipboard();

  const { image: imageFromTokenURI, name: nameFromTokenURI } =
    useFetchNftDetailsFromTokenURI(tokenURI);

  const nftImageAlt = getNftImageAlt(nft);
  const image = getNftImage(_image);
  const nftSrcUrl = imageOriginal ?? image ?? imageFromTokenURI;
  const isIpfsURL = nftSrcUrl?.startsWith('ipfs:');

  const isImageHosted =
    // TODO: Fix in https://github.com/MetaMask/metamask-extension/issues/31880
    // eslint-disable-next-line @typescript-eslint/prefer-nullish-coalescing
    (image && isWebUrl(image)) ||
    (imageFromTokenURI && isWebUrl(imageFromTokenURI));

  const nftImageURL = useGetAssetImageUrl(
    imageOriginal ?? image ?? undefined,
    ipfsGateway,
  );

  const hasFloorAskPrice = Boolean(
    collection?.floorAsk?.price?.amount?.usd &&
      collection?.floorAsk?.price?.amount?.native,
  );
  const hasLastSalePrice = Boolean(
    lastSale?.price?.amount?.usd && lastSale?.price?.amount?.native,
  );
  const hasOnlyContractAddress =
    !hasLastSalePrice && !hasFloorAskPrice && !rarityRank;

  const getFloorAskSource = () => {
    if (hasFloorAskPrice && Boolean(collection?.floorAsk?.source?.url)) {
      return collection?.floorAsk?.source?.url;
    }
    return undefined;
  };

  const getCurrentHighestBidValue = () => {
    if (
      topBid?.price?.amount?.native &&
      collection?.topBid?.price?.amount?.native
    ) {
      // return the max between collection top Bid and token topBid
      const topBidValue = Math.max(
        topBid?.price?.amount?.native,
        collection?.topBid?.price?.amount?.native,
      );
      const currentChainSymbol = currentChain.ticker;
      return `${topBidValue}${currentChainSymbol}`;
    }
    // return the one that is available
    const topBidValue =
      // TODO: Fix in https://github.com/MetaMask/metamask-extension/issues/31880
      // eslint-disable-next-line @typescript-eslint/prefer-nullish-coalescing
      topBid?.price?.amount?.native ||
      collection?.topBid?.price?.amount?.native;
    if (!topBidValue) {
      return undefined;
    }
    const currentChainSymbol = currentChain.ticker;
    return `${topBidValue}${currentChainSymbol}`;
  };

  const getTopBidSourceDomain = () => {
    return (
      // TODO: Fix in https://github.com/MetaMask/metamask-extension/issues/31880
      // eslint-disable-next-line @typescript-eslint/prefer-nullish-coalescing
      topBid?.source?.url ||
      (collection?.topBid?.sourceDomain
        ? `https://${collection.topBid?.sourceDomain}`
        : undefined)
    );
  };

  const { chainId } = currentChain;

  useEffect(() => {
    trackEvent({
      event: MetaMetricsEventName.NftDetailsOpened,
      category: MetaMetricsEventCategory.Tokens,
      properties: {
        // TODO: Fix in https://github.com/MetaMask/metamask-extension/issues/31860
        // eslint-disable-next-line @typescript-eslint/naming-convention
        chain_id: chainId,
      },
    });
  }, [trackEvent, chainId]);

  const onRemove = async () => {
    let isSuccessfulEvent = false;
    try {
      // TODO: Fix Redux dispatch typing - implement useAppDispatch pattern
      // Discussion: https://github.com/MetaMask/metamask-extension/pull/32052#discussion_r2195789610
      // Solution: Update MetaMaskReduxDispatch type to properly handle async thunks
      // Extract thunk dispatch calls to separate issue - these are TypeScript/ESLint typing issues
      // eslint-disable-next-line @typescript-eslint/await-thenable
      await dispatch(removeAndIgnoreNft(address, tokenId, nftNetworkClientId));
      dispatch(setNewNftAddedMessage(''));
      dispatch(setRemoveNftMessage('success'));
      isSuccessfulEvent = true;
    } catch (err) {
      dispatch(setNewNftAddedMessage(''));
      dispatch(setRemoveNftMessage('error'));
    } finally {
      // track event
      trackEvent({
        event: MetaMetricsEventName.NFTRemoved,
        category: 'Wallet',
        properties: {
          // TODO: Fix in https://github.com/MetaMask/metamask-extension/issues/31860
          // eslint-disable-next-line @typescript-eslint/naming-convention
          token_contract_address: address,
          tokenId: tokenId.toString(),
          // TODO: Fix in https://github.com/MetaMask/metamask-extension/issues/31860
          // eslint-disable-next-line @typescript-eslint/naming-convention
          asset_type: AssetType.NFT,
          // TODO: Fix in https://github.com/MetaMask/metamask-extension/issues/31860
          // eslint-disable-next-line @typescript-eslint/naming-convention
          token_standard: standard,
          // TODO: Fix in https://github.com/MetaMask/metamask-extension/issues/31860
          // eslint-disable-next-line @typescript-eslint/naming-convention
          chain_id: currentNetwork,
          isSuccessful: isSuccessfulEvent,
        },
      });
      history.push(DEFAULT_ROUTE);
    }
  };

  const prevNft = usePrevious(nft);
  useEffect(() => {
    if (!isEqual(prevNft, nft)) {
      checkAndUpdateSingleNftOwnershipStatus(nft, nftNetworkClientId);
    }
  }, [nft, nftNetworkClientId, prevNft]);

  const getOpenSeaLink = () => {
    switch (currentNetwork) {
      case CHAIN_IDS.MAINNET:
        return `https://opensea.io/assets/ethereum/${address}/${tokenId}`;
      case CHAIN_IDS.POLYGON:
        return `https://opensea.io/assets/matic/${address}/${tokenId}`;
      case CHAIN_IDS.GOERLI:
        return `https://testnets.opensea.io/assets/goerli/${address}/${tokenId}`;
      case CHAIN_IDS.SEPOLIA:
        return `https://testnets.opensea.io/assets/sepolia/${address}/${tokenId}`;
      default:
        return null;
    }
  };

  const getBoughtForLink = () => {
    const currentSource = lastSale?.orderSource;
    if (currentSource) {
      return addUrlProtocolPrefix(currentSource);
    }
    return null;
  };

  const openSeaLink = getOpenSeaLink();
  const sendDisabled =
    standard !== TokenStandard.ERC721 && standard !== TokenStandard.ERC1155;

  const setCorrectChain = async () => {
    // If we aren't presently on the chain of the nft, change to it
    if (nftChainId !== currentChain.chainId) {
      try {
        const networkConfigurationId = networks[nftChainId as Hex];
        // TODO: Fix Redux dispatch typing - implement useAppDispatch pattern
        // Discussion: https://github.com/MetaMask/metamask-extension/pull/32052#discussion_r2195789610
        // Solution: Update MetaMaskReduxDispatch type to properly handle async thunks
        // Extract thunk dispatch calls to separate issue - these are TypeScript/ESLint typing issues
        // eslint-disable-next-line @typescript-eslint/await-thenable
        await dispatch(setActiveNetworkWithError(networkConfigurationId));
<<<<<<< HEAD
        // TODO: Fix Redux dispatch typing - implement useAppDispatch pattern
        // Discussion: https://github.com/MetaMask/metamask-extension/pull/32052#discussion_r2195789610
        // Solution: Update MetaMaskReduxDispatch type to properly handle async thunks
        // Extract thunk dispatch calls to separate issue - these are TypeScript/ESLint typing issues
        // eslint-disable-next-line @typescript-eslint/await-thenable
        await dispatch(
          setSwitchedNetworkDetails({
            networkClientId: networkConfigurationId,
          }),
        );
=======
>>>>>>> 0a850cd9
      } catch (err) {
        console.error(`Failed to switch chains for NFT.
          Target chainId: ${nftChainId}, Current chainId: ${
            currentChain.chainId
          }.
          ${
            // TODO: Fix in https://github.com/MetaMask/metamask-extension/issues/31893
            // eslint-disable-next-line @typescript-eslint/restrict-template-expressions
            err
          }`);
        throw err;
      }
    }
  };

  const onSend = async () => {
    await setCorrectChain();
    // TODO: Fix Redux dispatch typing - implement useAppDispatch pattern
    // Discussion: https://github.com/MetaMask/metamask-extension/pull/32052#discussion_r2195789610
    // Solution: Update MetaMaskReduxDispatch type to properly handle async thunks
    // Extract thunk dispatch calls to separate issue - these are TypeScript/ESLint typing issues
    // eslint-disable-next-line @typescript-eslint/await-thenable
    await dispatch(
      startNewDraftTransaction({
        type: AssetType.NFT,
        details: {
          ...nft,
          tokenId: nft.tokenId as unknown as number,
          image: nft.image ?? imageFromTokenURI ?? undefined,
          name: nft.name ?? nameFromTokenURI ?? undefined,
        },
      }),
    );
    // We only allow sending one NFT at a time
    history.push(SEND_ROUTE);
  };

  const getDateCreatedTimestamp = (dateString: string) => {
    const date = new Date(dateString);
    return Math.floor(date.getTime() / 1000);
  };

  const getFormattedDate = (dateString: number) => {
    const date = new Date(dateString * 1000).getTime();
    return getShortDateFormatterV2().format(date);
  };

  // TODO: Fix in https://github.com/MetaMask/metamask-extension/issues/31880
  // eslint-disable-next-line @typescript-eslint/prefer-nullish-coalescing
  const hasPriceSection = getCurrentHighestBidValue() || lastSale?.timestamp;
  const hasCollectionSection =
    // TODO: Fix in https://github.com/MetaMask/metamask-extension/issues/31880
    // eslint-disable-next-line @typescript-eslint/prefer-nullish-coalescing
    collection?.name || collection?.tokenCount || collection?.creator;
  const hasAttributesSection = attributes && attributes?.length !== 0;

  const blockExplorerTokenLink = (tokenAddress: string) => {
    return getTokenTrackerLink(
      tokenAddress,
      chainId,
      null as unknown as string, // no networkId
      null as unknown as string, // no holderAddress
      {
        blockExplorerUrl:
          CHAINID_DEFAULT_BLOCK_EXPLORER_URL_MAP[chainId] ?? null,
      },
    );
  };

  const handleImageClick = () => {
    return history.push(`${ASSET_ROUTE}/image/${address}/${tokenId}`);
  };

  const getValueInFormattedCurrency = (
    nativeValue: number,
    usdValue: number,
  ) => {
    const numericVal = new Numeric(nativeValue, 16);
    // if current currency is usd or if fetching conversion rate failed then always return USD value
    if (!selectedNativeConversionRate || currency === 'usd') {
      const usdValueFormatted = formatCurrency(usdValue.toString(), 'usd');
      return usdValueFormatted;
    }

    const value = numericVal
      .applyConversionRate(selectedNativeConversionRate)
      .toNumber();

    return formatCurrency(new Numeric(value, 10).toString(), currency);
  };
  // TODO: Fix in https://github.com/MetaMask/metamask-extension/issues/31880
  // eslint-disable-next-line @typescript-eslint/prefer-nullish-coalescing
  const nftItemSrc = isImageHosted ? image || imageFromTokenURI : nftImageURL;

  return (
    <Page>
      <Content className="nft-details__content">
        <Box
          display={Display.Flex}
          justifyContent={JustifyContent.spaceBetween}
        >
          <ButtonIcon
            color={IconColor.iconAlternative}
            size={ButtonIconSize.Sm}
            ariaLabel={t('back')}
            iconName={IconName.ArrowLeft}
            onClick={() => history.push(DEFAULT_ROUTE)}
            data-testid="nft__back"
          />
          <NftOptions
            showOpenSeaLink={Boolean(openSeaLink)}
            onViewOnOpensea={() => {
              if (!openSeaLink) {
                return null;
              }
              return global.platform.openTab({ url: openSeaLink });
            }}
            // TODO: Fix in https://github.com/MetaMask/metamask-extension/issues/31879
            // eslint-disable-next-line @typescript-eslint/no-misused-promises
            onRemove={onRemove}
          />
        </Box>
        <Box
          display={Display.Flex}
          justifyContent={JustifyContent.center}
          marginBottom={8}
          marginTop={1}
        >
          <Box className="nft-details__nft-item">
            <NftItem
              src={nftItemSrc as string | undefined}
              alt={nftImageAlt}
              networkName={nftChainNetwork.name ?? ''}
              networkSrc={nftChainImage}
              isIpfsURL={isIpfsURL}
              onClick={handleImageClick}
              detailView
              clickable
            />
          </Box>
        </Box>
        <Box>
          {/* TODO: Fix in https://github.com/MetaMask/metamask-extension/issues/31880 */}
          {/* eslint-disable-next-line @typescript-eslint/prefer-nullish-coalescing */}
          {name || collection?.name ? (
            <Box display={Display.Flex} alignItems={AlignItems.center}>
              <Text
                variant={TextVariant.headingSm}
                fontWeight={FontWeight.Medium}
                color={TextColor.textDefault}
                fontStyle={FontStyle.Normal}
                style={{ fontSize: '24px' }}
                data-testid="nft-details__name"
              >
                {/* TODO: Fix in https://github.com/MetaMask/metamask-extension/issues/31880 */}
                {/* eslint-disable-next-line @typescript-eslint/prefer-nullish-coalescing */}
                {name || collection?.name}
              </Text>
              {collection?.openseaVerificationStatus === 'verified' ? (
                <Icon
                  marginLeft={1}
                  name={IconName.SecurityTick}
                  color={IconColor.primaryDefault}
                />
              ) : null}
            </Box>
          ) : null}

          <NftDetailDescription value={description} />

          <Box
            marginTop={4}
            marginBottom={4}
            display={Display.Flex}
            gap={4}
            flexWrap={FlexWrap.Wrap}
          >
            {hasLastSalePrice || hasFloorAskPrice ? (
              <>
                <NftDetailInformationFrame
                  frameClassname="nft-details__nft-frame"
                  title={t('boughtFor')}
                  frameTextTitleProps={{
                    textAlign: TextAlign.Center,
                    color: TextColor.textAlternative,
                    variant: TextVariant.bodyMdMedium,
                  }}
                  frameTextTitleStyle={{
                    fontSize: '12px',
                    lineHeight: '20px',
                  }}
                  value={
                    lastSale?.price?.amount?.usd &&
                    lastSale?.price?.amount?.native
                      ? getValueInFormattedCurrency(
                          lastSale?.price?.amount?.native,
                          lastSale?.price?.amount?.usd,
                        )
                      : t('dataUnavailable')
                  }
                  frameTextValueProps={{
                    color: hasLastSalePrice
                      ? TextColor.textDefault
                      : TextColor.textAlternative,
                    variant: hasLastSalePrice
                      ? TextVariant.headingSm
                      : TextVariant.bodyMdMedium,
                    textAlign:
                      hasLastSalePrice && lastSale?.orderSource
                        ? undefined
                        : TextAlign.Center,
                  }}
                  frameTextValueStyle={{
                    fontSize: hasLastSalePrice ? '16px' : '12px',
                    lineHeight: hasLastSalePrice ? '24px' : '16px',
                  }}
                  icon={
                    lastSale?.orderSource ? (
                      <ButtonIcon
                        size={ButtonIconSize.Sm}
                        padding={2}
                        color={IconColor.iconMuted}
                        onClick={() => {
                          global.platform.openTab({
                            url: getBoughtForLink() as string,
                          });
                        }}
                        iconName={IconName.Export}
                        ariaLabel="redirect"
                      />
                    ) : undefined
                  }
                />
                <NftDetailInformationFrame
                  frameClassname="nft-details__nft-frame"
                  title={t('highestFloorPrice')}
                  frameTextTitleProps={{
                    textAlign: TextAlign.Center,
                    color: TextColor.textAlternative,
                    variant: TextVariant.bodyMdMedium,
                  }}
                  frameTextTitleStyle={{
                    fontSize: '12px',
                    lineHeight: '20px',
                  }}
                  value={
                    collection?.floorAsk?.price?.amount?.usd &&
                    collection?.floorAsk?.price?.amount?.native
                      ? getValueInFormattedCurrency(
                          collection?.floorAsk?.price?.amount?.native,
                          collection?.floorAsk?.price?.amount?.usd,
                        )
                      : t('priceUnavailable')
                  }
                  frameTextValueProps={{
                    color: hasFloorAskPrice
                      ? TextColor.textDefault
                      : TextColor.textAlternative,
                    variant: hasFloorAskPrice
                      ? TextVariant.headingSm
                      : TextVariant.bodyMdMedium,
                    textAlign:
                      hasFloorAskPrice && getFloorAskSource()
                        ? undefined
                        : TextAlign.Center,
                  }}
                  frameTextValueStyle={{
                    fontSize: hasFloorAskPrice ? '16px' : '12px',
                    lineHeight: hasFloorAskPrice ? '24px' : '16px',
                  }}
                  icon={
                    collection?.floorAsk?.source?.url ? (
                      <ButtonIcon
                        size={ButtonIconSize.Sm}
                        padding={2}
                        color={IconColor.iconMuted}
                        onClick={() => {
                          global.platform.openTab({
                            url: collection?.floorAsk?.source?.url as string,
                          });
                        }}
                        iconName={IconName.Export}
                        ariaLabel="redirect"
                      />
                    ) : undefined
                  }
                />
              </>
            ) : null}

            {rarityRank ? (
              <NftDetailInformationFrame
                frameClassname="nft-details__nft-frame"
                title={t('rank')}
                frameTextTitleProps={{
                  textAlign: TextAlign.Center,
                  color: TextColor.textAlternative,
                  variant: TextVariant.bodyMdMedium,
                }}
                frameTextTitleStyle={{
                  fontSize: '12px',
                  lineHeight: '20px',
                }}
                value={`#${rarityRank}`}
                frameTextValueProps={{
                  color: TextColor.textDefault,
                  variant: TextVariant.headingSm,
                  textAlign: TextAlign.Center,
                }}
                frameTextValueStyle={{
                  fontSize: '16px',
                  lineHeight: '24px',
                }}
              />
            ) : null}
            {hasLastSalePrice || hasFloorAskPrice || rarityRank ? (
              <NftDetailInformationFrame
                frameClassname="nft-details__nft-frame"
                title={t('contractAddress')}
                frameTextTitleProps={{
                  textAlign: TextAlign.Center,
                  color: TextColor.textAlternative,
                  variant: TextVariant.bodyMdMedium,
                }}
                frameTextTitleStyle={{
                  fontSize: '12px',
                  lineHeight: '20px',
                }}
                buttonAddressValue={
                  <button
                    className="nft-details__addressButton"
                    onClick={() => {
                      global.platform.openTab({
                        url: blockExplorerTokenLink(address),
                      });
                    }}
                  >
                    <Text
                      color={TextColor.primaryDefault}
                      fontStyle={FontStyle.Normal}
                      variant={TextVariant.bodySmMedium}
                    >
                      {shortenAddress(address)}
                    </Text>
                  </button>
                }
                icon={
                  <ButtonIcon
                    ariaLabel="copy"
                    size={ButtonIconSize.Sm}
                    color={IconColor.primaryDefault}
                    padding={1}
                    data-testid="nft-address-copy"
                    onClick={() => {
                      (handleAddressCopy as (text: string) => void)?.(
                        address || '',
                      );
                    }}
                    iconName={
                      addressCopied ? IconName.CopySuccess : IconName.Copy
                    }
                  />
                }
              />
            ) : null}
          </Box>
          {hasOnlyContractAddress ? (
            <NftDetailInformationRow
              title={t('contractAddress')}
              buttonAddressValue={
                address ? (
                  <button
                    className="nft-details__addressButton"
                    onClick={() => {
                      global.platform.openTab({
                        url: blockExplorerTokenLink(address),
                      });
                    }}
                  >
                    <Text
                      color={TextColor.primaryDefault}
                      fontStyle={FontStyle.Normal}
                      variant={TextVariant.bodySmMedium}
                    >
                      {shortenAddress(address)}
                    </Text>
                  </button>
                ) : null
              }
              valueColor={TextColor.primaryDefault}
              icon={
                <ButtonIcon
                  ariaLabel="copy"
                  size={ButtonIconSize.Sm}
                  color={IconColor.primaryDefault}
                  data-testid="nft-address-copy"
                  onClick={() => {
                    (handleAddressCopy as (text: string) => void)?.(
                      address || '',
                    );
                  }}
                  iconName={
                    addressCopied ? IconName.CopySuccess : IconName.Copy
                  }
                  justifyContent={JustifyContent.flexEnd}
                />
              }
            />
          ) : null}
          <NftDetailInformationRow
            title={t('tokenId')}
            value={renderShortTokenId(tokenId, 5)}
            fullValue={tokenId}
            withPopover={tokenId.length > MAX_TOKEN_ID_LENGTH}
          />
          <NftDetailInformationRow
            title={t('tokenSymbol')}
            value={collection?.symbol}
          />
          <NftDetailInformationRow
            title={t('numberOfTokens')}
            value={collection?.tokenCount}
          />
          <NftDetailInformationRow
            title={t('tokenStandard')}
            value={standard}
          />
          <NftDetailInformationRow
            title={t('dateCreated')}
            value={
              collection?.contractDeployedAt
                ? getFormattedDate(
                    getDateCreatedTimestamp(collection?.contractDeployedAt),
                  )
                : undefined
            }
          />
          {hasPriceSection ? (
            <>
              <Box
                marginTop={4}
                borderColor={BorderColor.borderMuted}
                width={BlockSize.Full}
                style={{
                  height: '1px',
                  borderBottomWidth: 0,
                  borderBottomStyle: 'solid',
                }}
              />
              <Box
                display={Display.Flex}
                justifyContent={JustifyContent.spaceBetween}
                marginTop={4}
              >
                <Text
                  color={TextColor.textDefault}
                  variant={TextVariant.headingSm}
                >
                  {t('price')}
                </Text>
              </Box>
            </>
          ) : null}
          <NftDetailInformationRow
            title={t('lastSold')}
            value={
              lastSale?.timestamp
                ? getFormattedDate(lastSale?.timestamp)
                : undefined
            }
            icon={
              lastSale?.orderSource ? (
                <ButtonIcon
                  size={ButtonIconSize.Sm}
                  color={IconColor.iconMuted}
                  onClick={() => {
                    global.platform.openTab({
                      url: getBoughtForLink() as string,
                    });
                  }}
                  iconName={IconName.Export}
                  justifyContent={JustifyContent.flexEnd}
                  ariaLabel="export"
                />
              ) : undefined
            }
          />
          <NftDetailInformationRow
            title={t('highestCurrentBid')}
            value={getCurrentHighestBidValue()}
            icon={
              getTopBidSourceDomain() ? (
                <ButtonIcon
                  size={ButtonIconSize.Sm}
                  color={IconColor.iconMuted}
                  onClick={() => {
                    global.platform.openTab({
                      url: getTopBidSourceDomain() as string, // Adding cast here because verification has been done on line 594
                    });
                  }}
                  iconName={IconName.Export}
                  justifyContent={JustifyContent.flexEnd}
                  ariaLabel="redirect"
                />
              ) : undefined
            }
          />
          {hasCollectionSection ? (
            <>
              <Box
                marginTop={4}
                borderColor={BorderColor.borderMuted}
                width={BlockSize.Full}
                style={{
                  height: '1px',
                  borderBottomWidth: 0,
                  borderBottomStyle: 'solid',
                }}
              />
              <Box
                display={Display.Flex}
                justifyContent={JustifyContent.spaceBetween}
                marginTop={4}
              >
                <Text
                  color={TextColor.textDefault}
                  variant={TextVariant.headingSm}
                >
                  {t('notificationItemCollection')}
                </Text>
              </Box>
            </>
          ) : null}
          <NftDetailInformationRow
            title={t('collectionName')}
            value={collection?.name}
          />
          <NftDetailInformationRow
            title={t('tokensInCollection')}
            value={collection?.tokenCount}
          />
          <NftDetailInformationRow
            title={t('creatorAddress')}
            buttonAddressValue={
              collection?.creator ? (
                <button
                  className="nft-details__addressButton"
                  onClick={() => {
                    global.platform.openTab({
                      url: getAccountLink(
                        collection?.creator as string,
                        chainId,
                      ),
                    });
                  }}
                >
                  <Text
                    color={TextColor.primaryDefault}
                    fontStyle={FontStyle.Normal}
                    variant={TextVariant.bodySmMedium}
                  >
                    {shortenAddress(collection?.creator)}
                  </Text>
                </button>
              ) : null
            }
            valueColor={TextColor.primaryDefault}
            icon={
              <ButtonIcon
                ariaLabel="copy"
                size={ButtonIconSize.Sm}
                color={IconColor.primaryDefault}
                data-testid="nft-address-copy"
                onClick={() => {
                  (handleAddressCopy as (text: string) => void)?.(
                    // TODO: Fix in https://github.com/MetaMask/metamask-extension/issues/31880
                    // eslint-disable-next-line @typescript-eslint/prefer-nullish-coalescing
                    collection?.creator || '',
                  );
                }}
                iconName={addressCopied ? IconName.CopySuccess : IconName.Copy}
                justifyContent={JustifyContent.flexEnd}
              />
            }
          />
          {hasAttributesSection ? (
            <>
              <Box
                marginTop={4}
                borderColor={BorderColor.borderMuted}
                width={BlockSize.Full}
                style={{
                  height: '1px',
                  borderBottomWidth: 0,
                  borderBottomStyle: 'solid',
                }}
              />
              <Box
                display={Display.Flex}
                justifyContent={JustifyContent.spaceBetween}
                marginTop={4}
              >
                <Text
                  color={TextColor.textDefault}
                  variant={TextVariant.headingSm}
                >
                  {t('attributes')}
                </Text>
              </Box>
            </>
          ) : null}
          <Box
            marginTop={2}
            display={Display.Flex}
            gap={2}
            flexWrap={FlexWrap.Wrap}
          >
            {' '}
            {attributes?.map((elm, idx) => {
              const { key, value } = elm;
              return (
                <NftDetailInformationFrame
                  key={`${key}-${value}-${idx}`}
                  frameClassname="nft-details__nft-attribute-frame"
                  title={key}
                  frameTextTitleProps={{
                    color: TextColor.textAlternative,
                    variant: TextVariant.bodyMdMedium,
                  }}
                  frameTextTitleStyle={{
                    fontSize: '16px',
                    lineHeight: '24px',
                  }}
                  value={value}
                  frameTextValueProps={{
                    color: TextColor.textDefault,
                    variant: TextVariant.bodyMdMedium,
                  }}
                  frameTextValueStyle={{
                    fontSize: '16px',
                  }}
                />
              );
            })}
          </Box>
          <Box>
            <Text
              color={TextColor.textAlternative}
              variant={TextVariant.bodyXs}
            >
              {t('nftDisclaimer')}
            </Text>
          </Box>
        </Box>
      </Content>
      {isCurrentlyOwned === true ? (
        <Footer className="nft-details__content">
          <ButtonPrimary
            // TODO: Fix in https://github.com/MetaMask/metamask-extension/issues/31879
            // eslint-disable-next-line @typescript-eslint/no-misused-promises
            onClick={onSend}
            disabled={sendDisabled}
            size={ButtonPrimarySize.Lg}
            block
            data-testid="nft-send-button"
          >
            {t('send')}
          </ButtonPrimary>
          {sendDisabled ? (
            <InfoTooltip position="top" contentText={t('sendingDisabled')} />
          ) : null}
        </Footer>
      ) : null}
    </Page>
  );
}

// TODO: Fix in https://github.com/MetaMask/metamask-extension/issues/31860
// eslint-disable-next-line @typescript-eslint/naming-convention
function NftDetails({ nft }: { nft: Nft }) {
  const { chainId } = useParams();

  return <NftDetailsComponent nft={nft} nftChainId={chainId ?? ''} />;
}

export default NftDetails;<|MERGE_RESOLUTION|>--- conflicted
+++ resolved
@@ -233,11 +233,6 @@
   const onRemove = async () => {
     let isSuccessfulEvent = false;
     try {
-      // TODO: Fix Redux dispatch typing - implement useAppDispatch pattern
-      // Discussion: https://github.com/MetaMask/metamask-extension/pull/32052#discussion_r2195789610
-      // Solution: Update MetaMaskReduxDispatch type to properly handle async thunks
-      // Extract thunk dispatch calls to separate issue - these are TypeScript/ESLint typing issues
-      // eslint-disable-next-line @typescript-eslint/await-thenable
       await dispatch(removeAndIgnoreNft(address, tokenId, nftNetworkClientId));
       dispatch(setNewNftAddedMessage(''));
       dispatch(setRemoveNftMessage('success'));
@@ -310,25 +305,7 @@
     if (nftChainId !== currentChain.chainId) {
       try {
         const networkConfigurationId = networks[nftChainId as Hex];
-        // TODO: Fix Redux dispatch typing - implement useAppDispatch pattern
-        // Discussion: https://github.com/MetaMask/metamask-extension/pull/32052#discussion_r2195789610
-        // Solution: Update MetaMaskReduxDispatch type to properly handle async thunks
-        // Extract thunk dispatch calls to separate issue - these are TypeScript/ESLint typing issues
-        // eslint-disable-next-line @typescript-eslint/await-thenable
         await dispatch(setActiveNetworkWithError(networkConfigurationId));
-<<<<<<< HEAD
-        // TODO: Fix Redux dispatch typing - implement useAppDispatch pattern
-        // Discussion: https://github.com/MetaMask/metamask-extension/pull/32052#discussion_r2195789610
-        // Solution: Update MetaMaskReduxDispatch type to properly handle async thunks
-        // Extract thunk dispatch calls to separate issue - these are TypeScript/ESLint typing issues
-        // eslint-disable-next-line @typescript-eslint/await-thenable
-        await dispatch(
-          setSwitchedNetworkDetails({
-            networkClientId: networkConfigurationId,
-          }),
-        );
-=======
->>>>>>> 0a850cd9
       } catch (err) {
         console.error(`Failed to switch chains for NFT.
           Target chainId: ${nftChainId}, Current chainId: ${
@@ -346,11 +323,6 @@
 
   const onSend = async () => {
     await setCorrectChain();
-    // TODO: Fix Redux dispatch typing - implement useAppDispatch pattern
-    // Discussion: https://github.com/MetaMask/metamask-extension/pull/32052#discussion_r2195789610
-    // Solution: Update MetaMaskReduxDispatch type to properly handle async thunks
-    // Extract thunk dispatch calls to separate issue - these are TypeScript/ESLint typing issues
-    // eslint-disable-next-line @typescript-eslint/await-thenable
     await dispatch(
       startNewDraftTransaction({
         type: AssetType.NFT,
