--- conflicted
+++ resolved
@@ -304,14 +304,9 @@
         type: AssetType.NFT,
         details: {
           ...nft,
-<<<<<<< HEAD
-          tokenId: Number(nft.tokenId),
+          tokenId: nft.tokenId as unknown as number,
           image: nft.image ?? imageFromTokenURI ?? undefined,
           name: nft.name ?? nameFromTokenURI ?? undefined,
-=======
-          tokenId: nft.tokenId as unknown as number,
-          image: image ?? undefined,
->>>>>>> 9751219e
         },
       }),
     );
@@ -368,19 +363,7 @@
 
     return formatCurrency(new Numeric(value, 10).toString(), currency);
   };
-<<<<<<< HEAD
-
-  const renderShortTokenId = (text: string, chars: number) => {
-    if (text.length <= MAX_TOKEN_ID_LENGTH) {
-      return text;
-    }
-    return `${text.slice(0, chars)}...${text.slice(-chars)}`;
-  };
-
   const nftItemSrc = isImageHosted ? image || imageFromTokenURI : nftImageURL;
-=======
-  const nftItemSrc = isImageHosted ? image : nftImageURL;
->>>>>>> 9751219e
 
   return (
     <Page>
