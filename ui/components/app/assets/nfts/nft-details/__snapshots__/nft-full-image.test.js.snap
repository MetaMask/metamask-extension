--- conflicted
+++ resolved
@@ -6,11 +6,7 @@
     class="mm-box main-container asset__container"
   >
     <div
-<<<<<<< HEAD
-      class="mm-box multichain-page multichain-page--has-app-header mm-box--display-flex mm-box--flex-direction-row mm-box--justify-content-center mm-box--width-full mm-box--height-full mm-box--background-color-background-alternative"
-=======
       class="mm-box multichain-page multichain-page--has-app-header mm-box--display-flex mm-box--flex-direction-row mm-box--justify-content-center mm-box--width-full mm-box--height-full mm-box--background-color-background-default"
->>>>>>> 82db9a9c
       data-testid="multichain-page"
     >
       <div
