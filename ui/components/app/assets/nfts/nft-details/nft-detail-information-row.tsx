import React, { useState } from 'react';

import {
  Box,
  Popover,
  PopoverPosition,
  Text,
} from '../../../../component-library';
import {
  BackgroundColor,
  Display,
  JustifyContent,
  TextColor,
  TextVariant,
} from '../../../../../helpers/constants/design-system';

type NftDetailInformationRowProps = {
  title: string;
  valueColor?: TextColor;
  value?: string | null;
  icon?: React.ReactNode;
  buttonAddressValue?: React.ButtonHTMLAttributes<HTMLButtonElement> | null;
  withPopover?: boolean;
  fullValue?: string;
};

const NftDetailInformationRow: React.FC<NftDetailInformationRowProps> = ({
  title,
  valueColor,
  value,
  icon,
  buttonAddressValue,
  withPopover,
  fullValue,
}) => {
  const [isOpen, setIsOpen] = useState(false);

  const handleMouseEnter = () => {
    setIsOpen(true);
  };

  const handleMouseLeave = () => {
    setIsOpen(false);
  };

  const [referenceElement, setReferenceElement] = useState();

  // TODO: Fix in https://github.com/MetaMask/metamask-extension/issues/31973
  // eslint-disable-next-line @typescript-eslint/no-explicit-any
  const setBoxRef = (ref: any) => {
    setReferenceElement(ref);
  };

  if (!value && !buttonAddressValue) {
    return null;
  }
  return (
    <Box
      display={Display.Flex}
      justifyContent={JustifyContent.spaceBetween}
      marginTop={2}
    >
      <Text
        color={TextColor.textAlternative}
        variant={TextVariant.bodyMdMedium}
      >
        {title}
      </Text>
      {icon ? (
        <Box display={Display.Flex}>
          {buttonAddressValue ? (
            { ...buttonAddressValue }
          ) : (
            <Text
<<<<<<< HEAD
=======
              // TODO: Fix in https://github.com/MetaMask/metamask-extension/issues/31880
              // eslint-disable-next-line @typescript-eslint/prefer-nullish-coalescing
>>>>>>> 2f987b6e
              color={valueColor || TextColor.textDefault}
              variant={TextVariant.bodyMdMedium}
            >
              {value}
            </Text>
          )}
          {icon}
        </Box>
      ) : (
        <Text
<<<<<<< HEAD
=======
          // TODO: Fix in https://github.com/MetaMask/metamask-extension/issues/31880
          // eslint-disable-next-line @typescript-eslint/prefer-nullish-coalescing
>>>>>>> 2f987b6e
          color={valueColor || TextColor.textDefault}
          variant={TextVariant.bodyMdMedium}
        >
          {withPopover && fullValue ? (
            <>
              <Box
                onMouseEnter={handleMouseEnter}
                onMouseLeave={handleMouseLeave}
                ref={setBoxRef}
              >
                {value}
              </Box>
              <Popover
                referenceElement={referenceElement}
                isOpen={isOpen}
                position={PopoverPosition.BottomStart}
                hasArrow
                flip
                backgroundColor={BackgroundColor.overlayAlternative}
                className="tokenId-popover"
                paddingLeft={4}
                paddingRight={4}
              >
                <Text
                  variant={TextVariant.bodySm}
                  color={TextColor.overlayInverse}
                >
                  {fullValue}
                </Text>
              </Popover>
            </>
          ) : (
            value
          )}
        </Text>
      )}
    </Box>
  );
};

export default NftDetailInformationRow;<|MERGE_RESOLUTION|>--- conflicted
+++ resolved
@@ -72,11 +72,8 @@
             { ...buttonAddressValue }
           ) : (
             <Text
-<<<<<<< HEAD
-=======
               // TODO: Fix in https://github.com/MetaMask/metamask-extension/issues/31880
               // eslint-disable-next-line @typescript-eslint/prefer-nullish-coalescing
->>>>>>> 2f987b6e
               color={valueColor || TextColor.textDefault}
               variant={TextVariant.bodyMdMedium}
             >
@@ -87,11 +84,8 @@
         </Box>
       ) : (
         <Text
-<<<<<<< HEAD
-=======
           // TODO: Fix in https://github.com/MetaMask/metamask-extension/issues/31880
           // eslint-disable-next-line @typescript-eslint/prefer-nullish-coalescing
->>>>>>> 2f987b6e
           color={valueColor || TextColor.textDefault}
           variant={TextVariant.bodyMdMedium}
         >
