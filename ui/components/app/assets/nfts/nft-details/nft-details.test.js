import { fireEvent, waitFor } from '@testing-library/react';
import React from 'react';
import { useParams } from 'react-router-dom';
import configureMockStore from 'redux-mock-store';
import thunk from 'redux-thunk';
import copyToClipboard from 'copy-to-clipboard';
import { toHex } from '@metamask/controller-utils';
import { startNewDraftTransaction } from '../../../../../ducks/send';
import { renderWithProvider } from '../../../../../../test/lib/render-helpers';
import mockState from '../../../../../../test/data/mock-state.json';
import { DEFAULT_ROUTE } from '../../../../../helpers/constants/routes';
import { COPY_OPTIONS } from '../../../../../../shared/constants/copy';
import { AssetType } from '../../../../../../shared/constants/transaction';
import {
  removeAndIgnoreNft,
  setRemoveNftMessage,
} from '../../../../../store/actions';
import { CHAIN_IDS } from '../../../../../../shared/constants/network';
import { mockNetworkState } from '../../../../../../test/stub/networks';
import {
  getAssetImageURL,
  shortenAddress,
} from '../../../../../helpers/utils/util';
import NftDetails from './nft-details';

jest.mock('../../../../../helpers/utils/util', () => ({
  getAssetImageURL: jest.fn(),
  shortenAddress: jest.fn(),
}));

jest.mock('copy-to-clipboard');

const mockHistoryPush = jest.fn();
jest.mock('react-router-dom', () => ({
  ...jest.requireActual('react-router-dom'),
  useLocation: jest.fn(() => ({ search: '' })),
  useHistory: () => ({
    push: mockHistoryPush,
  }),
  useParams: jest.fn(),
}));

jest.mock('../../../../../ducks/send/index.js', () => ({
  ...jest.requireActual('../../../../../ducks/send/index.js'),
  startNewDraftTransaction: jest
    .fn()
    .mockReturnValue(jest.fn().mockResolvedValue()),
}));

jest.mock('../../../../../store/actions.ts', () => ({
  ...jest.requireActual('../../../../../store/actions.ts'),
  checkAndUpdateSingleNftOwnershipStatus: jest.fn().mockReturnValue(jest.fn()),
  removeAndIgnoreNft: jest.fn().mockReturnValue(jest.fn()),
  setRemoveNftMessage: jest.fn().mockReturnValue(jest.fn()),
}));

describe('NFT Details', () => {
  const mockStore = configureMockStore([thunk])(mockState);
  const selectedAddress =
    mockState.metamask.internalAccounts.accounts[
      mockState.metamask.internalAccounts.selectedAccount
    ].address;
  const nfts = mockState.metamask.allNfts[selectedAddress][toHex(5)];

  const props = {
    nft: nfts[5],
  };

  beforeEach(() => {
    jest.clearAllMocks();
  });

  it('should match minimal props and state snapshot', async () => {
    useParams.mockReturnValue({ chainId: CHAIN_IDS.GOERLI });
    getAssetImageURL.mockResolvedValue(
      'https://bafybeiclzx7zfjvuiuwobn5ip3ogc236bjqfjzoblumf4pau4ep6dqramu.ipfs.dweb.link',
    );
    shortenAddress.mockReturnValue('0xDc738...06414');

    const { container } = renderWithProvider(
      <NftDetails {...props} />,
      mockStore,
    );

    await waitFor(() => {
      expect(container).toMatchSnapshot();
    });
  });

  it(`should route to '/' route when the back button is clicked`, () => {
    useParams.mockReturnValue({ chainId: CHAIN_IDS.MAINNET });
    const { queryByTestId } = renderWithProvider(
      <NftDetails {...props} />,
      mockStore,
    );

    const backButton = queryByTestId('nft__back');

    fireEvent.click(backButton);

    expect(mockHistoryPush).toHaveBeenCalledWith(DEFAULT_ROUTE);
  });

  it(`should call removeAndIgnoreNFT with proper nft details and route to '/' when removing nft`, async () => {
    useParams.mockReturnValue({ chainId: CHAIN_IDS.MAINNET });
    const { queryByTestId } = renderWithProvider(
      <NftDetails {...props} />,
      mockStore,
    );

    const openOptionMenuButton = queryByTestId('nft-options__button');
    fireEvent.click(openOptionMenuButton);

    const removeNftButton = queryByTestId('nft-item-remove')?.firstChild;
    expect(removeNftButton).toBeInTheDocument();
    fireEvent.click(removeNftButton);

    await expect(removeAndIgnoreNft).toHaveBeenCalledWith(
      nfts[5].address,
      nfts[5].tokenId,
      'testNetworkConfigurationId',
    );
    expect(setRemoveNftMessage).toHaveBeenCalledWith('success');
    expect(mockHistoryPush).toHaveBeenCalledWith(DEFAULT_ROUTE);
  });

  it(`should call setRemoveNftMessage with error when removeAndIgnoreNft fails and route to '/'`, async () => {
    useParams.mockReturnValue({ chainId: CHAIN_IDS.MAINNET });
    const { queryByTestId } = renderWithProvider(
      <NftDetails {...props} />,
      mockStore,
    );
    removeAndIgnoreNft.mockImplementation(() => {
      throw new Error('Error');
    });

    const openOptionMenuButton = queryByTestId('nft-options__button');
    fireEvent.click(openOptionMenuButton);

    const removeNftButton = queryByTestId('nft-item-remove')?.firstChild;
    fireEvent.click(removeNftButton);

    await expect(removeAndIgnoreNft).toHaveBeenCalledWith(
      nfts[5].address,
      nfts[5].tokenId,
      'testNetworkConfigurationId',
    );
    expect(setRemoveNftMessage).toHaveBeenCalledWith('error');
    expect(mockHistoryPush).toHaveBeenCalledWith(DEFAULT_ROUTE);
  });

  it('should copy nft address', async () => {
    useParams.mockReturnValue({ chainId: CHAIN_IDS.MAINNET });
    const { queryByTestId } = renderWithProvider(
      <NftDetails {...props} />,
      mockStore,
    );

    const copyAddressButton = queryByTestId('nft-address-copy');
    fireEvent.click(copyAddressButton);

    expect(copyToClipboard).toHaveBeenCalledWith(nfts[5].address, COPY_OPTIONS);
  });

  it('should navigate to draft transaction send route with ERC721 data', async () => {
    useParams.mockReturnValue({ chainId: CHAIN_IDS.MAINNET });
    const nftProps = {
      nft: nfts[5],
    };
    nfts[5].isCurrentlyOwned = true;
    const { queryByTestId } = renderWithProvider(
      <NftDetails {...nftProps} />,
      mockStore,
    );

    const nftSendButton = queryByTestId('nft-send-button');
    fireEvent.click(nftSendButton);

    await waitFor(() => {
      expect(startNewDraftTransaction).toHaveBeenCalledWith({
        type: AssetType.NFT,
        details: { ...nfts[5], tokenId: '1' },
      });

<<<<<<< HEAD
      expect(mockHistoryPush).toHaveBeenCalledWith(
        '/send/amount?address=0xDc7382Eb0Bc9C352A4CbA23c909bDA01e0206414&tokenId=1',
      );
=======
      expect(mockHistoryPush).toHaveBeenCalledWith('/send');
>>>>>>> 3299a333
    });
  });

  it('should not render send button if isCurrentlyOwned is false', () => {
    useParams.mockReturnValue({ chainId: CHAIN_IDS.MAINNET });
    const sixthNftProps = {
      nft: nfts[6],
    };
    nfts[6].isCurrentlyOwned = false;

    const { queryByTestId } = renderWithProvider(
      <NftDetails {...sixthNftProps} />,
      mockStore,
    );

    const nftSendButton = queryByTestId('nft-send-button');
    expect(nftSendButton).not.toBeInTheDocument();
  });

  it('should render send button if it is an ERC1155', () => {
    useParams.mockReturnValue({ chainId: CHAIN_IDS.MAINNET });
    const nftProps = {
      nft: nfts[1],
    };
    nfts[1].isCurrentlyOwned = true;
    const { queryByTestId } = renderWithProvider(
      <NftDetails {...nftProps} />,
      mockStore,
    );

    const nftSendButton = queryByTestId('nft-send-button');

    expect(nftSendButton).not.toBeDisabled();
  });

  it('should render a single image if there is an array of images in an NFT', async () => {
    const images = [
      'ipfs://bafybeidgklvljyifilhtrxzh77brgnhcy6s2wxoxqc2l73zr2nxlwuxfcy',
      'ipfs://bafybeic26kitpujb3q5h5w7yovmvgmtxl3y4ldsb2pfgual5jq62emsmxq',
    ];
    const mockNft = {
      ...nfts[1],
      image: images,
    };

    getAssetImageURL.mockResolvedValue(
      'https://bafybeidgklvljyifilhtrxzh77brgnhcy6s2wxoxqc2l73zr2nxlwuxfcy.ipfs.dweb.link',
    );

    const { findByTestId } = renderWithProvider(
      <NftDetails nft={mockNft} />,
      mockStore,
    );

    // Assert - Component found
    const image = await findByTestId('nft-image');
    expect(image).toHaveAttribute(
      'src',
      'https://bafybeidgklvljyifilhtrxzh77brgnhcy6s2wxoxqc2l73zr2nxlwuxfcy.ipfs.dweb.link',
    );

    // Assert - modified correct image
    const getAssetImageCall1stParam = getAssetImageURL.mock.calls[0][0];
    expect(getAssetImageCall1stParam).toBe(images[0]);
  });

  describe(`Alternative Networks' OpenSea Links`, () => {
    it('should open opeasea link with goeli testnet chainId', async () => {
      useParams.mockReturnValue({ chainId: CHAIN_IDS.GOERLI });
      global.platform = { openTab: jest.fn() };

      const { queryByTestId } = renderWithProvider(
        <NftDetails {...props} />,
        mockStore,
      );

      const openTabSpy = jest.spyOn(global.platform, 'openTab');

      const openOptionMenuButton = queryByTestId('nft-options__button');
      fireEvent.click(openOptionMenuButton);

      const openOpenSea = queryByTestId('nft-options__view-on-opensea__button');
      fireEvent.click(openOpenSea);

      await waitFor(() => {
        expect(openTabSpy).toHaveBeenCalledWith({
          url: `https://testnets.opensea.io/assets/goerli/${nfts[5].address}/${nfts[5].tokenId}`,
        });
      });
    });

    it('should open tab to mainnet opensea url with nft info', async () => {
      useParams.mockReturnValue({ chainId: CHAIN_IDS.MAINNET });
      global.platform = { openTab: jest.fn() };

      const mainnetState = {
        ...mockState,
        metamask: {
          ...mockState.metamask,
          ...mockNetworkState({ chainId: CHAIN_IDS.MAINNET }),
        },
      };
      const mainnetMockStore = configureMockStore([thunk])(mainnetState);

      const openTabSpy = jest.spyOn(global.platform, 'openTab');

      const { queryByTestId } = renderWithProvider(
        <NftDetails {...props} />,
        mainnetMockStore,
      );

      const openOptionMenuButton = queryByTestId('nft-options__button');
      fireEvent.click(openOptionMenuButton);

      const openOpenSea = queryByTestId('nft-options__view-on-opensea__button');
      fireEvent.click(openOpenSea);

      await waitFor(() => {
        expect(openTabSpy).toHaveBeenCalledWith({
          url: `https://opensea.io/assets/ethereum/${nfts[5].address}/${nfts[5].tokenId}`,
        });
      });
    });

    it('should open tab to polygon opensea url with nft info', async () => {
      useParams.mockReturnValue({ chainId: CHAIN_IDS.POLYGON });
      const polygonState = {
        ...mockState,
        metamask: {
          ...mockState.metamask,
          ...mockNetworkState({
            chainId: CHAIN_IDS.POLYGON,
            nickname: 'polygon',
          }),
        },
      };
      const polygonMockStore = configureMockStore([thunk])(polygonState);

      const openTabSpy = jest.spyOn(global.platform, 'openTab');

      const { queryByTestId } = renderWithProvider(
        <NftDetails {...props} />,
        polygonMockStore,
      );

      const openOptionMenuButton = queryByTestId('nft-options__button');
      fireEvent.click(openOptionMenuButton);

      const openOpenSea = queryByTestId('nft-options__view-on-opensea__button');
      fireEvent.click(openOpenSea);

      await waitFor(() => {
        expect(openTabSpy).toHaveBeenCalledWith({
          url: `https://opensea.io/assets/matic/${nfts[5].address}/${nfts[5].tokenId}`,
        });
      });
    });

    it('should open tab to sepolia opensea url with nft info', async () => {
      useParams.mockReturnValue({ chainId: CHAIN_IDS.SEPOLIA });
      const sepoliaState = {
        ...mockState,
        metamask: {
          ...mockState.metamask,
          ...mockNetworkState({
            chainId: CHAIN_IDS.SEPOLIA,
            nickname: 'sepolia',
          }),
        },
      };
      const sepoliaMockStore = configureMockStore([thunk])(sepoliaState);

      const openTabSpy = jest.spyOn(global.platform, 'openTab');

      const { queryByTestId } = renderWithProvider(
        <NftDetails {...props} />,
        sepoliaMockStore,
      );

      const openOptionMenuButton = queryByTestId('nft-options__button');
      fireEvent.click(openOptionMenuButton);

      const openOpenSea = queryByTestId('nft-options__view-on-opensea__button');
      fireEvent.click(openOpenSea);

      await waitFor(() => {
        expect(openTabSpy).toHaveBeenCalledWith({
          url: `https://testnets.opensea.io/assets/sepolia/${nfts[5].address}/${nfts[5].tokenId}`,
        });
      });
    });

    it('should not render opensea redirect button', async () => {
      useParams.mockReturnValue({ chainId: '0x99' });
      const randomNetworkState = {
        ...mockState,
        metamask: {
          ...mockState.metamask,
          ...mockNetworkState({ chainId: '0x99' }),
        },
      };
      const randomNetworkMockStore = configureMockStore([thunk])(
        randomNetworkState,
      );

      const { queryByTestId } = renderWithProvider(
        <NftDetails {...props} />,
        randomNetworkMockStore,
      );

      const openOptionMenuButton = queryByTestId('nft-options__button');
      fireEvent.click(openOptionMenuButton);

      const openOpenSea = queryByTestId('nft-options__view-on-opensea__button');
      await waitFor(() => {
        expect(openOpenSea).not.toBeInTheDocument();
      });
    });
  });
});<|MERGE_RESOLUTION|>--- conflicted
+++ resolved
@@ -182,13 +182,7 @@
         details: { ...nfts[5], tokenId: '1' },
       });
 
-<<<<<<< HEAD
-      expect(mockHistoryPush).toHaveBeenCalledWith(
-        '/send/amount?address=0xDc7382Eb0Bc9C352A4CbA23c909bDA01e0206414&tokenId=1',
-      );
-=======
       expect(mockHistoryPush).toHaveBeenCalledWith('/send');
->>>>>>> 3299a333
     });
   });
 
