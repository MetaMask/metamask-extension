--- conflicted
+++ resolved
@@ -179,14 +179,9 @@
         type: AssetType.NFT,
         details: { ...nfts[5], tokenId: '1' },
       });
-
-<<<<<<< HEAD
-      expect(mockUseNavigate).toHaveBeenCalledWith('/send');
-=======
-      expect(mockHistoryPush).toHaveBeenCalledWith(
+      expect(mockUseNavigate).toHaveBeenCalledWith(
         '/send/amount-recipient?asset=0xDc7382Eb0Bc9C352A4CbA23c909bDA01e0206414&chainId=0x1',
       );
->>>>>>> 530e7998
     });
   });
 
