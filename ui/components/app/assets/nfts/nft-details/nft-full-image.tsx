import React, { useEffect, useState } from 'react';
import { useSelector } from 'react-redux';
import { useHistory, useParams } from 'react-router-dom';
import { Nft } from '@metamask/assets-controllers';
import { toHex } from '@metamask/controller-utils';
<<<<<<< HEAD
import { getNftImageAlt } from '../../../../../helpers/utils/nfts';
=======
import { getNftImage, getNftImageAlt } from '../../../../../helpers/utils/nfts';
>>>>>>> 4c122d36
import { getIpfsGateway } from '../../../../../selectors';

import {
  Box,
  ButtonIcon,
  ButtonIconSize,
  IconName,
} from '../../../../component-library';
import { NftItem } from '../../../../multichain/nft-item';
import { Content, Header, Page } from '../../../../multichain/pages/page';

import { getAllNfts } from '../../../../../ducks/metamask/metamask';
import { isEqualCaseInsensitive } from '../../../../../../shared/modules/string-utils';
import {
  Display,
  IconColor,
  JustifyContent,
} from '../../../../../helpers/constants/design-system';
import { useI18nContext } from '../../../../../hooks/useI18nContext';
import { ASSET_ROUTE } from '../../../../../helpers/constants/routes';
import useGetAssetImageUrl from '../../../../../hooks/useGetAssetImageUrl';
<<<<<<< HEAD
=======
import useFetchNftDetailsFromTokenURI from '../../../../../hooks/useFetchNftDetailsFromTokenURI';
// TODO: Remove restricted import
// eslint-disable-next-line import/no-restricted-paths
import { isWebUrl } from '../../../../../../app/scripts/lib/util';
>>>>>>> 4c122d36
import { getNetworkConfigurationsByChainId } from '../../../../../../shared/modules/selectors/networks';
import { getImageForChainId } from '../../../../../selectors/multichain';

export default function NftFullImage() {
  const t = useI18nContext();
  const { asset, id } = useParams<{ asset: string; id: string }>();
<<<<<<< HEAD

=======
>>>>>>> 4c122d36
  const allNfts = useSelector(getAllNfts);
  const nfts = Object.values(allNfts).flat() as Nft[];
  const nft = nfts.find(
    ({ address, tokenId }: { address: string; tokenId: string }) =>
      // @ts-expect-error TODO: Fix this type error by handling undefined parameters
      isEqualCaseInsensitive(address, asset) && id === tokenId.toString(),
  );

<<<<<<< HEAD
  const { image, imageOriginal, name, tokenId, chainId, description } =
    nft as Nft;
=======
  const {
    image: _image,
    imageOriginal,
    tokenURI,
    name,
    tokenId,
    chainId,
    description,
  } = nft as Nft;
  const { image: imageFromTokenURI } = useFetchNftDetailsFromTokenURI(tokenURI);
  const image = getNftImage(_image);
>>>>>>> 4c122d36

  const ipfsGateway = useSelector(getIpfsGateway);
  const nftNetworkConfigs = useSelector(getNetworkConfigurationsByChainId);
  const nftChainNetwork = nftNetworkConfigs[toHex(chainId?.toString() ?? '')];
  const nftChainImage = getImageForChainId(toHex(chainId?.toString() ?? ''));
<<<<<<< HEAD
  const nftImageURL = useGetAssetImageUrl(
    imageOriginal ?? (image || undefined),
    ipfsGateway,
  );
=======
  const nftImageURL = useGetAssetImageUrl(imageOriginal ?? image, ipfsGateway);
>>>>>>> 4c122d36

  const nftImageAlt = getNftImageAlt({
    name,
    tokenId,
    description,
  });
  const nftSrcUrl = imageOriginal ?? image;
  const isIpfsURL = nftSrcUrl?.startsWith('ipfs:');

  const isImageHosted =
    // TODO: Fix in https://github.com/MetaMask/metamask-extension/issues/31880
    // eslint-disable-next-line @typescript-eslint/prefer-nullish-coalescing
    (image && isWebUrl(image)) ||
    (imageFromTokenURI && isWebUrl(imageFromTokenURI));
  const history = useHistory();

  const [visible, setVisible] = useState(false);

  useEffect(() => {
    setVisible(true);
  }, []);

  return (
    <Box className="main-container asset__container">
      <Page>
        <Header
          endAccessory={
            <ButtonIcon
              color={IconColor.iconAlternative}
              size={ButtonIconSize.Sm}
              ariaLabel={t('back')}
              iconName={IconName.Close}
              onClick={() => history.push(`${ASSET_ROUTE}/${asset}/${id}`)}
              data-testid="nft-details__close"
              paddingLeft={0}
            />
          }
        />
        <Content
          className={`fade-in ${visible ? 'visible' : ''}`}
          justifyContent={JustifyContent.center}
        >
          <Box
            display={Display.Flex}
            justifyContent={JustifyContent.center}
            paddingBottom={12}
          >
            <Box>
              <NftItem
<<<<<<< HEAD
                src={isImageHosted ? image || undefined : nftImageURL}
=======
                // TODO: Fix in https://github.com/MetaMask/metamask-extension/issues/31880
                // eslint-disable-next-line @typescript-eslint/prefer-nullish-coalescing
                src={isImageHosted ? image || imageFromTokenURI : nftImageURL}
>>>>>>> 4c122d36
                alt={nftImageAlt}
                name={name ?? ''}
                tokenId={tokenId}
                networkName={nftChainNetwork?.name ?? ''}
                networkSrc={nftChainImage}
                isIpfsURL={isIpfsURL}
              />
            </Box>
          </Box>
        </Content>
      </Page>
    </Box>
  );
}<|MERGE_RESOLUTION|>--- conflicted
+++ resolved
@@ -3,11 +3,7 @@
 import { useHistory, useParams } from 'react-router-dom';
 import { Nft } from '@metamask/assets-controllers';
 import { toHex } from '@metamask/controller-utils';
-<<<<<<< HEAD
-import { getNftImageAlt } from '../../../../../helpers/utils/nfts';
-=======
 import { getNftImage, getNftImageAlt } from '../../../../../helpers/utils/nfts';
->>>>>>> 4c122d36
 import { getIpfsGateway } from '../../../../../selectors';
 
 import {
@@ -29,23 +25,16 @@
 import { useI18nContext } from '../../../../../hooks/useI18nContext';
 import { ASSET_ROUTE } from '../../../../../helpers/constants/routes';
 import useGetAssetImageUrl from '../../../../../hooks/useGetAssetImageUrl';
-<<<<<<< HEAD
-=======
 import useFetchNftDetailsFromTokenURI from '../../../../../hooks/useFetchNftDetailsFromTokenURI';
 // TODO: Remove restricted import
 // eslint-disable-next-line import/no-restricted-paths
 import { isWebUrl } from '../../../../../../app/scripts/lib/util';
->>>>>>> 4c122d36
 import { getNetworkConfigurationsByChainId } from '../../../../../../shared/modules/selectors/networks';
 import { getImageForChainId } from '../../../../../selectors/multichain';
 
 export default function NftFullImage() {
   const t = useI18nContext();
   const { asset, id } = useParams<{ asset: string; id: string }>();
-<<<<<<< HEAD
-
-=======
->>>>>>> 4c122d36
   const allNfts = useSelector(getAllNfts);
   const nfts = Object.values(allNfts).flat() as Nft[];
   const nft = nfts.find(
@@ -54,10 +43,6 @@
       isEqualCaseInsensitive(address, asset) && id === tokenId.toString(),
   );
 
-<<<<<<< HEAD
-  const { image, imageOriginal, name, tokenId, chainId, description } =
-    nft as Nft;
-=======
   const {
     image: _image,
     imageOriginal,
@@ -69,20 +54,12 @@
   } = nft as Nft;
   const { image: imageFromTokenURI } = useFetchNftDetailsFromTokenURI(tokenURI);
   const image = getNftImage(_image);
->>>>>>> 4c122d36
 
   const ipfsGateway = useSelector(getIpfsGateway);
   const nftNetworkConfigs = useSelector(getNetworkConfigurationsByChainId);
   const nftChainNetwork = nftNetworkConfigs[toHex(chainId?.toString() ?? '')];
   const nftChainImage = getImageForChainId(toHex(chainId?.toString() ?? ''));
-<<<<<<< HEAD
-  const nftImageURL = useGetAssetImageUrl(
-    imageOriginal ?? (image || undefined),
-    ipfsGateway,
-  );
-=======
   const nftImageURL = useGetAssetImageUrl(imageOriginal ?? image, ipfsGateway);
->>>>>>> 4c122d36
 
   const nftImageAlt = getNftImageAlt({
     name,
@@ -132,13 +109,9 @@
           >
             <Box>
               <NftItem
-<<<<<<< HEAD
-                src={isImageHosted ? image || undefined : nftImageURL}
-=======
                 // TODO: Fix in https://github.com/MetaMask/metamask-extension/issues/31880
                 // eslint-disable-next-line @typescript-eslint/prefer-nullish-coalescing
                 src={isImageHosted ? image || imageFromTokenURI : nftImageURL}
->>>>>>> 4c122d36
                 alt={nftImageAlt}
                 name={name ?? ''}
                 tokenId={tokenId}
