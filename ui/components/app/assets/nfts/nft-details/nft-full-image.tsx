import React, { useEffect, useState } from 'react';
import { useSelector } from 'react-redux';
import { useHistory, useParams } from 'react-router-dom';
import { getNftImage, getNftImageAlt } from '../../../../../helpers/utils/nfts';
import { getCurrentNetwork, getIpfsGateway } from '../../../../../selectors';

import {
  Box,
  ButtonIcon,
  ButtonIconSize,
  IconName,
} from '../../../../component-library';
import { NftItem } from '../../../../multichain/nft-item';
import { Content, Header, Page } from '../../../../multichain/pages/page';

import { getNfts } from '../../../../../ducks/metamask/metamask';
import { isEqualCaseInsensitive } from '../../../../../../shared/modules/string-utils';
import {
  Display,
  IconColor,
  JustifyContent,
} from '../../../../../helpers/constants/design-system';
import { useI18nContext } from '../../../../../hooks/useI18nContext';
import { ASSET_ROUTE } from '../../../../../helpers/constants/routes';
import useGetAssetImageUrl from '../../../../../hooks/useGetAssetImageUrl';
import useFetchNftDetailsFromTokenURI from '../../../../../hooks/useFetchNftDetailsFromTokenURI';

export default function NftFullImage() {
  const t = useI18nContext();
  const { asset, id } = useParams<{ asset: string; id: string }>();
  const nfts = useSelector(getNfts);
  const nft = nfts.find(
    ({ address, tokenId }: { address: string; tokenId: string }) =>
      // @ts-expect-error TODO: Fix this type error by handling undefined parameters
      isEqualCaseInsensitive(address, asset) && id === tokenId.toString(),
  );

<<<<<<< HEAD
  const { image, imageOriginal, name, tokenId, tokenURI } = nft;
  const { image: imageFromTokenURI } = useFetchNftDetailsFromTokenURI(tokenURI);
=======
  const { imageOriginal, name, tokenId } = nft;
  const image = getNftImage(nft?.image);
>>>>>>> 2890d6af

  const ipfsGateway = useSelector(getIpfsGateway);
  const currentChain = useSelector(getCurrentNetwork);
  const nftImageURL = useGetAssetImageUrl(imageOriginal ?? image, ipfsGateway);

  const nftImageAlt = getNftImageAlt(nft);
  const nftSrcUrl = imageOriginal ?? image;
  const isIpfsURL = nftSrcUrl?.startsWith('ipfs:');
  const isImageHosted =
    image?.startsWith('https:') ||
    image?.startsWith('http:') ||
    imageFromTokenURI?.startsWith('https:') ||
    imageFromTokenURI?.startsWith('http:');
  const history = useHistory();

  const [visible, setVisible] = useState(false);

  useEffect(() => {
    setVisible(true);
  }, []);

  return (
    <Box className="main-container asset__container">
      <Page>
        <Header
          endAccessory={
            <ButtonIcon
              color={IconColor.iconAlternative}
              size={ButtonIconSize.Sm}
              ariaLabel={t('back')}
              iconName={IconName.Close}
              onClick={() => history.push(`${ASSET_ROUTE}/${asset}/${id}`)}
              data-testid="nft-details__close"
              paddingLeft={0}
            />
          }
        />
        <Content
          className={`fade-in ${visible ? 'visible' : ''}`}
          justifyContent={JustifyContent.center}
        >
          <Box
            display={Display.Flex}
            justifyContent={JustifyContent.center}
            paddingBottom={12}
          >
            <Box>
              <NftItem
                src={isImageHosted ? image || imageFromTokenURI : nftImageURL}
                alt={nftImageAlt}
                name={name}
                tokenId={tokenId}
                networkName={currentChain.nickname ?? ''}
                networkSrc={currentChain.rpcPrefs?.imageUrl}
                isIpfsURL={isIpfsURL}
              />
            </Box>
          </Box>
        </Content>
      </Page>
    </Box>
  );
}<|MERGE_RESOLUTION|>--- conflicted
+++ resolved
@@ -35,13 +35,9 @@
       isEqualCaseInsensitive(address, asset) && id === tokenId.toString(),
   );
 
-<<<<<<< HEAD
-  const { image, imageOriginal, name, tokenId, tokenURI } = nft;
+  const { image: _image, imageOriginal, tokenURI, name, tokenId } = nft;
   const { image: imageFromTokenURI } = useFetchNftDetailsFromTokenURI(tokenURI);
-=======
-  const { imageOriginal, name, tokenId } = nft;
-  const image = getNftImage(nft?.image);
->>>>>>> 2890d6af
+  const image = getNftImage(_image);
 
   const ipfsGateway = useSelector(getIpfsGateway);
   const currentChain = useSelector(getCurrentNetwork);
