--- conflicted
+++ resolved
@@ -180,13 +180,6 @@
         [CHAIN_IDS.MAINNET]: {},
         [CHAIN_IDS.GOERLI]: {},
       },
-<<<<<<< HEAD
-      selectedNetworkClientId: 'networkClientId',
-      networkConfigurations: {
-        networkClientId: { id: 'networkClientId', chainId },
-      },
-
-=======
       networkConfigurationsByChainId: {
         [chainId]: {
           chainId,
@@ -194,7 +187,6 @@
         },
       },
       // providerConfig: { chainId, type: NETWORK_TYPES.MAINNET },
->>>>>>> 74f6a416
       accounts: {
         [selectedAddress]: {
           address: selectedAddress,
