--- conflicted
+++ resolved
@@ -41,21 +41,15 @@
 
 type SortControlProps = {
   handleClose: () => void;
-<<<<<<< HEAD
-=======
   handleFilterNetwork?: (chainFilters: Record<string, boolean>) => void;
   networkFilter?: Record<string, boolean>;
->>>>>>> 4c122d36
   showTokenFiatBalance?: boolean;
 };
 
 const NetworkFilter = ({
   handleClose,
-<<<<<<< HEAD
-=======
   handleFilterNetwork,
   networkFilter,
->>>>>>> 4c122d36
   showTokenFiatBalance = true,
 }: SortControlProps) => {
   const t = useI18nContext();
