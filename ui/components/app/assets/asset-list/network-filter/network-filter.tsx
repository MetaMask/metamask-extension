--- conflicted
+++ resolved
@@ -89,14 +89,9 @@
               {t('allNetworks')}
             </Text>
             <Text
-<<<<<<< HEAD
-              variant={TextVariant.bodyMdMedium}
-              color={TextColor.textDefault}
-              data-testid="network-filter-all__total"
-=======
               variant={TextVariant.bodySmMedium}
               color={TextColor.textAlternative}
->>>>>>> 9defc73c
+              data-testid="network-filter-all__total"
             >
               {/* TODO: Should query cross chain account balance */}
               $1,000.00
