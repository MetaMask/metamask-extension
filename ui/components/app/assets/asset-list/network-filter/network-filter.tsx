import React, { useEffect, useState } from 'react';
import { useDispatch, useSelector } from 'react-redux';
import { setTokenNetworkFilter } from '../../../../../store/actions';
import {
  getCurrentChainId,
  getCurrentNetwork,
  getPreferences,
  getNetworkConfigurationsByChainId,
  getChainIdsToPoll,
} from '../../../../../selectors';
import { useI18nContext } from '../../../../../hooks/useI18nContext';
import { SelectableListItem } from '../sort-control/sort-control';
import { Text } from '../../../../component-library/text/text';
import {
  AlignItems,
  Display,
  JustifyContent,
  TextColor,
  TextVariant,
} from '../../../../../helpers/constants/design-system';
import { Box } from '../../../../component-library/box/box';
import {
  AvatarNetwork,
  AvatarNetworkSize,
} from '../../../../component-library';
import UserPreferencedCurrencyDisplay from '../../../user-preferenced-currency-display';
<<<<<<< HEAD
import {
  CHAIN_ID_TO_NETWORK_IMAGE_URL_MAP,
  TEST_CHAINS,
} from '../../../../../../shared/constants/network';
=======
import { CHAIN_ID_TO_NETWORK_IMAGE_URL_MAP } from '../../../../../../shared/constants/network';
import { useGetFormattedTokensPerChain } from '../../../../../hooks/useGetFormattedTokensPerChain';
import { useAccountTotalCrossChainFiatBalance } from '../../../../../hooks/useAccountTotalCrossChainFiatBalance';
>>>>>>> fac35b88

type SortControlProps = {
  handleClose: () => void;
};

const NetworkFilter = ({ handleClose }: SortControlProps) => {
  const t = useI18nContext();
  const dispatch = useDispatch();
  const chainId = useSelector(getCurrentChainId);
  const currentNetwork = useSelector(getCurrentNetwork);
  const allNetworks = useSelector(getNetworkConfigurationsByChainId);
<<<<<<< HEAD
  const isTestnet = useSelector(getIsTestnet);
  const { tokenNetworkFilter, showNativeTokenAsMainBalance } =
    useSelector(getPreferences);

  const [chainsToShow, setChainsToShow] = useState<string[]>([]);
=======
  const { tokenNetworkFilter } = useSelector(getPreferences);
  const shouldHideZeroBalanceTokens = useSelector(
    getShouldHideZeroBalanceTokens,
  );
  const allChainIDs = useSelector(getChainIdsToPoll);
  const { formattedTokensWithBalancesPerChain } = useGetFormattedTokensPerChain(
    selectedAccount,
    shouldHideZeroBalanceTokens,
    true, // true to get formattedTokensWithBalancesPerChain for the current chain
    allChainIDs,
  );
  const { totalFiatBalance: selectedAccountBalance } =
    useAccountTotalCrossChainFiatBalance(
      selectedAccount,
      formattedTokensWithBalancesPerChain,
    );

  const { formattedTokensWithBalancesPerChain: formattedTokensForAllNetworks } =
    useGetFormattedTokensPerChain(
      selectedAccount,
      shouldHideZeroBalanceTokens,
      false, // false to get the value for all networks
      allChainIDs,
    );
  const { totalFiatBalance: selectedAccountBalanceForAllNetworks } =
    useAccountTotalCrossChainFiatBalance(
      selectedAccount,
      formattedTokensForAllNetworks,
    );
>>>>>>> fac35b88

  const selectedAccountBalance = '100';

  const handleFilter = (chainFilters: Record<string, boolean>) => {
    dispatch(setTokenNetworkFilter(chainFilters));

    // TODO Add metrics
    handleClose();
  };

  useEffect(() => {
    const testnetChains: string[] = TEST_CHAINS;
    const mainnetChainIds = Object.keys(allNetworks).filter(
      (chain) => !testnetChains.includes(chain),
    );
    setChainsToShow(mainnetChainIds);
  }, []);

  const allOpts: Record<string, boolean> = {};
  Object.keys(allNetworks).forEach((chain) => {
    allOpts[chain] = true;
  });

  return (
    <>
      <SelectableListItem
        isSelected={
          Object.keys(tokenNetworkFilter).length ===
          Object.keys(allNetworks).length
        }
        onClick={() => handleFilter(allOpts)}
      >
        <Box
          display={Display.Flex}
          justifyContent={JustifyContent.spaceBetween}
        >
          <Box>
            <Text
              variant={TextVariant.bodyMdMedium}
              color={TextColor.textDefault}
            >
              {t('allNetworks')}
            </Text>
            <Text
              variant={TextVariant.bodySmMedium}
              color={TextColor.textAlternative}
            >
              {/* TODO: Should query cross chain account balance */}

              <UserPreferencedCurrencyDisplay
                value={selectedAccountBalanceForAllNetworks}
                type="PRIMARY"
                ethNumberOfDecimals={4}
                hideTitle
                showFiat
                isAggregatedFiatOverviewBalance
              />
            </Text>
          </Box>
          <Box display={Display.Flex} alignItems={AlignItems.center}>
            {chainsToShow
              .slice(0, 5) // only show a max of 5 icons overlapping
              .map((chain, index) => {
                const networkImageUrl =
                  CHAIN_ID_TO_NETWORK_IMAGE_URL_MAP[
                    chain as keyof typeof CHAIN_ID_TO_NETWORK_IMAGE_URL_MAP
                  ];
                return (
                  <AvatarNetwork
                    key={chainId}
                    name="All"
                    src={networkImageUrl ?? undefined}
                    size={AvatarNetworkSize.Sm}
                    // overlap the icons
                    style={{
                      marginLeft: index === 0 ? 0 : '-20px',
                      zIndex: 5 - index,
                    }}
                  />
                );
              })}
          </Box>
        </Box>
      </SelectableListItem>
      <SelectableListItem
        isSelected={
          tokenNetworkFilter[chainId] &&
          Object.keys(tokenNetworkFilter).length === 1
        }
        onClick={() => handleFilter({ [chainId]: true })}
      >
        <Box
          display={Display.Flex}
          justifyContent={JustifyContent.spaceBetween}
          alignItems={AlignItems.center}
        >
          <Box>
            <Text
              variant={TextVariant.bodyMdMedium}
              color={TextColor.textDefault}
            >
              {t('currentNetwork')}
            </Text>
<<<<<<< HEAD
            <UserPreferencedCurrencyDisplay
              value={selectedAccountBalance}
              type="PRIMARY"
              textProps={{
                color: TextColor.textAlternative,
                variant: TextVariant.bodySmMedium,
              }}
              ethNumberOfDecimals={4}
              hideTitle
              showCurrencySuffix={false}
              shouldCheckShowNativeToken
              isAggregatedFiatOverviewBalance={
                !showNativeTokenAsMainBalance && !isTestnet
              }
            />
=======
            <Text
              variant={TextVariant.bodySmMedium}
              color={TextColor.textAlternative}
            >
              <UserPreferencedCurrencyDisplay
                value={selectedAccountBalance}
                type="PRIMARY"
                ethNumberOfDecimals={4}
                hideTitle
                showFiat
                isAggregatedFiatOverviewBalance
              />
            </Text>
>>>>>>> fac35b88
          </Box>
          <AvatarNetwork
            name="Current"
            src={currentNetwork?.rpcPrefs?.imageUrl}
          />
        </Box>
      </SelectableListItem>
    </>
  );
};

export default NetworkFilter;<|MERGE_RESOLUTION|>--- conflicted
+++ resolved
@@ -7,6 +7,9 @@
   getPreferences,
   getNetworkConfigurationsByChainId,
   getChainIdsToPoll,
+  getShouldHideZeroBalanceTokens,
+  getIsTestnet,
+  getSelectedAccount,
 } from '../../../../../selectors';
 import { useI18nContext } from '../../../../../hooks/useI18nContext';
 import { SelectableListItem } from '../sort-control/sort-control';
@@ -24,16 +27,12 @@
   AvatarNetworkSize,
 } from '../../../../component-library';
 import UserPreferencedCurrencyDisplay from '../../../user-preferenced-currency-display';
-<<<<<<< HEAD
 import {
   CHAIN_ID_TO_NETWORK_IMAGE_URL_MAP,
   TEST_CHAINS,
 } from '../../../../../../shared/constants/network';
-=======
-import { CHAIN_ID_TO_NETWORK_IMAGE_URL_MAP } from '../../../../../../shared/constants/network';
 import { useGetFormattedTokensPerChain } from '../../../../../hooks/useGetFormattedTokensPerChain';
 import { useAccountTotalCrossChainFiatBalance } from '../../../../../hooks/useAccountTotalCrossChainFiatBalance';
->>>>>>> fac35b88
 
 type SortControlProps = {
   handleClose: () => void;
@@ -44,14 +43,9 @@
   const dispatch = useDispatch();
   const chainId = useSelector(getCurrentChainId);
   const currentNetwork = useSelector(getCurrentNetwork);
+  const selectedAccount = useSelector(getSelectedAccount);
   const allNetworks = useSelector(getNetworkConfigurationsByChainId);
-<<<<<<< HEAD
-  const isTestnet = useSelector(getIsTestnet);
-  const { tokenNetworkFilter, showNativeTokenAsMainBalance } =
-    useSelector(getPreferences);
-
   const [chainsToShow, setChainsToShow] = useState<string[]>([]);
-=======
   const { tokenNetworkFilter } = useSelector(getPreferences);
   const shouldHideZeroBalanceTokens = useSelector(
     getShouldHideZeroBalanceTokens,
@@ -81,9 +75,6 @@
       selectedAccount,
       formattedTokensForAllNetworks,
     );
->>>>>>> fac35b88
-
-  const selectedAccountBalance = '100';
 
   const handleFilter = (chainFilters: Record<string, boolean>) => {
     dispatch(setTokenNetworkFilter(chainFilters));
@@ -185,23 +176,6 @@
             >
               {t('currentNetwork')}
             </Text>
-<<<<<<< HEAD
-            <UserPreferencedCurrencyDisplay
-              value={selectedAccountBalance}
-              type="PRIMARY"
-              textProps={{
-                color: TextColor.textAlternative,
-                variant: TextVariant.bodySmMedium,
-              }}
-              ethNumberOfDecimals={4}
-              hideTitle
-              showCurrencySuffix={false}
-              shouldCheckShowNativeToken
-              isAggregatedFiatOverviewBalance={
-                !showNativeTokenAsMainBalance && !isTestnet
-              }
-            />
-=======
             <Text
               variant={TextVariant.bodySmMedium}
               color={TextColor.textAlternative}
@@ -215,7 +189,6 @@
                 isAggregatedFiatOverviewBalance
               />
             </Text>
->>>>>>> fac35b88
           </Box>
           <AvatarNetwork
             name="Current"
