--- conflicted
+++ resolved
@@ -40,22 +40,16 @@
 
 type SortControlProps = {
   handleClose: () => void;
-<<<<<<< HEAD
   handleFilterNetwork?: (chainFilters: Record<string, boolean>) => void;
   networkFilter?: Record<string, boolean>;
-=======
   showTokenFiatBalance?: boolean;
->>>>>>> 7ff150e8
 };
 
 const NetworkFilter = ({
   handleClose,
-<<<<<<< HEAD
   handleFilterNetwork,
   networkFilter,
-=======
   showTokenFiatBalance = true,
->>>>>>> 7ff150e8
 }: SortControlProps) => {
   const t = useI18nContext();
   const dispatch = useDispatch();
