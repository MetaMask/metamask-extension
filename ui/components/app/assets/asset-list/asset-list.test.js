import React from 'react';
import { screen, act, waitFor } from '@testing-library/react';
import { renderWithProvider } from '../../../../../test/jest';
import configureStore from '../../../../store/store';
import mockState from '../../../../../test/data/mock-state.json';
import { CHAIN_IDS } from '../../../../../shared/constants/network';
import { useIsOriginalNativeTokenSymbol } from '../../../../hooks/useIsOriginalNativeTokenSymbol';
import { getTokenSymbol } from '../../../../store/actions';
import { getSelectedInternalAccountFromMockState } from '../../../../../test/jest/mocks';
import { mockNetworkState } from '../../../../../test/stub/networks';
import AssetList from './asset-list';

// Specific to just the ETH FIAT conversion
const CONVERSION_RATE = 1597.32;
const ETH_BALANCE = '0x041173b2c0e57d'; // 0.0011 ETH ($1.83)

const USDC_BALANCE = '199.4875'; // @ $1
const LINK_BALANCE = '122.0005'; // @ $6.75
const WBTC_BALANCE = '2.38'; // @ $26,601.51

const USDC_CONTRACT = '0xA0b86991c6218b36c1d19D4a2e9Eb0cE3606eB48';
const LINK_CONTRACT = '0x514910771AF9Ca656af840dff83E8264EcF986CA';
const WBTC_CONTRACT = '0x2260FAC5E5542a773Aa44fBCfeDf7C193bc2C599';

let mockTokens = [
  {
    address: USDC_CONTRACT,
    decimals: 6,
    symbol: 'USDC',
    string: USDC_BALANCE, // $199.36
  },
  {
    address: LINK_CONTRACT,
    aggregators: [],
    decimals: 18,
    symbol: 'LINK',
    string: LINK_BALANCE, // $824.78
  },
  {
    address: WBTC_CONTRACT,
    aggregators: [],
    decimals: 8,
    symbol: 'WBTC',
    string: WBTC_BALANCE, // $63,381.02
  },
];

jest.mock('../../../../hooks/useTokenTracker', () => {
  return {
    useTokenTracker: () => ({
      loading: false,
      tokensWithBalances: mockTokens,
      error: null,
    }),
  };
});

jest.mock('../../../../hooks/useIsOriginalNativeTokenSymbol', () => {
  return {
    useIsOriginalNativeTokenSymbol: jest.fn(),
  };
});

jest.mock('../../../../store/actions', () => {
  return {
    getTokenSymbol: jest.fn(),
  };
});

const mockSelectedInternalAccount =
  getSelectedInternalAccountFromMockState(mockState);

const render = (balance = ETH_BALANCE, chainId = CHAIN_IDS.MAINNET) => {
  const state = {
    ...mockState,
    metamask: {
      ...mockState.metamask,
<<<<<<< HEAD
      selectedNetworkClientId: 'mainnet',
      networkConfigurationsByChainId: {
        [chainId]: {
          chainId,
          rpcEndpoints: [{ networkClientId: 'mainnet' }],
        },
      },
=======
      ...mockNetworkState({ chainId }),
>>>>>>> 33a33b42
      currencyRates: {
        ETH: {
          conversionRate: CONVERSION_RATE,
        },
      },
      accountsByChainId: {
        [CHAIN_IDS.MAINNET]: {
          [mockSelectedInternalAccount.address]: { balance },
        },
      },
      marketData: {
        [CHAIN_IDS.MAINNET]: {
          [USDC_CONTRACT]: { price: 0.00062566 },
          [LINK_CONTRACT]: { price: 0.00423239 },
          [WBTC_CONTRACT]: { price: 16.66575 },
        },
        '0x0': {
          [USDC_CONTRACT]: { price: 0.00062566 },
          [LINK_CONTRACT]: { price: 0.00423239 },
          [WBTC_CONTRACT]: { price: 16.66575 },
        },
      },
    },
  };
  const store = configureStore(state);
  return renderWithProvider(
    <AssetList onClickAsset={() => undefined} />,
    store,
  );
};

describe('AssetList', () => {
  useIsOriginalNativeTokenSymbol.mockReturnValue(true);

  getTokenSymbol.mockImplementation(async (address) => {
    if (address === USDC_CONTRACT) {
      return 'USDC';
    }
    if (address === LINK_CONTRACT) {
      return 'LINK';
    }
    if (address === WBTC_CONTRACT) {
      return 'WBTC';
    }
    return null;
  });

  it('renders AssetList component and shows Refresh List text', async () => {
    await act(async () => {
      render();
    });

    await waitFor(() => {
      expect(screen.getByText('Refresh list')).toBeInTheDocument();
    });
  });

  it('shows the receive button when the user balance is zero', async () => {
    mockTokens = [];

    await act(async () => {
      render(mockState.metamask.selectedAddress, '0x0', CHAIN_IDS.MAINNET);
    });
    await waitFor(() => {
      expect(screen.getByText('Receive tokens')).toBeInTheDocument();
    });
  });
});<|MERGE_RESOLUTION|>--- conflicted
+++ resolved
@@ -75,17 +75,7 @@
     ...mockState,
     metamask: {
       ...mockState.metamask,
-<<<<<<< HEAD
-      selectedNetworkClientId: 'mainnet',
-      networkConfigurationsByChainId: {
-        [chainId]: {
-          chainId,
-          rpcEndpoints: [{ networkClientId: 'mainnet' }],
-        },
-      },
-=======
       ...mockNetworkState({ chainId }),
->>>>>>> 33a33b42
       currencyRates: {
         ETH: {
           conversionRate: CONVERSION_RATE,
