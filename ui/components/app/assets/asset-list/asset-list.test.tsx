import React from 'react';
import { screen, act, waitFor } from '@testing-library/react';
import configureMockStore from 'redux-mock-store';
import thunk from 'redux-thunk';
import { renderWithProvider } from '../../../../../test/jest';
import { MetaMaskReduxState } from '../../../../store/store';
import mockState from '../../../../../test/data/mock-state.json';
import { CHAIN_IDS } from '../../../../../shared/constants/network';
import { useIsOriginalNativeTokenSymbol } from '../../../../hooks/useIsOriginalNativeTokenSymbol';
import useMultiPolling from '../../../../hooks/useMultiPolling';
import { getTokenSymbol } from '../../../../store/actions';
import { getSelectedInternalAccountFromMockState } from '../../../../../test/jest/mocks';
import { mockNetworkState } from '../../../../../test/stub/networks';
import AssetList from '.';

// Specific to just the ETH FIAT conversion
const CONVERSION_RATE = 1597.32;
const ETH_BALANCE = '0x041173b2c0e57d'; // 0.0011 ETH ($1.83)

const USDC_BALANCE = '199.4875'; // @ $1
const LINK_BALANCE = '122.0005'; // @ $6.75
const WBTC_BALANCE = '2.38'; // @ $26,601.51

const USDC_CONTRACT = '0xA0b86991c6218b36c1d19D4a2e9Eb0cE3606eB48';
const LINK_CONTRACT = '0x514910771AF9Ca656af840dff83E8264EcF986CA';
const WBTC_CONTRACT = '0x2260FAC5E5542a773Aa44fBCfeDf7C193bc2C599';

const mockTokens = [
  {
    address: USDC_CONTRACT,
    decimals: 6,
    symbol: 'USDC',
    string: USDC_BALANCE, // $199.36
  },
  {
    address: LINK_CONTRACT,
    aggregators: [],
    decimals: 18,
    symbol: 'LINK',
    string: LINK_BALANCE, // $824.78
  },
  {
    address: WBTC_CONTRACT,
    aggregators: [],
    decimals: 8,
    symbol: 'WBTC',
    string: WBTC_BALANCE, // $63,381.02
  },
];

jest.mock('../../../../hooks/useTokenTracker', () => {
  return {
    useTokenTracker: () => ({
      loading: false,
      tokensWithBalances: mockTokens,
      error: null,
    }),
  };
});

jest.mock('../../../../hooks/useIsOriginalNativeTokenSymbol', () => {
  return {
    useIsOriginalNativeTokenSymbol: jest.fn(),
  };
});

jest.mock('../../../../store/actions', () => {
  return {
    getTokenSymbol: jest.fn(),
<<<<<<< HEAD
    setTokenNetworkFilter: jest.fn(() => ({
      type: 'TOKEN_NETWORK_FILTER',
    })),
=======
    tokenBalancesStartPolling: jest.fn().mockResolvedValue('pollingToken'),
    tokenBalancesStopPollingByPollingToken: jest.fn(),
>>>>>>> 0e2c013b
  };
});

jest.mock('../../../../hooks/useMultiPolling', () => ({
  __esModule: true,
  default: jest.fn(),
}));

const mockSelectedInternalAccount = getSelectedInternalAccountFromMockState(
  mockState as unknown as MetaMaskReduxState,
);

const render = (balance = ETH_BALANCE, chainId = CHAIN_IDS.MAINNET) => {
  const state = {
    ...mockState,
    metamask: {
      ...mockState.metamask,
      ...mockNetworkState({ chainId }),
      currencyRates: {
        ETH: {
          conversionRate: CONVERSION_RATE,
        },
      },
      accountsByChainId: {
        [CHAIN_IDS.MAINNET]: {
          [mockSelectedInternalAccount.address]: { balance },
        },
      },
      marketData: {
        [CHAIN_IDS.MAINNET]: {
          [USDC_CONTRACT]: { price: 0.00062566 },
          [LINK_CONTRACT]: { price: 0.00423239 },
          [WBTC_CONTRACT]: { price: 16.66575 },
        },
        '0x0': {
          [USDC_CONTRACT]: { price: 0.00062566 },
          [LINK_CONTRACT]: { price: 0.00423239 },
          [WBTC_CONTRACT]: { price: 16.66575 },
        },
      },
    },
  };
  const store = configureMockStore([thunk])(state);
  return renderWithProvider(
    <AssetList onClickAsset={() => undefined} showTokensLinks />,
    store,
  );
};

describe('AssetList', () => {
  (useMultiPolling as jest.Mock).mockClear();

  // Mock implementation for useMultiPolling
  (useMultiPolling as jest.Mock).mockImplementation(({ input }) => {
    // Mock startPolling and stopPollingByPollingToken for each input
    const startPolling = jest.fn().mockResolvedValue('mockPollingToken');
    const stopPollingByPollingToken = jest.fn();

    input.forEach((inputItem: string) => {
      const key = JSON.stringify(inputItem);
      // Simulate returning a unique token for each input
      startPolling.mockResolvedValueOnce(`mockToken-${key}`);
    });

    return { startPolling, stopPollingByPollingToken };
  });
  (useIsOriginalNativeTokenSymbol as jest.Mock).mockReturnValue(true);

  (getTokenSymbol as jest.Mock).mockImplementation(async (address) => {
    if (address === USDC_CONTRACT) {
      return 'USDC';
    }
    if (address === LINK_CONTRACT) {
      return 'LINK';
    }
    if (address === WBTC_CONTRACT) {
      return 'WBTC';
    }
    return null;
  });

  it('renders AssetList component and shows Refresh List text', async () => {
    await act(async () => {
      render();
    });

    await waitFor(() => {
      expect(screen.getByText('Refresh list')).toBeInTheDocument();
    });
  });
});<|MERGE_RESOLUTION|>--- conflicted
+++ resolved
@@ -67,14 +67,11 @@
 jest.mock('../../../../store/actions', () => {
   return {
     getTokenSymbol: jest.fn(),
-<<<<<<< HEAD
     setTokenNetworkFilter: jest.fn(() => ({
       type: 'TOKEN_NETWORK_FILTER',
     })),
-=======
     tokenBalancesStartPolling: jest.fn().mockResolvedValue('pollingToken'),
     tokenBalancesStopPollingByPollingToken: jest.fn(),
->>>>>>> 0e2c013b
   };
 });
 
