import React, { useEffect, useRef, useState, useContext, useMemo } from 'react';
import { useDispatch, useSelector } from 'react-redux';
import {
  getCurrentNetwork,
  getIsTokenNetworkFilterEqualCurrentNetwork,
  getSelectedInternalAccount,
  getTokenNetworkFilter,
} from '../../../../../selectors';
import { getNetworkConfigurationsByChainId } from '../../../../../../shared/modules/selectors/networks';
import {
  Box,
  ButtonBase,
  ButtonBaseSize,
  Icon,
  IconName,
  IconSize,
  Popover,
  PopoverPosition,
} from '../../../../component-library';
import SortControl, { SelectableListItem } from '../sort-control/sort-control';
import {
  BackgroundColor,
  Display,
  JustifyContent,
  TextColor,
  TextVariant,
} from '../../../../../helpers/constants/design-system';
import ImportControl from '../import-control';
import { useI18nContext } from '../../../../../hooks/useI18nContext';
import { MetaMetricsContext } from '../../../../../contexts/metametrics';
import {
  FEATURED_NETWORK_CHAIN_IDS,
  TEST_CHAINS,
} from '../../../../../../shared/constants/network';
import {
  MetaMetricsEventCategory,
  MetaMetricsEventName,
} from '../../../../../../shared/constants/metametrics';
// TODO: Remove restricted import
// eslint-disable-next-line import/no-restricted-paths
import { getEnvironmentType } from '../../../../../../app/scripts/lib/util';
import {
  ENVIRONMENT_TYPE_NOTIFICATION,
  ENVIRONMENT_TYPE_POPUP,
} from '../../../../../../shared/constants/app';
import NetworkFilter from '../network-filter';
import {
  detectTokens,
  setTokenNetworkFilter,
  showImportTokensModal,
} from '../../../../../store/actions';
import Tooltip from '../../../../ui/tooltip';
import { useMultichainSelector } from '../../../../../hooks/useMultichainSelector';
import { getMultichainNetwork } from '../../../../../selectors/multichain';

type AssetListControlBarProps = {
  showTokensLinks?: boolean;
  showTokenFiatBalance?: boolean;
<<<<<<< HEAD
=======
  showImportTokenButton?: boolean;
>>>>>>> 4c122d36
};

const AssetListControlBar = ({
  showTokensLinks,
  showTokenFiatBalance,
<<<<<<< HEAD
=======
  showImportTokenButton = true,
>>>>>>> 4c122d36
}: AssetListControlBarProps) => {
  const t = useI18nContext();
  const dispatch = useDispatch();
  const trackEvent = useContext(MetaMetricsContext);
  const popoverRef = useRef<HTMLDivElement>(null);
  const currentNetwork = useSelector(getCurrentNetwork);
  const allNetworks = useSelector(getNetworkConfigurationsByChainId);
  const isTokenNetworkFilterEqualCurrentNetwork = useSelector(
    getIsTokenNetworkFilterEqualCurrentNetwork,
  );

  const tokenNetworkFilter = useSelector(getTokenNetworkFilter);
  const [isTokenSortPopoverOpen, setIsTokenSortPopoverOpen] = useState(false);
  const [isImportTokensPopoverOpen, setIsImportTokensPopoverOpen] =
    useState(false);
  const [isNetworkFilterPopoverOpen, setIsNetworkFilterPopoverOpen] =
    useState(false);

  const account = useSelector(getSelectedInternalAccount);
  const { isEvmNetwork } = useMultichainSelector(getMultichainNetwork, account);

  const isTestNetwork = useMemo(() => {
    return (TEST_CHAINS as string[]).includes(currentNetwork.chainId);
  }, [currentNetwork.chainId, TEST_CHAINS]);

  const allOpts: Record<string, boolean> = {};
  Object.keys(allNetworks || {}).forEach((chainId) => {
    allOpts[chainId] = true;
  });

  useEffect(() => {
    if (isTestNetwork) {
      const testnetFilter = { [currentNetwork.chainId]: true };
      dispatch(setTokenNetworkFilter(testnetFilter));
    }
  }, [isTestNetwork, currentNetwork.chainId, dispatch]);

  // TODO: This useEffect should be a migration
  // We need to set the default filter for all users to be all included networks, rather than defaulting to empty object
  // This effect is to unblock and derisk in the short-term
  useEffect(() => {
    if (Object.keys(tokenNetworkFilter).length === 0) {
      dispatch(setTokenNetworkFilter(allOpts));
    } else {
      dispatch(setTokenNetworkFilter({ [currentNetwork.chainId]: true }));
    }
  }, []);

  // When a network gets added/removed we want to make sure that we switch to the filtered list of the current network
  // We only want to do this if the "Current Network" filter is selected
  useEffect(() => {
    if (Object.keys(tokenNetworkFilter).length === 1) {
      dispatch(setTokenNetworkFilter({ [currentNetwork.chainId]: true }));
    } else {
      dispatch(setTokenNetworkFilter(allOpts));
    }
  }, [Object.keys(allNetworks).length]);

  const windowType = getEnvironmentType();
  const isFullScreen =
    windowType !== ENVIRONMENT_TYPE_NOTIFICATION &&
    windowType !== ENVIRONMENT_TYPE_POPUP;

  const toggleTokenSortPopover = () => {
    setIsNetworkFilterPopoverOpen(false);
    setIsImportTokensPopoverOpen(false);
    setIsTokenSortPopoverOpen(!isTokenSortPopoverOpen);
  };

  const toggleNetworkFilterPopover = () => {
    setIsTokenSortPopoverOpen(false);
    setIsImportTokensPopoverOpen(false);
    setIsNetworkFilterPopoverOpen(!isNetworkFilterPopoverOpen);
  };

  const toggleImportTokensPopover = () => {
    setIsTokenSortPopoverOpen(false);
    setIsNetworkFilterPopoverOpen(false);
    setIsImportTokensPopoverOpen(!isImportTokensPopoverOpen);
  };

  const closePopover = () => {
    setIsTokenSortPopoverOpen(false);
    setIsNetworkFilterPopoverOpen(false);
    setIsImportTokensPopoverOpen(false);
  };

  const handleImport = () => {
    dispatch(showImportTokensModal());
    trackEvent({
      category: MetaMetricsEventCategory.Navigation,
      event: MetaMetricsEventName.TokenImportButtonClicked,
      properties: {
        location: 'HOME',
      },
    });
    closePopover();
  };

  const handleRefresh = () => {
    dispatch(detectTokens());
    closePopover();
    trackEvent({
      category: MetaMetricsEventCategory.Tokens,
      event: MetaMetricsEventName.TokenListRefreshed,
    });
  };

  return (
    <Box
      className="asset-list-control-bar"
      marginLeft={2}
      marginRight={2}
      ref={popoverRef}
    >
      <Box
        display={Display.Flex}
        justifyContent={
          isEvmNetwork ? JustifyContent.spaceBetween : JustifyContent.flexEnd
        }
      >
        {/* TODO: Remove isEvmNetwork check when we are ready to show the network filter in all networks including non-EVM */}
        {isEvmNetwork ? (
          <ButtonBase
            data-testid="sort-by-networks"
            variant={TextVariant.bodyMdMedium}
            className="asset-list-control-bar__button asset-list-control-bar__network_control"
            onClick={toggleNetworkFilterPopover}
            size={ButtonBaseSize.Sm}
            disabled={
              isTestNetwork ||
              !FEATURED_NETWORK_CHAIN_IDS.includes(currentNetwork.chainId)
            }
            endIconName={IconName.ArrowDown}
            backgroundColor={
              isNetworkFilterPopoverOpen
                ? BackgroundColor.backgroundPressed
                : BackgroundColor.backgroundDefault
            }
            color={TextColor.textDefault}
            marginRight={isFullScreen ? 2 : null}
            ellipsis
          >
            {isTokenNetworkFilterEqualCurrentNetwork
              ? currentNetwork?.nickname ?? t('currentNetwork')
              : t('popularNetworks')}
          </ButtonBase>
        ) : null}

        <Box
          className="asset-list-control-bar__buttons"
          display={Display.Flex}
          justifyContent={JustifyContent.flexEnd}
        >
          <Tooltip title={t('sortBy')} position="bottom" distance={20}>
            <ButtonBase
              data-testid="sort-by-popover-toggle"
              className="asset-list-control-bar__button"
              onClick={toggleTokenSortPopover}
              size={ButtonBaseSize.Sm}
              startIconName={IconName.Filter}
              startIconProps={{ marginInlineEnd: 0 }}
              backgroundColor={
                isTokenSortPopoverOpen
                  ? BackgroundColor.backgroundPressed
                  : BackgroundColor.backgroundDefault
              }
              color={TextColor.textDefault}
              marginRight={isFullScreen ? 2 : null}
            />
          </Tooltip>

          {showImportTokenButton && (
            <ImportControl
              showTokensLinks={showTokensLinks}
              onClick={toggleImportTokensPopover}
            />
          )}
        </Box>
      </Box>

      <Popover
        onClickOutside={closePopover}
        isOpen={isNetworkFilterPopoverOpen}
        position={PopoverPosition.BottomStart}
        referenceElement={popoverRef.current}
        matchWidth={false}
        style={{
          zIndex: 10,
          display: 'flex',
          flexDirection: 'column',
          padding: 0,
          minWidth: isFullScreen ? '250px' : '',
        }}
      >
        <NetworkFilter
          handleClose={closePopover}
          showTokenFiatBalance={showTokenFiatBalance}
        />
      </Popover>
      <Popover
        onClickOutside={closePopover}
        isOpen={isTokenSortPopoverOpen}
        position={PopoverPosition.BottomEnd}
        referenceElement={popoverRef.current}
        matchWidth={false}
        style={{
          zIndex: 10,
          display: 'flex',
          flexDirection: 'column',
          padding: 0,
          minWidth: isFullScreen ? '250px' : '',
        }}
      >
        <SortControl handleClose={closePopover} />
      </Popover>

      <Popover
        onClickOutside={closePopover}
        isOpen={isImportTokensPopoverOpen}
        position={PopoverPosition.BottomEnd}
        referenceElement={popoverRef.current}
        matchWidth={false}
        style={{
          zIndex: 10,
          display: 'flex',
          flexDirection: 'column',
          padding: 0,
          minWidth: isFullScreen ? '158px' : '',
        }}
      >
        <SelectableListItem onClick={handleImport} testId="importTokens">
          <Icon name={IconName.Add} size={IconSize.Sm} marginInlineEnd={2} />
          {t('importTokensCamelCase')}
        </SelectableListItem>
        <SelectableListItem onClick={handleRefresh} testId="refreshList">
          <Icon
            name={IconName.Refresh}
            size={IconSize.Sm}
            marginInlineEnd={2}
          />
          {t('refreshList')}
        </SelectableListItem>
      </Popover>
    </Box>
  );
};

export default AssetListControlBar;<|MERGE_RESOLUTION|>--- conflicted
+++ resolved
@@ -56,19 +56,13 @@
 type AssetListControlBarProps = {
   showTokensLinks?: boolean;
   showTokenFiatBalance?: boolean;
-<<<<<<< HEAD
-=======
   showImportTokenButton?: boolean;
->>>>>>> 4c122d36
 };
 
 const AssetListControlBar = ({
   showTokensLinks,
   showTokenFiatBalance,
-<<<<<<< HEAD
-=======
   showImportTokenButton = true,
->>>>>>> 4c122d36
 }: AssetListControlBarProps) => {
   const t = useI18nContext();
   const dispatch = useDispatch();
