--- conflicted
+++ resolved
@@ -1,4 +1,3 @@
-<<<<<<< HEAD
 import React, { useEffect, useRef, useState, useContext, useMemo } from 'react';
 import { useDispatch, useSelector } from 'react-redux';
 import {
@@ -6,11 +5,6 @@
   getNetworkConfigurationsByChainId,
   getPreferences,
 } from '../../../../../selectors';
-=======
-import React, { useMemo, useRef, useState } from 'react';
-import { useSelector } from 'react-redux';
-import { getCurrentNetwork, getPreferences } from '../../../../../selectors';
->>>>>>> 4cfd133f
 import {
   Box,
   ButtonBase,
@@ -43,16 +37,12 @@
   ENVIRONMENT_TYPE_POPUP,
 } from '../../../../../../shared/constants/app';
 import NetworkFilter from '../network-filter';
-<<<<<<< HEAD
 import {
   detectTokens,
   setTokenNetworkFilter,
   showImportTokensModal,
 } from '../../../../../store/actions';
 import Tooltip from '../../../../ui/tooltip';
-=======
-import { TEST_CHAINS } from '../../../../../../shared/constants/network';
->>>>>>> 4cfd133f
 
 type AssetListControlBarProps = {
   showTokensLinks?: boolean;
@@ -73,7 +63,6 @@
   const [isNetworkFilterPopoverOpen, setIsNetworkFilterPopoverOpen] =
     useState(false);
 
-<<<<<<< HEAD
   const isTestNetwork = useMemo(() => {
     return (TEST_CHAINS as string[]).includes(currentNetwork.chainId);
   }, [currentNetwork.chainId, TEST_CHAINS]);
@@ -84,7 +73,8 @@
   });
 
   const allNetworksFilterShown =
-    Object.keys(tokenNetworkFilter || {}).length !== Object.keys(allOpts || {}).length;
+    Object.keys(tokenNetworkFilter || {}).length !==
+    Object.keys(allOpts || {}).length;
 
   useEffect(() => {
     if (isTestNetwork) {
@@ -109,12 +99,6 @@
       dispatch(setTokenNetworkFilter({ [currentNetwork.chainId]: true }));
     }
   }, [Object.keys(allNetworks).length]);
-=======
-  const allNetworksFilterShown = Object.keys(tokenNetworkFilter ?? {}).length;
-  const isTestNetwork = useMemo(() => {
-    return (TEST_CHAINS as string[]).includes(currentNetwork.chainId);
-  }, [currentNetwork.chainId, TEST_CHAINS]);
->>>>>>> 4cfd133f
 
   const windowType = getEnvironmentType();
   const isFullScreen =
