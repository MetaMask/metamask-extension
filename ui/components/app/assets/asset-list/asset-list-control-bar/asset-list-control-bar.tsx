import React, { useEffect, useRef, useState, useContext, useMemo } from 'react';
import { useDispatch, useSelector } from 'react-redux';
import {
  getCurrentNetwork,
  getNetworkConfigurationsByChainId,
  getPreferences,
} from '../../../../../selectors';
import {
  Box,
  ButtonBase,
  ButtonBaseSize,
  IconName,
  Popover,
  PopoverPosition,
} from '../../../../component-library';
import SortControl, { SelectableListItem } from '../sort-control/sort-control';
import {
  BackgroundColor,
  Display,
  JustifyContent,
  TextColor,
  TextVariant,
} from '../../../../../helpers/constants/design-system';
import ImportControl from '../import-control';
import { useI18nContext } from '../../../../../hooks/useI18nContext';
import { MetaMetricsContext } from '../../../../../contexts/metametrics';
import { TEST_CHAINS } from '../../../../../../shared/constants/network';
import {
  MetaMetricsEventCategory,
  MetaMetricsEventName,
} from '../../../../../../shared/constants/metametrics';
// TODO: Remove restricted import
// eslint-disable-next-line import/no-restricted-paths
import { getEnvironmentType } from '../../../../../../app/scripts/lib/util';
import {
  ENVIRONMENT_TYPE_NOTIFICATION,
  ENVIRONMENT_TYPE_POPUP,
} from '../../../../../../shared/constants/app';
import NetworkFilter from '../network-filter';
import {
  detectTokens,
  setTokenNetworkFilter,
  showImportTokensModal,
} from '../../../../../store/actions';
import Tooltip from '../../../../ui/tooltip';

type AssetListControlBarProps = {
  showTokensLinks?: boolean;
};

const AssetListControlBar = ({ showTokensLinks }: AssetListControlBarProps) => {
  const t = useI18nContext();
  const dispatch = useDispatch();
  const trackEvent = useContext(MetaMetricsContext);
  const popoverRef = useRef<HTMLDivElement>(null);
  const currentNetwork = useSelector(getCurrentNetwork);
  const allNetworks = useSelector(getNetworkConfigurationsByChainId);

  const { tokenNetworkFilter } = useSelector(getPreferences);
  const [isTokenSortPopoverOpen, setIsTokenSortPopoverOpen] = useState(false);
  const [isImportTokensPopoverOpen, setIsImportTokensPopoverOpen] =
    useState(false);
  const [isNetworkFilterPopoverOpen, setIsNetworkFilterPopoverOpen] =
    useState(false);

  const isTestNetwork = useMemo(() => {
    return (TEST_CHAINS as string[]).includes(currentNetwork.chainId);
  }, [currentNetwork.chainId, TEST_CHAINS]);

  const allOpts: Record<string, boolean> = {};
  Object.keys(allNetworks || {}).forEach((chainId) => {
    allOpts[chainId] = true;
  });

  const allNetworksFilterShown =
    Object.keys(tokenNetworkFilter || {}).length !==
    Object.keys(allOpts || {}).length;

  useEffect(() => {
    if (isTestNetwork) {
      const testnetFilter = { [currentNetwork.chainId]: true };
      dispatch(setTokenNetworkFilter(testnetFilter));
    }
  }, [isTestNetwork, currentNetwork.chainId, dispatch]);

  // TODO: This useEffect should be a migration
  // We need to set the default filter for all users to be all included networks, rather than defaulting to empty object
  // This effect is to unblock and derisk in the short-term
  useEffect(() => {
    if (Object.keys(tokenNetworkFilter || {}).length === 0) {
      dispatch(setTokenNetworkFilter(allOpts));
    }
  }, []);

  // When a network gets added/removed we want to make sure that we switch to the filtered list of the current network
  // We only want to do this if the "Current Network" filter is selected
  useEffect(() => {
    if (Object.keys(tokenNetworkFilter).length === 1) {
      dispatch(setTokenNetworkFilter({ [currentNetwork.chainId]: true }));
    }
  }, [Object.keys(allNetworks).length]);

  const windowType = getEnvironmentType();
  const isFullScreen =
    windowType !== ENVIRONMENT_TYPE_NOTIFICATION &&
    windowType !== ENVIRONMENT_TYPE_POPUP;

  const toggleTokenSortPopover = () => {
    setIsNetworkFilterPopoverOpen(false);
    setIsImportTokensPopoverOpen(false);
    setIsTokenSortPopoverOpen(!isTokenSortPopoverOpen);
  };

  const toggleNetworkFilterPopover = () => {
    setIsTokenSortPopoverOpen(false);
    setIsImportTokensPopoverOpen(false);
    setIsNetworkFilterPopoverOpen(!isNetworkFilterPopoverOpen);
  };

  const toggleImportTokensPopover = () => {
    setIsTokenSortPopoverOpen(false);
    setIsNetworkFilterPopoverOpen(false);
    setIsImportTokensPopoverOpen(!isImportTokensPopoverOpen);
  };

  const closePopover = () => {
    setIsTokenSortPopoverOpen(false);
    setIsNetworkFilterPopoverOpen(false);
    setIsImportTokensPopoverOpen(false);
  };

  const handleImport = () => {
    dispatch(showImportTokensModal());
    trackEvent({
      category: MetaMetricsEventCategory.Navigation,
      event: MetaMetricsEventName.TokenImportButtonClicked,
      properties: {
        location: 'HOME',
      },
    });
    closePopover();
  };

  const handleRefresh = () => {
    dispatch(detectTokens());
    closePopover();
  };

  return (
    <Box
      className="asset-list-control-bar"
      marginLeft={2}
      marginRight={2}
      ref={popoverRef}
    >
      <Box
        display={Display.Flex}
        justifyContent={
          process.env.PORTFOLIO_VIEW
            ? JustifyContent.spaceBetween
            : JustifyContent.flexEnd
        }
      >
<<<<<<< HEAD
        <ButtonBase
          data-testid="sort-by-networks"
          variant={TextVariant.bodyMdMedium}
          className="asset-list-control-bar__button asset-list-control-bar__network_control"
          onClick={toggleNetworkFilterPopover}
          size={ButtonBaseSize.Sm}
          endIconName={IconName.ArrowDown}
          backgroundColor={
            isNetworkFilterPopoverOpen
              ? BackgroundColor.backgroundPressed
              : BackgroundColor.backgroundDefault
          }
          color={TextColor.textDefault}
          marginRight={isFullScreen ? 2 : null}
          ellipsis
        >
          {allNetworksFilterShown
            ? currentNetwork?.nickname ?? t('currentNetwork')
            : t('allNetworks')}
        </ButtonBase>
=======
        {process.env.PORTFOLIO_VIEW && (
          <ButtonBase
            data-testid="network-filter"
            variant={TextVariant.bodyMdMedium}
            className="asset-list-control-bar__button asset-list-control-bar__network_control"
            onClick={toggleNetworkFilterPopover}
            size={ButtonBaseSize.Sm}
            disabled={isTestNetwork}
            endIconName={IconName.ArrowDown}
            backgroundColor={
              isNetworkFilterPopoverOpen
                ? BackgroundColor.backgroundPressed
                : BackgroundColor.backgroundDefault
            }
            color={TextColor.textDefault}
            marginRight={isFullScreen ? 2 : null}
            ellipsis
          >
            {allNetworksFilterShown
              ? currentNetwork?.nickname ?? t('currentNetwork')
              : t('allNetworks')}
          </ButtonBase>
        )}

>>>>>>> da79b45f
        <Box
          className="asset-list-control-bar__buttons"
          display={Display.Flex}
          justifyContent={JustifyContent.flexEnd}
        >
          <Tooltip title={t('sortBy')} position="bottom" distance={20}>
            <ButtonBase
              data-testid="sort-by-popover-toggle"
              className="asset-list-control-bar__button"
              onClick={toggleTokenSortPopover}
              size={ButtonBaseSize.Sm}
              endIconName={IconName.SwapVertical}
              backgroundColor={
                isTokenSortPopoverOpen
                  ? BackgroundColor.backgroundPressed
                  : BackgroundColor.backgroundDefault
              }
              color={TextColor.textDefault}
              marginRight={isFullScreen ? 2 : null}
            />
          </Tooltip>

          <ImportControl
            showTokensLinks={showTokensLinks}
            onClick={toggleImportTokensPopover}
          />
        </Box>
      </Box>

      <Popover
        onClickOutside={closePopover}
        isOpen={isNetworkFilterPopoverOpen}
        position={PopoverPosition.BottomStart}
        referenceElement={popoverRef.current}
        matchWidth={!isFullScreen}
        style={{
          zIndex: 10,
          display: 'flex',
          flexDirection: 'column',
          padding: 0,
          minWidth: isFullScreen ? '325px' : '',
        }}
      >
        <NetworkFilter handleClose={closePopover} />
      </Popover>
      <Popover
        onClickOutside={closePopover}
        isOpen={isTokenSortPopoverOpen}
        position={PopoverPosition.BottomEnd}
        referenceElement={popoverRef.current}
        matchWidth={!isFullScreen}
        style={{
          zIndex: 10,
          display: 'flex',
          flexDirection: 'column',
          padding: 0,
          minWidth: isFullScreen ? '325px' : '',
        }}
      >
        <SortControl handleClose={closePopover} />
      </Popover>

      <Popover
        onClickOutside={closePopover}
        isOpen={isImportTokensPopoverOpen}
        position={PopoverPosition.BottomEnd}
        referenceElement={popoverRef.current}
        matchWidth={!isFullScreen}
        style={{
          zIndex: 10,
          display: 'flex',
          flexDirection: 'column',
          padding: 0,
          minWidth: isFullScreen ? '325px' : '',
        }}
      >
        <SelectableListItem onClick={handleImport} testId="importTokens">
          {t('importTokensCamelCase')}
        </SelectableListItem>
        <SelectableListItem onClick={handleRefresh} testId="resfreshList">
          {t('refreshList')}
        </SelectableListItem>
      </Popover>
    </Box>
  );
};

export default AssetListControlBar;<|MERGE_RESOLUTION|>--- conflicted
+++ resolved
@@ -161,9 +161,9 @@
             : JustifyContent.flexEnd
         }
       >
-<<<<<<< HEAD
+
         <ButtonBase
-          data-testid="sort-by-networks"
+          data-testid="network-filter"
           variant={TextVariant.bodyMdMedium}
           className="asset-list-control-bar__button asset-list-control-bar__network_control"
           onClick={toggleNetworkFilterPopover}
@@ -182,32 +182,7 @@
             ? currentNetwork?.nickname ?? t('currentNetwork')
             : t('allNetworks')}
         </ButtonBase>
-=======
-        {process.env.PORTFOLIO_VIEW && (
-          <ButtonBase
-            data-testid="network-filter"
-            variant={TextVariant.bodyMdMedium}
-            className="asset-list-control-bar__button asset-list-control-bar__network_control"
-            onClick={toggleNetworkFilterPopover}
-            size={ButtonBaseSize.Sm}
-            disabled={isTestNetwork}
-            endIconName={IconName.ArrowDown}
-            backgroundColor={
-              isNetworkFilterPopoverOpen
-                ? BackgroundColor.backgroundPressed
-                : BackgroundColor.backgroundDefault
-            }
-            color={TextColor.textDefault}
-            marginRight={isFullScreen ? 2 : null}
-            ellipsis
-          >
-            {allNetworksFilterShown
-              ? currentNetwork?.nickname ?? t('currentNetwork')
-              : t('allNetworks')}
-          </ButtonBase>
-        )}
-
->>>>>>> da79b45f
+
         <Box
           className="asset-list-control-bar__buttons"
           display={Display.Flex}
