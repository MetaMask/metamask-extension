--- conflicted
+++ resolved
@@ -111,25 +111,7 @@
         >
           Sort By
         </ButtonBase>
-<<<<<<< HEAD
         <ImportControl showTokensLinks={showTokensLinks} />
-=======
-        <ButtonBase
-          className="asset-list-control-bar__button"
-          size={ButtonBaseSize.Sm}
-          startIconName={IconName.Add}
-          backgroundColor={
-            isPopoverOpen
-              ? BackgroundColor.backgroundPressed
-              : BackgroundColor.backgroundDefault
-          }
-          borderColor={BorderColor.borderMuted}
-          borderStyle={BorderStyle.solid}
-          color={TextColor.textDefault}
-        >
-          Import
-        </ButtonBase>
->>>>>>> 106cc431
         <Popover
           isOpen={isPopoverOpen}
           position={PopoverPosition.BottomStart}
