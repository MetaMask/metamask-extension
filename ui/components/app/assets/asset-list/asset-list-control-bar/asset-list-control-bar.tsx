import React, { useEffect, useRef, useState, useContext, useMemo } from 'react';
import { useDispatch, useSelector } from 'react-redux';
import { useHistory } from 'react-router-dom';
import { CaipChainId, Hex } from '@metamask/utils';
import {
  getAllChainsToPoll,
  getEnabledNetworks,
  getIsLineaMainnet,
  getIsMainnet,
  getIsTokenNetworkFilterEqualCurrentNetwork,
  getTokenNetworkFilter,
  getUseNftDetection,
} from '../../../../../selectors';
import { getNetworkConfigurationsByChainId } from '../../../../../../shared/modules/selectors/networks';
import {
  Box,
  ButtonBase,
  ButtonBaseSize,
  Icon,
  IconName,
  IconSize,
  Popover,
  PopoverPosition,
} from '../../../../component-library';
import SortControl, { SelectableListItem } from '../sort-control/sort-control';
import {
  BackgroundColor,
  Display,
  JustifyContent,
  TextColor,
  TextVariant,
} from '../../../../../helpers/constants/design-system';
import ImportControl from '../import-control';
import { useI18nContext } from '../../../../../hooks/useI18nContext';
import { MetaMetricsContext } from '../../../../../contexts/metametrics';
import {
  FEATURED_NETWORK_CHAIN_IDS,
  TEST_CHAINS,
} from '../../../../../../shared/constants/network';
import {
  MetaMetricsEventCategory,
  MetaMetricsEventName,
} from '../../../../../../shared/constants/metametrics';
// TODO: Remove restricted import
// eslint-disable-next-line import/no-restricted-paths
import { getEnvironmentType } from '../../../../../../app/scripts/lib/util';
import {
  ENVIRONMENT_TYPE_NOTIFICATION,
  ENVIRONMENT_TYPE_POPUP,
} from '../../../../../../shared/constants/app';
import NetworkFilter from '../network-filter';
import {
  checkAndUpdateAllNftsOwnershipStatus,
  detectNfts,
  detectTokens,
  setEnabledNetworks,
  setTokenNetworkFilter,
  showImportNftsModal,
  showImportTokensModal,
} from '../../../../../store/actions';
import Tooltip from '../../../../ui/tooltip';
import { getMultichainNetwork } from '../../../../../selectors/multichain';
import { useNftsCollections } from '../../../../../hooks/useNftsCollections';
import { SECURITY_ROUTE } from '../../../../../helpers/constants/routes';
import { isGlobalNetworkSelectorEnabled } from '../../../../../selectors/selectors';

type AssetListControlBarProps = {
  showTokensLinks?: boolean;
  showTokenFiatBalance?: boolean;
  showImportTokenButton?: boolean;
};

const AssetListControlBar = ({
  showTokensLinks,
  showTokenFiatBalance,
  showImportTokenButton = true,
}: AssetListControlBarProps) => {
  const t = useI18nContext();
  const dispatch = useDispatch();
  const trackEvent = useContext(MetaMetricsContext);
  const history = useHistory();
  const popoverRef = useRef<HTMLDivElement>(null);
  const useNftDetection = useSelector(getUseNftDetection);
  const currentMultichainNetwork = useSelector(getMultichainNetwork);
  const allNetworks = useSelector(getNetworkConfigurationsByChainId);
  const isTokenNetworkFilterEqualCurrentNetwork = useSelector(
    getIsTokenNetworkFilterEqualCurrentNetwork,
  );
  const isMainnet = useSelector(getIsMainnet);
  const isLineaMainnet = useSelector(getIsLineaMainnet);
  const allChainIds = useSelector(getAllChainsToPoll);

  const { collections } = useNftsCollections();

  const enabledNetworks = useSelector(getEnabledNetworks);
  const tokenNetworkFilter = useSelector(getTokenNetworkFilter);
  const [isTokenSortPopoverOpen, setIsTokenSortPopoverOpen] = useState(false);
  const [isImportTokensPopoverOpen, setIsImportTokensPopoverOpen] =
    useState(false);
  const [isNetworkFilterPopoverOpen, setIsNetworkFilterPopoverOpen] =
    useState(false);
  const [isImportNftPopoverOpen, setIsImportNftPopoverOpen] = useState(false);

<<<<<<< HEAD
  const networksToDisplay = isGlobalNetworkSelectorEnabled
    ? tokenNetworkFilter
    : enabledNetworks;
=======
  const allNetworkClientIds = useMemo(() => {
    return Object.keys(tokenNetworkFilter).flatMap((chainId) => {
      const entry = allNetworks[chainId as `0x${string}`];
      if (!entry) {
        return [];
      }
      const index = entry.defaultRpcEndpointIndex;
      const endpoint = entry.rpcEndpoints[index];
      return endpoint?.networkClientId ? [endpoint.networkClientId] : [];
    });
  }, [tokenNetworkFilter, allNetworks]);
>>>>>>> 74e371c7

  const shouldShowRefreshButtons = useMemo(
    () =>
      (isMainnet || isLineaMainnet || Object.keys(collections).length > 0) &&
      useNftDetection,
    [isMainnet, isLineaMainnet, collections, useNftDetection],
  );

  const shouldShowEnableAutoDetect = useMemo(
    () => !shouldShowRefreshButtons && !useNftDetection,
    [shouldShowRefreshButtons, useNftDetection],
  );

  const isTestNetwork = useMemo(() => {
    return (TEST_CHAINS as string[]).includes(
      currentMultichainNetwork.network.chainId,
    );
  }, [currentMultichainNetwork.network.chainId]);

  const allOpts: Record<string, boolean> = {};
  Object.keys(allNetworks || {}).forEach((chainId) => {
    allOpts[chainId] = true;
  });

  console.log('tokenNetworkFilter: ', tokenNetworkFilter);
  console.log('enabledNetworks: ', enabledNetworks);
  console.log('networksToDisplay: ', networksToDisplay);

  useEffect(() => {
    console.log('foo: ', isTestNetwork);
    if (isTestNetwork) {
      const testnetFilter = {
        [currentMultichainNetwork.network.chainId]: true,
      };
      dispatch(setTokenNetworkFilter(testnetFilter));
    }
  }, [isTestNetwork, currentMultichainNetwork.network.chainId, dispatch]);

  // TODO: This useEffect should be a migration
  // We need to set the default filter for all users to be all included networks, rather than defaulting to empty object
  // This effect is to unblock and derisk in the short-term
  useEffect(() => {
    console.log('bar: ', networksToDisplay);
    if (Object.keys(networksToDisplay).length === 0) {
      dispatch(setTokenNetworkFilter(allOpts));
    } else {
      dispatch(
        setTokenNetworkFilter({
          [currentMultichainNetwork.network.chainId]: true,
        }),
      );
    }
  }, []);

  // TODO: Can this be moved to ethereum-chain-utils? This is to fix the request queueing e2e test: multiple-networks-dapps-txs.spec.js
  // Here is a PR where we did the same for the tokenNetworkFilter: https://github.com/MetaMask/metamask-extension/pull/30211
  useEffect(() => {
    if (Object.keys(enabledNetworks).length === 1) {
      dispatch(
        setEnabledNetworks([
          currentMultichainNetwork.network.chainId,
        ] as CaipChainId[]),
      );
    }
  }, [currentMultichainNetwork.network.chainId]);

  // When a network gets added/removed we want to make sure that we switch to the filtered list of the current network
  // We only want to do this if the "Current Network" filter is selected
  // useEffect(() => {
  //   if (Object.keys(networksToDisplay).length === 1) {
  //     dispatch(
  //       setTokenNetworkFilter({
  //         [currentMultichainNetwork.network.chainId]: true,
  //       }),
  //     );
  //   } else {
  //     dispatch(setTokenNetworkFilter(allOpts));
  //   }
  // }, [Object.keys(allNetworks).length]);

  const windowType = getEnvironmentType();
  const isFullScreen =
    windowType !== ENVIRONMENT_TYPE_NOTIFICATION &&
    windowType !== ENVIRONMENT_TYPE_POPUP;

  const toggleTokenSortPopover = () => {
    setIsNetworkFilterPopoverOpen(false);
    setIsImportTokensPopoverOpen(false);
    setIsImportNftPopoverOpen(false);
    setIsTokenSortPopoverOpen(!isTokenSortPopoverOpen);
  };

  const toggleNetworkFilterPopover = () => {
    setIsTokenSortPopoverOpen(false);
    setIsImportTokensPopoverOpen(false);
    setIsImportNftPopoverOpen(false);
    setIsNetworkFilterPopoverOpen(!isNetworkFilterPopoverOpen);
  };

  const toggleImportTokensPopover = () => {
    setIsTokenSortPopoverOpen(false);
    setIsNetworkFilterPopoverOpen(false);
    setIsImportNftPopoverOpen(false);
    setIsImportTokensPopoverOpen(!isImportTokensPopoverOpen);
  };

  const toggleImportNftPopover = () => {
    setIsTokenSortPopoverOpen(false);
    setIsNetworkFilterPopoverOpen(false);
    setIsImportTokensPopoverOpen(false);
    setIsImportNftPopoverOpen(!isImportNftPopoverOpen);
  };

  const closePopover = () => {
    setIsTokenSortPopoverOpen(false);
    setIsNetworkFilterPopoverOpen(false);
    setIsImportTokensPopoverOpen(false);
    setIsImportNftPopoverOpen(false);
  };

  const handleTokenImportModal = () => {
    dispatch(showImportTokensModal());
    trackEvent({
      category: MetaMetricsEventCategory.Navigation,
      event: MetaMetricsEventName.TokenImportButtonClicked,
      properties: {
        location: 'HOME',
      },
    });
    closePopover();
  };

  const handleNftImportModal = () => {
    dispatch(showImportNftsModal({}));
    closePopover();
  };

  const handleRefresh = () => {
    dispatch(detectTokens());
    closePopover();
    trackEvent({
      category: MetaMetricsEventCategory.Tokens,
      event: MetaMetricsEventName.TokenListRefreshed,
    });
  };

  const onEnableAutoDetect = () => {
    history.push(SECURITY_ROUTE);
  };

  const handleNftRefresh = () => {
    if (isMainnet || isLineaMainnet) {
      dispatch(detectNfts(allChainIds));
    }
    // loop through allNetworkClientIds and call checkAndUpdateAllNftsOwnershipStatus for each one
    allNetworkClientIds.forEach((networkClientId) => {
      checkAndUpdateAllNftsOwnershipStatus(networkClientId);
    });
  };
  const isDisabled = useMemo(() => {
    const isPopularNetwork = FEATURED_NETWORK_CHAIN_IDS.includes(
      currentMultichainNetwork.network.chainId as Hex,
    );

    return (
      !currentMultichainNetwork.isEvmNetwork ||
      isTestNetwork ||
      !isPopularNetwork
    );
  }, [currentMultichainNetwork, isTestNetwork]);

  return (
    <Box
      className="asset-list-control-bar"
      marginLeft={2}
      marginRight={2}
      ref={popoverRef}
    >
      <Box display={Display.Flex} justifyContent={JustifyContent.spaceBetween}>
        <ButtonBase
          data-testid="sort-by-networks"
          variant={TextVariant.bodyMdMedium}
          className="asset-list-control-bar__button asset-list-control-bar__network_control"
          onClick={toggleNetworkFilterPopover}
          size={ButtonBaseSize.Sm}
          disabled={isDisabled}
          endIconName={IconName.ArrowDown}
          backgroundColor={
            isNetworkFilterPopoverOpen
              ? BackgroundColor.backgroundPressed
              : BackgroundColor.backgroundDefault
          }
          color={TextColor.textDefault}
          marginRight={isFullScreen ? 2 : null}
          ellipsis
        >
          {isTokenNetworkFilterEqualCurrentNetwork ||
          !currentMultichainNetwork.isEvmNetwork
            ? currentMultichainNetwork?.nickname ?? t('currentNetwork')
            : t('popularNetworks')}
        </ButtonBase>

        <Box
          className="asset-list-control-bar__buttons"
          display={Display.Flex}
          justifyContent={JustifyContent.flexEnd}
        >
          <Tooltip title={t('sortBy')} position="bottom" distance={20}>
            <ButtonBase
              data-testid="sort-by-popover-toggle"
              className="asset-list-control-bar__button"
              onClick={toggleTokenSortPopover}
              size={ButtonBaseSize.Sm}
              startIconName={IconName.Filter}
              startIconProps={{ marginInlineEnd: 0 }}
              backgroundColor={
                isTokenSortPopoverOpen
                  ? BackgroundColor.backgroundPressed
                  : BackgroundColor.backgroundDefault
              }
              color={TextColor.textDefault}
              marginRight={isFullScreen ? 2 : null}
            />
          </Tooltip>

          {showImportTokenButton && (
            <ImportControl
              showTokensLinks={showTokensLinks}
              onClick={
                showTokensLinks
                  ? toggleImportTokensPopover
                  : toggleImportNftPopover
              }
            />
          )}
        </Box>
      </Box>

      {/* Network Filter Popover */}
      <Popover
        onClickOutside={closePopover}
        isOpen={isNetworkFilterPopoverOpen}
        position={PopoverPosition.BottomStart}
        referenceElement={popoverRef.current}
        matchWidth={false}
        style={{
          zIndex: 10,
          display: 'flex',
          flexDirection: 'column',
          padding: 0,
          minWidth: isFullScreen ? '250px' : '',
        }}
      >
        <NetworkFilter
          handleClose={closePopover}
          showTokenFiatBalance={showTokenFiatBalance}
        />
      </Popover>
      <Popover
        onClickOutside={closePopover}
        isOpen={isTokenSortPopoverOpen}
        position={PopoverPosition.BottomEnd}
        referenceElement={popoverRef.current}
        matchWidth={false}
        style={{
          zIndex: 10,
          display: 'flex',
          flexDirection: 'column',
          padding: 0,
          minWidth: isFullScreen ? '250px' : '',
        }}
      >
        <SortControl handleClose={closePopover} />
      </Popover>

      {/* Tokens Popover */}
      <Popover
        onClickOutside={closePopover}
        isOpen={isImportTokensPopoverOpen}
        position={PopoverPosition.BottomEnd}
        referenceElement={popoverRef.current}
        matchWidth={false}
        style={{
          zIndex: 10,
          display: 'flex',
          flexDirection: 'column',
          padding: 0,
          minWidth: isFullScreen ? '158px' : '',
        }}
      >
        <SelectableListItem
          onClick={handleTokenImportModal}
          testId="importTokens"
        >
          <Icon name={IconName.Add} size={IconSize.Sm} marginInlineEnd={2} />
          {t('importTokensCamelCase')}
        </SelectableListItem>
        <SelectableListItem onClick={handleRefresh} testId="refreshList">
          <Icon
            name={IconName.Refresh}
            size={IconSize.Sm}
            marginInlineEnd={2}
          />
          {t('refreshList')}
        </SelectableListItem>
      </Popover>

      {/* NFT Popover */}
      <Popover
        onClickOutside={closePopover}
        isOpen={isImportNftPopoverOpen}
        position={PopoverPosition.BottomEnd}
        referenceElement={popoverRef.current}
        matchWidth={false}
        style={{
          zIndex: 10,
          display: 'flex',
          flexDirection: 'column',
          padding: 0,
          minWidth: isFullScreen ? '158px' : '',
        }}
      >
        <SelectableListItem onClick={handleNftImportModal} testId="import-nfts">
          <Icon name={IconName.Add} size={IconSize.Sm} marginInlineEnd={2} />

          {t('importNFT')}
        </SelectableListItem>

        <Box className="nfts-tab__link" justifyContent={JustifyContent.flexEnd}>
          {shouldShowRefreshButtons && (
            <SelectableListItem
              onClick={handleNftRefresh}
              testId="refresh-list-button"
            >
              <Icon
                name={IconName.Refresh}
                size={IconSize.Sm}
                marginInlineEnd={2}
              />

              {t('refreshList')}
            </SelectableListItem>
          )}
          {shouldShowEnableAutoDetect && (
            <SelectableListItem
              onClick={onEnableAutoDetect}
              testId="enable-autodetect-button"
            >
              <Icon
                name={IconName.Setting}
                size={IconSize.Sm}
                marginInlineEnd={2}
              />

              {t('enableAutoDetect')}
            </SelectableListItem>
          )}
        </Box>
      </Popover>
    </Box>
  );
};

export default AssetListControlBar;<|MERGE_RESOLUTION|>--- conflicted
+++ resolved
@@ -101,11 +101,6 @@
     useState(false);
   const [isImportNftPopoverOpen, setIsImportNftPopoverOpen] = useState(false);
 
-<<<<<<< HEAD
-  const networksToDisplay = isGlobalNetworkSelectorEnabled
-    ? tokenNetworkFilter
-    : enabledNetworks;
-=======
   const allNetworkClientIds = useMemo(() => {
     return Object.keys(tokenNetworkFilter).flatMap((chainId) => {
       const entry = allNetworks[chainId as `0x${string}`];
@@ -117,7 +112,12 @@
       return endpoint?.networkClientId ? [endpoint.networkClientId] : [];
     });
   }, [tokenNetworkFilter, allNetworks]);
->>>>>>> 74e371c7
+
+  const networksToDisplay = useMemo(() => {
+    return isGlobalNetworkSelectorEnabled
+      ? tokenNetworkFilter
+      : enabledNetworks;
+  }, [tokenNetworkFilter, enabledNetworks]);
 
   const shouldShowRefreshButtons = useMemo(
     () =>
