--- conflicted
+++ resolved
@@ -79,22 +79,14 @@
     numberOfDecimals: primaryNumberOfDecimals,
   } = useUserPreferencedCurrency(PRIMARY, {
     ethNumberOfDecimals: 4,
-<<<<<<< HEAD
-    withCheckShowNativeToken: true,
-=======
     shouldCheckShowNativeToken: true,
->>>>>>> fd8317f6
   });
   const {
     currency: secondaryCurrency,
     numberOfDecimals: secondaryNumberOfDecimals,
   } = useUserPreferencedCurrency(SECONDARY, {
     ethNumberOfDecimals: 4,
-<<<<<<< HEAD
-    withCheckShowNativeToken: true,
-=======
     shouldCheckShowNativeToken: true,
->>>>>>> fd8317f6
   });
 
   const [primaryCurrencyDisplay, primaryCurrencyProperties] =
