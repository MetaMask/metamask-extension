--- conflicted
+++ resolved
@@ -83,22 +83,14 @@
     numberOfDecimals: primaryNumberOfDecimals,
   } = useUserPreferencedCurrency(PRIMARY, {
     ethNumberOfDecimals: 4,
-<<<<<<< HEAD
-    withCheckShowNativeToken: true,
-=======
     shouldCheckShowNativeToken: true,
->>>>>>> 18992e29
   });
   const {
     currency: secondaryCurrency,
     numberOfDecimals: secondaryNumberOfDecimals,
   } = useUserPreferencedCurrency(SECONDARY, {
     ethNumberOfDecimals: 4,
-<<<<<<< HEAD
-    withCheckShowNativeToken: true,
-=======
     shouldCheckShowNativeToken: true,
->>>>>>> 18992e29
   });
 
   const [primaryCurrencyDisplay, primaryCurrencyProperties] =
