import React, { useCallback, useContext } from 'react';
import { useSelector } from 'react-redux';
import {
  MetaMetricsEventCategory,
  MetaMetricsEventName,
} from '../../../../../shared/constants/metametrics';
import { MetaMetricsContext } from '../../../../contexts/metametrics';
import { getMultichainIsEvm } from '../../../../selectors/multichain';
import DetectedToken from '../../detected-token/detected-token';
import {
  useAssetListTokenDetection,
  usePrimaryCurrencyProperties,
} from '../hooks';
import TokenList from '../token-list';
<<<<<<< HEAD
=======
import { trace, TraceName } from '../../../../../shared/lib/trace';
>>>>>>> 2f987b6e
import AssetListControlBar from './asset-list-control-bar';
import AssetListFundingModals from './asset-list-funding-modals';

export type AssetListProps = {
  onClickAsset: (chainId: string, address: string) => void;
  showTokensLinks?: boolean;
};

const TokenListContainer = React.memo(
  ({ onClickAsset }: Pick<AssetListProps, 'onClickAsset'>) => {
    const trackEvent = useContext(MetaMetricsContext);
    const { primaryCurrencyProperties } = usePrimaryCurrencyProperties();

    const onTokenClick = useCallback(
      (chainId: string, tokenAddress: string) => {
<<<<<<< HEAD
=======
        trace({ name: TraceName.AssetDetails });
>>>>>>> 2f987b6e
        onClickAsset(chainId, tokenAddress);
        trackEvent({
          event: MetaMetricsEventName.TokenScreenOpened,
          category: MetaMetricsEventCategory.Navigation,
          properties: {
            token_symbol: primaryCurrencyProperties.suffix,
            location: 'Home',
          },
        });
      },
      [],
    );

    return <TokenList onTokenClick={onTokenClick} />;
  },
);

const AssetList = ({ onClickAsset, showTokensLinks }: AssetListProps) => {
  const { showDetectedTokens, setShowDetectedTokens } =
    useAssetListTokenDetection();
  const isEvm = useSelector(getMultichainIsEvm);
  // NOTE: Since we can parametrize it now, we keep the original behavior
  // for EVM assets
  const shouldShowTokensLinks = showTokensLinks ?? isEvm;

  return (
    <>
      <AssetListControlBar showTokensLinks={shouldShowTokensLinks} />
      <TokenListContainer onClickAsset={onClickAsset} />
      {showDetectedTokens && (
        <DetectedToken setShowDetectedTokens={setShowDetectedTokens} />
      )}
      <AssetListFundingModals />
    </>
  );
};

export default AssetList;<|MERGE_RESOLUTION|>--- conflicted
+++ resolved
@@ -12,10 +12,7 @@
   usePrimaryCurrencyProperties,
 } from '../hooks';
 import TokenList from '../token-list';
-<<<<<<< HEAD
-=======
 import { trace, TraceName } from '../../../../../shared/lib/trace';
->>>>>>> 2f987b6e
 import AssetListControlBar from './asset-list-control-bar';
 import AssetListFundingModals from './asset-list-funding-modals';
 
@@ -31,10 +28,7 @@
 
     const onTokenClick = useCallback(
       (chainId: string, tokenAddress: string) => {
-<<<<<<< HEAD
-=======
         trace({ name: TraceName.AssetDetails });
->>>>>>> 2f987b6e
         onClickAsset(chainId, tokenAddress);
         trackEvent({
           event: MetaMetricsEventName.TokenScreenOpened,
