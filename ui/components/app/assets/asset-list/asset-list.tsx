import React, { useContext, useState } from 'react';
import { useSelector } from 'react-redux';
import TokenList from '../token-list';
import { PRIMARY, SECONDARY } from '../../../../helpers/constants/common';
import { useUserPreferencedCurrency } from '../../../../hooks/useUserPreferencedCurrency';
import {
  getDetectedTokensInCurrentNetwork,
  getIstokenDetectionInactiveOnNonMainnetSupportedNetwork,
  getPreferences,
} from '../../../../selectors';
import {
  getMultichainCurrentNetwork,
  getMultichainNativeCurrency,
  getMultichainIsEvm,
  getMultichainShouldShowFiat,
  getMultichainCurrencyImage,
  getMultichainIsMainnet,
  getMultichainSelectedAccountCachedBalance,
  ///: BEGIN:ONLY_INCLUDE_IF(build-main,build-beta,build-flask)
  getMultichainIsBitcoin,
  ///: END:ONLY_INCLUDE_IF
  getMultichainSelectedAccountCachedBalanceIsZero,
} from '../../../../selectors/multichain';
import { useCurrencyDisplay } from '../../../../hooks/useCurrencyDisplay';
import { MetaMetricsContext } from '../../../../contexts/metametrics';
import {
  MetaMetricsEventCategory,
  MetaMetricsEventName,
} from '../../../../../shared/constants/metametrics';
import DetectedToken from '../../detected-token/detected-token';
import {
  DetectedTokensBanner,
  TokenListItem,
  ImportTokenLink,
  ReceiveModal,
} from '../../../multichain';
import { useIsOriginalNativeTokenSymbol } from '../../../../hooks/useIsOriginalNativeTokenSymbol';
import { useI18nContext } from '../../../../hooks/useI18nContext';
import {
  showPrimaryCurrency,
  showSecondaryCurrency,
} from '../../../../../shared/modules/currency-display.utils';
<<<<<<< HEAD
=======
import { roundToDecimalPlacesRemovingExtraZeroes } from '../../../../helpers/utils/util';
import { FundingMethodModal } from '../../../multichain/funding-method-modal/funding-method-modal';
>>>>>>> 431583b7
///: BEGIN:ONLY_INCLUDE_IF(build-main,build-beta,build-flask)
import {
  RAMPS_CARD_VARIANT_TYPES,
  RampsCard,
} from '../../../multichain/ramps-card/ramps-card';
import { getIsNativeTokenBuyable } from '../../../../ducks/ramps';
import AssetListControlBar from './asset-list-control-bar';
///: END:ONLY_INCLUDE_IF

export type TokenWithBalance = {
  address: string;
  symbol: string;
  string: string;
  image: string;
  tokenFiatAmount?: string;
};

type AssetListProps = {
  onClickAsset: (arg: string) => void;
  showTokensLinks: boolean;
};

const AssetList = ({ onClickAsset, showTokensLinks }: AssetListProps) => {
  const [tokenList, setTokenList] = useState<TokenWithBalance[]>([]);
  const [loading, setLoading] = useState(false);
  const [showDetectedTokens, setShowDetectedTokens] = useState(false);
  const nativeCurrency = useSelector(getMultichainNativeCurrency);
  const showFiat = useSelector(getMultichainShouldShowFiat);
  const isMainnet = useSelector(getMultichainIsMainnet);
  const { useNativeCurrencyAsPrimaryCurrency } = useSelector(getPreferences);
  const { chainId, ticker, type, rpcUrl } = useSelector(
    getMultichainCurrentNetwork,
  );
  const isOriginalNativeSymbol = useIsOriginalNativeTokenSymbol(
    chainId,
    ticker,
    type,
    rpcUrl,
  );
  const t = useI18nContext();
  const trackEvent = useContext(MetaMetricsContext);
  const balance = useSelector(getMultichainSelectedAccountCachedBalance);
  const balanceIsLoading = !balance;

  const {
    currency: primaryCurrency,
    numberOfDecimals: primaryNumberOfDecimals,
  } = useUserPreferencedCurrency(PRIMARY, { ethNumberOfDecimals: 4 });
  const {
    currency: secondaryCurrency,
    numberOfDecimals: secondaryNumberOfDecimals,
  } = useUserPreferencedCurrency(SECONDARY, { ethNumberOfDecimals: 4 });

  const [primaryCurrencyDisplay, primaryCurrencyProperties] =
    useCurrencyDisplay(balance, {
      numberOfDecimals: primaryNumberOfDecimals,
      currency: primaryCurrency,
    });

  const [secondaryCurrencyDisplay, secondaryCurrencyProperties] =
    useCurrencyDisplay(balance, {
      numberOfDecimals: secondaryNumberOfDecimals,
      currency: secondaryCurrency,
    });

  const primaryTokenImage = useSelector(getMultichainCurrencyImage);
  const detectedTokens = useSelector(getDetectedTokensInCurrentNetwork) || [];
  const isTokenDetectionInactiveOnNonMainnetSupportedNetwork = useSelector(
    getIstokenDetectionInactiveOnNonMainnetSupportedNetwork,
  );

<<<<<<< HEAD
=======
  const [showFundingMethodModal, setShowFundingMethodModal] = useState(false);
  const [showReceiveModal, setShowReceiveModal] = useState(false);

  const onClickReceive = () => {
    setShowFundingMethodModal(false);
    setShowReceiveModal(true);
  };

  const accountTotalFiatBalance = useAccountTotalFiatBalance(
    selectedAccount,
    shouldHideZeroBalanceTokens,
  );

  const tokensWithBalances =
    accountTotalFiatBalance.tokensWithBalances as TokenWithBalance[];

  const { loading } = accountTotalFiatBalance;

  tokensWithBalances.forEach((token) => {
    token.string = roundToDecimalPlacesRemovingExtraZeroes(
      token.string,
      5,
    ) as string;
  });

>>>>>>> 431583b7
  const balanceIsZero = useSelector(
    getMultichainSelectedAccountCachedBalanceIsZero,
  );

  ///: BEGIN:ONLY_INCLUDE_IF(build-main,build-beta,build-flask)
  const isBuyableChain = useSelector(getIsNativeTokenBuyable);
  const shouldShowBuy = isBuyableChain && balanceIsZero;
  ///: END:ONLY_INCLUDE_IF

  const isEvm = useSelector(getMultichainIsEvm);
  // NOTE: Since we can parametrize it now, we keep the original behavior
  // for EVM assets
  const shouldShowTokensLinks = showTokensLinks ?? isEvm;

  ///: BEGIN:ONLY_INCLUDE_IF(build-main,build-beta,build-flask)
  const isBtc = useSelector(getMultichainIsBitcoin);
  ///: END:ONLY_INCLUDE_IF

  let isStakeable = isMainnet && isEvm;
  ///: BEGIN:ONLY_INCLUDE_IF(build-mmi)
  isStakeable = false;
  ///: END:ONLY_INCLUDE_IF

  return (
    <>
      {detectedTokens.length > 0 &&
        !isTokenDetectionInactiveOnNonMainnetSupportedNetwork && (
          <DetectedTokensBanner
            className=""
            actionButtonOnClick={() => setShowDetectedTokens(true)}
            margin={4}
          />
        )}
      {
        ///: BEGIN:ONLY_INCLUDE_IF(build-main,build-beta,build-flask)
        shouldShowBuy ? (
          <RampsCard
            variant={
              isBtc
                ? RAMPS_CARD_VARIANT_TYPES.BTC
                : RAMPS_CARD_VARIANT_TYPES.TOKEN
            }
            handleOnClick={
              isBtc ? undefined : () => setShowFundingMethodModal(true)
            }
          />
        ) : null
        ///: END:ONLY_INCLUDE_IF
      }
      <AssetListControlBar
        tokenList={tokenList}
        setTokenList={setTokenList}
        setLoading={setLoading}
      />

      <TokenListItem
        onClick={() => onClickAsset(nativeCurrency)}
        title={nativeCurrency}
        // The primary and secondary currencies are subject to change based on the user's settings
        // TODO: rename this primary/secondary concept here to be more intuitive, regardless of setting
        primary={
          showSecondaryCurrency(
            isOriginalNativeSymbol,
            useNativeCurrencyAsPrimaryCurrency,
          )
            ? secondaryCurrencyDisplay
            : undefined
        }
        tokenSymbol={
          useNativeCurrencyAsPrimaryCurrency
            ? primaryCurrencyProperties.suffix
            : secondaryCurrencyProperties.suffix
        }
        secondary={
          showFiat &&
          showPrimaryCurrency(
            isOriginalNativeSymbol,
            useNativeCurrencyAsPrimaryCurrency,
          )
            ? primaryCurrencyDisplay
            : undefined
        }
        tokenImage={balanceIsLoading ? null : primaryTokenImage}
        isOriginalTokenSymbol={isOriginalNativeSymbol}
        isNativeCurrency
        isStakeable={isStakeable}
        showPercentage
      />
      <TokenList
        tokens={tokenList}
        loading={loading}
        onTokenClick={(tokenAddress: string) => {
          onClickAsset(tokenAddress);
          trackEvent({
            event: MetaMetricsEventName.TokenScreenOpened,
            category: MetaMetricsEventCategory.Navigation,
            properties: {
              token_symbol: primaryCurrencyProperties.suffix,
              location: 'Home',
            },
          });
        }}
      />
      {shouldShowTokensLinks && (
        <ImportTokenLink
          margin={4}
          marginBottom={2}
          marginTop={detectedTokens.length > 0 && !balanceIsZero ? 0 : 2}
        />
      )}
      {showDetectedTokens && (
        <DetectedToken setShowDetectedTokens={setShowDetectedTokens} />
      )}
      {showReceiveModal && selectedAccount?.address && (
        <ReceiveModal
          address={selectedAccount.address}
          onClose={() => setShowReceiveModal(false)}
        />
      )}
      {showFundingMethodModal && (
        <FundingMethodModal
          isOpen={showFundingMethodModal}
          onClose={() => setShowFundingMethodModal(false)}
          title={t('selectFundingMethod')}
          onClickReceive={onClickReceive}
        />
      )}
    </>
  );
};

export default AssetList;<|MERGE_RESOLUTION|>--- conflicted
+++ resolved
@@ -7,6 +7,7 @@
   getDetectedTokensInCurrentNetwork,
   getIstokenDetectionInactiveOnNonMainnetSupportedNetwork,
   getPreferences,
+  getSelectedAccount,
 } from '../../../../selectors';
 import {
   getMultichainCurrentNetwork,
@@ -40,11 +41,7 @@
   showPrimaryCurrency,
   showSecondaryCurrency,
 } from '../../../../../shared/modules/currency-display.utils';
-<<<<<<< HEAD
-=======
-import { roundToDecimalPlacesRemovingExtraZeroes } from '../../../../helpers/utils/util';
 import { FundingMethodModal } from '../../../multichain/funding-method-modal/funding-method-modal';
->>>>>>> 431583b7
 ///: BEGIN:ONLY_INCLUDE_IF(build-main,build-beta,build-flask)
 import {
   RAMPS_CARD_VARIANT_TYPES,
@@ -71,6 +68,7 @@
   const [tokenList, setTokenList] = useState<TokenWithBalance[]>([]);
   const [loading, setLoading] = useState(false);
   const [showDetectedTokens, setShowDetectedTokens] = useState(false);
+  const selectedAccount = useSelector(getSelectedAccount);
   const nativeCurrency = useSelector(getMultichainNativeCurrency);
   const showFiat = useSelector(getMultichainShouldShowFiat);
   const isMainnet = useSelector(getMultichainIsMainnet);
@@ -116,8 +114,6 @@
     getIstokenDetectionInactiveOnNonMainnetSupportedNetwork,
   );
 
-<<<<<<< HEAD
-=======
   const [showFundingMethodModal, setShowFundingMethodModal] = useState(false);
   const [showReceiveModal, setShowReceiveModal] = useState(false);
 
@@ -126,24 +122,6 @@
     setShowReceiveModal(true);
   };
 
-  const accountTotalFiatBalance = useAccountTotalFiatBalance(
-    selectedAccount,
-    shouldHideZeroBalanceTokens,
-  );
-
-  const tokensWithBalances =
-    accountTotalFiatBalance.tokensWithBalances as TokenWithBalance[];
-
-  const { loading } = accountTotalFiatBalance;
-
-  tokensWithBalances.forEach((token) => {
-    token.string = roundToDecimalPlacesRemovingExtraZeroes(
-      token.string,
-      5,
-    ) as string;
-  });
-
->>>>>>> 431583b7
   const balanceIsZero = useSelector(
     getMultichainSelectedAccountCachedBalanceIsZero,
   );
