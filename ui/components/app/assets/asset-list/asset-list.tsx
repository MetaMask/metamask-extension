import React, { useCallback, useContext, useMemo } from 'react';
import { useSelector } from 'react-redux';
import TokenList from '../token-list';
import { getMultichainIsEvm } from '../../../../selectors/multichain';
import { MetaMetricsContext } from '../../../../contexts/metametrics';
import {
  MetaMetricsEventCategory,
  MetaMetricsEventName,
} from '../../../../../shared/constants/metametrics';
import DetectedToken from '../../detected-token/detected-token';
import {
  useAssetListTokenDetection,
  usePrimaryCurrencyProperties,
} from '../hooks';
import AssetListControlBar from './asset-list-control-bar';
import AssetListFundingModals from './asset-list-funding-modals';

type AssetListProps = {
  onClickAsset: (chainId: string, address: string) => void;
  showTokensLinks?: boolean;
};

const TokenListContainer = React.memo(
  ({ onClickAsset }: Pick<AssetListProps, 'onClickAsset'>) => {
    const trackEvent = useContext(MetaMetricsContext);
    const { primaryCurrencyProperties } = usePrimaryCurrencyProperties();
    const isEvm = useSelector(getMultichainIsEvm);

    const onTokenClick = useCallback(
      (chainId: string, tokenAddress: string) => {
        onClickAsset(chainId, tokenAddress);
        trackEvent({
          event: MetaMetricsEventName.TokenScreenOpened,
          category: MetaMetricsEventCategory.Navigation,
          properties: {
            token_symbol: primaryCurrencyProperties.suffix,
            location: 'Home',
          },
        });
      },
      [],
    );

    const nativeToken = useMemo(
      () => !isEvm && <NativeToken onClickAsset={onClickAsset} />,
      [isEvm, onClickAsset],
    );

    return (
      <TokenList
        // nativeToken is still needed to avoid breaking flask build's support for bitcoin
        // TODO: refactor this to no longer be needed for non-evm chains
        nativeToken={nativeToken}
        onTokenClick={onTokenClick}
      />
    );
  },
);

const AssetList = ({ onClickAsset, showTokensLinks }: AssetListProps) => {
  const { showDetectedTokens, setShowDetectedTokens } =
    useAssetListTokenDetection();
  const isEvm = useSelector(getMultichainIsEvm);
  // NOTE: Since we can parametrize it now, we keep the original behavior
  // for EVM assets
  const shouldShowTokensLinks = showTokensLinks ?? isEvm;

  return (
    <>
      <AssetListControlBar showTokensLinks={shouldShowTokensLinks} />
<<<<<<< HEAD
      <TokenList
        onTokenClick={(chainId: string, tokenAddress: string) => {
          onClickAsset(chainId, tokenAddress);
          trackEvent({
            event: MetaMetricsEventName.TokenScreenOpened,
            category: MetaMetricsEventCategory.Navigation,
            properties: {
              token_symbol: primaryCurrencyProperties.suffix,
              location: 'Home',
            },
          });
        }}
      />
=======
      <TokenListContainer onClickAsset={onClickAsset} />
>>>>>>> 832eeaf5
      {showDetectedTokens && (
        <DetectedToken setShowDetectedTokens={setShowDetectedTokens} />
      )}
      <AssetListFundingModals />
    </>
  );
};

export default AssetList;<|MERGE_RESOLUTION|>--- conflicted
+++ resolved
@@ -24,7 +24,6 @@
   ({ onClickAsset }: Pick<AssetListProps, 'onClickAsset'>) => {
     const trackEvent = useContext(MetaMetricsContext);
     const { primaryCurrencyProperties } = usePrimaryCurrencyProperties();
-    const isEvm = useSelector(getMultichainIsEvm);
 
     const onTokenClick = useCallback(
       (chainId: string, tokenAddress: string) => {
@@ -41,19 +40,7 @@
       [],
     );
 
-    const nativeToken = useMemo(
-      () => !isEvm && <NativeToken onClickAsset={onClickAsset} />,
-      [isEvm, onClickAsset],
-    );
-
-    return (
-      <TokenList
-        // nativeToken is still needed to avoid breaking flask build's support for bitcoin
-        // TODO: refactor this to no longer be needed for non-evm chains
-        nativeToken={nativeToken}
-        onTokenClick={onTokenClick}
-      />
-    );
+    return <TokenList onTokenClick={onTokenClick} />;
   },
 );
 
@@ -68,23 +55,7 @@
   return (
     <>
       <AssetListControlBar showTokensLinks={shouldShowTokensLinks} />
-<<<<<<< HEAD
-      <TokenList
-        onTokenClick={(chainId: string, tokenAddress: string) => {
-          onClickAsset(chainId, tokenAddress);
-          trackEvent({
-            event: MetaMetricsEventName.TokenScreenOpened,
-            category: MetaMetricsEventCategory.Navigation,
-            properties: {
-              token_symbol: primaryCurrencyProperties.suffix,
-              location: 'Home',
-            },
-          });
-        }}
-      />
-=======
       <TokenListContainer onClickAsset={onClickAsset} />
->>>>>>> 832eeaf5
       {showDetectedTokens && (
         <DetectedToken setShowDetectedTokens={setShowDetectedTokens} />
       )}
