import React, { useMemo } from 'react';
import PropTypes from 'prop-types';
import { EtherDenomination } from '../../../../shared/constants/common';
import { PRIMARY, SECONDARY } from '../../../helpers/constants/common';
import CurrencyDisplay from '../../ui/currency-display';
import { useUserPreferencedCurrency } from '../../../hooks/useUserPreferencedCurrency';
import { AvatarNetwork, AvatarNetworkSize } from '../../component-library';
import {
  getMultichainNativeCurrency,
  getMultichainCurrentNetwork,
} from '../../../selectors/multichain';
import { useMultichainSelector } from '../../../hooks/useMultichainSelector';

/* eslint-disable jsdoc/require-param-name */
// eslint-disable-next-line jsdoc/require-param
/** @param {PropTypes.InferProps<typeof UserPreferencedCurrencyDisplayPropTypes>>} */
export default function UserPreferencedCurrencyDisplay({
  'data-testid': dataTestId,
  account,
  ethNumberOfDecimals,
  fiatNumberOfDecimals,
  numberOfDecimals: propsNumberOfDecimals,
  showEthLogo,
  type,
  showFiat,
  showNative,
  showCurrencySuffix,
<<<<<<< HEAD
  withCheckShowNativeToken,
=======
  shouldCheckShowNativeToken,
>>>>>>> fd8317f6
  ...restProps
}) {
  const currentNetwork = useMultichainSelector(
    getMultichainCurrentNetwork,
    account,
  );
  const nativeCurrency = useMultichainSelector(
    getMultichainNativeCurrency,
    account,
  );
  const { currency, numberOfDecimals } = useUserPreferencedCurrency(type, {
    account,
    ethNumberOfDecimals,
    fiatNumberOfDecimals,
    numberOfDecimals: propsNumberOfDecimals,
    showFiatOverride: showFiat,
    showNativeOverride: showNative,
<<<<<<< HEAD
    withCheckShowNativeToken,
=======
    shouldCheckShowNativeToken,
>>>>>>> fd8317f6
  });
  const prefixComponent = useMemo(() => {
    return (
      showEthLogo &&
      currency === nativeCurrency && (
        <AvatarNetwork
          size={AvatarNetworkSize.Xs}
          name={currentNetwork?.nickname}
          src={currentNetwork?.rpcPrefs?.imageUrl}
        />
      )
    );
  }, [
    currency,
    showEthLogo,
    nativeCurrency,
    currentNetwork?.nickname,
    currentNetwork?.rpcPrefs?.imageUrl,
  ]);
  return (
    <CurrencyDisplay
      {...restProps}
      account={account}
      currency={currency}
      data-testid={dataTestId}
      numberOfDecimals={numberOfDecimals}
      prefixComponent={prefixComponent}
      suffix={showCurrencySuffix && !showEthLogo && currency}
    />
  );
}

const UserPreferencedCurrencyDisplayPropTypes = {
  className: PropTypes.string,
  account: PropTypes.object,
  'data-testid': PropTypes.string,
  prefix: PropTypes.string,
  value: PropTypes.string,
  numberOfDecimals: PropTypes.oneOfType([PropTypes.string, PropTypes.number]),
  hideLabel: PropTypes.bool,
  hideTitle: PropTypes.bool,
  style: PropTypes.object,
  showEthLogo: PropTypes.bool,
  type: PropTypes.oneOf([PRIMARY, SECONDARY]),
  ethNumberOfDecimals: PropTypes.oneOfType([
    PropTypes.string,
    PropTypes.number,
  ]),
  fiatNumberOfDecimals: PropTypes.oneOfType([
    PropTypes.string,
    PropTypes.number,
  ]),
  showFiat: PropTypes.bool,
  showNative: PropTypes.bool,
  showCurrencySuffix: PropTypes.bool,
  /**
   * Following are the props from CurrencyDisplay component.
   * UserPreferencedCurrencyDisplay component should also accept all the props from Currency component
   */
  currency: PropTypes.string,
  denomination: PropTypes.oneOf([
    EtherDenomination.GWEI,
    EtherDenomination.ETH,
  ]),
  displayValue: PropTypes.string,
  prefixComponent: PropTypes.node,
  suffix: PropTypes.oneOfType([PropTypes.string, PropTypes.bool]),
  prefixComponentWrapperProps: PropTypes.object,
  textProps: PropTypes.object,
  suffixProps: PropTypes.object,
<<<<<<< HEAD
  withCheckShowNativeToken: PropTypes.bool,
=======
  shouldCheckShowNativeToken: PropTypes.bool,
>>>>>>> fd8317f6
};

UserPreferencedCurrencyDisplay.propTypes =
  UserPreferencedCurrencyDisplayPropTypes;<|MERGE_RESOLUTION|>--- conflicted
+++ resolved
@@ -25,11 +25,7 @@
   showFiat,
   showNative,
   showCurrencySuffix,
-<<<<<<< HEAD
-  withCheckShowNativeToken,
-=======
   shouldCheckShowNativeToken,
->>>>>>> fd8317f6
   ...restProps
 }) {
   const currentNetwork = useMultichainSelector(
@@ -47,11 +43,7 @@
     numberOfDecimals: propsNumberOfDecimals,
     showFiatOverride: showFiat,
     showNativeOverride: showNative,
-<<<<<<< HEAD
-    withCheckShowNativeToken,
-=======
     shouldCheckShowNativeToken,
->>>>>>> fd8317f6
   });
   const prefixComponent = useMemo(() => {
     return (
@@ -122,11 +114,7 @@
   prefixComponentWrapperProps: PropTypes.object,
   textProps: PropTypes.object,
   suffixProps: PropTypes.object,
-<<<<<<< HEAD
-  withCheckShowNativeToken: PropTypes.bool,
-=======
   shouldCheckShowNativeToken: PropTypes.bool,
->>>>>>> fd8317f6
 };
 
 UserPreferencedCurrencyDisplay.propTypes =
