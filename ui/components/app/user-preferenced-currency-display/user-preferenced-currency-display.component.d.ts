import type { CurrencyDisplayProps } from '../../ui/currency-display/currency-display.component';
import type { PRIMARY, SECONDARY } from '../../../helpers/constants/common';

export type UserPrefrencedCurrencyDisplayProps = OverridingUnion<
  CurrencyDisplayProps,
  {
    type?: PRIMARY | SECONDARY;
    currency?: string;
    showEthLogo?: boolean;
    ethNumberOfDecimals?: string | number;
    fiatNumberOfDecimals?: string | number;
    showFiat?: boolean;
    showNative?: boolean;
    showCurrencySuffix?: boolean;
<<<<<<< HEAD
    withCheckShowNativeToken?: boolean;
=======
    shouldCheckShowNativeToken?: boolean;
>>>>>>> 18992e29
    isAggregatedFiatOverviewBalance?: boolean;
  }
>;

declare const UserPrefrencedCurrencyDisplay: React.FC<UserPrefrencedCurrencyDisplayProps>;
export default UserPrefrencedCurrencyDisplay;<|MERGE_RESOLUTION|>--- conflicted
+++ resolved
@@ -12,11 +12,7 @@
     showFiat?: boolean;
     showNative?: boolean;
     showCurrencySuffix?: boolean;
-<<<<<<< HEAD
-    withCheckShowNativeToken?: boolean;
-=======
     shouldCheckShowNativeToken?: boolean;
->>>>>>> 18992e29
     isAggregatedFiatOverviewBalance?: boolean;
   }
 >;
