--- conflicted
+++ resolved
@@ -1,15 +1,18 @@
 import React, { useCallback, useContext, useState } from 'react';
 import PropTypes from 'prop-types';
+
 import { useDispatch, useSelector } from 'react-redux';
 import { useGasFeeInputs } from '../../../hooks/useGasFeeInputs';
 import { useShouldAnimateGasEstimations } from '../../../hooks/useShouldAnimateGasEstimations';
 
-import { EDIT_GAS_MODES, GAS_LIMITS } from '../../../../shared/constants/gas';
+import {
+  GAS_ESTIMATE_TYPES,
+  EDIT_GAS_MODES,
+} from '../../../../shared/constants/gas';
 
 import {
   decGWEIToHexWEI,
   decimalToHex,
-  hexToDecimal,
 } from '../../../helpers/utils/conversions.util';
 
 import Popover from '../../ui/popover';
@@ -27,7 +30,6 @@
   updateCustomSwapsEIP1559GasParams,
 } from '../../../store/actions';
 import LoadingHeartBeat from '../../ui/loading-heartbeat';
-import { checkNetworkAndAccountSupports1559 } from '../../../selectors';
 
 export default function EditGasPopover({
   popoverTitle = '',
@@ -37,33 +39,25 @@
   transaction,
   mode,
   onClose,
-<<<<<<< HEAD
-  minimumGasLimit = GAS_LIMITS.SIMPLE,
-=======
   minimumGasLimit,
->>>>>>> 91bbecae
 }) {
   const t = useContext(I18nContext);
   const dispatch = useDispatch();
   const showSidebar = useSelector((state) => state.appState.sidebar.isOpen);
-  const networkAndAccountSupport1559 = useSelector(
-    checkNetworkAndAccountSupports1559,
-  );
 
   const shouldAnimate = useShouldAnimateGasEstimations();
 
   const showEducationButton =
-    mode === EDIT_GAS_MODES.MODIFY_IN_PLACE && networkAndAccountSupport1559;
+    mode === EDIT_GAS_MODES.MODIFY_IN_PLACE && process.env.SHOW_EIP_1559_UI;
   const [showEducationContent, setShowEducationContent] = useState(false);
 
   const [warning] = useState(null);
 
+  const [showAdvancedForm, setShowAdvancedForm] = useState(false);
   const [
     dappSuggestedGasFeeAcknowledged,
     setDappSuggestedGasFeeAcknowledged,
   ] = useState(false);
-
-  const minimumGasLimitDec = hexToDecimal(minimumGasLimit);
 
   const {
     maxPriorityFeePerGas,
@@ -87,16 +81,7 @@
     hasGasErrors,
     gasErrors,
     onManualChange,
-<<<<<<< HEAD
-    balanceError,
   } = useGasFeeInputs(defaultEstimateToUse, transaction, minimumGasLimit, mode);
-
-  const [showAdvancedForm, setShowAdvancedForm] = useState(
-    !estimateToUse || hasGasErrors || !networkAndAccountSupport1559,
-  );
-=======
-  } = useGasFeeInputs(defaultEstimateToUse, transaction, minimumGasLimit, mode);
->>>>>>> 91bbecae
 
   /**
    * Temporary placeholder, this should be managed by the parent component but
@@ -119,20 +104,19 @@
       closePopover();
     }
 
-    const newGasSettings = networkAndAccountSupport1559
-      ? {
-          gas: decimalToHex(gasLimit),
-          gasLimit: decimalToHex(gasLimit),
-          maxFeePerGas: decGWEIToHexWEI(maxFeePerGas ?? gasPrice),
-          maxPriorityFeePerGas: decGWEIToHexWEI(
-            maxPriorityFeePerGas ?? maxFeePerGas ?? gasPrice,
-          ),
-        }
-      : {
-          gas: decimalToHex(gasLimit),
-          gasLimit: decimalToHex(gasLimit),
-          gasPrice: decGWEIToHexWEI(gasPrice),
-        };
+    const newGasSettings =
+      gasEstimateType === GAS_ESTIMATE_TYPES.FEE_MARKET
+        ? {
+            gas: decimalToHex(gasLimit),
+            gasLimit: decimalToHex(gasLimit),
+            maxFeePerGas: decGWEIToHexWEI(maxFeePerGas),
+            maxPriorityFeePerGas: decGWEIToHexWEI(maxPriorityFeePerGas),
+          }
+        : {
+            gas: decimalToHex(gasLimit),
+            gasLimit: decimalToHex(gasLimit),
+            gasPrice: decGWEIToHexWEI(gasPrice),
+          };
 
     switch (mode) {
       case EDIT_GAS_MODES.CANCEL:
@@ -160,11 +144,7 @@
         break;
       case EDIT_GAS_MODES.SWAPS:
         // This popover component should only be used for the "FEE_MARKET" type in Swaps.
-<<<<<<< HEAD
-        if (networkAndAccountSupport1559) {
-=======
         if (gasEstimateType === GAS_ESTIMATE_TYPES.FEE_MARKET) {
->>>>>>> 91bbecae
           dispatch(updateCustomSwapsEIP1559GasParams(newGasSettings));
         }
         break;
@@ -182,7 +162,7 @@
     gasPrice,
     maxFeePerGas,
     maxPriorityFeePerGas,
-    networkAndAccountSupport1559,
+    gasEstimateType,
   ]);
 
   let title = t('editGasTitle');
@@ -197,11 +177,11 @@
   }
 
   const footerButtonText = confirmButtonText || t('save');
+
   return (
     <Popover
       title={title}
       onClose={closePopover}
-      className="edit-gas-popover__wrapper"
       onBack={
         showEducationContent ? () => setShowEducationContent(false) : undefined
       }
@@ -211,7 +191,7 @@
             <Button
               type="primary"
               onClick={onSubmit}
-              disabled={hasGasErrors || isGasEstimatesLoading || balanceError}
+              disabled={hasGasErrors || isGasEstimatesLoading}
             >
               {footerButtonText}
             </Button>
@@ -224,9 +204,7 @@
           <EditGasDisplayEducation />
         ) : (
           <>
-            {process.env.IN_TEST === 'true' ? null : (
-              <LoadingHeartBeat active={shouldAnimate} />
-            )}
+            <LoadingHeartBeat active={shouldAnimate} />
             <EditGasDisplay
               showEducationButton={showEducationButton}
               warning={warning}
@@ -257,10 +235,9 @@
               onEducationClick={() => setShowEducationContent(true)}
               mode={mode}
               transaction={transaction}
+              hasGasErrors={hasGasErrors}
               gasErrors={gasErrors}
               onManualChange={onManualChange}
-              minimumGasLimit={minimumGasLimitDec}
-              balanceError={balanceError}
               {...editGasDisplayProps}
             />
           </>
