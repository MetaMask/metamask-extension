import React, { useCallback, useEffect, useState } from 'react';
import { useSelector } from 'react-redux';

import { HIGH_FEE_WARNING_MULTIPLIER } from '../../../../../pages/send/send.constants';
import { PRIORITY_LEVELS } from '../../../../../../shared/constants/gas';
import { SECONDARY } from '../../../../../helpers/constants/common';
import { bnGreaterThan, bnLessThan } from '../../../../../helpers/utils/util';
import { decGWEIToHexWEI } from '../../../../../helpers/utils/conversions.util';
import { getAdvancedGasFeeValues } from '../../../../../selectors';
import { useGasFeeContext } from '../../../../../contexts/gasFee';
import { useI18nContext } from '../../../../../hooks/useI18nContext';
import { useUserPreferencedCurrency } from '../../../../../hooks/useUserPreferencedCurrency';
import { useCurrencyDisplay } from '../../../../../hooks/useCurrencyDisplay';
import Box from '../../../../ui/box';
import FormField from '../../../../ui/form-field';

import { useAdvancedGasFeePopoverContext } from '../../context';
import AdvancedGasFeeInputSubtext from '../../advanced-gas-fee-input-subtext';
import {
  roundToDecimalPlacesRemovingExtraZeroes,
  renderFeeRange,
} from '../utils';

const validateBaseFee = (value, gasFeeEstimates, maxPriorityFeePerGas) => {
  if (bnGreaterThan(maxPriorityFeePerGas, value)) {
    return 'editGasMaxBaseFeeGWEIImbalance';
  }
  if (
    gasFeeEstimates?.low &&
    bnLessThan(value, gasFeeEstimates.low.suggestedMaxFeePerGas)
  ) {
    return 'editGasMaxBaseFeeLow';
  }
  if (
    gasFeeEstimates?.high &&
    bnGreaterThan(
      value,
      gasFeeEstimates.high.suggestedMaxFeePerGas * HIGH_FEE_WARNING_MULTIPLIER,
    )
  ) {
    return 'editGasMaxBaseFeeHigh';
  }
  return null;
};

const BaseFeeInput = () => {
  const t = useI18nContext();

  const { gasFeeEstimates, estimateUsed, maxFeePerGas } = useGasFeeContext();
  const {
    maxPriorityFeePerGas,
    setErrorValue,
    setMaxFeePerGas,
    setMaxBaseFee,
  } = useAdvancedGasFeePopoverContext();

  const {
    estimatedBaseFee,
    historicalBaseFeeRange,
    baseFeeTrend,
  } = gasFeeEstimates;
  const [baseFeeError, setBaseFeeError] = useState();
  const {
    currency,
    numberOfDecimals: numberOfDecimalsFiat,
  } = useUserPreferencedCurrency(SECONDARY);

  const advancedGasFeeValues = useSelector(getAdvancedGasFeeValues);

  const [baseFee, setBaseFee] = useState(() => {
    if (
      estimateUsed !== PRIORITY_LEVELS.CUSTOM &&
      advancedGasFeeValues?.maxBaseFee
    ) {
      return advancedGasFeeValues.maxBaseFee;
    }

    return maxFeePerGas;
  });

  const [, { value: baseFeeInFiat }] = useCurrencyDisplay(
    decGWEIToHexWEI(baseFee),
    { currency, numberOfDecimalsFiat },
  );

  const updateBaseFee = useCallback(
    (value) => {
      setBaseFee(value);
    },
    [setBaseFee],
  );

  useEffect(() => {
    setMaxFeePerGas(baseFee);
    const error = validateBaseFee(
      baseFee,
      gasFeeEstimates,
      maxPriorityFeePerGas,
    );

    setBaseFeeError(error);
    setErrorValue('maxFeePerGas', error === 'editGasMaxBaseFeeGWEIImbalance');
    setMaxBaseFee(baseFee);
  }, [
    baseFee,
    gasFeeEstimates,
    maxPriorityFeePerGas,
    setBaseFeeError,
    setErrorValue,
    setMaxFeePerGas,
    setMaxBaseFee,
  ]);

  return (
    <Box className="base-fee-input" margin={[0, 2]}>
      <FormField
        dataTestId="base-fee-input"
        error={baseFeeError ? t(baseFeeError) : ''}
        onChange={updateBaseFee}
        titleText={t('maxBaseFee')}
        titleUnit={`(${t('gwei')})`}
        tooltipText={t('advancedBaseGasFeeToolTip')}
<<<<<<< HEAD
        titleDetail={
          <Button
            data-testid="base-fee-edit"
            className="base-fee-input__edit-link"
            type="link"
            onClick={() => setEditingInGwei(!editingInGwei)}
          >
            <I18nValue
              messageKey={editingInGwei ? 'editInMultiplier' : 'editInGwei'}
            />
          </Button>
        }
        value={editingInGwei ? maxBaseFeeGWEI : maxBaseFeeMultiplier}
=======
        value={baseFee}
>>>>>>> 859ac46e
        detailText={`≈ ${baseFeeInFiat}`}
        numeric
      />
      <AdvancedGasFeeInputSubtext
        latest={`${roundToDecimalPlacesRemovingExtraZeroes(
          estimatedBaseFee,
          2,
        )} GWEI`}
        historical={renderFeeRange(historicalBaseFeeRange)}
        feeTrend={baseFeeTrend}
      />
    </Box>
  );
};

export default BaseFeeInput;<|MERGE_RESOLUTION|>--- conflicted
+++ resolved
@@ -120,23 +120,7 @@
         titleText={t('maxBaseFee')}
         titleUnit={`(${t('gwei')})`}
         tooltipText={t('advancedBaseGasFeeToolTip')}
-<<<<<<< HEAD
-        titleDetail={
-          <Button
-            data-testid="base-fee-edit"
-            className="base-fee-input__edit-link"
-            type="link"
-            onClick={() => setEditingInGwei(!editingInGwei)}
-          >
-            <I18nValue
-              messageKey={editingInGwei ? 'editInMultiplier' : 'editInGwei'}
-            />
-          </Button>
-        }
-        value={editingInGwei ? maxBaseFeeGWEI : maxBaseFeeMultiplier}
-=======
         value={baseFee}
->>>>>>> 859ac46e
         detailText={`≈ ${baseFeeInFiat}`}
         numeric
       />
