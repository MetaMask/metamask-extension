import React, { useContext } from 'react';
import PropTypes from 'prop-types';
import { captureException } from '@sentry/browser';
import BlockaidPackage from '@blockaid/ppom_release/package.json';

import { NETWORK_TO_NAME_MAP } from '../../../../../shared/constants/network';
import {
  OverflowWrap,
  Severity,
} from '../../../../helpers/constants/design-system';
import { I18nContext } from '../../../../contexts/i18n';
import {
  BlockaidReason,
  BlockaidResultType,
  SecurityProvider,
} from '../../../../../shared/constants/security-provider';
import { Text } from '../../../component-library';

import SecurityProviderBannerAlert from '../security-provider-banner-alert';
import { getReportUrl } from './blockaid-banner-utils';

const zlib = require('zlib');

/** Reason to description translation key mapping. Grouped by translations. */
const REASON_TO_DESCRIPTION_TKEY = Object.freeze({
  [BlockaidReason.approvalFarming]: 'blockaidDescriptionApproveFarming',
  [BlockaidReason.permitFarming]: 'blockaidDescriptionApproveFarming',
  [BlockaidReason.setApprovalForAll]: 'blockaidDescriptionApproveFarming',

  [BlockaidReason.blurFarming]: 'blockaidDescriptionBlurFarming',

  [BlockaidReason.failed]: 'blockaidDescriptionFailed',

  [BlockaidReason.seaportFarming]: 'blockaidDescriptionSeaportFarming',

  [BlockaidReason.maliciousDomain]: 'blockaidDescriptionMaliciousDomain',

  [BlockaidReason.rawSignatureFarming]: 'blockaidDescriptionMightLoseAssets',
  [BlockaidReason.tradeOrderFarming]: 'blockaidDescriptionMightLoseAssets',

  [BlockaidReason.rawNativeTokenTransfer]: 'blockaidDescriptionTransferFarming',
  [BlockaidReason.transferFarming]: 'blockaidDescriptionTransferFarming',
  [BlockaidReason.transferFromFarming]: 'blockaidDescriptionTransferFarming',

  [BlockaidReason.other]: 'blockaidDescriptionMightLoseAssets',
});

/** Reason to title translation key mapping. */
const REASON_TO_TITLE_TKEY = Object.freeze({
  [BlockaidReason.failed]: 'blockaidTitleMayNotBeSafe',
  [BlockaidReason.rawSignatureFarming]: 'blockaidTitleSuspicious',
});

function BlockaidBannerAlert({ txData, ...props }) {
  const { securityAlertResponse, origin, msgParams, type, txParams, chainId } =
    txData;

  const t = useContext(I18nContext);

  if (!securityAlertResponse) {
    return null;
  }

  const {
    reason,
    result_type: resultType,
    features,
    block,
  } = securityAlertResponse;

  if (resultType === BlockaidResultType.Benign) {
    return null;
  }

  if (!REASON_TO_DESCRIPTION_TKEY[reason]) {
    captureException(`BlockaidBannerAlert: Unidentified reason '${reason}'`);
  }

  const description = t(REASON_TO_DESCRIPTION_TKEY[reason] || 'other');

  const details = features?.length ? (
    <Text as="ul" overflowWrap={OverflowWrap.BreakWord}>
      {features.map((feature, i) => (
        <li key={`blockaid-detail-${i}`}>• {feature}</li>
      ))}
    </Text>
  ) : null;

  const isFailedResultType = resultType === BlockaidResultType.Failed;

  const severity =
    resultType === BlockaidResultType.Malicious
      ? Severity.Danger
      : Severity.Warning;

  const title = t(REASON_TO_TITLE_TKEY[reason] || 'blockaidTitleDeceptive');

  const reportData = {
    domain: origin ?? msgParams?.origin,
    jsonRpcMethod: type,
    jsonRpcParams: JSON.stringify(txParams ?? msgParams),
    blockNumber: block,
    chain: NETWORK_TO_NAME_MAP[chainId],
    classification: reason,
    blockaidVersion: BlockaidPackage.version,
<<<<<<< HEAD
=======
    resultType,
    reproduce: JSON.stringify(features),
>>>>>>> 7aa328a9
  };

  const jsonData = JSON.stringify(reportData);

  const encodedData = zlib?.gzipSync?.(jsonData) ?? jsonData;

  const reportUrl = getReportUrl(encodedData);

  return (
    <SecurityProviderBannerAlert
      description={description}
      details={details}
      provider={isFailedResultType ? null : SecurityProvider.Blockaid}
      severity={severity}
      title={title}
      reportUrl={reportUrl}
      {...props}
    />
  );
}

BlockaidBannerAlert.propTypes = {
  txData: PropTypes.object,
};

export default BlockaidBannerAlert;<|MERGE_RESOLUTION|>--- conflicted
+++ resolved
@@ -103,11 +103,8 @@
     chain: NETWORK_TO_NAME_MAP[chainId],
     classification: reason,
     blockaidVersion: BlockaidPackage.version,
-<<<<<<< HEAD
-=======
     resultType,
     reproduce: JSON.stringify(features),
->>>>>>> 7aa328a9
   };
 
   const jsonData = JSON.stringify(reportData);
