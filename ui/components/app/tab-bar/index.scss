.tab-bar {
  display: flex;
  flex-direction: column;
  justify-content: flex-start;

  &__tab {
    @include Paragraph;

    color: var(--color-text-default);
    display: flex;
    flex-flow: row nowrap;
    align-items: center;
    min-width: 0;
    flex: 0 0 auto;
    box-sizing: border-box;
    transition: opacity 200ms ease-in-out;
    background-color: unset;
    text-align: start;
<<<<<<< HEAD
    position: relative;
=======
    color: var(--primary-text);
>>>>>>> b345b5ab

    @include screen-sm-max {
      @include H4;

      opacity: 1;
    }

    &__selected-indicator {
      width: 4px;
      height: calc(100% - 8px);
      position: absolute;
      top: 4px;
      left: 4px;
    }

    &__content {
      display: flex;
      align-items: center;
      position: relative;
      width: 100%;

      &__title {
        @include H4;

        @include screen-sm-min {
          @include H6;
        }
      }

      &__description {
        display: none;

        @include screen-sm-max {
          @include H6;

          display: block;
          font-weight: 300;
          margin-top: 8px;
          min-height: 14px;
        }
      }

      &__icon {
        display: flex;
        justify-content: center;
        margin-inline-end: 16px;
        flex: 0 0 18px;
      }
    }

    &__caret {
      display: none;

      @include screen-sm-max {
        display: block;
        margin-inline-start: auto;
        margin-inline-end: 8px;

        [dir='rtl'] & {
          transform: rotate(180deg);
        }
      }
    }

    &--active {
      opacity: 1 !important;

      @include screen-sm-min {
        background-color: var(--color-primary-muted);
      }
    }
  }

  &__grow-tab {
    flex-grow: 1;
  }
}<|MERGE_RESOLUTION|>--- conflicted
+++ resolved
@@ -3,57 +3,49 @@
   flex-direction: column;
   justify-content: flex-start;
 
+
   &__tab {
     @include Paragraph;
 
-    color: var(--color-text-default);
     display: flex;
     flex-flow: row nowrap;
-    align-items: center;
+    align-items: flex-start;
     min-width: 0;
     flex: 0 0 auto;
     box-sizing: border-box;
+    padding: 16px 24px;
+    opacity: 0.5;
     transition: opacity 200ms ease-in-out;
     background-color: unset;
     text-align: start;
-<<<<<<< HEAD
-    position: relative;
-=======
     color: var(--primary-text);
->>>>>>> b345b5ab
 
-    @include screen-sm-max {
+    @media screen and (min-width: $break-large) {
+      &:hover {
+        opacity: 0.4;
+      }
+
+      &:active {
+        opacity: 0.6;
+      }
+    }
+
+    @media screen and (max-width: $break-small) {
       @include H4;
 
+      padding: 24px;
+      border-bottom: 1px solid var(--alto);
       opacity: 1;
     }
 
-    &__selected-indicator {
-      width: 4px;
-      height: calc(100% - 8px);
-      position: absolute;
-      top: 4px;
-      left: 4px;
-    }
-
     &__content {
-      display: flex;
-      align-items: center;
-      position: relative;
-      width: 100%;
-
-      &__title {
-        @include H4;
-
-        @include screen-sm-min {
-          @include H6;
-        }
-      }
+      flex: 1 1 auto;
+      width: 0;
 
       &__description {
         display: none;
 
-        @include screen-sm-max {
+        @media screen and (max-width: $break-small) {
           @include H6;
 
           display: block;
@@ -62,22 +54,19 @@
           min-height: 14px;
         }
       }
-
-      &__icon {
-        display: flex;
-        justify-content: center;
-        margin-inline-end: 16px;
-        flex: 0 0 18px;
-      }
     }
 
     &__caret {
       display: none;
 
-      @include screen-sm-max {
+      @media screen and (max-width: $break-small) {
         display: block;
-        margin-inline-start: auto;
-        margin-inline-end: 8px;
+        background-image: url('/images/caret-right.svg');
+        width: 8.27px;
+        height: 13.64px;
+        background-size: contain;
+        background-repeat: no-repeat;
+        background-position: center;
 
         [dir='rtl'] & {
           transform: rotate(180deg);
@@ -87,10 +76,6 @@
 
     &--active {
       opacity: 1 !important;
-
-      @include screen-sm-min {
-        background-color: var(--color-primary-muted);
-      }
     }
   }
 
