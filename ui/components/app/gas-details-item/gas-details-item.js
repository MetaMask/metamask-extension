--- conflicted
+++ resolved
@@ -3,40 +3,20 @@
 import classNames from 'classnames';
 import { useSelector } from 'react-redux';
 
-import { TextColor } from '../../../helpers/constants/design-system';
+import { COLORS } from '../../../helpers/constants/design-system';
 import { PRIMARY, SECONDARY } from '../../../helpers/constants/common';
-import {
-  getPreferences,
-  getUseCurrencyRateCheck,
-  transactionFeeSelector,
-} from '../../../selectors';
-import { getCurrentDraftTransaction } from '../../../ducks/send';
+import { getPreferences } from '../../../selectors';
 import { useGasFeeContext } from '../../../contexts/gasFee';
-import { useI18nContext } from '../../../hooks/useI18nContext';
 
 import Box from '../../ui/box';
+import I18nValue from '../../ui/i18n-value';
 import LoadingHeartBeat from '../../ui/loading-heartbeat';
 import GasTiming from '../gas-timing/gas-timing.component';
 import TransactionDetailItem from '../transaction-detail-item/transaction-detail-item.component';
 import UserPreferencedCurrencyDisplay from '../user-preferenced-currency-display';
-import { hexWEIToDecGWEI } from '../../../../shared/modules/conversion.utils';
-import { useDraftTransactionWithTxParams } from '../../../hooks/useDraftTransactionWithTxParams';
-import { PriorityLevels } from '../../../../shared/constants/gas';
 import GasDetailsItemTitle from './gas-details-item-title';
 
-const GasDetailsItem = ({
-  'data-testid': dataTestId,
-  userAcknowledgedGasMissing = false,
-}) => {
-  const t = useI18nContext();
-  const draftTransaction = useSelector(getCurrentDraftTransaction);
-  const transactionData = useDraftTransactionWithTxParams();
-
-  const {
-    hexMinimumTransactionFee: draftHexMinimumTransactionFee,
-    hexMaximumTransactionFee: draftHexMaximumTransactionFee,
-  } = useSelector((state) => transactionFeeSelector(state, transactionData));
-
+const GasDetailsItem = ({ userAcknowledgedGasMissing = false }) => {
   const {
     estimateUsed,
     hasSimulationError,
@@ -48,51 +28,31 @@
 
   const { useNativeCurrencyAsPrimaryCurrency } = useSelector(getPreferences);
 
-  const useCurrencyRateCheck = useSelector(getUseCurrencyRateCheck);
-
   if (hasSimulationError && !userAcknowledgedGasMissing) {
     return null;
   }
 
-  const maxPriorityFeePerGasToRender = (
-    maxPriorityFeePerGas ??
-    hexWEIToDecGWEI(transactionData.txParams?.maxPriorityFeePerGas ?? '0x0')
-  ).toString();
-
-  const maxFeePerGasToRender = (
-    maxFeePerGas ??
-    hexWEIToDecGWEI(transactionData.txParams?.maxFeePerGas ?? '0x0')
-  ).toString();
-
   return (
     <TransactionDetailItem
-      key="gas-details-item"
-      data-testid={dataTestId}
+      key="gas-item"
       detailTitle={<GasDetailsItemTitle />}
-<<<<<<< HEAD
-      detailTitleColor={TextColor.textDefault}
-=======
       detailTitlecolor={COLORS.TEXT_DEFAULT}
->>>>>>> 7c13d218
       detailText={
-        useCurrencyRateCheck &&
-        Object.keys(draftTransaction).length === 0 && (
-          <div className="gas-details-item__currency-container">
-            <LoadingHeartBeat estimateUsed={estimateUsed} />
-            <UserPreferencedCurrencyDisplay
-              type={SECONDARY}
-              value={hexMinimumTransactionFee}
-              hideLabel={Boolean(useNativeCurrencyAsPrimaryCurrency)}
-            />
-          </div>
-        )
+        <div className="gas-details-item__currency-container">
+          <LoadingHeartBeat estimateUsed={estimateUsed} />
+          <UserPreferencedCurrencyDisplay
+            type={SECONDARY}
+            value={hexMinimumTransactionFee}
+            hideLabel={Boolean(useNativeCurrencyAsPrimaryCurrency)}
+          />
+        </div>
       }
       detailTotal={
         <div className="gas-details-item__currency-container">
           <LoadingHeartBeat estimateUsed={estimateUsed} />
           <UserPreferencedCurrencyDisplay
             type={PRIMARY}
-            value={hexMinimumTransactionFee || draftHexMinimumTransactionFee}
+            value={hexMinimumTransactionFee}
             hideLabel={!useNativeCurrencyAsPrimaryCurrency}
           />
         </div>
@@ -103,18 +63,14 @@
             key="editGasSubTextFeeLabel"
             display="inline-flex"
             className={classNames('gas-details-item__gasfee-label', {
-              'gas-details-item__gas-fee-warning':
-                estimateUsed === PriorityLevels.high ||
-                estimateUsed === PriorityLevels.dappSuggestedHigh,
+              'gas-details-item__gas-fee-warning': estimateUsed === 'high',
             })}
           >
             <LoadingHeartBeat estimateUsed={estimateUsed} />
             <Box marginRight={1}>
               <strong>
-                {(estimateUsed === PriorityLevels.high ||
-                  estimateUsed === PriorityLevels.dappSuggestedHigh) &&
-                  '⚠ '}
-                {t('editGasSubTextFeeLabel')}
+                {estimateUsed === 'high' && '⚠ '}
+                <I18nValue messageKey="editGasSubTextFeeLabel" />
               </strong>
             </Box>
             <div
@@ -125,9 +81,7 @@
               <UserPreferencedCurrencyDisplay
                 key="editGasSubTextFeeAmount"
                 type={PRIMARY}
-                value={
-                  hexMaximumTransactionFee || draftHexMaximumTransactionFee
-                }
+                value={hexMaximumTransactionFee}
                 hideLabel={!useNativeCurrencyAsPrimaryCurrency}
               />
             </div>
@@ -136,8 +90,8 @@
       }
       subTitle={
         <GasTiming
-          maxPriorityFeePerGas={maxPriorityFeePerGasToRender}
-          maxFeePerGas={maxFeePerGasToRender}
+          maxPriorityFeePerGas={maxPriorityFeePerGas}
+          maxFeePerGas={maxFeePerGas}
         />
       }
     />
@@ -145,7 +99,6 @@
 };
 
 GasDetailsItem.propTypes = {
-  'data-testid': PropTypes.string,
   userAcknowledgedGasMissing: PropTypes.bool,
 };
 
