--- conflicted
+++ resolved
@@ -1,6 +1,4 @@
 .transaction-list-item {
-  border-top: none;
-
   &__primary-currency {
     color: var(--color-text-default);
     overflow: hidden;
@@ -11,17 +9,6 @@
     @include H7;
 
     margin-top: 4px;
-<<<<<<< HEAD
-    color: var(--color-text-alternative);
-  }
-
-  & &--unconfirmed {
-    color: var(--color-text-alternative);
-  }
-
-  &--unconfirmed &__primary-currency {
-    color: var(--color-text-alternative);
-=======
     color: var(--color-icon-default);
   }
 
@@ -31,16 +18,17 @@
 
   &--unconfirmed &__primary-currency {
     color: var(--color-icon-default);
->>>>>>> 7485a8a3
   }
 
   &__pending-actions {
+    padding-top: 12px;
     display: flex;
 
     .button {
-      @include H6;
+      @include H8;
 
-      width: 90px;
+      padding: 8px;
+      width: 75px;
       white-space: nowrap;
     }
 
@@ -53,13 +41,6 @@
     }
   }
 
-  .list-item__subheading {
-    overflow: hidden;
-    max-width: 100%;
-    white-space: nowrap;
-    text-overflow: ellipsis;
-  }
-
   .list-item__subheading > h3 {
     overflow: visible;
     display: flex;
@@ -67,18 +48,20 @@
     text-overflow: initial;
   }
 
+  .transaction-status::after {
+    content: "·";
+    margin: 0 4px;
+  }
+
+  &__origin,
   &__address {
     overflow: hidden;
     text-overflow: ellipsis;
     white-space: nowrap;
   }
 
-  ///: BEGIN:ONLY_INCLUDE_IN(build-mmi)
-  &__icon-badge {
-    position: absolute;
-    top: 18px;
-    left: 18px;
-    transform: scale(0.8);
+  &__origin {
+    /*rtl:ignore*/
+    direction: rtl;
   }
-  ///: END:ONLY_INCLUDE_IN
 }