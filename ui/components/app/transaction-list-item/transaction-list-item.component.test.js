--- conflicted
+++ resolved
@@ -17,7 +17,7 @@
 import transactionGroup from '../../../../test/data/mock-pending-transaction-data.json';
 import mockLegacySwapTxGroup from '../../../../test/data/swap/mock-legacy-swap-transaction-group.json';
 import mockState from '../../../../test/data/mock-state.json';
-import { renderWithProviderAndHistory } from '../../../../test/jest';
+import { renderWithProvider } from '../../../../test/lib/render-helpers-navigate';
 import { MetaMetricsContext } from '../../../contexts/metametrics';
 import { selectBridgeHistoryForAccount } from '../../../ducks/bridge-status/selectors';
 import { getTokens } from '../../../ducks/metamask/metamask';
@@ -73,7 +73,6 @@
     useDispatch: jest.fn(),
   };
 });
-<<<<<<< HEAD
 
 const mockUseNavigate = jest.fn();
 const mockUseLocation = jest.fn();
@@ -84,8 +83,6 @@
     useLocation: () => mockUseLocation(),
   };
 });
-=======
->>>>>>> ae4b2c0e
 
 jest.mock('../../../hooks/useGasFeeEstimates', () => ({
   useGasFeeEstimates: jest.fn(),
@@ -170,8 +167,6 @@
 };
 
 describe('TransactionListItem', () => {
-  const history = createMemoryHistory();
-
   beforeAll(() => {
     useGasFeeEstimates.mockImplementation(
       () => FEE_MARKET_ESTIMATE_RETURN_VALUE,
@@ -183,14 +178,13 @@
         label: null,
       })),
     );
+
+    mockUseLocation.mockReturnValue({ pathname: ''});
   });
 
   afterAll(() => {
     useGasFeeEstimates.mockRestore();
   });
-
-  const renderWithProvider = (component, store) =>
-    renderWithProviderAndHistory(component, store, history);
 
   describe('ActivityListItem interactions', () => {
     it('should show the activity details popover and log metrics when the activity list item is clicked', () => {
