import { TransactionStatus } from '@metamask/transaction-controller';
import { fireEvent } from '@testing-library/react';
import { StatusTypes } from '@metamask/bridge-controller';
import React from 'react';
import configureStore from 'redux-mock-store';
import mockUnifiedSwapTxGroup from '../../../../test/data/swap/mock-unified-swap-transaction-group.json';
import mockBridgeTxData from '../../../../test/data/bridge/mock-bridge-transaction-details.json';
<<<<<<< HEAD
import { renderWithProvider } from '../../../../test/lib/render-helpers-navigate';
=======
import { renderWithProvider } from '../../../../test/lib/render-helpers';
>>>>>>> 66660128
import { createBridgeMockStore } from '../../../../test/data/bridge/mock-bridge-store';
import { MetaMetricsContext } from '../../../contexts/metametrics';
import TransactionListItem from '.';

<<<<<<< HEAD
const mockUseNavigate = jest.fn();

jest.mock('react-router-dom-v5-compat', () => {
  return {
    ...jest.requireActual('react-router-dom-v5-compat'),
    useNavigate: () => mockUseNavigate,
  };
});

=======
>>>>>>> 66660128
jest.mock('../../../store/background-connection', () => ({
  ...jest.requireActual('../../../store/background-connection'),
  submitRequestToBackground: jest.fn(),
}));

describe('TransactionListItem for Unified Swap and Bridge', () => {
  it('should render confirmed unified swap tx summary', () => {
    const { queryByTestId } = renderWithProvider(
      <MetaMetricsContext.Provider value={jest.fn()}>
        <TransactionListItem transactionGroup={mockUnifiedSwapTxGroup} />
      </MetaMetricsContext.Provider>,
      configureStore()(createBridgeMockStore()),
    );

    expect(queryByTestId('activity-list-item')).toHaveTextContent(
      '?Swap to Confirmed-0 ETH',
    );
  });

  it('should render failed unified swap tx summary', () => {
    const { queryByTestId, getByText } = renderWithProvider(
      <TransactionListItem
        transactionGroup={{
          ...mockUnifiedSwapTxGroup,
          primaryTransaction: {
            ...mockUnifiedSwapTxGroup.primaryTransaction,
            status: TransactionStatus.failed,
          },
        }}
      />,
      configureStore()(
        createBridgeMockStore({
          bridgeStatusStateOverrides: {
            txHistory: {
              [mockUnifiedSwapTxGroup.primaryTransaction.id]: {
                ...mockBridgeTxData.bridgeHistoryItem,
              },
            },
          },
        }),
      ),
    );

    expect(queryByTestId('activity-list-item')).toHaveTextContent(
      '?Swap USDC to USDCFailed-2 USDC-USD 0.00',
    );
    expect(getByText('Failed')).toBeInTheDocument();
  });

  it('should render pending confirmed bridge tx summary', () => {
    const { bridgeHistoryItem, srcTxMetaId } = mockBridgeTxData;
    const { queryByTestId } = renderWithProvider(
      <TransactionListItem
        transactionGroup={{
          ...mockBridgeTxData.transactionGroup,
          primaryTransaction: {
            ...mockBridgeTxData.transactionGroup.primaryTransaction,
            status: TransactionStatus.confirmed,
          },
        }}
      />,
      configureStore()(
        createBridgeMockStore({
          bridgeStatusStateOverrides: {
            txHistory: {
              [srcTxMetaId]: {
                ...bridgeHistoryItem,
                status: {
                  ...bridgeHistoryItem.status,
                  status: StatusTypes.PENDING,
                },
              },
            },
          },
        }),
      ),
    );

    expect(queryByTestId('activity-list-item')).toHaveTextContent(
      '?Bridged to OPTransaction 2 of 2-2 USDC',
    );
  });

  it('should render submitted bridge tx summary', () => {
    const { bridgeHistoryItem, srcTxMetaId } = mockBridgeTxData;
    const { queryByTestId } = renderWithProvider(
      <TransactionListItem
        transactionGroup={{
          ...mockBridgeTxData.transactionGroup,
          primaryTransaction: {
            ...mockBridgeTxData.transactionGroup.primaryTransaction,
            status: TransactionStatus.submitted,
          },
        }}
      />,
      configureStore()(
        createBridgeMockStore({
          bridgeStatusStateOverrides: {
            txHistory: {
              [srcTxMetaId]: {
                ...bridgeHistoryItem,
                status: {
                  ...bridgeHistoryItem.status,
                  destChain: {},
                  status: StatusTypes.PENDING,
                },
              },
            },
          },
        }),
      ),
    );

    expect(queryByTestId('activity-list-item')).toHaveTextContent(
      '?Bridged to OPTransaction 2 of 2-2 USDC-USD 0.00',
    );
  });

<<<<<<< HEAD
  it.only('should render completed bridge tx summary', () => {
=======
  it('should render completed bridge tx summary', () => {
>>>>>>> 66660128
    const { bridgeHistoryItem, srcTxMetaId } = mockBridgeTxData;
    const { queryByTestId, getByTestId, history } = renderWithProvider(
      <TransactionListItem
        transactionGroup={mockBridgeTxData.transactionGroup}
      />,
      configureStore()(
        createBridgeMockStore({
          bridgeStatusStateOverrides: {
            txHistory: {
              [srcTxMetaId]: bridgeHistoryItem,
            },
          },
        }),
      ),
    );
    const mockPush = jest.spyOn(history, 'push');

    expect(queryByTestId('activity-list-item')).toHaveTextContent(
      '?Bridged to OPConfirmed-2 USDC',
    );

    fireEvent.click(getByTestId('activity-list-item'));
    expect(mockUseNavigate).toHaveBeenCalledWith({
      pathname: '/cross-chain/tx-details/ba5f53b0-4e38-11f0-88dc-53f7e315d450',
      state: {
        transactionGroup: mockBridgeTxData.transactionGroup,
        isEarliestNonce: false,
      },
    });
  });

  it('should render failed bridge tx summary', () => {
    const { bridgeHistoryItem, srcTxMetaId } = mockBridgeTxData;
    const failedTransactionGroup = {
      ...mockBridgeTxData.transactionGroup,
      primaryTransaction: {
        ...mockBridgeTxData.transactionGroup.primaryTransaction,
        status: TransactionStatus.failed,
      },
    };
    const { queryByTestId, getByTestId, getByText, history } =
      renderWithProvider(
        <TransactionListItem transactionGroup={failedTransactionGroup} />,
        configureStore()(
          createBridgeMockStore({
            bridgeStatusStateOverrides: {
              txHistory: {
                [srcTxMetaId]: bridgeHistoryItem,
              },
            },
          }),
        ),
      );
    const mockPush = jest.spyOn(history, 'push');

    expect(queryByTestId('activity-list-item')).toHaveTextContent(
      '?Bridged to OPFailed-2 USDC',
    );
    expect(getByText('Failed')).toBeInTheDocument();

    fireEvent.click(getByTestId('activity-list-item'));
    expect(mockUseNavigate).toHaveBeenCalledWith({
      pathname: '/cross-chain/tx-details/ba5f53b0-4e38-11f0-88dc-53f7e315d450',
      state: {
        transactionGroup: failedTransactionGroup,
        isEarliestNonce: false,
      },
    });
  });
});<|MERGE_RESOLUTION|>--- conflicted
+++ resolved
@@ -5,16 +5,11 @@
 import configureStore from 'redux-mock-store';
 import mockUnifiedSwapTxGroup from '../../../../test/data/swap/mock-unified-swap-transaction-group.json';
 import mockBridgeTxData from '../../../../test/data/bridge/mock-bridge-transaction-details.json';
-<<<<<<< HEAD
 import { renderWithProvider } from '../../../../test/lib/render-helpers-navigate';
-=======
-import { renderWithProvider } from '../../../../test/lib/render-helpers';
->>>>>>> 66660128
 import { createBridgeMockStore } from '../../../../test/data/bridge/mock-bridge-store';
 import { MetaMetricsContext } from '../../../contexts/metametrics';
 import TransactionListItem from '.';
 
-<<<<<<< HEAD
 const mockUseNavigate = jest.fn();
 
 jest.mock('react-router-dom-v5-compat', () => {
@@ -24,8 +19,6 @@
   };
 });
 
-=======
->>>>>>> 66660128
 jest.mock('../../../store/background-connection', () => ({
   ...jest.requireActual('../../../store/background-connection'),
   submitRequestToBackground: jest.fn(),
@@ -105,7 +98,7 @@
     );
 
     expect(queryByTestId('activity-list-item')).toHaveTextContent(
-      '?Bridged to OPTransaction 2 of 2-2 USDC',
+      '?Bridged to OP MainnetTransaction 2 of 2-2 USDC',
     );
   });
 
@@ -140,17 +133,13 @@
     );
 
     expect(queryByTestId('activity-list-item')).toHaveTextContent(
-      '?Bridged to OPTransaction 2 of 2-2 USDC-USD 0.00',
-    );
-  });
-
-<<<<<<< HEAD
-  it.only('should render completed bridge tx summary', () => {
-=======
+      '?Bridged to OP MainnetTransaction 2 of 2-2 USDC-USD 0.00',
+    );
+  });
+
   it('should render completed bridge tx summary', () => {
->>>>>>> 66660128
-    const { bridgeHistoryItem, srcTxMetaId } = mockBridgeTxData;
-    const { queryByTestId, getByTestId, history } = renderWithProvider(
+    const { bridgeHistoryItem, srcTxMetaId } = mockBridgeTxData;
+    const { queryByTestId, getByTestId } = renderWithProvider(
       <TransactionListItem
         transactionGroup={mockBridgeTxData.transactionGroup}
       />,
@@ -164,10 +153,9 @@
         }),
       ),
     );
-    const mockPush = jest.spyOn(history, 'push');
-
-    expect(queryByTestId('activity-list-item')).toHaveTextContent(
-      '?Bridged to OPConfirmed-2 USDC',
+
+    expect(queryByTestId('activity-list-item')).toHaveTextContent(
+      '?Bridged to OP MainnetConfirmed-2 USDC',
     );
 
     fireEvent.click(getByTestId('activity-list-item'));
@@ -189,23 +177,21 @@
         status: TransactionStatus.failed,
       },
     };
-    const { queryByTestId, getByTestId, getByText, history } =
-      renderWithProvider(
-        <TransactionListItem transactionGroup={failedTransactionGroup} />,
-        configureStore()(
-          createBridgeMockStore({
-            bridgeStatusStateOverrides: {
-              txHistory: {
-                [srcTxMetaId]: bridgeHistoryItem,
-              },
-            },
-          }),
-        ),
-      );
-    const mockPush = jest.spyOn(history, 'push');
-
-    expect(queryByTestId('activity-list-item')).toHaveTextContent(
-      '?Bridged to OPFailed-2 USDC',
+    const { queryByTestId, getByTestId, getByText } = renderWithProvider(
+      <TransactionListItem transactionGroup={failedTransactionGroup} />,
+      configureStore()(
+        createBridgeMockStore({
+          bridgeStatusStateOverrides: {
+            txHistory: {
+              [srcTxMetaId]: bridgeHistoryItem,
+            },
+          },
+        }),
+      ),
+    );
+
+    expect(queryByTestId('activity-list-item')).toHaveTextContent(
+      '?Bridged to OP MainnetFailed-2 USDC',
     );
     expect(getByText('Failed')).toBeInTheDocument();
 
