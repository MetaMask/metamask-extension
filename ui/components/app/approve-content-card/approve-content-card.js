--- conflicted
+++ resolved
@@ -134,7 +134,6 @@
                   flexDirection={FLEX_DIRECTION.COLUMN}
                   className="approve-content-card-container__transaction-details-extra-content"
                 >
-<<<<<<< HEAD
                   <Box
                     display={DISPLAY.FLEX}
                     justifyContent={JustifyContent.spaceBetween}
@@ -149,7 +148,6 @@
                       {`${ethTransactionTotal} ${nativeCurrency}`}
                     </Text>
                   </Box>
-=======
                   <TransactionDetailItem
                     key="total-item"
                     detailTitle={t('transactionDetailLayer2GasHeading')}
@@ -171,7 +169,6 @@
                     noBold
                     flexWidthValues
                   />
->>>>>>> 086b7dad
                   <MultiLayerFeeMessage
                     transaction={fullTxData}
                     layer2fee={hexTransactionTotal}
