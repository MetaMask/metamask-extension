import React from 'react';
import { useSelector } from 'react-redux';
import { fireEvent } from '@testing-library/react';
import configureMockStore from 'redux-mock-store';
import { EthAccountType, EthMethod } from '@metamask/keyring-api';
import { showCustodianDeepLink } from '@metamask-institutional/extension';
import mockState from '../../../../test/data/mock-state.json';
import { renderWithProvider } from '../../../../test/lib/render-helpers';
import { SECURITY_PROVIDER_MESSAGE_SEVERITY } from '../../../../shared/constants/security-provider';
import {
  getNativeCurrency,
  getProviderConfig,
} from '../../../ducks/metamask/metamask';
import {
  accountsWithSendEtherInfoSelector,
  conversionRateSelector,
  getCurrentCurrency,
  getMemoizedAddressBook,
  getPreferences,
  getSelectedAccount,
  getSelectedInternalAccountWithBalance,
  getTotalUnapprovedMessagesCount,
  getInternalAccounts,
  unconfirmedTransactionsHashSelector,
  getAccountType,
  getMemoizedMetaMaskInternalAccounts,
} from '../../../selectors';
import SignatureRequest from './signature-request';

const baseProps = {
  clearConfirmTransaction: () => jest.fn(),
  cancel: () => jest.fn(),
  cancelAll: () => jest.fn(),
  showRejectTransactionsConfirmationModal: () => jest.fn(),
  sign: () => jest.fn(),
};
const mockStore = {
  metamask: {
    providerConfig: {
      chainId: '0x539',
      nickname: 'Localhost 8545',
      rpcPrefs: {},
      rpcUrl: 'http://localhost:8545',
      ticker: 'ETH',
      type: 'rpc',
    },
    preferences: {
      useNativeCurrencyAsPrimaryCurrency: true,
    },
    accounts: {
      '0xd8f6a2ffb0fc5952d16c9768b71cfd35b6399aa5': {
        address: '0xd8f6a2ffb0fc5952d16c9768b71cfd35b6399aa5',
        balance: '0x03',
        name: 'John Doe',
      },
    },
<<<<<<< HEAD
=======
    selectedAddress: '0xd8f6a2ffb0fc5952d16c9768b71cfd35b6399aa5',
>>>>>>> eb1a477d
    internalAccounts: {
      accounts: {
        'cf8dace4-9439-4bd4-b3a8-88c821c8fcb3': {
          address: '0xd8f6a2ffb0fc5952d16c9768b71cfd35b6399aa5',
          id: 'cf8dace4-9439-4bd4-b3a8-88c821c8fcb3',
          metadata: {
            name: 'John Doe',
            keyring: {
              type: 'HD Key Tree',
            },
          },
          options: {},
          methods: [...Object.values(EthMethod)],
          type: EthAccountType.Eoa,
        },
      },
      selectedAccount: 'cf8dace4-9439-4bd4-b3a8-88c821c8fcb3',
    },
    nativeCurrency: 'ETH',
    currentCurrency: 'usd',
    conversionRate: null,
    unapprovedTypedMessagesCount: 2,
  },
};
jest.mock('react-redux', () => {
  const actual = jest.requireActual('react-redux');

  return {
    ...actual,
    useSelector: jest.fn(),
    useDispatch: () => jest.fn(),
  };
});

const mockCustodySignFn = jest.fn();

jest.mock('../../../hooks/useMMICustodySignMessage', () => ({
  useMMICustodySignMessage: () => ({
    custodySignFn: mockCustodySignFn,
  }),
}));

jest.mock('@metamask-institutional/extension');

const generateUseSelectorRouter = (opts) => (selector) => {
  switch (selector) {
    case getProviderConfig:
      return opts.metamask.providerConfig;
    case getCurrentCurrency:
      return opts.metamask.currentCurrency;
    case getNativeCurrency:
      return opts.metamask.nativeCurrency;
    case getTotalUnapprovedMessagesCount:
      return opts.metamask.unapprovedTypedMessagesCount;
    case getPreferences:
      return opts.metamask.preferences;
    case conversionRateSelector:
      return opts.metamask.conversionRate;
    case getSelectedAccount:
<<<<<<< HEAD
      return opts.metamask.accounts[
        opts.metamask.internalAccounts.accounts[
          opts.metamask.internalAccounts.selectedAccount
        ].address
      ];
    case getInternalAccounts:
      return Object.values(opts.metamask.internalAccounts.accounts);
    case getSelectedInternalAccountWithBalance:
      return {
        ...opts.metamask.internalAccounts.accounts[
          opts.metamask.internalAccounts.selectedAccount
        ],
        balance:
          opts.metamask.accounts[
            opts.metamask.internalAccounts.accounts[
              opts.metamask.internalAccounts.selectedAccount
            ].address
          ]?.balance ?? 0,
      };
=======
      return opts.metamask.accounts[opts.metamask.selectedAddress];
    case getInternalAccounts:
      return Object.values(opts.metamask.internalAccounts.accounts);
    case getMemoizedMetaMaskInternalAccounts:
      return Object.values(opts.metamask.internalAccounts.accounts);
>>>>>>> eb1a477d
    case getMemoizedAddressBook:
      return [];
    case accountsWithSendEtherInfoSelector:
      return Object.values(opts.metamask.internalAccounts.accounts).map(
        (internalAccount) => {
          return {
            ...internalAccount,
            ...(opts.metamask.accounts[internalAccount.address] ?? {}),
            balance:
              opts.metamask.accounts[internalAccount.address]?.balance ?? 0,
          };
        },
      );
    case getAccountType:
      return 'custody';
    case unconfirmedTransactionsHashSelector:
      return {};
    default:
      return undefined;
  }
};
describe('Signature Request Component', () => {
  const store = configureMockStore()(mockState);

  describe('render', () => {
    let messageData;

    beforeEach(() => {
      useSelector.mockImplementation(generateUseSelectorRouter(mockStore));
      messageData = {
        domain: {
          chainId: 97,
          name: 'Ether Mail',
          verifyingContract: '0xCcCCccccCCCCcCCCCCCcCcCccCcCCCcCcccccccC',
          version: '1',
        },
        message: {
          contents: 'Hello, Bob!',
          from: {
            name: 'Cow',
            wallets: [
              '0xCD2a3d9F938E13CD947Ec05AbC7FE734Df8DD826',
              '0xDeaDbeefdEAdbeefdEadbEEFdeadbeEFdEaDbeeF',
            ],
          },
          to: [
            {
              name: 'Bob',
              wallets: [
                '0xbBbBBBBbbBBBbbbBbbBbbbbBBbBbbbbBbBbbBBbB',
                '0xB0BdaBea57B0BDABeA57b0bdABEA57b0BDabEa57',
                '0xB0B0b0b0b0b0B000000000000000000000000000',
              ],
            },
          ],
        },
        primaryType: 'Mail',
        types: {
          EIP712Domain: [
            { name: 'name', type: 'string' },
            { name: 'version', type: 'string' },
            { name: 'chainId', type: 'uint256' },
            { name: 'verifyingContract', type: 'address' },
          ],
          Mail: [
            { name: 'from', type: 'Person' },
            { name: 'to', type: 'Person[]' },
            { name: 'contents', type: 'string' },
          ],
          Person: [
            { name: 'name', type: 'string' },
            { name: 'wallets', type: 'address[]' },
          ],
        },
      };
    });

    it('should match snapshot when we want to switch to fiat', () => {
      useSelector.mockImplementation(
        generateUseSelectorRouter({
          ...mockStore,
          metamask: {
            ...mockStore.metamask,
            conversionRate: 231.06,
          },
        }),
      );
      const msgParams = {
        from: '0xd8f6a2ffb0fc5952d16c9768b71cfd35b6399aa5',
        data: JSON.stringify(messageData),
        version: 'V4',
        origin: 'test',
      };
      const { container } = renderWithProvider(
        <SignatureRequest
          {...baseProps}
          txData={{
            msgParams,
          }}
        />,
        store,
      );

      expect(container).toMatchSnapshot();
    });

    it('should match snapshot when we are using eth', () => {
      const msgParams = {
        from: '0xd8f6a2ffb0fc5952d16c9768b71cfd35b6399aa5',
        data: JSON.stringify(messageData),
        version: 'V4',
        origin: 'test',
      };
      const { container } = renderWithProvider(
        <SignatureRequest
          {...baseProps}
          txData={{
            msgParams,
          }}
        />,
        store,
      );

      expect(container).toMatchSnapshot();
    });

    it('should render navigation', () => {
      const msgParams = {
        from: '0xd8f6a2ffb0fc5952d16c9768b71cfd35b6399aa5',
        data: JSON.stringify(messageData),
        version: 'V4',
        origin: 'test',
      };
      const { queryByTestId } = renderWithProvider(
        <SignatureRequest
          {...baseProps}
          txData={{
            msgParams,
          }}
        />,
        store,
      );

      expect(queryByTestId('navigation-container')).toBeInTheDocument();
    });

    it('should render a div message parsed without typeless data', () => {
      messageData.message.do_not_display = 'one';
      messageData.message.do_not_display_2 = {
        do_not_display: 'two',
      };
      const msgParams = {
        from: '0xd8f6a2ffb0fc5952d16c9768b71cfd35b6399aa5',
        data: JSON.stringify(messageData),
        version: 'V4',
        origin: 'test',
      };
      const { queryByText } = renderWithProvider(
        <SignatureRequest
          {...baseProps}
          txData={{
            msgParams,
          }}
        />,
        store,
      );

      expect(queryByText('do_not_display')).not.toBeInTheDocument();
      expect(queryByText('one')).not.toBeInTheDocument();
      expect(queryByText('do_not_display_2')).not.toBeInTheDocument();
      expect(queryByText('two')).not.toBeInTheDocument();
    });

    it('should not render a reject multiple requests link if there is not multiple requests', () => {
      useSelector.mockImplementation(
        generateUseSelectorRouter({
          ...mockStore,
          metamask: {
            ...mockStore.metamask,
            unapprovedTypedMessagesCount: 0,
          },
        }),
      );
      const msgParams = {
        from: '0xd8f6a2ffb0fc5952d16c9768b71cfd35b6399aa5',
        data: JSON.stringify(messageData),
        version: 'V4',
        origin: 'test',
      };
      const { container } = renderWithProvider(
        <SignatureRequest
          {...baseProps}
          txData={{
            msgParams,
          }}
        />,
        store,
      );

      expect(
        container.querySelector('.signature-request__reject-all-button'),
      ).not.toBeInTheDocument();
    });

    it('should render a reject multiple requests link if there is multiple requests (greater than 1)', () => {
      const msgParams = {
        from: '0xd8f6a2ffb0fc5952d16c9768b71cfd35b6399aa5',
        data: JSON.stringify(messageData),
        version: 'V4',
        origin: 'test',
      };
      const { container } = renderWithProvider(
        <SignatureRequest
          {...baseProps}
          txData={{
            msgParams,
          }}
        />,
        store,
      );

      expect(
        container.querySelector('.signature-request__reject-all-button'),
      ).toBeInTheDocument();
    });

    it('should call reject all button when button is clicked', () => {
      const msgParams = {
        from: '0xd8f6a2ffb0fc5952d16c9768b71cfd35b6399aa5',
        data: JSON.stringify(messageData),
        version: 'V4',
        origin: 'test',
      };
      const { container } = renderWithProvider(
        <SignatureRequest
          {...baseProps}
          txData={{
            msgParams,
          }}
        />,
        store,
      );

      const rejectRequestsLink = container.querySelector(
        '.signature-request__reject-all-button',
      );
      fireEvent.click(rejectRequestsLink);
      expect(rejectRequestsLink).toBeDefined();
    });

    it('should render text of reject all button', () => {
      const msgParams = {
        from: '0xd8f6a2ffb0fc5952d16c9768b71cfd35b6399aa5',
        data: JSON.stringify(messageData),
        version: 'V4',
        origin: 'test',
      };
      const { getByText } = renderWithProvider(
        <SignatureRequest
          {...baseProps}
          txData={{
            msgParams,
          }}
        />,
        store,
      );

      expect(getByText('Reject 2 requests')).toBeInTheDocument();
    });

    it('should render SecurityProviderBannerMessage component properly', () => {
      const msgParams = {
        from: '0xd8f6a2ffb0fc5952d16c9768b71cfd35b6399aa5',
        data: JSON.stringify(messageData),
        version: 'V4',
        origin: 'test',
      };

      const { queryByText } = renderWithProvider(
        <SignatureRequest
          {...baseProps}
          txData={{
            msgParams,
            securityProviderResponse: {
              flagAsDangerous: '?',
              reason: 'Some reason...',
              reason_header: 'Some reason header...',
            },
          }}
        />,
        store,
      );

      expect(queryByText('Request not verified')).toBeInTheDocument();
      expect(
        queryByText(
          'Because of an error, this request was not verified by the security provider. Proceed with caution.',
        ),
      ).toBeInTheDocument();
      expect(queryByText('OpenSea')).toBeInTheDocument();
    });

    it('should not render SecurityProviderBannerMessage component when flagAsDangerous is not malicious', () => {
      const msgParams = {
        from: '0xd8f6a2ffb0fc5952d16c9768b71cfd35b6399aa5',
        data: JSON.stringify(messageData),
        version: 'V4',
        origin: 'test',
      };

      const { queryByText } = renderWithProvider(
        <SignatureRequest
          {...baseProps}
          txData={{
            msgParams,
            securityProviderResponse: {
              flagAsDangerous: SECURITY_PROVIDER_MESSAGE_SEVERITY.NOT_MALICIOUS,
            },
          }}
        />,
        store,
      );

      expect(queryByText('Request not verified')).toBeNull();
      expect(
        queryByText(
          'Because of an error, this request was not verified by the security provider. Proceed with caution.',
        ),
      ).toBeNull();
      expect(queryByText('OpenSea')).toBeNull();
    });

    it('should render a warning when the selected account is not the one being used to sign', () => {
      const msgParams = {
        from: '0xd8f6a2ffb0fc5952d16c9768b71cfd35b6399aa5',
        data: JSON.stringify(messageData),
        version: 'V4',
        origin: 'test',
      };

      useSelector.mockImplementation(
        generateUseSelectorRouter({
          ...mockStore,
          metamask: {
            ...mockStore.metamask,
            accounts: {
              ...mockStore.metamask.accounts,
              '0x0dcd5d886577d5081b0c52e242ef29e70be3e7bc': {
                address: '0x0dcd5d886577d5081b0c52e242ef29e70be3e7bc',
                balance: '0x0',
                name: 'Account 1',
              },
              '0xd8f6a2ffb0fc5952d16c9768b71cfd35b6399aa5': {
                address: '0xd8f6a2ffb0fc5952d16c9768b71cfd35b6399aa5',
                balance: '0x0',
                name: 'Account 2',
              },
            },
            internalAccounts: {
              accounts: {
                'b7e813d6-e31c-4bad-8615-8d4eff9f44f1': {
                  address: '0x0dcd5d886577d5081b0c52e242ef29e70be3e7bc',
                  id: 'b7e813d6-e31c-4bad-8615-8d4eff9f44f1',
                  metadata: {
                    name: 'Account 1',
                    keyring: {
                      type: 'HD Key Tree',
                    },
                  },
                  options: {},
                  methods: [...Object.values(EthMethod)],
                  type: EthAccountType.Eoa,
                },
                'cf8dace4-9439-4bd4-b3a8-88c821c8fcb3': {
                  address: '0xd8f6a2ffb0fc5952d16c9768b71cfd35b6399aa5',
                  id: 'cf8dace4-9439-4bd4-b3a8-88c821c8fcb3',
                  metadata: {
                    name: 'Account 2',
                    keyring: {
                      type: 'HD Key Tree',
                    },
                  },
                  options: {},
                  methods: [...Object.values(EthMethod)],
                  type: EthAccountType.Eoa,
                },
              },
              selectedAccount: 'b7e813d6-e31c-4bad-8615-8d4eff9f44f1',
            },
          },
        }),
      );

      const { container } = renderWithProvider(
        <SignatureRequest
          {...baseProps}
          txData={{
            msgParams,
            securityProviderResponse: {
              flagAsDangerous: SECURITY_PROVIDER_MESSAGE_SEVERITY.NOT_MALICIOUS,
            },
          }}
        />,
        store,
      );

      expect(
        container.querySelector('.request-signature__mismatch-info'),
      ).toBeInTheDocument();
    });

    it('should display security alert if present', () => {
      const msgParams = {
        from: '0xd8f6a2ffb0fc5952d16c9768b71cfd35b6399aa5',
        data: JSON.stringify(messageData),
        version: 'V4',
        origin: 'test',
      };

      const { getByText } = renderWithProvider(
        <SignatureRequest
          {...baseProps}
          conversionRate={null}
          txData={{
            msgParams,
            securityAlertResponse: {
              resultType: 'Malicious',
              reason: 'blur_farming',
              description:
                'A SetApprovalForAll request was made on {contract}. We found the operator {operator} to be malicious',
              args: {
                contract: '0xa7206d878c5c3871826dfdb42191c49b1d11f466',
                operator: '0x92a3b9773b1763efa556f55ccbeb20441962d9b2',
              },
            },
          }}
          unapprovedMessagesCount={2}
        />,
        store,
      );

      expect(getByText('This is a deceptive request')).toBeInTheDocument();
    });

    it('should click onSign with custodyId as a accountType and call custodySignFn', () => {
      const msgParams = {
        from: '0xd8f6a2ffb0fc5952d16c9768b71cfd35b6399aa5',
        data: JSON.stringify(messageData),
        version: 'V4',
        origin: 'test',
      };
      const { getByTestId } = renderWithProvider(
        <SignatureRequest
          {...baseProps}
          txData={{
            msgParams,
          }}
        />,
        store,
      );

      const rejectRequestsLink = getByTestId('page-container-footer-next');
      fireEvent.click(rejectRequestsLink);
      expect(mockCustodySignFn).toHaveBeenCalledWith({ msgParams });
    });

    it('should call showCustodianDeepLink with correct parameters when txData.custodyId is truthy', () => {
      const msgParams = {
        from: '0xd8f6a2ffb0fc5952d16c9768b71cfd35b6399aa5',
        data: JSON.stringify(messageData),
        version: 'V4',
        origin: 'test',
      };

      renderWithProvider(
        <SignatureRequest
          {...baseProps}
          txData={{
            msgParams,
            custodyId: 'custodyId',
          }}
        />,
        store,
      );

      expect(showCustodianDeepLink).toHaveBeenCalledWith({
        dispatch: expect.any(Function),
        mmiActions: expect.any(Object),
        txId: undefined,
        custodyId: 'custodyId',
        fromAddress: '0xd8f6a2ffb0fc5952d16c9768b71cfd35b6399aa5',
        isSignature: true,
        closeNotification: false,
        onDeepLinkFetched: expect.any(Function),
        onDeepLinkShown: expect.any(Function),
        showCustodyConfirmLink: expect.any(Function),
      });
    });
  });
});<|MERGE_RESOLUTION|>--- conflicted
+++ resolved
@@ -18,7 +18,6 @@
   getMemoizedAddressBook,
   getPreferences,
   getSelectedAccount,
-  getSelectedInternalAccountWithBalance,
   getTotalUnapprovedMessagesCount,
   getInternalAccounts,
   unconfirmedTransactionsHashSelector,
@@ -54,10 +53,7 @@
         name: 'John Doe',
       },
     },
-<<<<<<< HEAD
-=======
     selectedAddress: '0xd8f6a2ffb0fc5952d16c9768b71cfd35b6399aa5',
->>>>>>> eb1a477d
     internalAccounts: {
       accounts: {
         'cf8dace4-9439-4bd4-b3a8-88c821c8fcb3': {
@@ -117,33 +113,11 @@
     case conversionRateSelector:
       return opts.metamask.conversionRate;
     case getSelectedAccount:
-<<<<<<< HEAD
-      return opts.metamask.accounts[
-        opts.metamask.internalAccounts.accounts[
-          opts.metamask.internalAccounts.selectedAccount
-        ].address
-      ];
-    case getInternalAccounts:
-      return Object.values(opts.metamask.internalAccounts.accounts);
-    case getSelectedInternalAccountWithBalance:
-      return {
-        ...opts.metamask.internalAccounts.accounts[
-          opts.metamask.internalAccounts.selectedAccount
-        ],
-        balance:
-          opts.metamask.accounts[
-            opts.metamask.internalAccounts.accounts[
-              opts.metamask.internalAccounts.selectedAccount
-            ].address
-          ]?.balance ?? 0,
-      };
-=======
       return opts.metamask.accounts[opts.metamask.selectedAddress];
     case getInternalAccounts:
       return Object.values(opts.metamask.internalAccounts.accounts);
     case getMemoizedMetaMaskInternalAccounts:
       return Object.values(opts.metamask.internalAccounts.accounts);
->>>>>>> eb1a477d
     case getMemoizedAddressBook:
       return [];
     case accountsWithSendEtherInfoSelector:
@@ -489,6 +463,7 @@
           ...mockStore,
           metamask: {
             ...mockStore.metamask,
+            selectedAddress: '0x0dcd5d886577d5081b0c52e242ef29e70be3e7bc',
             accounts: {
               ...mockStore.metamask.accounts,
               '0x0dcd5d886577d5081b0c52e242ef29e70be3e7bc': {
