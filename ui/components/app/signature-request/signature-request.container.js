--- conflicted
+++ resolved
@@ -37,12 +37,6 @@
   const unconfirmedMessagesList = unconfirmedMessagesHashSelector(state);
   const unapprovedMessagesCount = getTotalUnapprovedMessagesCount(state);
   const { useNativeCurrencyAsPrimaryCurrency } = getPreferences(state);
-<<<<<<< HEAD
-
-  const { iconUrl: siteImage = '' } =
-    subjectMetadata[txData.msgParams.origin] || {};
-=======
->>>>>>> 14b1555e
 
   return {
     provider,
@@ -92,10 +86,6 @@
     hardwareWalletRequiresConnection,
     chainId,
     rpcPrefs,
-<<<<<<< HEAD
-    siteImage,
-=======
->>>>>>> 14b1555e
     nativeCurrency,
     currentCurrency,
     conversionRate,
@@ -149,10 +139,6 @@
     hardwareWalletRequiresConnection,
     chainId,
     rpcPrefs,
-<<<<<<< HEAD
-    siteImage,
-=======
->>>>>>> 14b1555e
     nativeCurrency,
     currentCurrency,
     conversionRate,
