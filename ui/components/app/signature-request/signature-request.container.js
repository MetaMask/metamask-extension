--- conflicted
+++ resolved
@@ -11,10 +11,7 @@
   getPreferences,
   conversionRateSelector,
   ///: BEGIN:ONLY_INCLUDE_IN(build-mmi)
-<<<<<<< HEAD
-=======
   getAccountType,
->>>>>>> c2bbbb1d
   getSelectedAccount,
   ///: END:ONLY_INCLUDE_IN
 } from '../../../selectors';
@@ -89,10 +86,6 @@
     // not forwarded to component
     allAccounts: accountsWithSendEtherInfoSelector(state),
     ///: BEGIN:ONLY_INCLUDE_IN(build-mmi)
-<<<<<<< HEAD
-    selectedAccount: getSelectedAccount(state),
-    ///: END:ONLY_INCLUDE_IN
-=======
     accountType: getAccountType(state),
     isNotification: envType === ENVIRONMENT_TYPE_NOTIFICATION,
     selectedAccount: getSelectedAccount(state),
@@ -142,7 +135,6 @@
     setWaitForConfirmDeepLinkDialog: (wait) =>
       dispatch(mmiActions.setWaitForConfirmDeepLinkDialog(wait)),
     goHome: () => dispatch(goHome()),
->>>>>>> c2bbbb1d
   };
 }
 
