import React, {
  useContext,
  useState,
  useEffect,
  ///: BEGIN:ONLY_INCLUDE_IF(blockaid)
  useCallback,
  ///: END:ONLY_INCLUDE_IF
} from 'react';
import {
  useDispatch,
  useSelector,
  ///: BEGIN:ONLY_INCLUDE_IF(build-mmi)
  shallowEqual,
  ///: END:ONLY_INCLUDE_IF
} from 'react-redux';
import PropTypes from 'prop-types';
import { memoize } from 'lodash';
import { ethErrors, serializeError } from 'eth-rpc-errors';
///: BEGIN:ONLY_INCLUDE_IF(build-mmi)
import { showCustodianDeepLink } from '@metamask-institutional/extension';
///: END:ONLY_INCLUDE_IF
import {
  resolvePendingApproval,
  completedTx,
  rejectPendingApproval,
} from '../../../store/actions';
import {
  doesAddressRequireLedgerHidConnection,
  getSubjectMetadata,
  getTotalUnapprovedMessagesCount,
  ///: BEGIN:ONLY_INCLUDE_IF(build-mmi)
  accountsWithSendEtherInfoSelector,
  getSelectedAccount,
  getAccountType,
  ///: END:ONLY_INCLUDE_IF
} from '../../../selectors';
import {
  getProviderConfig,
  isAddressLedger,
} from '../../../ducks/metamask/metamask';
import {
  sanitizeMessage,
  ///: BEGIN:ONLY_INCLUDE_IF(build-mmi)
  getAccountByAddress,
  shortenAddress,
  ///: END:ONLY_INCLUDE_IF
} from '../../../helpers/utils/util';
import { useI18nContext } from '../../../hooks/useI18nContext';
import { useRejectTransactionModal } from '../../../hooks/useRejectTransactionModal';

import { ConfirmPageContainerNavigation } from '../confirm-page-container';
import SignatureRequestHeader from '../signature-request-header/signature-request-header';
import SecurityProviderBannerMessage from '../security-provider-banner-message';
import LedgerInstructionField from '../ledger-instruction-field';
import ContractDetailsModal from '../modals/contract-details-modal';
import { MetaMetricsContext } from '../../../contexts/metametrics';
import {
  MetaMetricsEventCategory,
  ///: BEGIN:ONLY_INCLUDE_IF(build-mmi,blockaid)
  MetaMetricsEventName,
  ///: END:ONLY_INCLUDE_IF
} from '../../../../shared/constants/metametrics';
import { SECURITY_PROVIDER_MESSAGE_SEVERITY } from '../../../../shared/constants/security-provider';

import {
  TextAlign,
  TextColor,
  TextVariant,
  Size,
  ///: BEGIN:ONLY_INCLUDE_IF(build-mmi)
  IconColor,
  BackgroundColor,
  Display,
  BlockSize,
  ///: END:ONLY_INCLUDE_IF
} from '../../../helpers/constants/design-system';
import {
  ButtonVariant,
  Button,
  ButtonLink,
  TagUrl,
  Text,
  ///: BEGIN:ONLY_INCLUDE_IF(build-mmi)
  Icon,
  IconName,
  Box,
  ///: END:ONLY_INCLUDE_IF
} from '../../component-library';

///: BEGIN:ONLY_INCLUDE_IF(build-mmi)
// eslint-disable-next-line import/order
import { ENVIRONMENT_TYPE_NOTIFICATION } from '../../../../shared/constants/app';
import { getEnvironmentType } from '../../../../app/scripts/lib/util';
import { mmiActionsFactory } from '../../../store/institutional/institution-background';
import { showCustodyConfirmLink } from '../../../store/institutional/institution-actions';
import { useMMICustodySignMessage } from '../../../hooks/useMMICustodySignMessage';
///: END:ONLY_INCLUDE_IF
///: BEGIN:ONLY_INCLUDE_IF(blockaid)
import BlockaidBannerAlert from '../security-provider-banner-alert/blockaid-banner-alert/blockaid-banner-alert';
///: END:ONLY_INCLUDE_IF

import Message from './signature-request-message';
import Footer from './signature-request-footer';

const SignatureRequest = ({ txData }) => {
  const trackEvent = useContext(MetaMetricsContext);
  const dispatch = useDispatch();
  const t = useI18nContext();

  const [hasScrolledMessage, setHasScrolledMessage] = useState(false);
  const [showContractDetails, setShowContractDetails] = useState(false);
  const [messageRootRef, setMessageRootRef] = useState(null);
  const [messageIsScrollable, setMessageIsScrollable] = useState(false);

  const {
    id,
    type,
    msgParams: { from, data, origin, version },
  } = txData;

  // not forwarded to component
  const hardwareWalletRequiresConnection = useSelector((state) =>
    doesAddressRequireLedgerHidConnection(state, from),
  );
  const { chainId, rpcPrefs } = useSelector(getProviderConfig);
  const unapprovedMessagesCount = useSelector(getTotalUnapprovedMessagesCount);
  const subjectMetadata = useSelector(getSubjectMetadata);
  const isLedgerWallet = useSelector((state) => isAddressLedger(state, from));
  const { handleCancelAll } = useRejectTransactionModal();

  ///: BEGIN:ONLY_INCLUDE_IF(build-mmi)
  // Used to show a warning if the signing account is not the selected account
  // Largely relevant for contract wallet custodians
  const selectedAccount = useSelector(getSelectedAccount);
  const mmiActions = mmiActionsFactory();
  const accountType = useSelector(getAccountType);
  const isNotification = getEnvironmentType() === ENVIRONMENT_TYPE_NOTIFICATION;
  const allAccounts = useSelector(
    accountsWithSendEtherInfoSelector,
    shallowEqual,
  );
  const { address } = getAccountByAddress(allAccounts, from) || {};
  const { custodySignFn } = useMMICustodySignMessage();
  ///: END:ONLY_INCLUDE_IF

  useEffect(() => {
    setMessageIsScrollable(
      messageRootRef?.scrollHeight > messageRootRef?.clientHeight,
    );
  }, [messageRootRef]);

  const targetSubjectMetadata = subjectMetadata?.[origin] || null;

  const parseMessage = memoize((dataToParse) => {
    const {
      message,
      domain = {},
      primaryType,
      types,
    } = JSON.parse(dataToParse);
    const sanitizedMessage = sanitizeMessage(message, primaryType, types);
    return { sanitizedMessage, domain, primaryType };
  });

  ///: BEGIN:ONLY_INCLUDE_IF(blockaid)
  const onClickSupportLink = useCallback(() => {
    trackEvent({
      category: MetaMetricsEventCategory.Transactions,
      event: MetaMetricsEventName.ExternalLinkClicked,
      properties: {
        action: 'Sign Request',
        type,
        version,
        external_link_clicked: 'security_alert_support_link',
      },
    });
<<<<<<< HEAD
  }, []);
=======
  }, [trackEvent, type, version]);
>>>>>>> 93a950fa
  ///: END:ONLY_INCLUDE_IF

  const onSign = async () => {
    ///: BEGIN:ONLY_INCLUDE_IF(build-mmi)
    if (accountType === 'custody') {
      await custodySignFn(txData);
    }
    ///: END:ONLY_INCLUDE_IF

    await dispatch(resolvePendingApproval(id));
    completedTx(id);

    trackEvent({
      category: MetaMetricsEventCategory.Transactions,
      event: 'Confirm',
      properties: {
        action: 'Sign Request',
        legacy_event: true,
        type,
        version,
      },
    });
  };

  const onCancel = async () => {
    await dispatch(
      rejectPendingApproval(
        id,
        serializeError(ethErrors.provider.userRejectedRequest()),
      ),
    );
    trackEvent({
      category: MetaMetricsEventCategory.Transactions,
      event: 'Cancel',
      properties: {
        action: 'Sign Request',
        legacy_event: true,
        type,
        version,
      },
    });
  };

  const {
    sanitizedMessage,
    domain: { verifyingContract },
    primaryType,
  } = parseMessage(data);

  ///: BEGIN:ONLY_INCLUDE_IF(build-mmi)
  useEffect(() => {
    if (txData.custodyId) {
      showCustodianDeepLink({
        dispatch,
        mmiActions,
        txId: undefined,
        custodyId: txData.custodyId,
        fromAddress: address,
        isSignature: true,
        closeNotification: isNotification,
        onDeepLinkFetched: () => undefined,
        onDeepLinkShown: () => {
          trackEvent({
            category: MetaMetricsEventCategory.MMI,
            event: MetaMetricsEventName.SignatureDeeplinkDisplayed,
          });
        },
        showCustodyConfirmLink,
      });
    }
  }, [
    dispatch,
    mmiActions,
    txData.custodyId,
    address,
    isNotification,
    trackEvent,
  ]);
  ///: END:ONLY_INCLUDE_IF

  return (
    <div className="signature-request">
      <ConfirmPageContainerNavigation />
      <div
        className="request-signature__account"
        data-testid="request-signature-account"
      >
        <SignatureRequestHeader txData={txData} />
      </div>
      <div className="signature-request-content">
        {
          ///: BEGIN:ONLY_INCLUDE_IF(blockaid)
          <BlockaidBannerAlert
            txData={txData}
            marginLeft={4}
            marginRight={4}
            marginBottom={4}
            onClickSupportLink={onClickSupportLink}
          />
          ///: END:ONLY_INCLUDE_IF
        }
        {(txData?.securityProviderResponse?.flagAsDangerous !== undefined &&
          txData?.securityProviderResponse?.flagAsDangerous !==
            SECURITY_PROVIDER_MESSAGE_SEVERITY.NOT_MALICIOUS) ||
        (txData?.securityProviderResponse &&
          Object.keys(txData.securityProviderResponse).length === 0) ? (
          <SecurityProviderBannerMessage
            securityProviderResponse={txData.securityProviderResponse}
          />
        ) : null}
        {
          ///: BEGIN:ONLY_INCLUDE_IF(build-mmi)
          selectedAccount.address === address ? null : (
            <Box
              className="request-signature__mismatch-info"
              display={Display.Flex}
              width={BlockSize.Full}
              padding={4}
              marginBottom={4}
              backgroundColor={BackgroundColor.primaryMuted}
            >
              <Icon
                name={IconName.Info}
                color={IconColor.infoDefault}
                marginRight={2}
              />
              <Text
                variant={TextVariant.bodyXs}
                color={TextColor.textDefault}
                as="h6"
              >
                {t('mismatchAccount', [
                  shortenAddress(selectedAccount.address),
                  shortenAddress(address),
                ])}
              </Text>
            </Box>
          )
          ///: END:ONLY_INCLUDE_IF
        }
        <div className="signature-request__origin">
          <TagUrl
            label={origin}
            labelProps={{
              color: TextColor.textAlternative,
            }}
            src={targetSubjectMetadata?.iconUrl}
          />
        </div>
        <Text
          className="signature-request__content__title"
          variant={TextVariant.headingLg}
          marginTop={4}
        >
          {t('sigRequest')}
        </Text>
        <Text
          className="request-signature__content__subtitle"
          variant={TextVariant.bodySm}
          color={TextColor.textAlternative}
          textAlign={TextAlign.Center}
          marginLeft={12}
          marginRight={12}
          marginTop={4}
          as="h6"
        >
          {t('signatureRequestGuidance')}
        </Text>
        {verifyingContract ? (
          <div>
            <Button
              variant={ButtonVariant.Link}
              onClick={() => setShowContractDetails(true)}
              className="signature-request-content__verify-contract-details"
              data-testid="verify-contract-details"
            >
              <Text
                variant={TextVariant.bodySm}
                color={TextColor.primaryDefault}
                as="h6"
              >
                {t('verifyContractDetails')}
              </Text>
            </Button>
          </div>
        ) : null}
      </div>
      {isLedgerWallet ? (
        <div className="confirm-approve-content__ledger-instruction-wrapper">
          <LedgerInstructionField showDataInstruction />
        </div>
      ) : null}
      <Message
        data={sanitizedMessage}
        onMessageScrolled={() => setHasScrolledMessage(true)}
        setMessageRootRef={setMessageRootRef}
        messageRootRef={messageRootRef}
        messageIsScrollable={messageIsScrollable}
        primaryType={primaryType}
      />
      <Footer
        cancelAction={onCancel}
        signAction={onSign}
        disabled={
          ///: BEGIN:ONLY_INCLUDE_IF(build-mmi)
          Boolean(txData?.custodyId) ||
          ///: END:ONLY_INCLUDE_IF
          hardwareWalletRequiresConnection ||
          (messageIsScrollable && !hasScrolledMessage)
        }
      />
      {showContractDetails && (
        <ContractDetailsModal
          toAddress={verifyingContract}
          chainId={chainId}
          rpcPrefs={rpcPrefs}
          onClose={() => setShowContractDetails(false)}
          isContractRequestingSignature
        />
      )}
      {unapprovedMessagesCount > 1 ? (
        <ButtonLink
          size={Size.inherit}
          className="signature-request__reject-all-button"
          data-testid="signature-request-reject-all"
          onClick={handleCancelAll}
        >
          {t('rejectRequestsN', [unapprovedMessagesCount])}
        </ButtonLink>
      ) : null}
    </div>
  );
};

SignatureRequest.propTypes = {
  txData: PropTypes.object,
};

export default SignatureRequest;<|MERGE_RESOLUTION|>--- conflicted
+++ resolved
@@ -174,11 +174,7 @@
         external_link_clicked: 'security_alert_support_link',
       },
     });
-<<<<<<< HEAD
-  }, []);
-=======
   }, [trackEvent, type, version]);
->>>>>>> 93a950fa
   ///: END:ONLY_INCLUDE_IF
 
   const onSign = async () => {
