--- conflicted
+++ resolved
@@ -255,8 +255,6 @@
   ]);
   ///: END:ONLY_INCLUDE_IN
 
-<<<<<<< HEAD
-=======
   ///: BEGIN:ONLY_INCLUDE_IN(blockaid)
   useEffect(() => {
     if (txData.securityAlertResponse) {
@@ -278,7 +276,6 @@
   }, []);
   ///: END:ONLY_INCLUDE_IN
 
->>>>>>> 0ab15378
   return (
     <div className="signature-request">
       <ConfirmPageContainerNavigation />
