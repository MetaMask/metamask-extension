--- conflicted
+++ resolved
@@ -96,6 +96,7 @@
 import { useMMICustodySignMessage } from '../../../hooks/useMMICustodySignMessage';
 ///: END:ONLY_INCLUDE_IN
 ///: BEGIN:ONLY_INCLUDE_IN(blockaid)
+import { getBlockaidMetricsParams } from '../../../helpers/utils/metrics';
 import BlockaidBannerAlert from '../security-provider-banner-alert/blockaid-banner-alert/blockaid-banner-alert';
 ///: END:ONLY_INCLUDE_IN
 
@@ -255,8 +256,6 @@
   ]);
   ///: END:ONLY_INCLUDE_IN
 
-<<<<<<< HEAD
-=======
   ///: BEGIN:ONLY_INCLUDE_IN(blockaid)
   useEffect(() => {
     if (txData.securityAlertResponse) {
@@ -278,7 +277,6 @@
   }, []);
   ///: END:ONLY_INCLUDE_IN
 
->>>>>>> d51d5c42
   return (
     <div className="signature-request">
       <ConfirmPageContainerNavigation />
