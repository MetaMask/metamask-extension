import React, { useContext, useState, useEffect } from 'react';
import {
  useDispatch,
  useSelector,
  ///: BEGIN:ONLY_INCLUDE_IF(build-mmi)
  shallowEqual,
  ///: END:ONLY_INCLUDE_IF
} from 'react-redux';
import PropTypes from 'prop-types';
import { memoize } from 'lodash';
import { ethErrors, serializeError } from 'eth-rpc-errors';
///: BEGIN:ONLY_INCLUDE_IF(build-mmi)
import { showCustodianDeepLink } from '@metamask-institutional/extension';
///: END:ONLY_INCLUDE_IF
import {
  resolvePendingApproval,
  completedTx,
  rejectPendingApproval,
} from '../../../store/actions';
import {
  doesAddressRequireLedgerHidConnection,
  getSubjectMetadata,
  getTotalUnapprovedMessagesCount,
  ///: BEGIN:ONLY_INCLUDE_IF(build-mmi)
  accountsWithSendEtherInfoSelector,
  getSelectedAccount,
  getAccountType,
  ///: END:ONLY_INCLUDE_IF
} from '../../../selectors';
import {
  getProviderConfig,
  isAddressLedger,
} from '../../../ducks/metamask/metamask';
import {
  sanitizeMessage,
  ///: BEGIN:ONLY_INCLUDE_IF(build-mmi)
  getAccountByAddress,
  shortenAddress,
  ///: END:ONLY_INCLUDE_IF
} from '../../../helpers/utils/util';
import { useI18nContext } from '../../../hooks/useI18nContext';
import { useRejectTransactionModal } from '../../../hooks/useRejectTransactionModal';

import { ConfirmPageContainerNavigation } from '../confirm-page-container';
import SignatureRequestHeader from '../signature-request-header/signature-request-header';
import SecurityProviderBannerMessage from '../security-provider-banner-message';
import LedgerInstructionField from '../ledger-instruction-field';
import ContractDetailsModal from '../modals/contract-details-modal';
import { MetaMetricsContext } from '../../../contexts/metametrics';
import {
  MetaMetricsEventCategory,
  ///: BEGIN:ONLY_INCLUDE_IF(build-mmi)
  MetaMetricsEventName,
  ///: END:ONLY_INCLUDE_IF
} from '../../../../shared/constants/metametrics';
import { SECURITY_PROVIDER_MESSAGE_SEVERITY } from '../../../../shared/constants/security-provider';

import {
  TextAlign,
  TextColor,
  TextVariant,
  Size,
  ///: BEGIN:ONLY_INCLUDE_IF(build-mmi)
  IconColor,
  BackgroundColor,
  Display,
  BlockSize,
  ///: END:ONLY_INCLUDE_IF
} from '../../../helpers/constants/design-system';
import {
  ButtonVariant,
  Button,
  ButtonLink,
  TagUrl,
  Text,
  ///: BEGIN:ONLY_INCLUDE_IF(build-mmi)
  Icon,
  IconName,
  Box,
  ///: END:ONLY_INCLUDE_IF
} from '../../component-library';

///: BEGIN:ONLY_INCLUDE_IF(build-mmi)
// eslint-disable-next-line import/order
import { ENVIRONMENT_TYPE_NOTIFICATION } from '../../../../shared/constants/app';
import { getEnvironmentType } from '../../../../app/scripts/lib/util';
import { mmiActionsFactory } from '../../../store/institutional/institution-background';
import { showCustodyConfirmLink } from '../../../store/institutional/institution-actions';
import { useMMICustodySignMessage } from '../../../hooks/useMMICustodySignMessage';
///: END:ONLY_INCLUDE_IF
///: BEGIN:ONLY_INCLUDE_IF(blockaid)
import BlockaidBannerAlert from '../security-provider-banner-alert/blockaid-banner-alert/blockaid-banner-alert';
///: END:ONLY_INCLUDE_IF

///: BEGIN:ONLY_INCLUDE_IF(build-flask)
import InsightWarnings from '../snaps/insight-warnings';
///: END:ONLY_INCLUDE_IF
import Message from './signature-request-message';
import Footer from './signature-request-footer';

const SignatureRequest = ({
  txData,
  ///: BEGIN:ONLY_INCLUDE_IF(build-flask)
  warnings,
  ///: END:ONLY_INCLUDE_IF
}) => {
  const trackEvent = useContext(MetaMetricsContext);
  const dispatch = useDispatch();
  const t = useI18nContext();

  const [hasScrolledMessage, setHasScrolledMessage] = useState(false);
  const [showContractDetails, setShowContractDetails] = useState(false);
  const [messageRootRef, setMessageRootRef] = useState(null);
  const [messageIsScrollable, setMessageIsScrollable] = useState(false);

  const {
    id,
    type,
    msgParams: { from, data, origin, version },
  } = txData;

  // not forwarded to component
  const hardwareWalletRequiresConnection = useSelector((state) =>
    doesAddressRequireLedgerHidConnection(state, from),
  );
  const { chainId, rpcPrefs } = useSelector(getProviderConfig);
  const unapprovedMessagesCount = useSelector(getTotalUnapprovedMessagesCount);
  const subjectMetadata = useSelector(getSubjectMetadata);
  const isLedgerWallet = useSelector((state) => isAddressLedger(state, from));
  const { handleCancelAll } = useRejectTransactionModal();

  ///: BEGIN:ONLY_INCLUDE_IF(build-mmi)
  // Used to show a warning if the signing account is not the selected account
  // Largely relevant for contract wallet custodians
  const selectedAccount = useSelector(getSelectedAccount);
  const mmiActions = mmiActionsFactory();
  const accountType = useSelector(getAccountType);
  const isNotification = getEnvironmentType() === ENVIRONMENT_TYPE_NOTIFICATION;
  const allAccounts = useSelector(
    accountsWithSendEtherInfoSelector,
    shallowEqual,
  );
  const { address } = getAccountByAddress(allAccounts, from) || {};
  const { custodySignFn } = useMMICustodySignMessage();
  ///: END:ONLY_INCLUDE_IF

  ///: BEGIN:ONLY_INCLUDE_IF(build-flask)
  const [isShowingSigInsightWarnings, setIsShowingSigInsightWarnings] =
    useState(false);
  ///: END:ONLY_INCLUDE_IF

  useEffect(() => {
    setMessageIsScrollable(
      messageRootRef?.scrollHeight > messageRootRef?.clientHeight,
    );
  }, [messageRootRef]);

  const targetSubjectMetadata = subjectMetadata?.[origin] || null;

  const parseMessage = memoize((dataToParse) => {
    const {
      message,
      domain = {},
      primaryType,
      types,
    } = JSON.parse(dataToParse);
    const sanitizedMessage = sanitizeMessage(message, primaryType, types);
    return { sanitizedMessage, domain, primaryType };
  });

  const onSign = async () => {
    ///: BEGIN:ONLY_INCLUDE_IF(build-mmi)
    if (accountType === 'custody') {
      await custodySignFn(txData);
    }
    ///: END:ONLY_INCLUDE_IF

    await dispatch(resolvePendingApproval(id));
    completedTx(id);

    trackEvent({
      category: MetaMetricsEventCategory.Transactions,
      event: 'Confirm',
      properties: {
        action: 'Sign Request',
        legacy_event: true,
        type,
        version,
      },
    });
  };

  const onCancel = async () => {
    await dispatch(
      rejectPendingApproval(
        id,
        serializeError(ethErrors.provider.userRejectedRequest()),
      ),
    );
    trackEvent({
      category: MetaMetricsEventCategory.Transactions,
      event: 'Cancel',
      properties: {
        action: 'Sign Request',
        legacy_event: true,
        type,
        version,
      },
    });
  };

  const {
    sanitizedMessage,
    domain: { verifyingContract },
    primaryType,
  } = parseMessage(data);

  ///: BEGIN:ONLY_INCLUDE_IF(build-mmi)
  useEffect(() => {
    if (txData.custodyId) {
      showCustodianDeepLink({
        dispatch,
        mmiActions,
        txId: undefined,
        custodyId: txData.custodyId,
        fromAddress: address,
        isSignature: true,
        closeNotification: isNotification,
        onDeepLinkFetched: () => undefined,
        onDeepLinkShown: () => {
          trackEvent({
            category: MetaMetricsEventCategory.MMI,
            event: MetaMetricsEventName.SignatureDeeplinkDisplayed,
          });
        },
        showCustodyConfirmLink,
      });
    }
  }, [
    dispatch,
    mmiActions,
    txData.custodyId,
    address,
    isNotification,
    trackEvent,
  ]);
  ///: END:ONLY_INCLUDE_IF

  return (
<<<<<<< HEAD
    <>
      <div className="signature-request">
        <ConfirmPageContainerNavigation />
        <div
          className="request-signature__account"
          data-testid="request-signature-account"
        >
          <SignatureRequestHeader txData={txData} />
        </div>
        <div className="signature-request-content">
          {
            ///: BEGIN:ONLY_INCLUDE_IF(blockaid)
            <BlockaidBannerAlert
              txData={txData}
              marginLeft={4}
              marginRight={4}
=======
    <div className="signature-request">
      <ConfirmPageContainerNavigation />
      <div
        className="request-signature__account"
        data-testid="request-signature-account"
      >
        <SignatureRequestHeader txData={txData} />
      </div>
      <div className="signature-request-content">
        {
          ///: BEGIN:ONLY_INCLUDE_IF(blockaid)
          <BlockaidBannerAlert
            txData={txData}
            marginLeft={4}
            marginRight={4}
            marginBottom={4}
          />
          ///: END:ONLY_INCLUDE_IF
        }
        {(txData?.securityProviderResponse?.flagAsDangerous !== undefined &&
          txData?.securityProviderResponse?.flagAsDangerous !==
            SECURITY_PROVIDER_MESSAGE_SEVERITY.NOT_MALICIOUS) ||
        (txData?.securityProviderResponse &&
          Object.keys(txData.securityProviderResponse).length === 0) ? (
          <SecurityProviderBannerMessage
            securityProviderResponse={txData.securityProviderResponse}
          />
        ) : null}
        {
          ///: BEGIN:ONLY_INCLUDE_IF(build-mmi)
          selectedAccount.address === address ? null : (
            <Box
              className="request-signature__mismatch-info"
              display={Display.Flex}
              width={BlockSize.Full}
              padding={4}
>>>>>>> 45a2af61
              marginBottom={4}
              onClickSupportLink={onClickSupportLink}
            />
            ///: END:ONLY_INCLUDE_IF
          }
          {(txData?.securityProviderResponse?.flagAsDangerous !== undefined &&
            txData?.securityProviderResponse?.flagAsDangerous !==
              SECURITY_PROVIDER_MESSAGE_SEVERITY.NOT_MALICIOUS) ||
          (txData?.securityProviderResponse &&
            Object.keys(txData.securityProviderResponse).length === 0) ? (
            <SecurityProviderBannerMessage
              securityProviderResponse={txData.securityProviderResponse}
            />
          ) : null}
          {
            ///: BEGIN:ONLY_INCLUDE_IF(build-mmi)
            selectedAccount.address === address ? null : (
              <Box
                className="request-signature__mismatch-info"
                display={Display.Flex}
                width={BlockSize.Full}
                padding={4}
                marginBottom={4}
                backgroundColor={BackgroundColor.primaryMuted}
              >
                <Icon
                  name={IconName.Info}
                  color={IconColor.infoDefault}
                  marginRight={2}
                />
                <Text
                  variant={TextVariant.bodyXs}
                  color={TextColor.textDefault}
                  as="h6"
                >
                  {t('mismatchAccount', [
                    shortenAddress(selectedAccount.address),
                    shortenAddress(address),
                  ])}
                </Text>
              </Box>
            )
            ///: END:ONLY_INCLUDE_IF
          }
          <div className="signature-request__origin">
            <TagUrl
              label={origin}
              labelProps={{
                color: TextColor.textAlternative,
              }}
              src={targetSubjectMetadata?.iconUrl}
            />
          </div>
          <Text
            className="signature-request__content__title"
            variant={TextVariant.headingLg}
            marginTop={4}
          >
            {t('sigRequest')}
          </Text>
          <Text
            className="request-signature__content__subtitle"
            variant={TextVariant.bodySm}
            color={TextColor.textAlternative}
            textAlign={TextAlign.Center}
            marginLeft={12}
            marginRight={12}
            marginTop={4}
            as="h6"
          >
            {t('signatureRequestGuidance')}
          </Text>
          {verifyingContract ? (
            <div>
              <Button
                variant={ButtonVariant.Link}
                onClick={() => setShowContractDetails(true)}
                className="signature-request-content__verify-contract-details"
                data-testid="verify-contract-details"
              >
                <Text
                  variant={TextVariant.bodySm}
                  color={TextColor.primaryDefault}
                  as="h6"
                >
                  {t('verifyContractDetails')}
                </Text>
              </Button>
            </div>
          ) : null}
        </div>
        {isLedgerWallet ? (
          <div className="confirm-approve-content__ledger-instruction-wrapper">
            <LedgerInstructionField showDataInstruction />
          </div>
        ) : null}
        <Message
          data={sanitizedMessage}
          onMessageScrolled={() => setHasScrolledMessage(true)}
          setMessageRootRef={setMessageRootRef}
          messageRootRef={messageRootRef}
          messageIsScrollable={messageIsScrollable}
          primaryType={primaryType}
        />
        <Footer
          cancelAction={onCancel}
          signAction={() => {
            ///: BEGIN:ONLY_INCLUDE_IF(build-flask)
            if (warnings?.length >= 1) {
              return setIsShowingSigInsightWarnings(true);
            }
            ///: END:ONLY_INCLUDE_IF
            return onSign();
          }}
          disabled={
            ///: BEGIN:ONLY_INCLUDE_IF(build-mmi)
            Boolean(txData?.custodyId) ||
            ///: END:ONLY_INCLUDE_IF
            hardwareWalletRequiresConnection ||
            (messageIsScrollable && !hasScrolledMessage)
          }
        />
        {showContractDetails && (
          <ContractDetailsModal
            toAddress={verifyingContract}
            chainId={chainId}
            rpcPrefs={rpcPrefs}
            onClose={() => setShowContractDetails(false)}
            isContractRequestingSignature
          />
        )}
        {unapprovedMessagesCount > 1 ? (
          <ButtonLink
            size={Size.inherit}
            className="signature-request__reject-all-button"
            data-testid="signature-request-reject-all"
            onClick={handleCancelAll}
          >
            {t('rejectRequestsN', [unapprovedMessagesCount])}
          </ButtonLink>
        ) : null}
      </div>
      {
        ///: BEGIN:ONLY_INCLUDE_IF(build-flask)
      }
      {isShowingSigInsightWarnings && (
        <InsightWarnings
          warnings={warnings}
          action="signing"
          origin={origin}
          onCancel={() => setIsShowingSigInsightWarnings(false)}
          onSubmit={() => {
            onSign();
            setIsShowingSigInsightWarnings(false);
          }}
        />
      )}
      {
        ///: END:ONLY_INCLUDE_IF
      }
    </>
  );
};

SignatureRequest.propTypes = {
  txData: PropTypes.object,
  ///: BEGIN:ONLY_INCLUDE_IF(build-flask)
  warnings: PropTypes.array,
  ///: END:ONLY_INCLUDE_IF
};

export default SignatureRequest;<|MERGE_RESOLUTION|>--- conflicted
+++ resolved
@@ -247,7 +247,6 @@
   ///: END:ONLY_INCLUDE_IF
 
   return (
-<<<<<<< HEAD
     <>
       <div className="signature-request">
         <ConfirmPageContainerNavigation />
@@ -264,46 +263,7 @@
               txData={txData}
               marginLeft={4}
               marginRight={4}
-=======
-    <div className="signature-request">
-      <ConfirmPageContainerNavigation />
-      <div
-        className="request-signature__account"
-        data-testid="request-signature-account"
-      >
-        <SignatureRequestHeader txData={txData} />
-      </div>
-      <div className="signature-request-content">
-        {
-          ///: BEGIN:ONLY_INCLUDE_IF(blockaid)
-          <BlockaidBannerAlert
-            txData={txData}
-            marginLeft={4}
-            marginRight={4}
-            marginBottom={4}
-          />
-          ///: END:ONLY_INCLUDE_IF
-        }
-        {(txData?.securityProviderResponse?.flagAsDangerous !== undefined &&
-          txData?.securityProviderResponse?.flagAsDangerous !==
-            SECURITY_PROVIDER_MESSAGE_SEVERITY.NOT_MALICIOUS) ||
-        (txData?.securityProviderResponse &&
-          Object.keys(txData.securityProviderResponse).length === 0) ? (
-          <SecurityProviderBannerMessage
-            securityProviderResponse={txData.securityProviderResponse}
-          />
-        ) : null}
-        {
-          ///: BEGIN:ONLY_INCLUDE_IF(build-mmi)
-          selectedAccount.address === address ? null : (
-            <Box
-              className="request-signature__mismatch-info"
-              display={Display.Flex}
-              width={BlockSize.Full}
-              padding={4}
->>>>>>> 45a2af61
               marginBottom={4}
-              onClickSupportLink={onClickSupportLink}
             />
             ///: END:ONLY_INCLUDE_IF
           }
