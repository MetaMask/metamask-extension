@import 'signature-request-header/index';
@import 'signature-request-message/index';
@import 'signature-request-data/index';

.signature-request {
  display: flex;
  flex: 1 1 auto;
  flex-direction: column;
  min-width: 0;
  width: 408px;
  height: max-content;
  background-color: var(--color-background-default);
  box-shadow: var(--shadow-size-xs) var(--color-shadow-default);
  border-radius: 8px;

  @include screen-sm-min {
    max-height: max-content;
    min-height: 570px;
    flex: 0 0 auto;
    margin-left: auto;
    margin-right: auto;
  }

  &__reject-all-button {
    padding-bottom: 20px;
  }

  &__origin {
    margin-top: 16px;
  }
}

.signature-request-header {
  flex: 1;

  .network-display {
    justify-content: flex-end;
    margin-left: auto;
  }
}

.signature-request-content {
  flex: 1 40%;
  margin-top: 1rem;
  display: flex;
  align-items: center;
  flex-direction: column;
  min-height: min-content;

<<<<<<< HEAD
=======
  &__title {
    @include H5;

    font-weight: 500;
  }

  &__identicon-container {
    padding: 1rem;
    flex: 1;
    position: relative;
    width: 100%;
    display: flex;
    justify-content: center;
    align-items: center;
  }

  &__identicon-border {
    height: 75px;
    width: 75px;
    border-radius: 50%;
    border: 1px solid white;
    position: absolute;
    box-shadow: 0 2px 2px 0.5px rgba($black, 0.19);
  }

  &__identicon-initial {
    position: absolute;
    font-style: normal;
    font-weight: 500;
    font-size: 60px;
    color: white;
    z-index: 1;
    text-shadow: 0 4px 6px rgba($black, 0.422);
  }

>>>>>>> b345b5ab
  &__info {
    @include H7;

    padding: 0 12px 4px;
  }

  &__info--bolded {
    @include Paragraph;

    font-weight: 500;
  }
}

a.signature-request-content__verify-contract-details {
  padding: 0;
}<|MERGE_RESOLUTION|>--- conflicted
+++ resolved
@@ -1,32 +1,15 @@
+@import 'signature-request-footer/index';
 @import 'signature-request-header/index';
 @import 'signature-request-message/index';
-@import 'signature-request-data/index';
 
 .signature-request {
   display: flex;
   flex: 1 1 auto;
   flex-direction: column;
   min-width: 0;
-  width: 408px;
-  height: max-content;
-  background-color: var(--color-background-default);
-  box-shadow: var(--shadow-size-xs) var(--color-shadow-default);
-  border-radius: 8px;
 
-  @include screen-sm-min {
-    max-height: max-content;
-    min-height: 570px;
-    flex: 0 0 auto;
-    margin-left: auto;
-    margin-right: auto;
-  }
-
-  &__reject-all-button {
-    padding-bottom: 20px;
-  }
-
-  &__origin {
-    margin-top: 16px;
+  @media screen and (min-width: $break-large) {
+    flex: initial;
   }
 }
 
@@ -34,6 +17,7 @@
   flex: 1;
 
   .network-display {
+    padding: 0;
     justify-content: flex-end;
     margin-left: auto;
   }
@@ -45,10 +29,9 @@
   display: flex;
   align-items: center;
   flex-direction: column;
+  margin-bottom: 25px;
   min-height: min-content;
 
-<<<<<<< HEAD
-=======
   &__title {
     @include H5;
 
@@ -84,11 +67,8 @@
     text-shadow: 0 4px 6px rgba($black, 0.422);
   }
 
->>>>>>> b345b5ab
   &__info {
     @include H7;
-
-    padding: 0 12px 4px;
   }
 
   &__info--bolded {
@@ -96,8 +76,16 @@
 
     font-weight: 500;
   }
+
+  p {
+    @include H6;
+
+    color: #999;
+  }
+
+  .identicon {}
 }
 
-a.signature-request-content__verify-contract-details {
-  padding: 0;
+.signature-request-footer {
+  flex: 1 1 auto;
 }