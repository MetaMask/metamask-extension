.signature-request-message {
  flex: 1 60%;
  max-height: 231px;
  position: relative;

  &__root {
    flex: 1 100%;
    overflow: auto;

    @include screen-sm-min {
      width: auto;
    }
  }

<<<<<<< HEAD
=======
  &__node {
    &__value {
      white-space: pre-line;
      overflow: hidden;
      word-wrap: break-word;

      &__address {
        [dir='rtl'] & {
          /*rtl:ignore*/
          direction: ltr;

          /*rtl:ignore*/
          text-align: right;

          span {
            display: block;

            /*rtl:ignore*/
            direction: rtl;
          }
        }
      }
    }
  }

>>>>>>> 156ecaaa
  &__scroll-button {
    position: absolute;
    right: 28px;
    bottom: 12px;
    border-radius: 50%;
    height: 24px;
    width: 24px;
    cursor: pointer;
  }
}<|MERGE_RESOLUTION|>--- conflicted
+++ resolved
@@ -12,8 +12,6 @@
     }
   }
 
-<<<<<<< HEAD
-=======
   &__node {
     &__value {
       white-space: pre-line;
@@ -39,7 +37,6 @@
     }
   }
 
->>>>>>> 156ecaaa
   &__scroll-button {
     position: absolute;
     right: 28px;
