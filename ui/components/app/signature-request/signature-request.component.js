import React, { PureComponent } from 'react';
import { memoize } from 'lodash';
import PropTypes from 'prop-types';
import LedgerInstructionField from '../ledger-instruction-field';
import { sanitizeMessage, getURLHostName } from '../../../helpers/utils/util';
import { EVENT } from '../../../../shared/constants/metametrics';
import { conversionUtil } from '../../../../shared/modules/conversion.utils';
import SiteOrigin from '../../ui/site-origin';
import Button from '../../ui/button';
import Typography from '../../ui/typography/typography';
import ContractDetailsModal from '../modals/contract-details-modal/contract-details-modal';
import {
  TYPOGRAPHY,
  FONT_WEIGHT,
  COLORS,
  TEXT_ALIGN,
} from '../../../helpers/constants/design-system';
import NetworkAccountBalanceHeader from '../network-account-balance-header';
import { NETWORK_TYPES } from '../../../../shared/constants/network';
import Footer from './signature-request-footer';
import Message from './signature-request-message';

export default class SignatureRequest extends PureComponent {
  static propTypes = {
    /**
     * The display content of transaction data
     */
    txData: PropTypes.object.isRequired,
    /**
     * The display content of sender account
     */
    fromAccount: PropTypes.shape({
      address: PropTypes.string.isRequired,
      balance: PropTypes.string,
      name: PropTypes.string,
    }).isRequired,
    /**
     * Check if the wallet is ledget wallet or not
     */
    isLedgerWallet: PropTypes.bool,
    /**
     * Handler for cancel button
     */
    cancel: PropTypes.func.isRequired,
    /**
     * Handler for sign button
     */
    sign: PropTypes.func.isRequired,
    /**
     * Whether the hardware wallet requires a connection disables the sign button if true.
     */
    hardwareWalletRequiresConnection: PropTypes.bool.isRequired,
    /**
     * Current network chainId
     */
    chainId: PropTypes.string,
    /**
     * RPC prefs of the current network
     */
    rpcPrefs: PropTypes.object,
    /**
     * Dapp image
     */
    siteImage: PropTypes.string,
    conversionRate: PropTypes.number,
    nativeCurrency: PropTypes.string,
    provider: PropTypes.object,
    subjectMetadata: PropTypes.object,
  };

  static contextTypes = {
    t: PropTypes.func,
    trackEvent: PropTypes.func,
  };

  state = {
    hasScrolledMessage: false,
    showContractDetails: false,
  };

  setMessageRootRef(ref) {
    this.messageRootRef = ref;
  }

  formatWallet(wallet) {
    return `${wallet.slice(0, 8)}...${wallet.slice(
      wallet.length - 8,
      wallet.length,
    )}`;
  }

<<<<<<< HEAD
=======
  getNetworkName() {
    const { provider } = this.props;
    const providerName = provider.type;
    const { t } = this.context;

    switch (providerName) {
      case NETWORK_TYPES.MAINNET:
        return t('mainnet');
      case NETWORK_TYPES.GOERLI:
        return t('goerli');
      case NETWORK_TYPES.SEPOLIA:
        return t('sepolia');
      case NETWORK_TYPES.LOCALHOST:
        return t('localhost');
      default:
        return provider.nickname || t('unknownNetwork');
    }
  }

>>>>>>> 123ac70a
  memoizedParseMessage = memoize((data) => {
    const { message, domain = {}, primaryType, types } = JSON.parse(data);
    const sanitizedMessage = sanitizeMessage(message, primaryType, types);
    return { sanitizedMessage, domain };
  });

  render() {
    const {
      txData: {
        msgParams: { data, origin, version },
        type,
      },
      fromAccount: { address, balance, name },
      cancel,
      sign,
      isLedgerWallet,
      hardwareWalletRequiresConnection,
      chainId,
      rpcPrefs,
      siteImage,
      txData,
      subjectMetadata,
      conversionRate,
      nativeCurrency,
    } = this.props;
<<<<<<< HEAD
    const { address: fromAddress } = fromAccount;
    const { trackEvent } = this.context;
    const { sanitizedMessage, domain } = this.memoizedParseMessage(data);
=======
    const { trackEvent } = this.context;
    const { sanitizedMessage, domain } = this.memoizedParseMessage(data);

    const currentNetwork = this.getNetworkName();

    const balanceInBaseAsset = conversionUtil(balance, {
      fromNumericBase: 'hex',
      toNumericBase: 'dec',
      fromDenomination: 'WEI',
      numberOfDecimals: 6,
      conversionRate,
    });
>>>>>>> 123ac70a

    const onSign = (event) => {
      sign(event);
      trackEvent({
        category: EVENT.CATEGORIES.TRANSACTIONS,
        event: 'Confirm',
        properties: {
          action: 'Sign Request',
          legacy_event: true,
          type,
          version,
        },
      });
    };

    const onCancel = (event) => {
      cancel(event);
      trackEvent({
        category: EVENT.CATEGORIES.TRANSACTIONS,
        event: 'Cancel',
        properties: {
          action: 'Sign Request',
          legacy_event: true,
          type,
          version,
        },
      });
    };

    const messageIsScrollable =
      this.messageRootRef?.scrollHeight > this.messageRootRef?.clientHeight;

    const targetSubjectMetadata = txData.msgParams.origin
      ? subjectMetadata?.[txData.msgParams.origin]
      : null;

    return (
      <div className="signature-request">
        <div className="request-signature__account">
          <NetworkAccountBalanceHeader
            networkName={currentNetwork}
            accountName={name}
            accountBalance={balanceInBaseAsset}
            tokenName={nativeCurrency}
            accountAddress={address}
          />
        </div>
        <div className="signature-request-content">
          <div className="signature-request__origin">
            <SiteOrigin
              siteOrigin={origin}
              iconSrc={targetSubjectMetadata?.iconUrl}
              iconName={getURLHostName(origin) || origin}
              chip
            />
          </div>

          <Typography
            className="signature-request__content__title"
            variant={TYPOGRAPHY.H3}
            fontWeight={FONT_WEIGHT.BOLD}
            boxProps={{
              marginTop: 4,
            }}
          >
            {this.context.t('sigRequest')}
          </Typography>
          <Typography
            className="request-signature__content__subtitle"
            variant={TYPOGRAPHY.H7}
            color={COLORS.TEXT_ALTERNATIVE}
            align={TEXT_ALIGN.CENTER}
            margin={12}
            marginTop={3}
          >
            {this.context.t('signatureRequestGuidance')}
          </Typography>
          <div>
            <Button
              type="link"
              onClick={() => this.setState({ showContractDetails: true })}
              className="signature-request-content__verify-contract-details"
            >
              <Typography
                variant={TYPOGRAPHY.H7}
                color={COLORS.PRIMARY_DEFAULT}
              >
                {this.context.t('verifyContractDetails')}
              </Typography>
            </Button>
          </div>
        </div>
        {isLedgerWallet ? (
          <div className="confirm-approve-content__ledger-instruction-wrapper">
            <LedgerInstructionField showDataInstruction />
          </div>
        ) : null}
        <Message
          data={sanitizedMessage}
          onMessageScrolled={() => this.setState({ hasScrolledMessage: true })}
          setMessageRootRef={this.setMessageRootRef.bind(this)}
          messageRootRef={this.messageRootRef}
          messageIsScrollable={messageIsScrollable}
        />
        <Footer
          cancelAction={onCancel}
          signAction={onSign}
          disabled={
            hardwareWalletRequiresConnection ||
            (messageIsScrollable && !this.state.hasScrolledMessage)
          }
        />
        {this.state.showContractDetails && (
          <ContractDetailsModal
            toAddress={domain.verifyingContract}
            chainId={chainId}
            rpcPrefs={rpcPrefs}
            origin={origin}
            siteImage={siteImage}
            onClose={() => this.setState({ showContractDetails: false })}
            isContractRequestingSignature
          />
        )}
      </div>
    );
  }
}<|MERGE_RESOLUTION|>--- conflicted
+++ resolved
@@ -89,8 +89,6 @@
     )}`;
   }
 
-<<<<<<< HEAD
-=======
   getNetworkName() {
     const { provider } = this.props;
     const providerName = provider.type;
@@ -110,7 +108,6 @@
     }
   }
 
->>>>>>> 123ac70a
   memoizedParseMessage = memoize((data) => {
     const { message, domain = {}, primaryType, types } = JSON.parse(data);
     const sanitizedMessage = sanitizeMessage(message, primaryType, types);
@@ -136,11 +133,6 @@
       conversionRate,
       nativeCurrency,
     } = this.props;
-<<<<<<< HEAD
-    const { address: fromAddress } = fromAccount;
-    const { trackEvent } = this.context;
-    const { sanitizedMessage, domain } = this.memoizedParseMessage(data);
-=======
     const { trackEvent } = this.context;
     const { sanitizedMessage, domain } = this.memoizedParseMessage(data);
 
@@ -153,7 +145,6 @@
       numberOfDecimals: 6,
       conversionRate,
     });
->>>>>>> 123ac70a
 
     const onSign = (event) => {
       sign(event);
