--- conflicted
+++ resolved
@@ -67,10 +67,7 @@
   const isSIWEDomainValid = checkSIWEDomain();
 
   const [isShowingDomainWarning, setIsShowingDomainWarning] = useState(false);
-<<<<<<< HEAD
-  const [agreeToDomainWarning, setAgreeToDomainWarning] = useState(false);
   const [isHardwareLocked, setHardwareLocked] = useState(isHdWallet);
-=======
   const [hasAgreedToDomainWarning, setHasAgreedToDomainWarning] =
     useState(false);
 
@@ -80,7 +77,6 @@
         SECURITY_PROVIDER_MESSAGE_SEVERITIES.NOT_MALICIOUS) ||
     (txData?.securityProviderResponse &&
       Object.keys(txData.securityProviderResponse).length === 0);
->>>>>>> 8bfcd5b1
 
   const onSign = useCallback(
     async (event) => {
@@ -117,7 +113,6 @@
         <SecurityProviderBannerMessage
           securityProviderResponse={txData.securityProviderResponse}
         />
-<<<<<<< HEAD
       ) : null}
       {isHdWallet ? (
         <div className="signature-request-siwe__actionable-message">
@@ -126,10 +121,6 @@
           />
         </div>
       ) : null}
-=======
-      )}
-
->>>>>>> 8bfcd5b1
       <Message data={formatMessageParams(parsedMessage, t)} />
       {!isMatchingAddress && (
         <BannerAlert
@@ -191,11 +182,7 @@
               onSubmit={onSign}
               submitText={t('confirm')}
               submitButtonType="danger-primary"
-<<<<<<< HEAD
-              disabled={isHardwareLocked || !agreeToDomainWarning}
-=======
-              disabled={!hasAgreedToDomainWarning}
->>>>>>> 8bfcd5b1
+              disabled={isHardwareLocked || !hasAgreedToDomainWarning}
             />
           }
         >
