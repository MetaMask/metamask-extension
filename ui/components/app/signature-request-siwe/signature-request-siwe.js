--- conflicted
+++ resolved
@@ -3,12 +3,7 @@
 import { useSelector, useDispatch } from 'react-redux';
 import { useHistory } from 'react-router-dom';
 import log from 'loglevel';
-<<<<<<< HEAD
-import { isValidSIWEOrigin } from '@metamask/controller-utils';
-import { ethErrors, serializeError } from 'eth-rpc-errors';
-=======
 import { parseDomainParts } from '@metamask/controller-utils';
->>>>>>> e9e28784
 import { BannerAlert, Text } from '../../component-library';
 import Popover from '../../ui/popover';
 import Checkbox from '../../ui/check-box';
@@ -23,7 +18,6 @@
   unconfirmedMessagesHashSelector,
 } from '../../../selectors';
 import { getAccountByAddress, valuesFor } from '../../../helpers/utils/util';
-import { isSuspiciousResponse } from '../../../../shared/modules/security-provider.utils';
 import { formatMessageParams } from '../../../../shared/modules/siwe';
 import { clearConfirmTransaction } from '../../../ducks/confirm-transaction/confirm-transaction.duck';
 
@@ -31,29 +25,18 @@
   SEVERITIES,
   TextVariant,
 } from '../../../helpers/constants/design-system';
-import {
-  resolvePendingApproval,
-  rejectPendingApproval,
-  rejectAllMessages,
-  completedTx,
-  showModal,
-} from '../../../store/actions';
 
 import SecurityProviderBannerMessage from '../security-provider-banner-message/security-provider-banner-message';
+import { SECURITY_PROVIDER_MESSAGE_SEVERITIES } from '../security-provider-banner-message/security-provider-banner-message.constants';
 import ConfirmPageContainerNavigation from '../confirm-page-container/confirm-page-container-navigation';
 import { getMostRecentOverviewPage } from '../../../ducks/history/history';
-///: BEGIN:ONLY_INCLUDE_IN(blockaid)
-import BlockaidBannerAlert from '../security-provider-banner-alert/blockaid-banner-alert/blockaid-banner-alert';
-///: END:ONLY_INCLUDE_IN
+import { showModal, cancelMsgs } from '../../../store/actions';
 import LedgerInstructionField from '../ledger-instruction-field';
 
 import SignatureRequestHeader from '../signature-request-header';
 import Header from './signature-request-siwe-header';
 import Message from './signature-request-siwe-message';
 
-<<<<<<< HEAD
-export default function SignatureRequestSIWE({ txData }) {
-=======
 export const isValidSIWEOrigin = (req, signableDomains) => {
   try {
     const { origin, siwe } = req;
@@ -122,12 +105,13 @@
   signPersonalMessage,
   getTextRecord,
 }) {
->>>>>>> e9e28784
   const dispatch = useDispatch();
   const history = useHistory();
   const t = useContext(I18nContext);
+
   const allAccounts = useSelector(accountsWithSendEtherInfoSelector);
   const subjectMetadata = useSelector(getSubjectMetadata);
+
   const messagesCount = useSelector(getTotalUnapprovedMessagesCount);
   const messagesList = useSelector(unconfirmedMessagesHashSelector);
   const mostRecentOverviewPage = useSelector(getMostRecentOverviewPage);
@@ -138,7 +122,6 @@
       origin,
       siwe: { parsedMessage },
     },
-    id,
   } = txData;
 
 
@@ -161,10 +144,6 @@
     // , origin: "http://jiexi.eth.limo/"
   }, signableDomains);
 
-<<<<<<< HEAD
-  const showSecurityProviderBanner = isSuspiciousResponse(
-    txData?.securityProviderResponse,
-=======
   const showSecurityProviderBanner =
     (txData?.securityProviderResponse?.flagAsDangerous !== undefined &&
       txData?.securityProviderResponse?.flagAsDangerous !==
@@ -195,30 +174,18 @@
       }
     },
     [signPersonalMessage],
->>>>>>> e9e28784
   );
 
-  const onSign = useCallback(async () => {
-    try {
-      await dispatch(resolvePendingApproval(id, null));
-      dispatch(completedTx(id));
-    } catch (e) {
-      log.error(e);
-    }
-  }, [id, dispatch]);
-
-  const onCancel = useCallback(async () => {
-    try {
-      await dispatch(
-        rejectPendingApproval(
-          id,
-          serializeError(ethErrors.provider.userRejectedRequest()),
-        ),
-      );
-    } catch (e) {
-      log.error(e);
-    }
-  }, [dispatch, id]);
+  const onCancel = useCallback(
+    async (event) => {
+      try {
+        await cancelPersonalMessage(event);
+      } catch (e) {
+        log.error(e);
+      }
+    },
+    [cancelPersonalMessage],
+  );
 
   const handleCancelAll = () => {
     const unapprovedTxCount = messagesCount;
@@ -228,7 +195,7 @@
         name: 'REJECT_TRANSACTIONS',
         unapprovedTxCount,
         onSubmit: async () => {
-          await dispatch(rejectAllMessages(valuesFor(messagesList)));
+          await dispatch(cancelMsgs(valuesFor(messagesList)));
           dispatch(clearConfirmTransaction());
           history.push(mostRecentOverviewPage);
         },
@@ -244,27 +211,19 @@
         <ConfirmPageContainerNavigation />
       </div>
       <SignatureRequestHeader txData={txData} />
-
-      {
-        ///: BEGIN:ONLY_INCLUDE_IN(blockaid)
-        <BlockaidBannerAlert
-          securityAlertResponse={txData?.securityAlertResponse}
-          margin={4}
-        />
-        ///: END:ONLY_INCLUDE_IN
-      }
-      {showSecurityProviderBanner && (
-        <SecurityProviderBannerMessage
-          securityProviderResponse={txData.securityProviderResponse}
-        />
-      )}
-
       <Header
         fromAccount={fromAccount}
         domain={origin}
         isSIWEDomainValid={isSIWEDomainValid}
         subjectMetadata={targetSubjectMetadata}
       />
+
+      {showSecurityProviderBanner && (
+        <SecurityProviderBannerMessage
+          securityProviderResponse={txData.securityProviderResponse}
+        />
+      )}
+
       <Message data={formatMessageParams(parsedMessage, t)} />
       {!isMatchingAddress && (
         <BannerAlert
@@ -279,11 +238,13 @@
           ])}
         </BannerAlert>
       )}
+
       {isLedgerWallet && (
         <div className="confirm-approve-content__ledger-instruction-wrapper">
           <LedgerInstructionField showDataInstruction />
         </div>
       )}
+
       {!isSIWEDomainValid && (
         <BannerAlert
           severity={SEVERITIES.DANGER}
@@ -364,8 +325,6 @@
    * The display content of transaction data
    */
   txData: PropTypes.object.isRequired,
-<<<<<<< HEAD
-=======
   /**
    * Handler for cancel button
    */
@@ -378,5 +337,4 @@
    * TODO
    */
   getTextRecord: PropTypes.func.isRequired,
->>>>>>> e9e28784
 };