--- conflicted
+++ resolved
@@ -52,11 +52,7 @@
   const t = useContext(I18nContext);
   const allAccounts = useSelector(accountsWithSendEtherInfoSelector);
   const subjectMetadata = useSelector(getSubjectMetadata);
-<<<<<<< HEAD
   const isHdWallet = useSelector(isHardwareWallet);
-
-=======
->>>>>>> 26d7520a
   const messagesCount = useSelector(getTotalUnapprovedMessagesCount);
   const messagesList = useSelector(unconfirmedMessagesHashSelector);
   const mostRecentOverviewPage = useSelector(getMostRecentOverviewPage);
