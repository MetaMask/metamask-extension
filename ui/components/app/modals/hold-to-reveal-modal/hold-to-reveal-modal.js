import PropTypes from 'prop-types';
import React from 'react';
import withModalProps from '../../../../helpers/higher-order-components/with-modal-props';
import Box from '../../../ui/box';
import {
  Text,
  Button,
  BUTTON_TYPES,
  ButtonIcon,
  IconName,
} from '../../../component-library';
import {
  AlignItems,
  DISPLAY,
  FLEX_DIRECTION,
  JustifyContent,
  Size,
  TextVariant,
} from '../../../../helpers/constants/design-system';
import HoldToRevealButton from '../../hold-to-reveal-button';
import { useI18nContext } from '../../../../hooks/useI18nContext';
import ZENDESK_URLS from '../../../../helpers/constants/zendesk-url';

const HoldToRevealModal = ({ onLongPressed, hideModal, willHide }) => {
  const t = useI18nContext();

  const unlock = () => {
    onLongPressed();
    if (willHide) {
      hideModal();
    }
  };

  const handleCancel = () => {
    hideModal();
  };

  return (
    <Box
      className="hold-to-reveal-modal"
      display={DISPLAY.FLEX}
      flexDirection={FLEX_DIRECTION.COLUMN}
      justifyContent={JustifyContent.flexStart}
      padding={6}
    >
      <Box
        display={DISPLAY.FLEX}
        flexDirection={FLEX_DIRECTION.ROW}
        alignItems={AlignItems.center}
        justifyContent={JustifyContent.spaceBetween}
        marginBottom={6}
      >
        <Text variant={TextVariant.headingSm}>{t('holdToRevealTitle')}</Text>
<<<<<<< HEAD
        {willHide && (
          <ButtonIcon
            className="hold-to-reveal-modal__close"
            iconName={ICON_NAMES.CLOSE}
            size={Size.SM}
            onClick={handleCancel}
            ariaLabel={t('close')}
          />
        )}
=======
        <ButtonIcon
          className="hold-to-reveal-modal__close"
          iconName={IconName.Close}
          size={Size.SM}
          onClick={handleCancel}
          ariaLabel={t('close')}
        />
>>>>>>> e96c0b69
      </Box>
      <Box
        display={DISPLAY.FLEX}
        flexDirection={FLEX_DIRECTION.COLUMN}
        gap={4}
        marginBottom={6}
      >
        <Text variant={TextVariant.bodyMd}>
          {t('holdToRevealContent1', [
            <Text
              key="hold-to-reveal-2"
              variant={TextVariant.bodyMdBold}
              as="span"
            >
              {t('holdToRevealContent2')}
            </Text>,
          ])}
        </Text>
        <Text variant={TextVariant.bodyMdBold}>
          {t('holdToRevealContent3', [
            <Text
              key="hold-to-reveal-4"
              variant={TextVariant.bodyMd}
              as="span"
              display={DISPLAY.INLINE}
            >
              {t('holdToRevealContent4')}
            </Text>,
            <Button
              key="hold-to-reveal-5"
              type={BUTTON_TYPES.LINK}
              size={Size.auto}
              href={ZENDESK_URLS.NON_CUSTODIAL_WALLET}
              target="_blank"
              rel="noopener noreferrer"
            >
              {t('holdToRevealContent5')}
            </Button>,
          ])}
        </Text>
      </Box>
      <HoldToRevealButton
        buttonText={t('holdToReveal')}
        onLongPressed={unlock}
        marginLeft="auto"
        marginRight="auto"
      />
    </Box>
  );
};

HoldToRevealModal.propTypes = {
  // The function to be executed after the hold to reveal long press has been completed
  onLongPressed: PropTypes.func.isRequired,
  hideModal: PropTypes.func,
  willHide: PropTypes.bool,
};

export default withModalProps(HoldToRevealModal);<|MERGE_RESOLUTION|>--- conflicted
+++ resolved
@@ -51,25 +51,15 @@
         marginBottom={6}
       >
         <Text variant={TextVariant.headingSm}>{t('holdToRevealTitle')}</Text>
-<<<<<<< HEAD
         {willHide && (
           <ButtonIcon
             className="hold-to-reveal-modal__close"
-            iconName={ICON_NAMES.CLOSE}
+            iconName={IconName.Close}
             size={Size.SM}
             onClick={handleCancel}
             ariaLabel={t('close')}
           />
         )}
-=======
-        <ButtonIcon
-          className="hold-to-reveal-modal__close"
-          iconName={IconName.Close}
-          size={Size.SM}
-          onClick={handleCancel}
-          ariaLabel={t('close')}
-        />
->>>>>>> e96c0b69
       </Box>
       <Box
         display={DISPLAY.FLEX}
