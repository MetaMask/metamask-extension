--- conflicted
+++ resolved
@@ -58,11 +58,7 @@
         <Text variant={TextVariant.headingSm}>{t('holdToRevealTitle')}</Text>
         <ButtonIcon
           className="hold-to-reveal-modal__close"
-<<<<<<< HEAD
-          iconName={IconName.CLOSE}
-=======
           iconName={IconName.Close}
->>>>>>> e96c0b69
           size={Size.SM}
           onClick={() => {
             trackEvent({
