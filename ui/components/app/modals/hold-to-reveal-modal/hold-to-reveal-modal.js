import PropTypes from 'prop-types';
import React, { useContext } from 'react';
import withModalProps from '../../../../helpers/higher-order-components/with-modal-props';
import Box from '../../../ui/box';
import {
  Text,
  Button,
  BUTTON_SIZES,
  BUTTON_VARIANT,
  ButtonIcon,
  IconName,
} from '../../../component-library';
import {
  AlignItems,
  DISPLAY,
  FLEX_DIRECTION,
  JustifyContent,
  Size,
  TextVariant,
} from '../../../../helpers/constants/design-system';
import HoldToRevealButton from '../../hold-to-reveal-button';
import { useI18nContext } from '../../../../hooks/useI18nContext';
import ZENDESK_URLS from '../../../../helpers/constants/zendesk-url';
import { MetaMetricsContext } from '../../../../contexts/metametrics';
import {
  MetaMetricsEventCategory,
  MetaMetricsEventKeyType,
  MetaMetricsEventName,
} from '../../../../../shared/constants/metametrics';

const HoldToRevealModal = ({
  onLongPressed,
  hideModal,
  willHide = true,
  holdToRevealType = 'SRP',
}) => {
  const t = useI18nContext();
<<<<<<< HEAD
  const holdToRevealTitle =
    holdToRevealType === 'SRP'
      ? 'holdToRevealSRPTitle'
      : 'holdToRevealPrivateKeyTitle';

  const holdToRevealButton =
    holdToRevealType === 'SRP' ? 'holdToRevealSRP' : 'holdToRevealPrivateKey';
=======
  const trackEvent = useContext(MetaMetricsContext);
>>>>>>> c92d7380

  const unlock = () => {
    onLongPressed();
    if (willHide) {
      hideModal();
    }
  };

  const handleCancel = () => {
    hideModal();
  };

  const renderHoldToRevealPrivateKeyContent = () => {
    return (
      <Box
        display={DISPLAY.FLEX}
        flexDirection={FLEX_DIRECTION.COLUMN}
        gap={4}
        marginBottom={6}
      >
<<<<<<< HEAD
        <Text variant={TextVariant.bodyMd}>
          {t('holdToRevealContentPrivateKey1', [
            <Text
              key="hold-to-reveal-2"
              variant={TextVariant.bodyMdBold}
              as="span"
            >
              {t('holdToRevealContentPrivateKey2')}
            </Text>,
          ])}
        </Text>
        <Text variant={TextVariant.bodyMdBold}>
          {t('holdToRevealContent3', [
            <Text
              key="hold-to-reveal-4"
              variant={TextVariant.bodyMd}
              as="span"
              display={DISPLAY.INLINE}
            >
              {t('holdToRevealContent4')}
            </Text>,
            <Button
              key="hold-to-reveal-5"
              variant={BUTTON_VARIANT.LINK}
              size={BUTTON_SIZES.INHERIT}
              href={ZENDESK_URLS.NON_CUSTODIAL_WALLET}
              target="_blank"
              rel="noopener noreferrer"
            >
              {t('holdToRevealContent5')}
            </Button>,
          ])}
        </Text>
=======
        <Text variant={TextVariant.headingSm}>{t('holdToRevealTitle')}</Text>
        <ButtonIcon
          className="hold-to-reveal-modal__close"
          iconName={IconName.Close}
          size={Size.SM}
          onClick={() => {
            trackEvent({
              category: MetaMetricsEventCategory.Keys,
              event: MetaMetricsEventName.SrpHoldToRevealCloseClicked,
              properties: {
                key_type: MetaMetricsEventKeyType.Srp,
              },
            });
            handleCancel();
          }}
          ariaLabel={t('close')}
        />
>>>>>>> c92d7380
      </Box>
    );
  };

  const renderHoldToRevealSRPContent = () => {
    return (
      <Box
        display={DISPLAY.FLEX}
        flexDirection={FLEX_DIRECTION.COLUMN}
        gap={4}
        marginBottom={6}
      >
        <Text variant={TextVariant.bodyMd}>
          {t('holdToRevealContent1', [
            <Text
              key="hold-to-reveal-2"
              variant={TextVariant.bodyMdBold}
              as="span"
            >
              {t('holdToRevealContent2')}
            </Text>,
          ])}
        </Text>
        <Text variant={TextVariant.bodyMdBold}>
          {t('holdToRevealContent3', [
            <Text
              key="hold-to-reveal-4"
              variant={TextVariant.bodyMd}
              as="span"
              display={DISPLAY.INLINE}
            >
              {t('holdToRevealContent4')}
            </Text>,
            <Button
              key="hold-to-reveal-5"
              variant={BUTTON_VARIANT.LINK}
              size={Size.auto}
              href={ZENDESK_URLS.NON_CUSTODIAL_WALLET}
              target="_blank"
              rel="noopener noreferrer"
            >
              {t('holdToRevealContent5')}
            </Button>,
          ])}
        </Text>
      </Box>
    );
  };

  return (
    <Box
      className="hold-to-reveal-modal"
      display={DISPLAY.FLEX}
      flexDirection={FLEX_DIRECTION.COLUMN}
      justifyContent={JustifyContent.flexStart}
      padding={6}
    >
      <Box
        display={DISPLAY.FLEX}
        flexDirection={FLEX_DIRECTION.ROW}
        alignItems={AlignItems.center}
        justifyContent={JustifyContent.spaceBetween}
        marginBottom={6}
      >
        <Text variant={TextVariant.headingSm}>{t(holdToRevealTitle)}</Text>
        {willHide && (
          <ButtonIcon
            className="hold-to-reveal-modal__close"
            iconName={IconName.Close}
            size={Size.SM}
            onClick={handleCancel}
            ariaLabel={t('close')}
          />
        )}
      </Box>
      {holdToRevealType === 'SRP'
        ? renderHoldToRevealSRPContent()
        : renderHoldToRevealPrivateKeyContent()}
      <HoldToRevealButton
        buttonText={t(holdToRevealButton)}
        onLongPressed={unlock}
        marginLeft="auto"
        marginRight="auto"
      />
    </Box>
  );
};

HoldToRevealModal.propTypes = {
  // The function to be executed after the hold to reveal long press has been completed
  onLongPressed: PropTypes.func.isRequired,
  hideModal: PropTypes.func,
  willHide: PropTypes.bool,
  holdToRevealType: PropTypes.oneOf(['SRP', 'PrivateKey']).isRequired,
};

export default withModalProps(HoldToRevealModal);<|MERGE_RESOLUTION|>--- conflicted
+++ resolved
@@ -35,7 +35,6 @@
   holdToRevealType = 'SRP',
 }) => {
   const t = useI18nContext();
-<<<<<<< HEAD
   const holdToRevealTitle =
     holdToRevealType === 'SRP'
       ? 'holdToRevealSRPTitle'
@@ -43,9 +42,7 @@
 
   const holdToRevealButton =
     holdToRevealType === 'SRP' ? 'holdToRevealSRP' : 'holdToRevealPrivateKey';
-=======
   const trackEvent = useContext(MetaMetricsContext);
->>>>>>> c92d7380
 
   const unlock = () => {
     onLongPressed();
@@ -66,7 +63,6 @@
         gap={4}
         marginBottom={6}
       >
-<<<<<<< HEAD
         <Text variant={TextVariant.bodyMd}>
           {t('holdToRevealContentPrivateKey1', [
             <Text
@@ -100,25 +96,6 @@
             </Button>,
           ])}
         </Text>
-=======
-        <Text variant={TextVariant.headingSm}>{t('holdToRevealTitle')}</Text>
-        <ButtonIcon
-          className="hold-to-reveal-modal__close"
-          iconName={IconName.Close}
-          size={Size.SM}
-          onClick={() => {
-            trackEvent({
-              category: MetaMetricsEventCategory.Keys,
-              event: MetaMetricsEventName.SrpHoldToRevealCloseClicked,
-              properties: {
-                key_type: MetaMetricsEventKeyType.Srp,
-              },
-            });
-            handleCancel();
-          }}
-          ariaLabel={t('close')}
-        />
->>>>>>> c92d7380
       </Box>
     );
   };
@@ -189,7 +166,16 @@
             className="hold-to-reveal-modal__close"
             iconName={IconName.Close}
             size={Size.SM}
-            onClick={handleCancel}
+            onClick={() => {
+              trackEvent({
+                category: MetaMetricsEventCategory.Keys,
+                event: MetaMetricsEventName.SrpHoldToRevealCloseClicked,
+                properties: {
+                  key_type: MetaMetricsEventKeyType.Srp,
+                },
+              });
+              handleCancel();
+            }}
             ariaLabel={t('close')}
           />
         )}
