import React, { useContext, useEffect, useState } from 'react';
import { useSelector } from 'react-redux';
import { useHistory } from 'react-router-dom';
import { I18nContext } from '../../../../contexts/i18n';
import { useModalProps } from '../../../../hooks/useModalProps';
import { useMetamaskNotificationsContext } from '../../../../contexts/metamask-notifications/metamask-notifications';
import { MetaMetricsContext } from '../../../../contexts/metametrics';
import {
  MetaMetricsEventCategory,
  MetaMetricsEventName,
} from '../../../../../shared/constants/metametrics';
import {
  selectIsMetamaskNotificationsEnabled,
  getIsUpdatingMetamaskNotifications,
} from '../../../../selectors/metamask-notifications/metamask-notifications';
import { selectIsBackupAndSyncEnabled } from '../../../../selectors/identity/backup-and-sync';
import { useEnableNotifications } from '../../../../hooks/metamask-notifications/useNotifications';
import { NOTIFICATIONS_ROUTE } from '../../../../helpers/constants/routes';

import {
  Box,
  Modal,
  ModalOverlay,
  ModalContent,
  ModalHeader,
  ModalBody,
  Text,
  ModalFooter,
} from '../../../component-library';
import {
  AlignItems,
  BlockSize,
  BorderRadius,
  FlexDirection,
  FontWeight,
  TextColor,
} from '../../../../helpers/constants/design-system';

// TODO: Fix in https://github.com/MetaMask/metamask-extension/issues/31860
// eslint-disable-next-line @typescript-eslint/naming-convention
export default function TurnOnMetamaskNotifications() {
  const { hideModal } = useModalProps();
  const history = useHistory();
  const t = useContext(I18nContext);
  const trackEvent = useContext(MetaMetricsContext);
  const { listNotifications } = useMetamaskNotificationsContext();

  const isNotificationEnabled = useSelector(
    selectIsMetamaskNotificationsEnabled,
  );
  const isUpdatingMetamaskNotifications = useSelector(
    getIsUpdatingMetamaskNotifications,
  );
  const isBackupAndSyncEnabled = useSelector(selectIsBackupAndSyncEnabled);

  const [isLoading, setIsLoading] = useState<boolean>(
    isUpdatingMetamaskNotifications,
  );

  const { enableNotifications, error } = useEnableNotifications();

  const handleTurnOnNotifications = async () => {
    setIsLoading(true);
    trackEvent({
      category: MetaMetricsEventCategory.NotificationsActivationFlow,
      event: MetaMetricsEventName.NotificationsActivated,
      properties: {
        // TODO: Fix in https://github.com/MetaMask/metamask-extension/issues/31860
        // eslint-disable-next-line @typescript-eslint/naming-convention
        is_profile_syncing_enabled: true,
        // TODO: Fix in https://github.com/MetaMask/metamask-extension/issues/31860
        // eslint-disable-next-line @typescript-eslint/naming-convention
        action_type: 'activated',
      },
    });
    await enableNotifications();
  };

  const handleHideModal = () => {
    hideModal();
    setIsLoading((prevLoadingState) => {
      if (!prevLoadingState) {
        trackEvent({
          category: MetaMetricsEventCategory.NotificationsActivationFlow,
          event: MetaMetricsEventName.NotificationsActivated,
          properties: {
<<<<<<< HEAD
            // TODO: Fix in https://github.com/MetaMask/metamask-extension/issues/31860
            // eslint-disable-next-line @typescript-eslint/naming-convention
            is_profile_syncing_enabled: isProfileSyncingEnabled,
            // TODO: Fix in https://github.com/MetaMask/metamask-extension/issues/31860
            // eslint-disable-next-line @typescript-eslint/naming-convention
=======
            is_profile_syncing_enabled: isBackupAndSyncEnabled,
>>>>>>> 79d90e84
            action_type: 'dismissed',
          },
        });
      }
      return prevLoadingState;
    });
  };

  useEffect(() => {
    if (isNotificationEnabled && !error) {
      history.push(NOTIFICATIONS_ROUTE);
      hideModal();
      listNotifications();
    }
  }, [isNotificationEnabled, error, history, hideModal, listNotifications]);

  const privacyLink = (
    <Text
      as="a"
      href="https://support.metamask.io/privacy-and-security/profile-privacy"
      target="_blank"
      rel="noopener noreferrer"
      key="privacy-link"
      color={TextColor.infoDefault}
    >
      {t('turnOnMetamaskNotificationsMessagePrivacyLink')}
    </Text>
  );

  const strongText = (
    <Text as="span" fontWeight={FontWeight.Bold} key="strong-text">
      {t('turnOnMetamaskNotificationsMessagePrivacyBold')}
    </Text>
  );

  return (
    <Modal isOpen onClose={() => handleHideModal()}>
      <ModalOverlay />
      <ModalContent>
        <ModalHeader onClose={() => handleHideModal()}>
          {t('turnOnMetamaskNotifications')}
        </ModalHeader>
        <ModalBody>
          <Box
            as="img"
            src="./images/turn-on-metamask-notifications.png"
            width={BlockSize.Full}
            borderRadius={BorderRadius.MD}
            marginBottom={4}
          />
          <Text as="p">{t('turnOnMetamaskNotificationsMessageFirst')}</Text>
          <Text as="p" paddingTop={4}>
            {
              // @ts-expect-error: Expected 0-1 arguments, but got an array.
              // eslint-disable-next-line @typescript-eslint/ban-ts-comment
              t('turnOnMetamaskNotificationsMessageSecond', [privacyLink])
            }
          </Text>
          <Text as="p" paddingTop={4}>
            {
              // @ts-expect-error: Expected 0-1 arguments, but got an array.
              // eslint-disable-next-line @typescript-eslint/ban-ts-comment
              t('turnOnMetamaskNotificationsMessageThird', [strongText])
            }
          </Text>
        </ModalBody>
        <ModalFooter
          paddingTop={4}
          // TODO: Fix in https://github.com/MetaMask/metamask-extension/issues/31879
          // eslint-disable-next-line @typescript-eslint/no-misused-promises
          onSubmit={() => handleTurnOnNotifications()}
          containerProps={{
            flexDirection: FlexDirection.Column,
            alignItems: AlignItems.stretch,
          }}
          submitButtonProps={{
            children: t('turnOnMetamaskNotificationsButton'),
            loading: isLoading,
            disabled: isLoading,
            'data-testid': 'turn-on-notifications-button',
          }}
        />
        {error && (
          <Box paddingLeft={4} paddingRight={4}>
            <Text as="p" color={TextColor.errorDefault} paddingTop={4}>
              {t('turnOnMetamaskNotificationsError')}
            </Text>
          </Box>
        )}
      </ModalContent>
    </Modal>
  );
}<|MERGE_RESOLUTION|>--- conflicted
+++ resolved
@@ -36,8 +36,6 @@
   TextColor,
 } from '../../../../helpers/constants/design-system';
 
-// TODO: Fix in https://github.com/MetaMask/metamask-extension/issues/31860
-// eslint-disable-next-line @typescript-eslint/naming-convention
 export default function TurnOnMetamaskNotifications() {
   const { hideModal } = useModalProps();
   const history = useHistory();
@@ -65,11 +63,7 @@
       category: MetaMetricsEventCategory.NotificationsActivationFlow,
       event: MetaMetricsEventName.NotificationsActivated,
       properties: {
-        // TODO: Fix in https://github.com/MetaMask/metamask-extension/issues/31860
-        // eslint-disable-next-line @typescript-eslint/naming-convention
         is_profile_syncing_enabled: true,
-        // TODO: Fix in https://github.com/MetaMask/metamask-extension/issues/31860
-        // eslint-disable-next-line @typescript-eslint/naming-convention
         action_type: 'activated',
       },
     });
@@ -84,15 +78,7 @@
           category: MetaMetricsEventCategory.NotificationsActivationFlow,
           event: MetaMetricsEventName.NotificationsActivated,
           properties: {
-<<<<<<< HEAD
-            // TODO: Fix in https://github.com/MetaMask/metamask-extension/issues/31860
-            // eslint-disable-next-line @typescript-eslint/naming-convention
-            is_profile_syncing_enabled: isProfileSyncingEnabled,
-            // TODO: Fix in https://github.com/MetaMask/metamask-extension/issues/31860
-            // eslint-disable-next-line @typescript-eslint/naming-convention
-=======
             is_profile_syncing_enabled: isBackupAndSyncEnabled,
->>>>>>> 79d90e84
             action_type: 'dismissed',
           },
         });
