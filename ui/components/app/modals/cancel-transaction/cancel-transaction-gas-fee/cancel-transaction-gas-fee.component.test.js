--- conflicted
+++ resolved
@@ -7,9 +7,6 @@
 describe('CancelTransactionGasFee Component', () => {
   const defaultState = {
     metamask: {
-<<<<<<< HEAD
-      selectedNetworkClientId: 'mainnet',
-=======
       networkConfigurationsByChainId: {
         [CHAIN_IDS.GOERLI]: {
           chainId: CHAIN_IDS.GOERLI,
@@ -21,7 +18,6 @@
       //   nickname: GOERLI_DISPLAY_NAME,
       //   type: NETWORK_TYPES.GOERLI,
       // },
->>>>>>> 74f6a416
       currencyRates: {},
       preferences: {
         useNativeCurrencyAsPrimaryCurrency: false,
