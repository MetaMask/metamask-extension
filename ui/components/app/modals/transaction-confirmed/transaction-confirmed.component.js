import React, { PureComponent } from 'react';
import PropTypes from 'prop-types';
import Modal from '../../modal';
<<<<<<< HEAD
import {
  Icon,
  ICON_NAMES,
  ICON_SIZES,
} from '../../../component-library/icon/deprecated';
=======
import { Icon, IconName, IconSize } from '../../../component-library';
>>>>>>> b14b6ba0
import { IconColor } from '../../../../helpers/constants/design-system';

export default class TransactionConfirmed extends PureComponent {
  static contextTypes = {
    t: PropTypes.func,
  };

  static propTypes = {
    onSubmit: PropTypes.func,
    hideModal: PropTypes.func,
  };

  handleSubmit = () => {
    const { hideModal, onSubmit } = this.props;

    hideModal();

    if (onSubmit && typeof onSubmit === 'function') {
      onSubmit();
    }
  };

  render() {
    const { t } = this.context;

    return (
      <Modal onSubmit={this.handleSubmit} submitText={t('ok')}>
        <div className="transaction-confirmed__content">
          <Icon
            name={IconName.Check}
            color={IconColor.successDefault}
            size={IconSize.Xl}
          />
          <div className="transaction-confirmed__title">
            {`${t('confirmed')}!`}
          </div>
          <div className="transaction-confirmed__description">
            {t('initialTransactionConfirmed')}
          </div>
        </div>
      </Modal>
    );
  }
}<|MERGE_RESOLUTION|>--- conflicted
+++ resolved
@@ -1,15 +1,7 @@
 import React, { PureComponent } from 'react';
 import PropTypes from 'prop-types';
 import Modal from '../../modal';
-<<<<<<< HEAD
-import {
-  Icon,
-  ICON_NAMES,
-  ICON_SIZES,
-} from '../../../component-library/icon/deprecated';
-=======
 import { Icon, IconName, IconSize } from '../../../component-library';
->>>>>>> b14b6ba0
 import { IconColor } from '../../../../helpers/constants/design-system';
 
 export default class TransactionConfirmed extends PureComponent {
