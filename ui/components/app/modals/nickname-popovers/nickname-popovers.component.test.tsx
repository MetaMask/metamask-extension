import React from 'react';
import { fireEvent } from '@testing-library/react';
import { BtcAccountType } from '@metamask/keyring-api';
import { renderWithProvider } from '../../../../../test/jest';
import configureStore from '../../../../store/store';
import mockState from '../../../../../test/data/mock-state.json';
import {
  MULTICHAIN_NETWORK_BLOCK_EXPLORER_FORMAT_URLS_MAP,
  MultichainNetworks,
} from '../../../../../shared/constants/multichain/networks';
import { createMockInternalAccount } from '../../../../../test/jest/mocks';
// TODO: Remove restricted import
// eslint-disable-next-line import/no-restricted-paths
import { normalizeSafeAddress } from '../../../../../app/scripts/lib/multichain/address';
import { mockNetworkState } from '../../../../../test/stub/networks';
import { formatBlockExplorerAddressUrl } from '../../../../../shared/lib/multichain/networks';
import NicknamePopover from './nickname-popovers.component';

const mockAccount = createMockInternalAccount({
  name: 'Account 1',
  address: '0x0dcd5d886577d5081b0c52e242ef29e70be3e7bc',
});

const mockNonEvmAccount = createMockInternalAccount({
  name: 'Account 1',
  address: 'bc1qar0srrr7xfkvy5l643lydnw9re59gtzzwf5mdq',
  type: BtcAccountType.P2wpkh,
});

const mockEvmExplorer = 'http://mock-explorer.com';

const render = (
  {
    props,
  }: {
    props: {
      address: string;
      onClose?: () => void;
    };
  } = {
    props: {
      address: mockAccount.address,
      onClose: jest.fn(),
    },
  },
) => {
  const store = configureStore({
    metamask: {
      ...mockState.metamask,
      internalAccounts: {
        accounts: {
          [mockAccount.id]: mockAccount,
          [mockNonEvmAccount.id]: mockNonEvmAccount,
        },
        selectedAccount: mockAccount.id,
      },
      ...mockNetworkState({
        chainId: '0x5',
        blockExplorerUrl: mockEvmExplorer,
      }),
      completedOnboarding: true,
    },
  });

  return renderWithProvider(<NicknamePopover {...props} />, store);
};

describe('NicknamePopover', () => {
  it('matches snapshot', () => {
    const { container } = render();
    expect(container).toMatchSnapshot();
  });

  it('opens EVM block explorer', () => {
    // @ts-expect-error mocking platform
    global.platform = { openTab: jest.fn(), closeCurrentWindow: jest.fn() };

    // Accounts controlelr addresses are lower cased but it gets converted to checksummed in this util
    const expectedExplorerUrl = `${mockEvmExplorer}/address/${normalizeSafeAddress(
      mockAccount.address,
    )}`;
    const { getByText } = render({ props: { address: mockAccount.address } });

    const viewExplorerButton = getByText('View on block explorer');
    fireEvent.click(viewExplorerButton);
    expect(global.platform.openTab).toHaveBeenCalledWith({
      url: expectedExplorerUrl,
    });
  });

  it('opens non-EVM block explorer', () => {
<<<<<<< HEAD
    Object.defineProperty(global, 'platform', {
      value: { openTab: jest.fn(), closeCurrentWindow: jest.fn() },
    });
=======
    // @ts-expect-error mocking platform
    global.platform = { openTab: jest.fn(), closeCurrentWindow: jest.fn() };
>>>>>>> 257fe939
    const expectedExplorerUrl = formatBlockExplorerAddressUrl(
      MULTICHAIN_NETWORK_BLOCK_EXPLORER_FORMAT_URLS_MAP[
        MultichainNetworks.BITCOIN
      ],
      mockNonEvmAccount.address,
    );

    const { getByText } = render({
      props: { address: mockNonEvmAccount.address },
    });

    const viewExplorerButton = getByText('View on block explorer');

    fireEvent.click(viewExplorerButton);
    expect(global.platform.openTab).toHaveBeenCalledWith({
      url: expectedExplorerUrl,
    });
  });
});<|MERGE_RESOLUTION|>--- conflicted
+++ resolved
@@ -89,14 +89,8 @@
   });
 
   it('opens non-EVM block explorer', () => {
-<<<<<<< HEAD
-    Object.defineProperty(global, 'platform', {
-      value: { openTab: jest.fn(), closeCurrentWindow: jest.fn() },
-    });
-=======
     // @ts-expect-error mocking platform
     global.platform = { openTab: jest.fn(), closeCurrentWindow: jest.fn() };
->>>>>>> 257fe939
     const expectedExplorerUrl = formatBlockExplorerAddressUrl(
       MULTICHAIN_NETWORK_BLOCK_EXPLORER_FORMAT_URLS_MAP[
         MultichainNetworks.BITCOIN
