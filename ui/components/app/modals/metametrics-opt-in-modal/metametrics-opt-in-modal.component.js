import React, { Component } from 'react';
import PropTypes from 'prop-types';
import { IconColor } from '../../../../helpers/constants/design-system';
import { Icon, ICON_NAMES } from '../../../component-library';
import MetaFoxLogo from '../../../ui/metafox-logo';
import PageContainerFooter from '../../../ui/page-container/page-container-footer';
import {
  EVENT,
  EVENT_NAMES,
} from '../../../../../shared/constants/metametrics';
import { Icon, ICON_NAMES } from '../../../component-library';

export default class MetaMetricsOptInModal extends Component {
  static propTypes = {
    setParticipateInMetaMetrics: PropTypes.func,
    hideModal: PropTypes.func,
  };

  static contextTypes = {
    trackEvent: PropTypes.func,
    t: PropTypes.func,
  };

  render() {
    const { trackEvent, t } = this.context;
    const { setParticipateInMetaMetrics, hideModal } = this.props;

    return (
      <div className="metametrics-opt-in metametrics-opt-in-modal">
        <div className="metametrics-opt-in__main">
          <div className="metametrics-opt-in__content">
            <MetaFoxLogo />
            <div className="metametrics-opt-in__body-graphic">
              <img src="images/metrics-chart.svg" alt="" />
            </div>
            <div className="metametrics-opt-in__title">
              {t('metametricsHelpImproveMetaMask')}
            </div>
            <div className="metametrics-opt-in__body">
              <div className="metametrics-opt-in__description">
                {t('metametricsOptInDescription')}
              </div>
              <div className="metametrics-opt-in__description">
                {t('metametricsCommitmentsIntro')}
              </div>

              <div className="metametrics-opt-in__committments">
                <div className="metametrics-opt-in__row">
<<<<<<< HEAD
                  <Icon
                    name={ICON_NAMES.CHECK}
                    color={IconColor.successDefault}
                    marginRight={2}
                  />
=======
                  <Icon name={ICON_NAMES.CHECK} />
>>>>>>> 09c60e20
                  <div className="metametrics-opt-in__row-description">
                    {t('metametricsCommitmentsAllowOptOut')}
                  </div>
                </div>
                <div className="metametrics-opt-in__row">
<<<<<<< HEAD
                  <Icon
                    name={ICON_NAMES.CHECK}
                    color={IconColor.successDefault}
                    marginRight={2}
                  />
=======
                  <Icon name={ICON_NAMES.CHECK} />
>>>>>>> 09c60e20
                  <div className="metametrics-opt-in__row-description">
                    {t('metametricsCommitmentsSendAnonymizedEvents')}
                  </div>
                </div>
                <div className="metametrics-opt-in__row metametrics-opt-in__break-row">
                  <i className="fa fa-times" />
                  <div className="metametrics-opt-in__row-description">
                    {t('metametricsCommitmentsNeverCollectKeysEtc', [
                      <span
                        className="metametrics-opt-in__bold"
                        key="neverCollectKeys"
                      >
                        {t('metametricsCommitmentsBoldNever')}
                      </span>,
                    ])}
                  </div>
                </div>
                <div className="metametrics-opt-in__row">
                  <i className="fa fa-times" />
                  <div className="metametrics-opt-in__row-description">
                    {t('metametricsCommitmentsNeverCollectIP', [
                      <span
                        className="metametrics-opt-in__bold"
                        key="neverCollectIP"
                      >
                        {t('metametricsCommitmentsBoldNever')}
                      </span>,
                    ])}
                  </div>
                </div>
                <div className="metametrics-opt-in__row">
                  <i className="fa fa-times" />
                  <div className="metametrics-opt-in__row-description">
                    {t('metametricsCommitmentsNeverSellDataForProfit', [
                      <span
                        className="metametrics-opt-in__bold"
                        key="neverSellData"
                      >
                        {t('metametricsCommitmentsBoldNever')}
                      </span>,
                    ])}
                  </div>
                </div>
              </div>
            </div>
            <div className="metametrics-opt-in__bottom-text">
              {t('gdprMessage', [
                <a
                  key="metametrics-bottom-text-wrapper"
                  href="https://metamask.io/privacy.html"
                  target="_blank"
                  rel="noopener noreferrer"
                >
                  {t('gdprMessagePrivacyPolicy')}
                </a>,
              ])}
            </div>
          </div>
          <div className="metametrics-opt-in__footer">
            <PageContainerFooter
              onCancel={() => {
                setParticipateInMetaMetrics(false).then(() => {
                  trackEvent(
                    {
                      category: EVENT.CATEGORIES.ONBOARDING,
                      event: EVENT_NAMES.METRICS_OPT_OUT,
                      properties: {
                        action: 'Metrics Option',
                        legacy_event: true,
                      },
                    },
                    {
                      isOptIn: true,
                      excludeMetaMetricsId: true,
                    },
                  );
                  hideModal();
                });
              }}
              cancelText={t('noThanks')}
              hideCancel={false}
              onSubmit={() => {
                setParticipateInMetaMetrics(true).then(() => {
                  trackEvent(
                    {
                      category: EVENT.CATEGORIES.ONBOARDING,
                      event: EVENT_NAMES.METRICS_OPT_IN,
                      properties: {
                        action: 'Metrics Option',
                        legacy_event: true,
                      },
                    },
                    {
                      isOptIn: true,
                    },
                  );
                  hideModal();
                });
              }}
              submitText={t('affirmAgree')}
              disabled={false}
            />
          </div>
        </div>
      </div>
    );
  }
}<|MERGE_RESOLUTION|>--- conflicted
+++ resolved
@@ -46,29 +46,21 @@
 
               <div className="metametrics-opt-in__committments">
                 <div className="metametrics-opt-in__row">
-<<<<<<< HEAD
                   <Icon
                     name={ICON_NAMES.CHECK}
                     color={IconColor.successDefault}
                     marginRight={2}
                   />
-=======
-                  <Icon name={ICON_NAMES.CHECK} />
->>>>>>> 09c60e20
                   <div className="metametrics-opt-in__row-description">
                     {t('metametricsCommitmentsAllowOptOut')}
                   </div>
                 </div>
                 <div className="metametrics-opt-in__row">
-<<<<<<< HEAD
                   <Icon
                     name={ICON_NAMES.CHECK}
                     color={IconColor.successDefault}
                     marginRight={2}
                   />
-=======
-                  <Icon name={ICON_NAMES.CHECK} />
->>>>>>> 09c60e20
                   <div className="metametrics-opt-in__row-description">
                     {t('metametricsCommitmentsSendAnonymizedEvents')}
                   </div>
