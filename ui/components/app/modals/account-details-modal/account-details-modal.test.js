import React from 'react';
import configureMockState from 'redux-mock-store';
import { fireEvent } from '@testing-library/react';
import thunk from 'redux-thunk';
import { NetworkType } from '@metamask/controller-utils';
import { NetworkStatus } from '@metamask/network-controller';
import { renderWithProvider } from '../../../../../test/lib/render-helpers';
import mockState from '../../../../../test/data/mock-state.json';
import {
  etherscanViewOn,
  exportPrivateKey,
} from '../../../../../app/_locales/en/messages.json';
import AccountDetailsModal from '.';

const mockShowModal = jest.fn();

jest.mock('../../../../store/actions.ts', () => {
  return {
    showModal: () => mockShowModal,
  };
});

describe('Account Details Modal', () => {
  const mockStore = configureMockState([thunk])(mockState);

  global.platform = { openTab: jest.fn() };

  it('should set account label when changing default account label', () => {
    const { queryByTestId, getByPlaceholderText } = renderWithProvider(
      <AccountDetailsModal />,
      mockStore,
    );

    const editButton = queryByTestId('editable-label-button');

    expect(queryByTestId('editable-input')).not.toBeInTheDocument();
    fireEvent.click(editButton);
    expect(queryByTestId('editable-input')).toBeInTheDocument();

    const editableInput = getByPlaceholderText('Account name');
    const newAccountLabel = 'New Label';

    fireEvent.change(editableInput, {
      target: { value: newAccountLabel },
    });

    expect(editableInput).toHaveAttribute('value', newAccountLabel);
  });

  it('opens new tab when view block explorer is clicked', () => {
    const { queryByText } = renderWithProvider(
      <AccountDetailsModal />,
      mockStore,
    );

    const viewOnEtherscan = queryByText(etherscanViewOn.message);

    fireEvent.click(viewOnEtherscan);

    expect(global.platform.openTab).toHaveBeenCalled();
  });

  it('shows export private key modal when clicked', () => {
    const { queryByText } = renderWithProvider(
      <AccountDetailsModal />,
      mockStore,
    );

    const exportPrivButton = queryByText(exportPrivateKey.message);

    fireEvent.click(exportPrivButton);

    expect(mockShowModal).toHaveBeenCalled();
  });

  it('sets blockexplorerview text when block explorer url in rpcPrefs exists', () => {
    const blockExplorerUrl = 'https://block.explorer';

    const customProviderMockState = {
      ...mockState,
      metamask: {
        ...mockState.metamask,
        networkConfigurations: {
          networkConfigurationId: {
            caipChainId: 'eip155:153',
            rpcPrefs: {
              blockExplorerUrl,
            },
          },
        },
        providerConfig: {
<<<<<<< HEAD
          caipChainId: 'eip155:153',
=======
          chainId: '0x99',
          ticker: 'ETH',
>>>>>>> e31c9338
        },
      },
    };

    const customProviderMockStore = configureMockState([thunk])(
      customProviderMockState,
    );

    const { queryByText } = renderWithProvider(
      <AccountDetailsModal />,
      customProviderMockStore,
    );

    expect(queryByText(/block.explorer/u)).toBeInTheDocument();
  });

  it('does not display export private key if the keyring is snaps', () => {
    const mockStateWithSnapKeyring = {
      appState: {
        networkDropdownOpen: false,
        gasIsLoading: false,
        isLoading: false,
        modal: {
          open: false,
          modalState: {
            name: null,
            props: {},
          },
          previousModalState: {
            name: null,
          },
        },
        warning: null,
        customTokenAmount: '10',
      },
      history: {
        mostRecentOverviewPage: '/mostRecentOverviewPage',
      },
      metamask: {
        providerConfig: {
          type: 'rpc',
          caipChainId: 'eip155:5',
          ticker: 'ETH',
          id: 'testNetworkConfigurationId',
        },
        keyrings: [
          {
            type: 'Snap Keyring',
            accounts: [
              '0x0dcd5d886577d5081b0c52e242ef29e70be3e7bc',
              '0xec1adf982415d2ef5ec55899b9bfb8bc0f29251b',
            ],
          },
          {
            type: 'Ledger Hardware',
            accounts: ['0xc42edfcc21ed14dda456aa0756c153f7985d8813'],
          },
          {
            type: 'Simple Key Pair',
            accounts: ['0xeb9e64b93097bc15f01f13eae97015c57ab64823'],
          },
        ],
        identities: {
          '0x0dcd5d886577d5081b0c52e242ef29e70be3e7bc': {
            address: '0x0dcd5d886577d5081b0c52e242ef29e70be3e7bc',
            name: 'Test Account',
          },
          '0xec1adf982415d2ef5ec55899b9bfb8bc0f29251b': {
            address: '0xec1adf982415d2ef5ec55899b9bfb8bc0f29251b',
            name: 'Test Account 2',
          },
          '0xc42edfcc21ed14dda456aa0756c153f7985d8813': {
            address: '0xc42edfcc21ed14dda456aa0756c153f7985d8813',
            name: 'Test Ledger 1',
          },
          '0xeb9e64b93097bc15f01f13eae97015c57ab64823': {
            name: 'Test Account 3',
            address: '0xeb9e64b93097bc15f01f13eae97015c57ab64823',
          },
        },
        networksMetadata: {
          selectedNetworkClientId: NetworkType.mainnet,
          [NetworkType.mainnet]: {
            EIPS: {
              1559: false,
            },
            status: NetworkStatus.Available,
          },
        },
        frequentRpcListDetail: [],
        subjectMetadata: {
          'npm:@metamask/test-snap-bip44': {
            name: '@metamask/test-snap-bip44',
            version: '1.2.3',
            subjectType: 'snap',
          },
        },
        notifications: {
          test: {
            id: 'test',
            origin: 'local:http://localhost:8086/',
            createdDate: 1652967897732,
            readDate: null,
            message: 'Hello, http://localhost:8086!',
          },
          test2: {
            id: 'test2',
            origin: 'local:http://localhost:8086/',
            createdDate: 1652967897732,
            readDate: 1652967897732,
            message: 'Hello, http://localhost:8086!',
          },
        },
        cachedBalances: {},
        incomingTransactions: {},
        selectedAddress: '0x0dcd5d886577d5081b0c52e242ef29e70be3e7bc',
        accounts: {
          '0x0dcd5d886577d5081b0c52e242ef29e70be3e7bc': {
            balance: '0x346ba7725f412cbfdb',
            address: '0x0dcd5d886577d5081b0c52e242ef29e70be3e7bc',
          },
          '0xec1adf982415d2ef5ec55899b9bfb8bc0f29251b': {
            address: '0xec1adf982415d2ef5ec55899b9bfb8bc0f29251b',
            balance: '0x0',
          },
          '0xc42edfcc21ed14dda456aa0756c153f7985d8813': {
            address: '0xc42edfcc21ed14dda456aa0756c153f7985d8813',
            balance: '0x0',
          },
          '0xeb9e64b93097bc15f01f13eae97015c57ab64823': {
            address: '0xeb9e64b93097bc15f01f13eae97015c57ab64823',
            balance: '0x0',
          },
        },
      },
    };
    const mockStoreWithSnapKeyring = configureMockState([thunk])(
      mockStateWithSnapKeyring,
    );
    const { queryByText } = renderWithProvider(
      <AccountDetailsModal />,
      mockStoreWithSnapKeyring,
    );

    const exportPrivateKeyButton = queryByText(exportPrivateKey.message);

    expect(exportPrivateKeyButton).not.toBeInTheDocument();
  });
});<|MERGE_RESOLUTION|>--- conflicted
+++ resolved
@@ -89,12 +89,8 @@
           },
         },
         providerConfig: {
-<<<<<<< HEAD
           caipChainId: 'eip155:153',
-=======
-          chainId: '0x99',
           ticker: 'ETH',
->>>>>>> e31c9338
         },
       },
     };
