--- conflicted
+++ resolved
@@ -9,13 +9,8 @@
   &__divider {
     width: 100%;
     height: 1px;
-<<<<<<< HEAD
     margin: 19px 0 8px;
-    background-color: var(--alto);
-=======
-    margin: 19px 0 8px 0;
     background-color: var(--color-border-default);
->>>>>>> 634cf70a
   }
 
   &__account-name {
