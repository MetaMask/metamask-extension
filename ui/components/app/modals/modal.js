--- conflicted
+++ resolved
@@ -2,50 +2,43 @@
 import React, { Component } from 'react';
 
 import { connect } from 'react-redux';
+import * as actions from '../../../store/actions';
+import { resetCustomData as resetCustomGasData } from '../../../ducks/gas/gas.duck';
+import isMobileView from '../../../helpers/utils/is-mobile-view';
 import { getEnvironmentType } from '../../../../app/scripts/lib/util';
 import { ENVIRONMENT_TYPE_POPUP } from '../../../../shared/constants/app';
-import isMobileView from '../../../helpers/utils/is-mobile-view';
-import * as actions from '../../../store/actions';
-///: BEGIN:ONLY_INCLUDE_IN(build-mmi)
-import { mmiActionsFactory } from '../../../store/institutional/institution-background';
-///: END:ONLY_INCLUDE_IN
 
 // Modal Components
-import AddNetworkModal from '../../../pages/onboarding-flow/add-network-modal';
-///: BEGIN:ONLY_INCLUDE_IN(build-mmi)
-import ConfirmRemoveJWT from '../../institutional/confirm-remove-jwt-modal';
-import CustodyConfirmLink from '../../institutional/custody-confirm-link-modal';
-import InteractiveReplacementTokenModal from '../../institutional/interactive-replacement-token-modal';
-import TransactionFailed from '../../institutional/transaction-failed-modal';
-///: END:ONLY_INCLUDE_IN
+import ConfirmCustomizeGasModal from '../gas-customization/gas-modal-page-container';
+import SwapsGasCustomizationModal from '../../../pages/swaps/swaps-gas-customization-modal';
+import DepositEtherModal from './deposit-ether-modal';
+import AccountDetailsModal from './account-details-modal';
+import ExportPrivateKeyModal from './export-private-key-modal';
 import HideTokenConfirmationModal from './hide-token-confirmation-modal';
 import QRScanner from './qr-scanner';
 
 import ConfirmRemoveAccount from './confirm-remove-account';
 import ConfirmResetAccount from './confirm-reset-account';
 import TransactionConfirmed from './transaction-confirmed';
-
+import CancelTransaction from './cancel-transaction';
+
+import FadeModal from './fade-modal';
+import MetaMetricsOptInModal from './metametrics-opt-in-modal';
+import RejectTransactions from './reject-transactions';
 import ConfirmDeleteNetwork from './confirm-delete-network';
-import ConvertTokenToNftModal from './convert-token-to-nft-modal/convert-token-to-nft-modal';
-import CustomizeNonceModal from './customize-nonce';
+import AddToAddressBookModal from './add-to-addressbook-modal';
 import EditApprovalPermission from './edit-approval-permission';
-import EthSignModal from './eth-sign-modal/eth-sign-modal';
-import FadeModal from './fade-modal';
 import NewAccountModal from './new-account-modal';
-<<<<<<< HEAD
-import RejectTransactions from './reject-transactions';
-=======
 import CustomizeNonceModal from './customize-nonce';
 import AccountNicknameModal from './account-nickname-modal';
 import UpdateAccountNicknameModal from './update-account-nickname-modal';
->>>>>>> ee2f330f
 
 const modalContainerBaseStyle = {
   transform: 'translate3d(-50%, 0, 0px)',
-  border: '1px solid var(--color-border-default)',
+  border: '1px solid #CCCFD1',
   borderRadius: '8px',
-  backgroundColor: 'var(--color-background-default)',
-  boxShadow: 'var(--shadow-size-sm) var(--color-shadow-default)',
+  backgroundColor: '#FFFFFF',
+  boxShadow: '0 2px 22px 0 rgba(0,0,0,0.2)',
 };
 
 const modalContainerLaptopStyle = {
@@ -64,7 +57,7 @@
   mobileModalStyle: {
     width: '95%',
     // top: isPopupOrNotification() === 'popup' ? '52vh' : '36.5vh',
-    boxShadow: 'var(--shadow-size-xs) var(--color-shadow-default)',
+    boxShadow: 'rgba(0, 0, 0, 0.15) 0px 2px 2px 2px',
     borderRadius: '4px',
     top: '10%',
     transform: 'none',
@@ -75,7 +68,7 @@
   laptopModalStyle: {
     width: '335px',
     // top: 'calc(33% + 45px)',
-    boxShadow: 'var(--shadow-size-xs) var(--color-shadow-default)',
+    boxShadow: 'rgba(0, 0, 0, 0.15) 0px 2px 2px 2px',
     borderRadius: '4px',
     top: '10%',
     transform: 'none',
@@ -88,41 +81,67 @@
   },
 };
 
-///: BEGIN:ONLY_INCLUDE_IN(build-mmi)
-const custodyConfirmModalStyle = {
-  mobileModalStyle: {
-    width: '95%',
-    boxShadow: 'rgba(0, 0, 0, 0.15) 0px 2px 2px 2px',
-    borderRadius: '4px',
-    top: '30%',
-    transform: 'none',
-    left: '0',
-    right: '0',
-    margin: '0 auto',
-  },
-  laptopModalStyle: {
-    width: '360px',
-    boxShadow: 'rgba(0, 0, 0, 0.15) 0px 2px 2px 2px',
-    borderRadius: '4px',
-    top: '30%',
-    transform: 'none',
-    left: '0',
-    right: '0',
-    margin: '0 auto',
-  },
-  contentStyle: {
-    borderRadius: '4px',
-  },
-};
-///: END:ONLY_INCLUDE_IN
-
-<<<<<<< HEAD
 const MODALS = {
-  ONBOARDING_ADD_NETWORK: {
-    contents: <AddNetworkModal />,
-    ...accountModalStyle,
-  },
-=======
+  DEPOSIT_ETHER: {
+    contents: <DepositEtherModal />,
+    onHide: (props) => props.hideWarning(),
+    mobileModalStyle: {
+      width: '100%',
+      height: '100%',
+      transform: 'none',
+      left: '0',
+      right: '0',
+      margin: '0 auto',
+      boxShadow: '0 0 7px 0 rgba(0,0,0,0.08)',
+      top: '0',
+      display: 'flex',
+    },
+    laptopModalStyle: {
+      width: 'initial',
+      maxWidth: '850px',
+      top: 'calc(10% + 10px)',
+      left: '0',
+      right: '0',
+      margin: '0 auto',
+      boxShadow: '0 0 6px 0 rgba(0,0,0,0.3)',
+      borderRadius: '7px',
+      transform: 'none',
+      height: 'calc(80% - 20px)',
+      overflowY: 'hidden',
+    },
+    contentStyle: {
+      borderRadius: '7px',
+      height: '100%',
+    },
+  },
+
+  ADD_TO_ADDRESSBOOK: {
+    contents: <AddToAddressBookModal />,
+    mobileModalStyle: {
+      width: '95%',
+      top: '10%',
+      boxShadow: 'rgba(0, 0, 0, 0.15) 0px 2px 2px 2px',
+      transform: 'none',
+      left: '0',
+      right: '0',
+      margin: '0 auto',
+      borderRadius: '10px',
+    },
+    laptopModalStyle: {
+      width: '375px',
+      top: '10%',
+      boxShadow: 'rgba(0, 0, 0, 0.15) 0px 2px 2px 2px',
+      transform: 'none',
+      left: '0',
+      right: '0',
+      margin: '0 auto',
+      borderRadius: '10px',
+    },
+    contentStyle: {
+      borderRadius: '10px',
+    },
+  },
+
   SHOW_NICKNAME_MODAL: {
     contents: <AccountNicknameModal />,
   },
@@ -131,13 +150,12 @@
     contents: <UpdateAccountNicknameModal />,
   },
 
->>>>>>> ee2f330f
   NEW_ACCOUNT: {
     contents: <NewAccountModal />,
     mobileModalStyle: {
       width: '95%',
       top: '10%',
-      boxShadow: 'var(--shadow-size-xs) var(--color-shadow-default)',
+      boxShadow: 'rgba(0, 0, 0, 0.15) 0px 2px 2px 2px',
       transform: 'none',
       left: '0',
       right: '0',
@@ -147,16 +165,26 @@
     laptopModalStyle: {
       width: '375px',
       top: '10%',
-      boxShadow: 'var(--shadow-size-xs) var(--color-shadow-default)',
-      transform: 'none',
-      left: '0',
-      right: '0',
-      margin: '0 auto',
-      borderRadius: '10px',
-    },
-    contentStyle: {
-      borderRadius: '10px',
-    },
+      boxShadow: 'rgba(0, 0, 0, 0.15) 0px 2px 2px 2px',
+      transform: 'none',
+      left: '0',
+      right: '0',
+      margin: '0 auto',
+      borderRadius: '10px',
+    },
+    contentStyle: {
+      borderRadius: '10px',
+    },
+  },
+
+  ACCOUNT_DETAILS: {
+    contents: <AccountDetailsModal />,
+    ...accountModalStyle,
+  },
+
+  EXPORT_PRIVATE_KEY: {
+    contents: <ExportPrivateKeyModal />,
+    ...accountModalStyle,
   },
 
   HIDE_TOKEN_CONFIRMATION: {
@@ -176,6 +204,23 @@
     },
   },
 
+  METAMETRICS_OPT_IN_MODAL: {
+    contents: <MetaMetricsOptInModal />,
+    mobileModalStyle: {
+      ...modalContainerMobileStyle,
+      width: '100%',
+      height: '100%',
+      top: '0px',
+    },
+    laptopModalStyle: {
+      ...modalContainerLaptopStyle,
+      top: '10%',
+    },
+    contentStyle: {
+      borderRadius: '8px',
+    },
+  },
+
   CONFIRM_RESET_ACCOUNT: {
     contents: <ConfirmResetAccount />,
     mobileModalStyle: {
@@ -189,18 +234,6 @@
     },
   },
 
-  ETH_SIGN: {
-    contents: <EthSignModal />,
-    mobileModalStyle: {
-      ...modalContainerMobileStyle,
-    },
-    laptopModalStyle: {
-      ...modalContainerLaptopStyle,
-    },
-    contentStyle: {
-      borderRadius: '8px',
-    },
-  },
   CONFIRM_REMOVE_ACCOUNT: {
     contents: <ConfirmRemoveAccount />,
     mobileModalStyle: {
@@ -214,19 +247,6 @@
     },
   },
 
-  CONVERT_TOKEN_TO_NFT: {
-    contents: <ConvertTokenToNftModal />,
-    mobileModalStyle: {
-      ...modalContainerMobileStyle,
-    },
-    laptopModalStyle: {
-      ...modalContainerLaptopStyle,
-    },
-    contentStyle: {
-      borderRadius: '8px',
-    },
-  },
-
   CONFIRM_DELETE_NETWORK: {
     contents: <ConfirmDeleteNetwork />,
     mobileModalStyle: {
@@ -240,12 +260,12 @@
     },
   },
 
-  EDIT_APPROVAL_PERMISSION: {
-    contents: <EditApprovalPermission />,
-    mobileModalStyle: {
-      width: '95vw',
+  LEGACY_CUSTOMIZE_GAS: {
+    contents: <ConfirmCustomizeGasModal />,
+    mobileModalStyle: {
+      width: '100vw',
       height: '100vh',
-      top: '50px',
+      top: '0',
       transform: 'none',
       left: '0',
       right: '0',
@@ -263,6 +283,60 @@
     contentStyle: {
       borderRadius: '8px',
     },
+    customOnHideOpts: {
+      action: resetCustomGasData,
+      args: [],
+    },
+  },
+
+  CUSTOMIZE_METASWAP_GAS: {
+    contents: <SwapsGasCustomizationModal />,
+    mobileModalStyle: {
+      width: '100vw',
+      height: '100vh',
+      top: '0',
+      transform: 'none',
+      left: '0',
+      right: '0',
+      margin: '0 auto',
+    },
+    laptopModalStyle: {
+      width: 'auto',
+      height: '0px',
+      top: '80px',
+      left: '0px',
+      transform: 'none',
+      margin: '0 auto',
+      position: 'relative',
+    },
+    contentStyle: {
+      borderRadius: '8px',
+    },
+  },
+
+  EDIT_APPROVAL_PERMISSION: {
+    contents: <EditApprovalPermission />,
+    mobileModalStyle: {
+      width: '95vw',
+      height: '100vh',
+      top: '50px',
+      transform: 'none',
+      left: '0',
+      right: '0',
+      margin: '0 auto',
+    },
+    laptopModalStyle: {
+      width: 'auto',
+      height: '0px',
+      top: '80px',
+      left: '0px',
+      transform: 'none',
+      margin: '0 auto',
+      position: 'relative',
+    },
+    contentStyle: {
+      borderRadius: '8px',
+    },
   },
 
   TRANSACTION_CONFIRMED: {
@@ -292,6 +366,19 @@
     },
   },
 
+  CANCEL_TRANSACTION: {
+    contents: <CancelTransaction />,
+    mobileModalStyle: {
+      ...modalContainerMobileStyle,
+    },
+    laptopModalStyle: {
+      ...modalContainerLaptopStyle,
+    },
+    contentStyle: {
+      borderRadius: '8px',
+    },
+  },
+
   REJECT_TRANSACTIONS: {
     contents: <RejectTransactions />,
     mobileModalStyle: {
@@ -317,53 +404,6 @@
       borderRadius: '8px',
     },
   },
-
-  ///: BEGIN:ONLY_INCLUDE_IN(build-mmi)
-  CONFIRM_REMOVE_JWT: {
-    contents: <ConfirmRemoveJWT />,
-    mobileModalStyle: {
-      ...modalContainerMobileStyle,
-    },
-    laptopModalStyle: {
-      ...modalContainerLaptopStyle,
-    },
-    contentStyle: {
-      borderRadius: '8px',
-    },
-  },
-
-  TRANSACTION_FAILED: {
-    disableBackdropClick: true,
-    contents: <TransactionFailed />,
-    mobileModalStyle: {
-      ...modalContainerMobileStyle,
-    },
-    laptopModalStyle: {
-      ...modalContainerLaptopStyle,
-    },
-    contentStyle: {
-      borderRadius: '8px',
-    },
-  },
-
-  CUSTODY_CONFIRM_LINK: {
-    contents: <CustodyConfirmLink />,
-    ...custodyConfirmModalStyle,
-  },
-
-  INTERACTIVE_REPLACEMENT_TOKEN_MODAL: {
-    contents: <InteractiveReplacementTokenModal />,
-    mobileModalStyle: {
-      ...modalContainerMobileStyle,
-    },
-    laptopModalStyle: {
-      ...modalContainerLaptopStyle,
-    },
-    contentStyle: {
-      borderRadius: '8px',
-    },
-  },
-  ///: END:ONLY_INCLUDE_IN
 
   DEFAULT: {
     contents: [],
@@ -373,7 +413,7 @@
 };
 
 const BACKDROPSTYLE = {
-  backgroundColor: 'var(--color-overlay-default)',
+  backgroundColor: 'rgba(0, 0, 0, 0.5)',
 };
 
 function mapStateToProps(state) {
@@ -384,9 +424,6 @@
 }
 
 function mapDispatchToProps(dispatch) {
-  ///: BEGIN:ONLY_INCLUDE_IN(build-mmi)
-  const mmiActions = mmiActionsFactory();
-  ///: END:ONLY_INCLUDE_IN
   return {
     hideModal: (customOnHideOpts) => {
       dispatch(actions.hideModal());
@@ -397,29 +434,15 @@
     hideWarning: () => {
       dispatch(actions.hideWarning());
     },
-    ///: BEGIN:ONLY_INCLUDE_IN(build-mmi)
-    setWaitForConfirmDeepLinkDialog: (wait) =>
-      dispatch(mmiActions.setWaitForConfirmDeepLinkDialog(wait)),
-    ///: END:ONLY_INCLUDE_IN
   };
 }
 
-/**
- * @deprecated The `<Modal />` and the dispatch method of displaying modals has been deprecated in favor of local state and the `<Modal>` component from the component-library.
- * Please update your code to use the new `<Modal>` component instead, which can be found at ui/components/component-library/modal/modal.tsx.
- * You can find documentation for the new Modal component in the MetaMask Storybook:
- * {@link https://metamask.github.io/metamask-storybook/?path=/docs/components-componentlibrary-modal--docs}
- * If you would like to help with the replacement of the old Modal component, please submit a pull request
- */
 class Modal extends Component {
   static propTypes = {
     active: PropTypes.bool.isRequired,
     hideModal: PropTypes.func.isRequired,
     hideWarning: PropTypes.func.isRequired,
     modalState: PropTypes.object.isRequired,
-    ///: BEGIN:ONLY_INCLUDE_IN(build-mmi)
-    setWaitForConfirmDeepLinkDialog: PropTypes.func,
-    ///: END:ONLY_INCLUDE_IN
   };
 
   hide() {
@@ -450,11 +473,6 @@
         keyboard={false}
         onHide={() => {
           if (modal.onHide) {
-            ///: BEGIN:ONLY_INCLUDE_IN(build-mmi)
-            if (this.props.modalState.name === 'CUSTODY_CONFIRM_LINK') {
-              this.props.setWaitForConfirmDeepLinkDialog(false);
-            }
-            ///: END:ONLY_INCLUDE_IN
             modal.onHide({
               hideWarning: this.props.hideWarning,
             });
