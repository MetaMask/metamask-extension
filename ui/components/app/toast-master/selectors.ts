--- conflicted
+++ resolved
@@ -200,7 +200,6 @@
 }
 
 /**
-<<<<<<< HEAD
  * Retrieves the state for the "Claim Submit" toast
  *
  * @param state - Redux state object.
@@ -210,7 +209,9 @@
   state: Pick<State, 'appState'>,
 ): ClaimSubmitToastType | null {
   return state.appState.showClaimSubmitToast || null;
-=======
+}
+
+/**
  * Retrieves user preference to see the "Shield Payment Declined" toast
  *
  * @param state - Redux state object.
@@ -232,5 +233,4 @@
   state: Pick<State, 'metamask'>,
 ): boolean {
   return !state.metamask.shieldEndingToastLastClickedOrClosed;
->>>>>>> c402448a
 }