--- conflicted
+++ resolved
@@ -106,11 +106,7 @@
   const showConnectAccountToast =
     allowShowAccountSetting &&
     account &&
-<<<<<<< HEAD
-    state.activeTab?.origin &&
-=======
     state.activeTab.origin &&
->>>>>>> 626e8e3c
     isConnectableAccount &&
     connectedAccounts.length > 0 &&
     !isInternalAccountInPermittedAccountIds(account, connectedAccounts);
