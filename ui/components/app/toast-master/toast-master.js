/* eslint-disable react/prop-types -- TODO: upgrade to TypeScript */

import React, { useEffect, useState } from 'react';
import { useDispatch, useSelector } from 'react-redux';
import { useHistory, useLocation } from 'react-router-dom';
import classnames from 'classnames';
import { MILLISECOND, SECOND } from '../../../../shared/constants/time';
import {
  PRIVACY_POLICY_LINK,
  SURVEY_LINK,
} from '../../../../shared/lib/ui-utils';
import {
  BorderColor,
  BorderRadius,
  IconColor,
  TextVariant,
} from '../../../helpers/constants/design-system';
import {
  DEFAULT_ROUTE,
  REVIEW_PERMISSIONS,
<<<<<<< HEAD
  SEND_ROUTE,
  SWAPS_ROUTE,
  PREPARE_SWAP_ROUTE,
  CROSS_CHAIN_SWAP_ROUTE,
=======
>>>>>>> 9ab104b0
  SETTINGS_ROUTE,
} from '../../../helpers/constants/routes';
import { getURLHost } from '../../../helpers/utils/util';
import { useI18nContext } from '../../../hooks/useI18nContext';
import { usePrevious } from '../../../hooks/usePrevious';
import {
  getCurrentNetwork,
  getMetaMaskHdKeyrings,
  getOriginOfCurrentTab,
  getSelectedAccount,
  getUseNftDetection,
} from '../../../selectors';
import {
  addPermittedAccount,
  hidePermittedNetworkToast,
} from '../../../store/actions';
import {
  AvatarAccount,
  AvatarAccountSize,
  AvatarNetwork,
  Icon,
  IconName,
} from '../../component-library';
import { Toast, ToastContainer } from '../../multichain';
import { SurveyToast } from '../../ui/survey-toast';
import { PasswordChangeToastType } from '../../../../shared/constants/app-state';
import {
  selectNftDetectionEnablementToast,
  selectShowConnectAccountToast,
  selectShowPrivacyPolicyToast,
  selectShowSurveyToast,
  selectNewSrpAdded,
  selectPasswordChangeToast,
<<<<<<< HEAD
=======
  selectShowCopyAddressToast,
>>>>>>> 9ab104b0
} from './selectors';
import {
  setNewPrivacyPolicyToastClickedOrClosed,
  setNewPrivacyPolicyToastShownDate,
  setShowNftDetectionEnablementToast,
  setSurveyLinkLastClickedOrClosed,
  setShowNewSrpAddedToast,
  setShowPasswordChangeToast,
<<<<<<< HEAD
=======
  setShowCopyAddressToast,
>>>>>>> 9ab104b0
} from './utils';

export function ToastMaster() {
  const location = useLocation();

  const onHomeScreen = location.pathname === DEFAULT_ROUTE;
<<<<<<< HEAD
  const onSendScreen = location.pathname === SEND_ROUTE;
  const onSwapsScreen =
    location.pathname === SWAPS_ROUTE ||
    location.pathname === PREPARE_SWAP_ROUTE;
  const onBridgeScreen =
    location.pathname === `${CROSS_CHAIN_SWAP_ROUTE}${PREPARE_SWAP_ROUTE}`;
=======
>>>>>>> 9ab104b0
  const onSettingsScreen = location.pathname.startsWith(SETTINGS_ROUTE);

  if (onHomeScreen) {
    return (
      <ToastContainer>
        <SurveyToast />
        <ConnectAccountToast />
        <SurveyToastMayDelete />
        <PrivacyPolicyToast />
        <NftEnablementToast />
        <PermittedNetworkToast />
        <NewSrpAddedToast />
        <CopyAddressToast />
      </ToastContainer>
    );
  }

  if (onSettingsScreen) {
    return (
      <ToastContainer>
        <PasswordChangeToast />
      </ToastContainer>
    );
  }

  if (onSettingsScreen) {
    return (
      <ToastContainer>
        <PasswordChangeToast />
      </ToastContainer>
    );
  }

  return null;
}

function ConnectAccountToast() {
  const t = useI18nContext();
  const dispatch = useDispatch();

  const [hideConnectAccountToast, setHideConnectAccountToast] = useState(false);
  const account = useSelector(getSelectedAccount);

  // If the account has changed, allow the connect account toast again
  const prevAccountAddress = usePrevious(account?.address);
  if (account?.address !== prevAccountAddress && hideConnectAccountToast) {
    setHideConnectAccountToast(false);
  }

  const showConnectAccountToast = useSelector((state) =>
    selectShowConnectAccountToast(state, account),
  );

  const activeTabOrigin = useSelector(getOriginOfCurrentTab);

  return (
    Boolean(!hideConnectAccountToast && showConnectAccountToast) && (
      <Toast
        dataTestId="connect-account-toast"
        key="connect-account-toast"
        startAdornment={
          <AvatarAccount
            address={account.address}
            size={AvatarAccountSize.Md}
            borderColor={BorderColor.transparent}
          />
        }
        text={t('accountIsntConnectedToastText', [
          account?.metadata?.name,
          getURLHost(activeTabOrigin),
        ])}
        actionText={t('connectAccount')}
        onActionClick={() => {
          // Connect this account
          dispatch(addPermittedAccount(activeTabOrigin, account.address));
          // Use setTimeout to prevent React re-render from
          // hiding the tooltip
          setTimeout(() => {
            // Trigger a mouseenter on the header's connection icon
            // to display the informative connection tooltip
            document
              .querySelector(
                '[data-testid="connection-menu"] [data-tooltipped]',
              )
              ?.dispatchEvent(new CustomEvent('mouseenter', {}));
          }, 250 * MILLISECOND);
        }}
        onClose={() => setHideConnectAccountToast(true)}
      />
    )
  );
}

function SurveyToastMayDelete() {
  const t = useI18nContext();

  const showSurveyToast = useSelector(selectShowSurveyToast);

  return (
    showSurveyToast && (
      <Toast
        key="survey-toast"
        startAdornment={
          <Icon name={IconName.Heart} color={IconColor.errorDefault} />
        }
        text={t('surveyTitle')}
        actionText={t('surveyConversion')}
        onActionClick={() => {
          global.platform.openTab({
            url: SURVEY_LINK,
          });
          setSurveyLinkLastClickedOrClosed(Date.now());
        }}
        onClose={() => {
          setSurveyLinkLastClickedOrClosed(Date.now());
        }}
      />
    )
  );
}

function PrivacyPolicyToast() {
  const t = useI18nContext();

  const { showPrivacyPolicyToast, newPrivacyPolicyToastShownDate } =
    useSelector(selectShowPrivacyPolicyToast);

  // If the privacy policy toast is shown, and there is no date set, set it
  if (showPrivacyPolicyToast && !newPrivacyPolicyToastShownDate) {
    setNewPrivacyPolicyToastShownDate(Date.now());
  }

  return (
    showPrivacyPolicyToast && (
      <Toast
        key="privacy-policy-toast"
        startAdornment={
          <Icon name={IconName.Info} color={IconColor.iconDefault} />
        }
        text={t('newPrivacyPolicyTitle')}
        actionText={t('newPrivacyPolicyActionButton')}
        onActionClick={() => {
          global.platform.openTab({
            url: PRIVACY_POLICY_LINK,
          });
          setNewPrivacyPolicyToastClickedOrClosed();
        }}
        onClose={setNewPrivacyPolicyToastClickedOrClosed}
      />
    )
  );
}

function NftEnablementToast() {
  const t = useI18nContext();
  const dispatch = useDispatch();

  const showNftEnablementToast = useSelector(selectNftDetectionEnablementToast);
  const useNftDetection = useSelector(getUseNftDetection);

  const autoHideToastDelay = 5 * SECOND;

  return (
    showNftEnablementToast &&
    useNftDetection && (
      <Toast
        key="enabled-nft-auto-detection"
        startAdornment={
          <Icon name={IconName.CheckBold} color={IconColor.iconDefault} />
        }
        text={t('nftAutoDetectionEnabled')}
        borderRadius={BorderRadius.LG}
        textVariant={TextVariant.bodyMd}
        autoHideTime={autoHideToastDelay}
        onAutoHideToast={() =>
          dispatch(setShowNftDetectionEnablementToast(false))
        }
      />
    )
  );
}

function PermittedNetworkToast() {
  const t = useI18nContext();
  const dispatch = useDispatch();

  const isPermittedNetworkToastOpen = useSelector(
    (state) => state.appState.showPermittedNetworkToastOpen,
  );

  const currentNetwork = useSelector(getCurrentNetwork);
  const activeTabOrigin = useSelector(getOriginOfCurrentTab);
  const safeEncodedHost = encodeURIComponent(activeTabOrigin);
  const history = useHistory();

  return (
    isPermittedNetworkToastOpen && (
      <Toast
        key="switched-permitted-network-toast"
        startAdornment={
          <AvatarNetwork
            size={AvatarAccountSize.Md}
            borderColor={BorderColor.transparent}
            src={currentNetwork?.rpcPrefs.imageUrl || ''}
            name={currentNetwork?.nickname}
          />
        }
        text={t('permittedChainToastUpdate', [
          getURLHost(activeTabOrigin),
          currentNetwork?.nickname,
        ])}
        actionText={t('editPermissions')}
        onActionClick={() => {
          dispatch(hidePermittedNetworkToast());
          history.push(`${REVIEW_PERMISSIONS}/${safeEncodedHost}`);
        }}
        onClose={() => dispatch(hidePermittedNetworkToast())}
      />
    )
  );
}

function NewSrpAddedToast() {
  const t = useI18nContext();
  const dispatch = useDispatch();

  const showNewSrpAddedToast = useSelector(selectNewSrpAdded);
  const autoHideDelay = 5 * SECOND;

  const hdKeyrings = useSelector(getMetaMaskHdKeyrings);
  const latestHdKeyringNumber = hdKeyrings.length;

  // This will close the toast if the user clicks the account menu.
  useEffect(() => {
    const handleClickOutside = (event) => {
      const dismissElement = document.querySelector(
        '[data-testid="account-menu-icon"]',
      );
      if (dismissElement && dismissElement.contains(event.target)) {
        dispatch(setShowNewSrpAddedToast(false));
      }
    };

    document.addEventListener('mousedown', handleClickOutside);
    return () => {
      document.removeEventListener('mousedown', handleClickOutside);
    };
  }, [dispatch]);

  return (
    showNewSrpAddedToast && (
      <Toast
        key="new-srp-added-toast"
        text={t('importWalletSuccess', [latestHdKeyringNumber])}
        startAdornment={
          <Icon name={IconName.CheckBold} color={IconColor.iconDefault} />
        }
        onClose={() => dispatch(setShowNewSrpAddedToast(false))}
        autoHideTime={autoHideDelay}
        onAutoHideToast={() => dispatch(setShowNewSrpAddedToast(false))}
      />
    )
  );
}

const PasswordChangeToast = () => {
  const t = useI18nContext();
  const dispatch = useDispatch();

  const showPasswordChangeToast = useSelector(selectPasswordChangeToast);
  const autoHideToastDelay = 5 * SECOND;

  return (
    showPasswordChangeToast !== null && (
      <Toast
        dataTestId={
          showPasswordChangeToast === PasswordChangeToastType.Success
            ? 'password-change-toast-success'
            : 'password-change-toast-error'
        }
        className={classnames({
          'toasts-container--password-change-toast--error':
            showPasswordChangeToast === PasswordChangeToastType.Errored,
        })}
        key="password-change-toast"
        text={
          showPasswordChangeToast === PasswordChangeToastType.Success
            ? t('securityChangePasswordToastSuccess')
            : t('securityChangePasswordToastError')
        }
        startAdornment={
          showPasswordChangeToast ===
          PasswordChangeToastType.Success ? undefined : (
            <Icon name={IconName.Danger} color={IconColor.iconDefault} />
          )
        }
        borderRadius={BorderRadius.LG}
        textVariant={TextVariant.bodyMd}
        autoHideTime={autoHideToastDelay}
        onAutoHideToast={() => {
          dispatch(setShowPasswordChangeToast(null));
        }}
        onClose={() => {
          dispatch(setShowPasswordChangeToast(null));
        }}
      />
    )
  );
<<<<<<< HEAD
};
=======
};

function CopyAddressToast() {
  const t = useI18nContext();
  const dispatch = useDispatch();

  const showCopyAddressToast = useSelector(selectShowCopyAddressToast);
  const autoHideToastDelay = 2 * SECOND;

  return (
    showCopyAddressToast && (
      <Toast
        key="copy-address-toast"
        text={t('addressCopied')}
        startAdornment={
          <Icon name={IconName.CopySuccess} color={IconColor.iconDefault} />
        }
        onClose={() => dispatch(setShowCopyAddressToast(false))}
        autoHideTime={autoHideToastDelay}
        onAutoHideToast={() => dispatch(setShowCopyAddressToast(false))}
        dataTestId="copy-address-toast"
      />
    )
  );
}
>>>>>>> 9ab104b0
<|MERGE_RESOLUTION|>--- conflicted
+++ resolved
@@ -18,13 +18,6 @@
 import {
   DEFAULT_ROUTE,
   REVIEW_PERMISSIONS,
-<<<<<<< HEAD
-  SEND_ROUTE,
-  SWAPS_ROUTE,
-  PREPARE_SWAP_ROUTE,
-  CROSS_CHAIN_SWAP_ROUTE,
-=======
->>>>>>> 9ab104b0
   SETTINGS_ROUTE,
 } from '../../../helpers/constants/routes';
 import { getURLHost } from '../../../helpers/utils/util';
@@ -58,10 +51,7 @@
   selectShowSurveyToast,
   selectNewSrpAdded,
   selectPasswordChangeToast,
-<<<<<<< HEAD
-=======
   selectShowCopyAddressToast,
->>>>>>> 9ab104b0
 } from './selectors';
 import {
   setNewPrivacyPolicyToastClickedOrClosed,
@@ -70,25 +60,13 @@
   setSurveyLinkLastClickedOrClosed,
   setShowNewSrpAddedToast,
   setShowPasswordChangeToast,
-<<<<<<< HEAD
-=======
   setShowCopyAddressToast,
->>>>>>> 9ab104b0
 } from './utils';
 
 export function ToastMaster() {
   const location = useLocation();
 
   const onHomeScreen = location.pathname === DEFAULT_ROUTE;
-<<<<<<< HEAD
-  const onSendScreen = location.pathname === SEND_ROUTE;
-  const onSwapsScreen =
-    location.pathname === SWAPS_ROUTE ||
-    location.pathname === PREPARE_SWAP_ROUTE;
-  const onBridgeScreen =
-    location.pathname === `${CROSS_CHAIN_SWAP_ROUTE}${PREPARE_SWAP_ROUTE}`;
-=======
->>>>>>> 9ab104b0
   const onSettingsScreen = location.pathname.startsWith(SETTINGS_ROUTE);
 
   if (onHomeScreen) {
@@ -102,14 +80,6 @@
         <PermittedNetworkToast />
         <NewSrpAddedToast />
         <CopyAddressToast />
-      </ToastContainer>
-    );
-  }
-
-  if (onSettingsScreen) {
-    return (
-      <ToastContainer>
-        <PasswordChangeToast />
       </ToastContainer>
     );
   }
@@ -397,9 +367,6 @@
       />
     )
   );
-<<<<<<< HEAD
-};
-=======
 };
 
 function CopyAddressToast() {
@@ -424,5 +391,4 @@
       />
     )
   );
-}
->>>>>>> 9ab104b0
+}