/* eslint-disable react/prop-types -- TODO: upgrade to TypeScript */

import React, { useEffect, useMemo, useState } from 'react';
import { useDispatch, useSelector } from 'react-redux';
import { useHistory, useLocation } from 'react-router-dom';
import classnames from 'classnames';
import { getAllScopesFromCaip25CaveatValue } from '@metamask/chain-agnostic-permission';
import { AvatarAccountSize } from '@metamask/design-system-react';
import { MILLISECOND, SECOND } from '../../../../shared/constants/time';
import {
  PRIVACY_POLICY_LINK,
  SURVEY_LINK,
} from '../../../../shared/lib/ui-utils';
import {
  BorderColor,
  BorderRadius,
  IconColor,
  TextVariant,
} from '../../../helpers/constants/design-system';
import {
  DEFAULT_ROUTE,
  REVIEW_PERMISSIONS,
  SETTINGS_ROUTE,
} from '../../../helpers/constants/routes';
import { getURLHost } from '../../../helpers/utils/util';
import { useI18nContext } from '../../../hooks/useI18nContext';
import { usePrevious } from '../../../hooks/usePrevious';
import {
  getCurrentNetwork,
  getIsMultichainAccountsState2Enabled,
  getMetaMaskHdKeyrings,
  getOriginOfCurrentTab,
  getPermissions,
  getSelectedAccount,
  getUseNftDetection,
} from '../../../selectors';
import { CHAIN_ID_TO_NETWORK_IMAGE_URL_MAP } from '../../../../shared/constants/network';
import {
  addPermittedAccount,
  hidePermittedNetworkToast,
} from '../../../store/actions';
import { AvatarNetwork, Icon, IconName } from '../../component-library';
import { PreferredAvatar } from '../preferred-avatar';
import { Toast, ToastContainer } from '../../multichain';
import { SurveyToast } from '../../ui/survey-toast';
import {
  PasswordChangeToastType,
  ClaimSubmitToastType,
} from '../../../../shared/constants/app-state';
import { getDappActiveNetwork } from '../../../selectors/dapp';
import {
  getAccountGroupWithInternalAccounts,
  getSelectedAccountGroup,
} from '../../../selectors/multichain-accounts/account-tree';
import { hasChainIdSupport } from '../../../../shared/lib/multichain/scope-utils';
import { getCaip25CaveatValueFromPermissions } from '../../../pages/permissions-connect/connect-page/utils';
import {
  selectNftDetectionEnablementToast,
  selectShowConnectAccountToast,
  selectShowPrivacyPolicyToast,
  selectShowSurveyToast,
  selectNewSrpAdded,
  selectPasswordChangeToast,
  selectShowCopyAddressToast,
  selectShowConnectAccountGroupToast,
  selectClaimSubmitToast,
} from './selectors';
import {
  setNewPrivacyPolicyToastClickedOrClosed,
  setNewPrivacyPolicyToastShownDate,
  setShowNftDetectionEnablementToast,
  setSurveyLinkLastClickedOrClosed,
  setShowNewSrpAddedToast,
  setShowPasswordChangeToast,
  setShowCopyAddressToast,
  setShowClaimSubmitToast,
} from './utils';

export function ToastMaster() {
  const location = useLocation();
  const isMultichainAccountsFeatureState2Enabled = useSelector(
    getIsMultichainAccountsState2Enabled,
  );

  const onHomeScreen = location.pathname === DEFAULT_ROUTE;
  const onSettingsScreen = location.pathname.startsWith(SETTINGS_ROUTE);

  if (onHomeScreen) {
    return (
      <ToastContainer>
        <SurveyToast />
        {isMultichainAccountsFeatureState2Enabled ? (
          <ConnectAccountGroupToast />
        ) : (
          <ConnectAccountToast />
        )}
        <SurveyToastMayDelete />
        <PrivacyPolicyToast />
        <NftEnablementToast />
        <PermittedNetworkToast />
        <NewSrpAddedToast />
        <CopyAddressToast />
      </ToastContainer>
    );
  }

  if (onSettingsScreen) {
    return (
      <ToastContainer>
        <PasswordChangeToast />
        <ClaimSubmitToast />
      </ToastContainer>
    );
  }

  return null;
}

function ConnectAccountToast() {
  const t = useI18nContext();
  const dispatch = useDispatch();

  const [hideConnectAccountToast, setHideConnectAccountToast] = useState(false);
  const account = useSelector(getSelectedAccount);

  // If the account has changed, allow the connect account toast again
  const prevAccountAddress = usePrevious(account?.address);
  if (account?.address !== prevAccountAddress && hideConnectAccountToast) {
    setHideConnectAccountToast(false);
  }

  const showConnectAccountToast = useSelector((state) =>
    selectShowConnectAccountToast(state, account),
  );

  const activeTabOrigin = useSelector(getOriginOfCurrentTab);

  return (
    Boolean(!hideConnectAccountToast && showConnectAccountToast) && (
      <Toast
        dataTestId="connect-account-toast"
        key="connect-account-toast"
        startAdornment={
          <PreferredAvatar address={account.address} className="self-center" />
        }
        text={t('accountIsntConnectedToastText', [
          account?.metadata?.name,
          getURLHost(activeTabOrigin),
        ])}
        actionText={t('connectAccount')}
        onActionClick={() => {
          // Connect this account
          dispatch(addPermittedAccount(activeTabOrigin, account.address));
          // Use setTimeout to prevent React re-render from
          // hiding the tooltip
          setTimeout(() => {
            // Trigger a mouseenter on the header's connection icon
            // to display the informative connection tooltip
            document
              .querySelector(
                '[data-testid="connection-menu"] [data-tooltipped]',
              )
              ?.dispatchEvent(new CustomEvent('mouseenter', {}));
          }, 250 * MILLISECOND);
        }}
        onClose={() => setHideConnectAccountToast(true)}
      />
    )
  );
}

function ConnectAccountGroupToast() {
  const t = useI18nContext();
  const dispatch = useDispatch();

  const [hideConnectAccountToast, setHideConnectAccountToast] = useState(false);
  const selectedAccountGroup = useSelector(getSelectedAccountGroup);
  const selectedAccountGroupInternalAccounts = useSelector((state) =>
    getAccountGroupWithInternalAccounts(state, selectedAccountGroup),
  )?.find((accountGroup) => accountGroup.id === selectedAccountGroup);

  // If the account has changed, allow the connect account toast again
  const prevAccountGroup = usePrevious(selectedAccountGroup);
  if (selectedAccountGroup !== prevAccountGroup && hideConnectAccountToast) {
    setHideConnectAccountToast(false);
  }

  const showConnectAccountToast = useSelector((state) =>
    selectedAccountGroupInternalAccounts
      ? selectShowConnectAccountGroupToast(
          state,
          selectedAccountGroupInternalAccounts,
        )
      : false,
  );

  const activeTabOrigin = useSelector(getOriginOfCurrentTab);
  const existingPermissions = useSelector((state) =>
    getPermissions(state, activeTabOrigin),
  );
  const existingCaip25CaveatValue = existingPermissions
    ? getCaip25CaveatValueFromPermissions(existingPermissions)
    : null;
  const existingChainIds = useMemo(
    () =>
      existingCaip25CaveatValue
        ? getAllScopesFromCaip25CaveatValue(existingCaip25CaveatValue)
        : [],
    [existingCaip25CaveatValue],
  );

  const addressesToPermit = useMemo(() => {
    if (!selectedAccountGroupInternalAccounts?.accounts) {
      return [];
    }
    return selectedAccountGroupInternalAccounts.accounts
      .filter((account) => hasChainIdSupport(account.scopes, existingChainIds))
      .map((account) => account.address);
  }, [existingChainIds, selectedAccountGroupInternalAccounts?.accounts]);

  // Early return if selectedAccountGroupInternalAccounts is undefined
  if (!selectedAccountGroupInternalAccounts) {
    return null;
  }

  return (
    Boolean(!hideConnectAccountToast && showConnectAccountToast) && (
      <Toast
        dataTestId="connect-account-toast"
        key="connect-account-toast"
        startAdornment={
          <PreferredAvatar
            address={selectedAccountGroupInternalAccounts.id}
            className="self-center"
          />
        }
        text={t('accountIsntConnectedToastText', [
          selectedAccountGroupInternalAccounts.metadata?.name,
          getURLHost(activeTabOrigin),
        ])}
        actionText={t('connectAccount')}
        onActionClick={() => {
          // Connect this account
          addressesToPermit.forEach((address) => {
            dispatch(addPermittedAccount(activeTabOrigin, address));
          });
          // Use setTimeout to prevent React re-render from
          // hiding the tooltip
          setTimeout(() => {
            // Trigger a mouseenter on the header's connection icon
            // to display the informative connection tooltip
            document
              .querySelector(
                '[data-testid="connection-menu"] [data-tooltipped]',
              )
              ?.dispatchEvent(new CustomEvent('mouseenter', {}));
          }, 250 * MILLISECOND);
        }}
        onClose={() => setHideConnectAccountToast(true)}
      />
    )
  );
}

function SurveyToastMayDelete() {
  const t = useI18nContext();

  const showSurveyToast = useSelector(selectShowSurveyToast);

  return (
    showSurveyToast && (
      <Toast
        key="survey-toast"
        startAdornment={
          <Icon name={IconName.Heart} color={IconColor.errorDefault} />
        }
        text={t('surveyTitle')}
        actionText={t('surveyConversion')}
        onActionClick={() => {
          global.platform.openTab({
            url: SURVEY_LINK,
          });
          setSurveyLinkLastClickedOrClosed(Date.now());
        }}
        onClose={() => {
          setSurveyLinkLastClickedOrClosed(Date.now());
        }}
      />
    )
  );
}

function PrivacyPolicyToast() {
  const t = useI18nContext();

  const { showPrivacyPolicyToast, newPrivacyPolicyToastShownDate } =
    useSelector(selectShowPrivacyPolicyToast);

  // If the privacy policy toast is shown, and there is no date set, set it
  if (showPrivacyPolicyToast && !newPrivacyPolicyToastShownDate) {
    setNewPrivacyPolicyToastShownDate(Date.now());
  }

  return (
    showPrivacyPolicyToast && (
      <Toast
        key="privacy-policy-toast"
        startAdornment={
          <Icon name={IconName.Info} color={IconColor.iconDefault} />
        }
        text={t('newPrivacyPolicyTitle')}
        actionText={t('newPrivacyPolicyActionButton')}
        onActionClick={() => {
          global.platform.openTab({
            url: PRIVACY_POLICY_LINK,
          });
          setNewPrivacyPolicyToastClickedOrClosed();
        }}
        onClose={setNewPrivacyPolicyToastClickedOrClosed}
      />
    )
  );
}

function NftEnablementToast() {
  const t = useI18nContext();
  const dispatch = useDispatch();

  const showNftEnablementToast = useSelector(selectNftDetectionEnablementToast);
  const useNftDetection = useSelector(getUseNftDetection);

  const autoHideToastDelay = 5 * SECOND;

  return (
    showNftEnablementToast &&
    useNftDetection && (
      <Toast
        key="enabled-nft-auto-detection"
        startAdornment={
          <Icon name={IconName.CheckBold} color={IconColor.iconDefault} />
        }
        text={t('nftAutoDetectionEnabled')}
        borderRadius={BorderRadius.LG}
        textVariant={TextVariant.bodyMd}
        autoHideTime={autoHideToastDelay}
        onAutoHideToast={() =>
          dispatch(setShowNftDetectionEnablementToast(false))
        }
      />
    )
  );
}

function PermittedNetworkToast() {
  const t = useI18nContext();
  const dispatch = useDispatch();

  const isPermittedNetworkToastOpen = useSelector(
    (state) => state.appState.showPermittedNetworkToastOpen,
  );

  const currentNetwork = useSelector(getCurrentNetwork);
  const activeTabOrigin = useSelector(getOriginOfCurrentTab);
  const dappActiveNetwork = useSelector(getDappActiveNetwork);
  const safeEncodedHost = encodeURIComponent(activeTabOrigin);
  const history = useHistory();

  // Use dapp's active network if available, otherwise fall back to global network
  const displayNetwork = dappActiveNetwork || currentNetwork;

  // Get the correct image URL - dapp network structure is different
  const getNetworkImageUrl = () => {
    if (dappActiveNetwork) {
      // For dapp networks, check rpcPrefs.imageUrl first, then fallback to CHAIN_ID_TO_NETWORK_IMAGE_URL_MAP
      return (
        dappActiveNetwork.rpcPrefs?.imageUrl ||
        (dappActiveNetwork.chainId &&
          CHAIN_ID_TO_NETWORK_IMAGE_URL_MAP[dappActiveNetwork.chainId])
      );
    }
    // For global network, use existing logic
    return currentNetwork?.rpcPrefs?.imageUrl || '';
  };

  return (
    isPermittedNetworkToastOpen && (
      <Toast
        key="switched-permitted-network-toast"
        startAdornment={
          <AvatarNetwork
            size={AvatarAccountSize.Md}
            borderColor={BorderColor.transparent}
            src={getNetworkImageUrl()}
            name={displayNetwork?.name || displayNetwork?.nickname}
          />
        }
        text={t('permittedChainToastUpdate', [
          getURLHost(activeTabOrigin),
          displayNetwork?.name || displayNetwork?.nickname,
        ])}
        actionText={t('editPermissions')}
        onActionClick={() => {
          dispatch(hidePermittedNetworkToast());
          history.push(`${REVIEW_PERMISSIONS}/${safeEncodedHost}`);
        }}
        onClose={() => dispatch(hidePermittedNetworkToast())}
      />
    )
  );
}

function NewSrpAddedToast() {
  const t = useI18nContext();
  const dispatch = useDispatch();

  const showNewSrpAddedToast = useSelector(selectNewSrpAdded);
  const autoHideDelay = 5 * SECOND;

  const hdKeyrings = useSelector(getMetaMaskHdKeyrings);
  const latestHdKeyringNumber = hdKeyrings.length;

  // This will close the toast if the user clicks the account menu.
  useEffect(() => {
    const handleClickOutside = (event) => {
      const dismissElement = document.querySelector(
        '[data-testid="account-menu-icon"]',
      );
      if (dismissElement && dismissElement.contains(event.target)) {
        dispatch(setShowNewSrpAddedToast(false));
      }
    };

    document.addEventListener('mousedown', handleClickOutside);
    return () => {
      document.removeEventListener('mousedown', handleClickOutside);
    };
  }, [dispatch]);

  return (
    showNewSrpAddedToast && (
      <Toast
        key="new-srp-added-toast"
        text={t('importWalletSuccess', [latestHdKeyringNumber])}
        startAdornment={
          <Icon name={IconName.CheckBold} color={IconColor.iconDefault} />
        }
        onClose={() => dispatch(setShowNewSrpAddedToast(false))}
        autoHideTime={autoHideDelay}
        onAutoHideToast={() => dispatch(setShowNewSrpAddedToast(false))}
      />
    )
  );
}

const PasswordChangeToast = () => {
  const t = useI18nContext();
  const dispatch = useDispatch();

  const showPasswordChangeToast = useSelector(selectPasswordChangeToast);
  const autoHideToastDelay = 5 * SECOND;

  return (
    showPasswordChangeToast !== null && (
      <Toast
        dataTestId={
          showPasswordChangeToast === PasswordChangeToastType.Success
            ? 'password-change-toast-success'
            : 'password-change-toast-error'
        }
        className={classnames({
          'toasts-container--password-change-toast--error':
            showPasswordChangeToast === PasswordChangeToastType.Errored,
        })}
        key="password-change-toast"
        text={
          showPasswordChangeToast === PasswordChangeToastType.Success
            ? t('securityChangePasswordToastSuccess')
            : t('securityChangePasswordToastError')
        }
        startAdornment={
          showPasswordChangeToast ===
          PasswordChangeToastType.Success ? undefined : (
            <Icon name={IconName.Danger} color={IconColor.iconDefault} />
          )
        }
        borderRadius={BorderRadius.LG}
        textVariant={TextVariant.bodyMd}
        autoHideTime={autoHideToastDelay}
        onAutoHideToast={() => {
          dispatch(setShowPasswordChangeToast(null));
        }}
        onClose={() => {
          dispatch(setShowPasswordChangeToast(null));
        }}
      />
    )
  );
};

function CopyAddressToast() {
  const t = useI18nContext();
  const dispatch = useDispatch();

  const showCopyAddressToast = useSelector(selectShowCopyAddressToast);
  const autoHideToastDelay = 2 * SECOND;

  return (
    showCopyAddressToast && (
      <Toast
        key="copy-address-toast"
        text={t('addressCopied')}
        startAdornment={
          <Icon name={IconName.CopySuccess} color={IconColor.iconDefault} />
        }
        onClose={() => dispatch(setShowCopyAddressToast(false))}
        autoHideTime={autoHideToastDelay}
        onAutoHideToast={() => dispatch(setShowCopyAddressToast(false))}
        dataTestId="copy-address-toast"
      />
    )
  );
}

const ClaimSubmitToast = () => {
  const t = useI18nContext();
  const dispatch = useDispatch();

  const showClaimSubmitToast = useSelector(selectClaimSubmitToast);
  const autoHideToastDelay = 5 * SECOND;

  return (
    showClaimSubmitToast !== null && (
      <Toast
        dataTestId={
          showClaimSubmitToast === ClaimSubmitToastType.Success
            ? 'claim-submit-toast-success'
            : 'claim-submit-toast-error'
        }
        key="claim-submit-toast"
        text={
          showClaimSubmitToast === ClaimSubmitToastType.Success
            ? t('shieldClaimSubmitSuccess')
            : t('shieldClaimSubmitError')
        }
<<<<<<< HEAD
=======
        description={
          showClaimSubmitToast === ClaimSubmitToastType.Success
            ? t('shieldClaimSubmitSuccessDescription')
            : undefined
        }
>>>>>>> afeaf703
        startAdornment={
          <Icon
            name={
              showClaimSubmitToast === ClaimSubmitToastType.Success
<<<<<<< HEAD
                ? IconName.Check
                : IconName.Danger
=======
                ? IconName.CheckBold
                : IconName.CircleX
>>>>>>> afeaf703
            }
            color={
              showClaimSubmitToast === ClaimSubmitToastType.Success
                ? IconColor.successDefault
                : IconColor.errorDefault
            }
          />
        }
        autoHideTime={autoHideToastDelay}
        onAutoHideToast={() => {
          dispatch(setShowClaimSubmitToast(null));
        }}
        onClose={() => {
          dispatch(setShowClaimSubmitToast(null));
        }}
      />
    )
  );
};<|MERGE_RESOLUTION|>--- conflicted
+++ resolved
@@ -542,25 +542,17 @@
             ? t('shieldClaimSubmitSuccess')
             : t('shieldClaimSubmitError')
         }
-<<<<<<< HEAD
-=======
         description={
           showClaimSubmitToast === ClaimSubmitToastType.Success
             ? t('shieldClaimSubmitSuccessDescription')
             : undefined
         }
->>>>>>> afeaf703
         startAdornment={
           <Icon
             name={
               showClaimSubmitToast === ClaimSubmitToastType.Success
-<<<<<<< HEAD
-                ? IconName.Check
-                : IconName.Danger
-=======
                 ? IconName.CheckBold
                 : IconName.CircleX
->>>>>>> afeaf703
             }
             color={
               showClaimSubmitToast === ClaimSubmitToastType.Success
