--- conflicted
+++ resolved
@@ -11,10 +11,6 @@
   IconColor,
   TextAlign,
 } from '../../../helpers/constants/design-system';
-<<<<<<< HEAD
-import { Icon, IconName, IconSize } from '../../component-library';
-import { Text } from '../../component-library/text/deprecated';
-=======
 
 import {
   Box,
@@ -30,7 +26,6 @@
   ModalOverlay,
   Text,
 } from '../../component-library';
->>>>>>> 877e184b
 
 const ConfirmationWarningModal = ({ onSubmit, onCancel }) => {
   const t = useI18nContext();
