--- conflicted
+++ resolved
@@ -4,7 +4,6 @@
 import { zeroAddress } from 'ethereumjs-util';
 import { CaipChainId } from '@metamask/utils';
 import type { Hex } from '@metamask/utils';
-<<<<<<< HEAD
 import {
   Box,
   ButtonIcon,
@@ -28,10 +27,6 @@
   TextColor,
   TextVariant,
 } from '../../../helpers/constants/design-system';
-=======
-import { Icon, IconName, IconSize } from '../../component-library';
-import { IconColor } from '../../../helpers/constants/design-system';
->>>>>>> 18992e29
 import { MetaMetricsContext } from '../../../contexts/metametrics';
 import {
   MetaMetricsEventCategory,
@@ -53,6 +48,7 @@
   getTokensMarketData,
   ///: BEGIN:ONLY_INCLUDE_IF(build-main,build-beta,build-flask)
   SwapsEthToken,
+  getIsTestnet,
   ///: END:ONLY_INCLUDE_IF
 } from '../../../selectors';
 import Spinner from '../../ui/spinner';
@@ -60,17 +56,11 @@
 import { PercentageAndAmountChange } from '../../multichain/token-list-item/price/percentage-and-amount-change/percentage-and-amount-change';
 import { getMultichainIsEvm } from '../../../selectors/multichain';
 import { useAccountTotalFiatBalance } from '../../../hooks/useAccountTotalFiatBalance';
-<<<<<<< HEAD
 import { GENERAL_ROUTE } from '../../../helpers/constants/routes';
+import { setAggregatedBalancePopover } from '../../../store/actions';
 import WalletOverview from './wallet-overview';
 import CoinButtons from './coin-buttons';
 import { AggregatedPercentageOverview } from './aggregated-percentage-overview';
-import { setAggregatedBalancePopover } from '../../../store/actions';
-=======
-import WalletOverview from './wallet-overview';
-import CoinButtons from './coin-buttons';
-import { AggregatedPercentageOverview } from './aggregated-percentage-overview';
->>>>>>> 18992e29
 
 export type CoinOverviewProps = {
   balance: string;
@@ -117,12 +107,9 @@
   const isMetaMetricsEnabled = useSelector(getParticipateInMetaMetrics);
   const isMarketingEnabled = useSelector(getDataCollectionForMarketing);
 
-<<<<<<< HEAD
   const shouldShowPopover = useSelector(getShouldShowAggregatedBalancePopover);
-  console.log('🚀 ~ shouldShowPopover:', shouldShowPopover);
-
-=======
->>>>>>> 18992e29
+  const isTestnet = useSelector(getIsTestnet);
+
   const selectedAccount = useSelector(getSelectedAccount);
   const shouldHideZeroBalanceTokens = useSelector(
     getShouldHideZeroBalanceTokens,
@@ -133,18 +120,12 @@
   );
 
   const { showNativeTokenAsMainBalance } = useSelector(getPreferences);
-<<<<<<< HEAD
-  const balanceToDisplay = showNativeTokenAsMainBalance
-    ? balance
-    : totalFiatBalance;
-
-  const isEvm = useSelector(getMultichainIsEvm);
-=======
 
   const isEvm = useSelector(getMultichainIsEvm);
   const balanceToDisplay =
-    showNativeTokenAsMainBalance || !isEvm ? balance : totalFiatBalance;
->>>>>>> 18992e29
+    showNativeTokenAsMainBalance || isTestnet || !isEvm
+      ? balance
+      : totalFiatBalance;
 
   const tokensMarketData = useSelector(getTokensMarketData);
   const [isOpen, setIsOpen] = useState(true);
@@ -154,14 +135,14 @@
   };
 
   const handleClick = () => {
-    // todo call dispatch here to isPopoverAlreadyShown to true
     setIsOpen(!isOpen);
     dispatch(setAggregatedBalancePopover());
   };
 
   const [referenceElement, setReferenceElement] = useState();
 
-  const setBoxRef = (ref) => {
+  // eslint-disable-next-line @typescript-eslint/no-explicit-any
+  const setBoxRef = (ref: any) => {
     setReferenceElement(ref);
   };
 
@@ -188,7 +169,6 @@
     if (isEvm) {
       if (showNativeTokenAsMainBalance) {
         return (
-<<<<<<< HEAD
           <Box className="wallet-overview__currency-wrapper">
             <PercentageAndAmountChange
               value={tokensMarketData?.[zeroAddress()]?.pricePercentChange1d}
@@ -234,14 +214,6 @@
           </Box>
         </Box>
       );
-=======
-          <PercentageAndAmountChange
-            value={tokensMarketData?.[zeroAddress()]?.pricePercentChange1d}
-          />
-        );
-      }
-      return <AggregatedPercentageOverview />;
->>>>>>> 18992e29
     }
     return null;
   };
@@ -257,7 +229,6 @@
           <div className={`${classPrefix}-overview__balance`}>
             <div className={`${classPrefix}-overview__primary-container`}>
               {balanceToDisplay ? (
-<<<<<<< HEAD
                 <>
                   <Box onMouseEnter={handleMouseEnter} ref={setBoxRef}>
                     <UserPreferencedCurrencyDisplay
@@ -274,21 +245,22 @@
                       type={PRIMARY}
                       ethNumberOfDecimals={4}
                       hideTitle
-                      withCheckShowNativeToken
+                      shouldCheckShowNativeToken
                       isAggregatedFiatOverviewBalance={
-                        !showNativeTokenAsMainBalance
+                        !showNativeTokenAsMainBalance && !isTestnet
                       }
                     />
                   </Box>
-                  {shouldShowPopover && // make this === null to correct behavior
+                  {shouldShowPopover &&
+                  !isTestnet &&
                   !showNativeTokenAsMainBalance ? (
                     <Popover
                       referenceElement={referenceElement}
                       isOpen={isOpen}
-                      position={PopoverPosition.BottomStart} // TODO ask george about this bottom start issue
+                      position={PopoverPosition.BottomStart} // TODO check with design-team about this bottom start issue
                       hasArrow
                       flip
-                      backgroundColor={BackgroundColor.overlayAlternative} // TODO check with george on this opacity issue
+                      backgroundColor={BackgroundColor.overlayAlternative} // TODO check with DS on this opacity issue
                       className="balance-popover__container"
                       padding={3}
                       onClickOutside={handleClick}
@@ -350,27 +322,6 @@
                     </Popover>
                   ) : null}
                 </>
-=======
-                <UserPreferencedCurrencyDisplay
-                  style={{ display: 'contents' }}
-                  className={classnames(
-                    `${classPrefix}-overview__primary-balance`,
-                    {
-                      [`${classPrefix}-overview__cached-balance`]:
-                        balanceIsCached,
-                    },
-                  )}
-                  data-testid={`${classPrefix}-overview__primary-currency`}
-                  value={balanceToDisplay}
-                  type={PRIMARY}
-                  ethNumberOfDecimals={4}
-                  hideTitle
-                  shouldCheckShowNativeToken
-                  isAggregatedFiatOverviewBalance={
-                    !showNativeTokenAsMainBalance
-                  }
-                />
->>>>>>> 18992e29
               ) : (
                 <Spinner className="loading-overlay__spinner" />
               )}
@@ -380,23 +331,6 @@
                 </span>
               )}
             </div>
-<<<<<<< HEAD
-=======
-            <div className="wallet-overview__currency-wrapper">
-              <div
-                onClick={handlePortfolioOnClick}
-                className="wallet-overview__portfolio_button"
-                data-testid="portfolio-link"
-              >
-                {t('portfolio')}
-                <Icon
-                  size={IconSize.Sm}
-                  name={IconName.Export}
-                  color={IconColor.primaryDefault}
-                />
-              </div>
-            </div>
->>>>>>> 18992e29
             {renderPercentageAndAmountChange()}
           </div>
         </Tooltip>
