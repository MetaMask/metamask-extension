--- conflicted
+++ resolved
@@ -1,7 +1,3 @@
-<<<<<<< HEAD
-import React, { useContext, useCallback } from 'react';
-import { useSelector } from 'react-redux';
-=======
 import React, {
   useContext,
   useState,
@@ -10,15 +6,10 @@
   ///: END:ONLY_INCLUDE_IF
 } from 'react';
 import { useDispatch, useSelector } from 'react-redux';
->>>>>>> 65e656c9
 import classnames from 'classnames';
 import { zeroAddress } from 'ethereumjs-util';
 import { CaipChainId } from '@metamask/utils';
 import type { Hex } from '@metamask/utils';
-<<<<<<< HEAD
-import { Icon, IconName, IconSize } from '../../component-library';
-import { IconColor } from '../../../helpers/constants/design-system';
-=======
 
 import {
   Box,
@@ -40,26 +31,18 @@
 } from '../../../helpers/constants/design-system';
 ///: BEGIN:ONLY_INCLUDE_IF(build-main,build-beta,build-flask)
 import { getPortfolioUrl } from '../../../helpers/utils/portfolio';
->>>>>>> 65e656c9
 import { MetaMetricsContext } from '../../../contexts/metametrics';
 import {
   MetaMetricsEventCategory,
   MetaMetricsEventName,
 } from '../../../../shared/constants/metametrics';
-<<<<<<< HEAD
-import { getPortfolioUrl } from '../../../helpers/utils/portfolio';
-=======
 ///: END:ONLY_INCLUDE_IF
 
->>>>>>> 65e656c9
 import { I18nContext } from '../../../contexts/i18n';
 import Tooltip from '../../ui/tooltip';
 import UserPreferencedCurrencyDisplay from '../user-preferenced-currency-display';
 import { PRIMARY } from '../../../helpers/constants/common';
 import {
-  getDataCollectionForMarketing,
-  getMetaMetricsId,
-  getParticipateInMetaMetrics,
   getPreferences,
   getSelectedAccount,
   getShouldHideZeroBalanceTokens,
@@ -123,30 +106,15 @@
   }
   ///: END:ONLY_INCLUDE_IF
 
-<<<<<<< HEAD
-  const t = useContext(I18nContext);
-=======
   const t: ReturnType<typeof useI18nContext> = useContext(I18nContext);
 
   ///: BEGIN:ONLY_INCLUDE_IF(build-main,build-beta,build-flask)
->>>>>>> 65e656c9
   const trackEvent = useContext(MetaMetricsContext);
 
   const metaMetricsId = useSelector(getMetaMetricsId);
   const isMetaMetricsEnabled = useSelector(getParticipateInMetaMetrics);
   const isMarketingEnabled = useSelector(getDataCollectionForMarketing);
 
-<<<<<<< HEAD
-  const isEvm = useSelector(getMultichainIsEvm);
-  const showFiat = useSelector(getMultichainShouldShowFiat);
-  const { useNativeCurrencyAsPrimaryCurrency } = useSelector(getPreferences);
-  const { ticker, type, rpcUrl } = useSelector(getMultichainProviderConfig);
-  const isOriginalNativeSymbol = useIsOriginalNativeTokenSymbol(
-    chainId,
-    ticker,
-    type,
-    rpcUrl,
-=======
   ///: END:ONLY_INCLUDE_IF
 
   const showNativeTokenAsMainBalanceRoute = getSpecificSettingsRoute(
@@ -164,7 +132,6 @@
   const selectedAccount = useSelector(getSelectedAccount);
   const shouldHideZeroBalanceTokens = useSelector(
     getShouldHideZeroBalanceTokens,
->>>>>>> 65e656c9
   );
   const { totalFiatBalance, loading } = useAccountTotalFiatBalance(
     selectedAccount,
@@ -270,25 +237,6 @@
     return null;
   };
 
-  const handlePortfolioOnClick = useCallback(() => {
-    const url = getPortfolioUrl(
-      '',
-      'ext_portfolio_button',
-      metaMetricsId,
-      isMetaMetricsEnabled,
-      isMarketingEnabled,
-    );
-    global.platform.openTab({ url });
-    trackEvent({
-      category: MetaMetricsEventCategory.Navigation,
-      event: MetaMetricsEventName.PortfolioLinkClicked,
-      properties: {
-        location: 'Home',
-        text: 'Portfolio',
-      },
-    });
-  }, [isMarketingEnabled, isMetaMetricsEnabled, metaMetricsId, trackEvent]);
-
   return (
     <WalletOverview
       balance={
@@ -332,41 +280,6 @@
                 </span>
               )}
             </div>
-<<<<<<< HEAD
-            <div className="wallet-overview__currency-wrapper">
-              {showFiat && isOriginalNativeSymbol && balance && (
-                <UserPreferencedCurrencyDisplay
-                  className={classnames({
-                    [`${classPrefix}__cached-secondary-balance`]:
-                      balanceIsCached,
-                    [`${classPrefix}__secondary-balance`]: !balanceIsCached,
-                  })}
-                  data-testid={`${classPrefix}-overview__secondary-currency`}
-                  value={balance}
-                  type={SECONDARY}
-                  ethNumberOfDecimals={4}
-                  hideTitle
-                />
-              )}
-              <div
-                onClick={handlePortfolioOnClick}
-                className="wallet-overview__portfolio_button"
-                data-testid="portfolio-link"
-              >
-                {t('portfolio')}
-                <Icon
-                  size={IconSize.Sm}
-                  name={IconName.Export}
-                  color={IconColor.primaryDefault}
-                />
-              </div>
-            </div>
-            {isEvm && (
-              <PercentageAndAmountChange
-                value={tokensMarketData?.[zeroAddress()]?.pricePercentChange1d}
-              />
-            )}
-=======
             {shouldShowPopover &&
             (!isTestnet || (isTestnet && showFiatInTestnets)) &&
             !showNativeTokenAsMainBalance ? (
@@ -427,7 +340,6 @@
             ) : null}
 
             {renderPercentageAndAmountChange()}
->>>>>>> 65e656c9
           </div>
         </Tooltip>
       }
