import React, {
  useContext,
  useState,
  ///: BEGIN:ONLY_INCLUDE_IF(build-main,build-beta,build-flask)
  useCallback,
  ///: END:ONLY_INCLUDE_IF
} from 'react';
import { useDispatch, useSelector } from 'react-redux';
import classnames from 'classnames';
import { zeroAddress } from 'ethereumjs-util';
import { CaipChainId } from '@metamask/utils';
import type { Hex } from '@metamask/utils';

import { InternalAccount } from '@metamask/keyring-api';
import {
  Box,
  ButtonIcon,
  ButtonIconSize,
  ButtonLink,
  ButtonLinkSize,
  IconName,
  Popover,
  PopoverPosition,
  Text,
} from '../../component-library';
import {
  AlignItems,
  Display,
  JustifyContent,
  TextAlign,
  TextVariant,
  IconColor,
} from '../../../helpers/constants/design-system';
///: BEGIN:ONLY_INCLUDE_IF(build-main,build-beta,build-flask)
import { getPortfolioUrl } from '../../../helpers/utils/portfolio';
import { MetaMetricsContext } from '../../../contexts/metametrics';
import {
  MetaMetricsEventCategory,
  MetaMetricsEventName,
} from '../../../../shared/constants/metametrics';
///: END:ONLY_INCLUDE_IF

import { I18nContext } from '../../../contexts/i18n';
import Tooltip from '../../ui/tooltip';
import UserPreferencedCurrencyDisplay from '../user-preferenced-currency-display';
import { PRIMARY } from '../../../helpers/constants/common';
import {
  getPreferences,
  getShouldHideZeroBalanceTokens,
  getTokensMarketData,
  getIsTestnet,
  getShouldShowAggregatedBalancePopover,
  ///: BEGIN:ONLY_INCLUDE_IF(build-main,build-beta,build-flask)
  getDataCollectionForMarketing,
  getMetaMetricsId,
  getParticipateInMetaMetrics,
  SwapsEthToken,
  ///: END:ONLY_INCLUDE_IF
} from '../../../selectors';
import Spinner from '../../ui/spinner';

import { PercentageAndAmountChange } from '../../multichain/token-list-item/price/percentage-and-amount-change/percentage-and-amount-change';
import { getMultichainIsEvm } from '../../../selectors/multichain';
import {
  setAggregatedBalancePopoverShown,
  setPrivacyMode,
} from '../../../store/actions';
import { useTheme } from '../../../hooks/useTheme';
import { getSpecificSettingsRoute } from '../../../helpers/utils/settings-search';
import { useI18nContext } from '../../../hooks/useI18nContext';
import { useAccountTotalCrossChainFiatBalance } from '../../../hooks/useAccountTotalCrossChainFiatBalance';

import { useGetFormattedTokensPerChain } from '../../../hooks/useGetFormattedTokensPerChain';
import WalletOverview from './wallet-overview';
import CoinButtons from './coin-buttons';
import { AggregatedPercentageOverviewCrossChains } from './aggregated-percentage-overview-cross-chains';

export type CoinOverviewProps = {
  account: InternalAccount;
  balance: string;
  balanceIsCached: boolean;
  className?: string;
  classPrefix?: string;
  chainId: CaipChainId | Hex;
  ///: BEGIN:ONLY_INCLUDE_IF(build-main,build-beta,build-flask)
  // FIXME: This seems to be for Ethereum only
  defaultSwapsToken?: SwapsEthToken;
  isBridgeChain: boolean;
  isBuyableChain: boolean;
  ///: END:ONLY_INCLUDE_IF
  isSwapsChain: boolean;
  isSigningEnabled: boolean;
};

export const CoinOverview = ({
  account,
  balance,
  balanceIsCached,
  className,
  classPrefix = 'coin',
  chainId,
  ///: BEGIN:ONLY_INCLUDE_IF(build-main,build-beta,build-flask)
  defaultSwapsToken,
  isBridgeChain,
  isBuyableChain,
  ///: END:ONLY_INCLUDE_IF
  isSwapsChain,
  isSigningEnabled,
}: CoinOverviewProps) => {
  ///: BEGIN:ONLY_INCLUDE_IF(build-main,build-beta,build-flask)
  // Pre-conditions
  if (isSwapsChain && defaultSwapsToken === undefined) {
    throw new Error('defaultSwapsToken is required');
  }
  ///: END:ONLY_INCLUDE_IF

  const t: ReturnType<typeof useI18nContext> = useContext(I18nContext);

  ///: BEGIN:ONLY_INCLUDE_IF(build-main,build-beta,build-flask)
  const trackEvent = useContext(MetaMetricsContext);

  const metaMetricsId = useSelector(getMetaMetricsId);
  const isMetaMetricsEnabled = useSelector(getParticipateInMetaMetrics);
  const isMarketingEnabled = useSelector(getDataCollectionForMarketing);

  ///: END:ONLY_INCLUDE_IF

  const showNativeTokenAsMainBalanceRoute = getSpecificSettingsRoute(
    t,
    t('general'),
    t('showNativeTokenAsMainBalance'),
  );
  const theme = useTheme();
  const dispatch = useDispatch();

  const shouldShowPopover = useSelector(getShouldShowAggregatedBalancePopover);
  const isTestnet = useSelector(getIsTestnet);
  const { showFiatInTestnets, privacyMode, showNativeTokenAsMainBalance } =
    useSelector(getPreferences);

  const shouldHideZeroBalanceTokens = useSelector(
    getShouldHideZeroBalanceTokens,
  );
<<<<<<< HEAD
  const { totalFiatBalance, loading } = useAccountTotalFiatBalance(
=======

  const { formattedTokensWithBalancesPerChain } = useGetFormattedTokensPerChain(
>>>>>>> 14eb579f
    account,
    shouldHideZeroBalanceTokens,
  );
  const { totalFiatBalance } = useAccountTotalCrossChainFiatBalance(
    selectedAccount,
    formattedTokensWithBalancesPerChain,
  );

  const isEvm = useSelector(getMultichainIsEvm);
  const isNotAggregatedFiatBalance =
    showNativeTokenAsMainBalance || isTestnet || !isEvm;
  let balanceToDisplay;
  if (isNotAggregatedFiatBalance) {
    balanceToDisplay = balance;
  } else {
    balanceToDisplay = totalFiatBalance;
  }

  const tokensMarketData = useSelector(getTokensMarketData);
  const [isOpen, setIsOpen] = useState(true);

  const handleMouseEnter = () => {
    setIsOpen(true);
  };

  const handleClick = () => {
    setIsOpen(!isOpen);
    dispatch(setAggregatedBalancePopoverShown());
  };

  const handleSensitiveToggle = () => {
    dispatch(setPrivacyMode(!privacyMode));
  };

  const [referenceElement, setReferenceElement] =
    useState<HTMLSpanElement | null>(null);
  const setBoxRef = (ref: HTMLSpanElement | null) => {
    if (ref) {
      setReferenceElement(ref);
    }
  };

  ///: BEGIN:ONLY_INCLUDE_IF(build-main,build-beta,build-flask)
  const handlePortfolioOnClick = useCallback(() => {
    const url = getPortfolioUrl(
      '',
      'ext_portfolio_button',
      metaMetricsId,
      isMetaMetricsEnabled,
      isMarketingEnabled,
    );
    global.platform.openTab({ url });
    trackEvent({
      category: MetaMetricsEventCategory.Navigation,
      event: MetaMetricsEventName.PortfolioLinkClicked,
      properties: {
        location: 'Home',
        text: 'Portfolio',
      },
    });
  }, [isMarketingEnabled, isMetaMetricsEnabled, metaMetricsId, trackEvent]);
  ///: END:ONLY_INCLUDE_IF

  const renderPercentageAndAmountChange = () => {
    if (isEvm) {
      if (showNativeTokenAsMainBalance) {
        return (
          <Box className="wallet-overview__currency-wrapper">
            <PercentageAndAmountChange
              value={tokensMarketData?.[zeroAddress()]?.pricePercentChange1d}
            />
            {
              ///: BEGIN:ONLY_INCLUDE_IF(build-main,build-beta,build-flask)
              <ButtonLink
                endIconName={IconName.Export}
                onClick={handlePortfolioOnClick}
                as="a"
                data-testid="portfolio-link"
                textProps={{ variant: TextVariant.bodyMdMedium }}
              >
                {t('portfolio')}
              </ButtonLink>
              ///: END:ONLY_INCLUDE_IF
            }
          </Box>
        );
      }
      return (
        <Box className="wallet-overview__currency-wrapper">
          {/*   <AggregatedPercentageOverview /> */}
          <AggregatedPercentageOverviewCrossChains />
          {
            ///: BEGIN:ONLY_INCLUDE_IF(build-main,build-beta,build-flask)
            <ButtonLink
              endIconName={IconName.Export}
              onClick={handlePortfolioOnClick}
              as="a"
              data-testid="portfolio-link"
              textProps={{ variant: TextVariant.bodyMdMedium }}
            >
              {t('portfolio')}
            </ButtonLink>
            ///: END:ONLY_INCLUDE_IF
          }
        </Box>
      );
    }
    return null;
  };

  return (
    <WalletOverview
      balance={
        <Tooltip
          position="top"
          title={t('balanceOutdated')}
          disabled={!balanceIsCached}
        >
          <div className={`${classPrefix}-overview__balance`}>
            <div
              className={`${classPrefix}-overview__primary-container`}
              onMouseEnter={handleMouseEnter}
              ref={setBoxRef}
            >
              {balanceToDisplay ? (
                <>
                  <UserPreferencedCurrencyDisplay
                    style={{ display: 'contents' }}
                    account={account}
                    className={classnames(
                      `${classPrefix}-overview__primary-balance`,
                      {
                        [`${classPrefix}-overview__cached-balance`]:
                          balanceIsCached,
                      },
                    )}
                    data-testid={`${classPrefix}-overview__primary-currency`}
                    value={balanceToDisplay}
                    type={PRIMARY}
                    ethNumberOfDecimals={4}
                    hideTitle
                    shouldCheckShowNativeToken
                    isAggregatedFiatOverviewBalance={
                      !showNativeTokenAsMainBalance && !isTestnet
                    }
                    privacyMode={privacyMode}
                  />
                  <ButtonIcon
                    color={IconColor.iconAlternative}
                    marginLeft={2}
                    size={ButtonIconSize.Md}
                    onClick={handleSensitiveToggle}
                    iconName={privacyMode ? IconName.EyeSlash : IconName.Eye}
                    justifyContent={JustifyContent.center}
                    ariaLabel="Sensitive toggle"
                    data-testid="sensitive-toggle"
                  />
                </>
              ) : (
                <Spinner className="loading-overlay__spinner" />
              )}
              {balanceIsCached && (
                <span className={`${classPrefix}-overview__cached-star`}>
                  *
                </span>
              )}
            </div>
            {shouldShowPopover &&
            (!isTestnet || (isTestnet && showFiatInTestnets)) &&
            !showNativeTokenAsMainBalance ? (
              <Popover
                referenceElement={referenceElement}
                isOpen={isOpen}
                position={PopoverPosition.BottomStart}
                hasArrow
                flip
                data-theme={theme === 'light' ? 'dark' : 'light'}
                className="balance-popover__container"
                padding={3}
                onClickOutside={handleClick}
                onPressEscKey={handleClick}
                preventOverflow
              >
                <Box>
                  <Box
                    display={Display.Flex}
                    justifyContent={JustifyContent.spaceBetween}
                  >
                    <Text
                      variant={TextVariant.bodySmBold}
                      textAlign={TextAlign.Left}
                      alignItems={AlignItems.flexStart}
                    >
                      {t('yourBalanceIsAggregated')}
                    </Text>
                    <ButtonIcon
                      size={ButtonIconSize.Sm}
                      onClick={handleClick}
                      iconName={IconName.Close}
                      justifyContent={JustifyContent.center}
                      ariaLabel="close"
                      data-testid="popover-close"
                    />
                  </Box>

                  <Text variant={TextVariant.bodySm}>
                    {t('aggregatedBalancePopover', [
                      <ButtonLink
                        size={ButtonLinkSize.Inherit}
                        textProps={{
                          variant: TextVariant.bodyMd,
                          alignItems: AlignItems.flexStart,
                        }}
                        as="a"
                        href={`#${showNativeTokenAsMainBalanceRoute.route}`}
                        rel="noopener noreferrer"
                        onClick={handleClick}
                      >
                        {t('settings')}
                      </ButtonLink>,
                    ])}
                  </Text>
                </Box>
              </Popover>
            ) : null}

            {renderPercentageAndAmountChange()}
          </div>
        </Tooltip>
      }
      buttons={
        <CoinButtons
          {...{
            account,
            trackingLocation: 'home',
            chainId,
            isSwapsChain,
            isSigningEnabled,
            ///: BEGIN:ONLY_INCLUDE_IF(build-main,build-beta,build-flask)
            isBridgeChain,
            isBuyableChain,
            defaultSwapsToken,
            ///: END:ONLY_INCLUDE_IF
            classPrefix,
            iconButtonClassName: `${classPrefix}-overview__icon-button`,
          }}
        />
      }
      className={className}
    />
  );
};<|MERGE_RESOLUTION|>--- conflicted
+++ resolved
@@ -55,6 +55,7 @@
   getMetaMetricsId,
   getParticipateInMetaMetrics,
   SwapsEthToken,
+  getSelectedAccount,
   ///: END:ONLY_INCLUDE_IF
 } from '../../../selectors';
 import Spinner from '../../ui/spinner';
@@ -119,6 +120,7 @@
   ///: BEGIN:ONLY_INCLUDE_IF(build-main,build-beta,build-flask)
   const trackEvent = useContext(MetaMetricsContext);
 
+  const selectedAccount = useSelector(getSelectedAccount);
   const metaMetricsId = useSelector(getMetaMetricsId);
   const isMetaMetricsEnabled = useSelector(getParticipateInMetaMetrics);
   const isMarketingEnabled = useSelector(getDataCollectionForMarketing);
@@ -141,12 +143,8 @@
   const shouldHideZeroBalanceTokens = useSelector(
     getShouldHideZeroBalanceTokens,
   );
-<<<<<<< HEAD
-  const { totalFiatBalance, loading } = useAccountTotalFiatBalance(
-=======
 
   const { formattedTokensWithBalancesPerChain } = useGetFormattedTokensPerChain(
->>>>>>> 14eb579f
     account,
     shouldHideZeroBalanceTokens,
   );
