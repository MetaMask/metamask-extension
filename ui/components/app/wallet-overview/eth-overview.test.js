import React from 'react';
import configureMockStore from 'redux-mock-store';
import thunk from 'redux-thunk';
import { fireEvent, waitFor } from '@testing-library/react';
import { EthAccountType, EthMethod } from '@metamask/keyring-api';
import { CHAIN_IDS } from '../../../../shared/constants/network';
import { renderWithProvider } from '../../../../test/jest/rendering';
import { KeyringType } from '../../../../shared/constants/keyring';
import { useIsOriginalNativeTokenSymbol } from '../../../hooks/useIsOriginalNativeTokenSymbol';
import { defaultBuyableChains } from '../../../ducks/ramps/constants';
import { ETH_EOA_METHODS } from '../../../../shared/constants/eth-methods';
import { getIntlLocale } from '../../../ducks/locale/locale';
import EthOverview from './eth-overview';

jest.mock('../../../hooks/useIsOriginalNativeTokenSymbol', () => {
  return {
    useIsOriginalNativeTokenSymbol: jest.fn(),
  };
});

jest.mock('../../../ducks/locale/locale', () => ({
  getIntlLocale: jest.fn(),
}));

const mockGetIntlLocale = getIntlLocale;

let openTabSpy;

describe('EthOverview', () => {
  useIsOriginalNativeTokenSymbol.mockReturnValue(true);
  mockGetIntlLocale.mockReturnValue('en-US');

  const mockStore = {
    metamask: {
<<<<<<< HEAD
      selectedNetworkClientId: 'networkClientId',
      networkConfigurations: {
        networkClientId: {
          chainId: CHAIN_IDS.MAINNET,
          ticker: 'ETH',
          rpcUrl: 'https://testrpc.com',
=======
      networkConfigurationsByChainId: {
        [CHAIN_IDS.MAINNET]: {
          chainId: CHAIN_IDS.MAINNET,
          rpcEndpoints: [{}],
>>>>>>> 74f6a416
        },
      },

      accountsByChainId: {
        [CHAIN_IDS.MAINNET]: {
          '0x1': { address: '0x1', balance: '0x1F4' },
        },
      },
      tokenList: [],
      cachedBalances: {
        '0x1': {
          '0x1': '0x1F4',
        },
      },
      preferences: {
        useNativeCurrencyAsPrimaryCurrency: true,
      },
      useExternalServices: true,
      useCurrencyRateCheck: true,
      currentCurrency: 'usd',
      currencyRates: {
        ETH: {
          conversionRate: 2,
        },
      },
      accounts: {
        '0x1': {
          address: '0x1',
          balance: '0x1F4',
        },
      },
      internalAccounts: {
        accounts: {
          'cf8dace4-9439-4bd4-b3a8-88c821c8fcb3': {
            address: '0x1',
            id: 'cf8dace4-9439-4bd4-b3a8-88c821c8fcb3',
            metadata: {
              name: 'Account 1',
              keyring: {
                type: KeyringType.imported,
              },
            },
            options: {},
            methods: ETH_EOA_METHODS,
            type: EthAccountType.Eoa,
          },
          'e9b992f9-e151-4317-b8b7-c771bb73dd02': {
            address: '0x2',
            id: 'e9b992f9-e151-4317-b8b7-c771bb73dd02',
            metadata: {
              name: 'Account 2',
              keyring: {
                type: KeyringType.imported,
              },
            },
            options: {},
            methods: ETH_EOA_METHODS,
            type: EthAccountType.Eoa,
          },
        },
        selectedAccount: 'cf8dace4-9439-4bd4-b3a8-88c821c8fcb3',
      },
      keyrings: [
        {
          type: KeyringType.imported,
          accounts: ['0x1', '0x2'],
        },
        {
          type: KeyringType.ledger,
          accounts: [],
        },
      ],
      balances: {},
    },
    ramps: {
      buyableChains: defaultBuyableChains,
    },
  };

  const store = configureMockStore([thunk])(mockStore);
  const ETH_OVERVIEW_BUY = 'eth-overview-buy';
  const ETH_OVERVIEW_BRIDGE = 'eth-overview-bridge';
  const ETH_OVERVIEW_PORTFOLIO = 'eth-overview-portfolio';
  const ETH_OVERVIEW_SWAP = 'token-overview-button-swap';
  const ETH_OVERVIEW_SEND = 'eth-overview-send';
  const ETH_OVERVIEW_PRIMARY_CURRENCY = 'eth-overview__primary-currency';

  afterEach(() => {
    store.clearActions();
  });

  describe('EthOverview', () => {
    beforeAll(() => {
      jest.clearAllMocks();
      Object.defineProperty(global, 'platform', {
        value: {
          openTab: jest.fn(),
        },
      });
      openTabSpy = jest.spyOn(global.platform, 'openTab');
    });

    beforeEach(() => {
      openTabSpy.mockClear();
    });

    it('should show the primary balance', async () => {
      const { queryByTestId, queryByText } = renderWithProvider(
        <EthOverview />,
        store,
      );

      const primaryBalance = queryByTestId(ETH_OVERVIEW_PRIMARY_CURRENCY);
      expect(primaryBalance).toBeInTheDocument();
      expect(primaryBalance).toHaveTextContent('<0.000001ETH');
      expect(queryByText('*')).not.toBeInTheDocument();
    });

    it('should show the cached primary balance', async () => {
      const mockedStoreWithCachedBalance = {
        ...mockStore,
        metamask: {
          ...mockStore.metamask,
          accounts: {
            '0x1': {
              address: '0x1',
            },
          },
          accountsByChainId: {
            [CHAIN_IDS.MAINNET]: {
              '0x1': { address: '0x1', balance: '0x24da51d247e8b8' },
            },
          },
        },
      };
      const mockedStore = configureMockStore([thunk])(
        mockedStoreWithCachedBalance,
      );

      const { queryByTestId, queryByText } = renderWithProvider(
        <EthOverview />,
        mockedStore,
      );

      const primaryBalance = queryByTestId(ETH_OVERVIEW_PRIMARY_CURRENCY);
      expect(primaryBalance).toBeInTheDocument();
      expect(primaryBalance).toHaveTextContent('0.0104ETH');
      expect(queryByText('*')).toBeInTheDocument();
    });

    it('should have the Bridge button enabled if chain id is part of supported chains', () => {
<<<<<<< HEAD
      const mockedAvalancheStore = {
        ...mockStore,
        metamask: {
          ...mockStore.metamask,
          selectedNetworkClientId: 'networkClientId',
          networkConfigurations: {
            networkClientId: { chainId: '0xa86a' },
          },
        },
      };
      const mockedStore = configureMockStore([thunk])(mockedAvalancheStore);
=======
      const mockedStore = configureMockStore([thunk])(mockStore);
>>>>>>> 74f6a416

      const { queryByTestId, queryByText } = renderWithProvider(
        <EthOverview />,
        mockedStore,
      );
      const bridgeButton = queryByTestId(ETH_OVERVIEW_BRIDGE);
      expect(bridgeButton).toBeInTheDocument();
      expect(bridgeButton).toBeEnabled();
      expect(queryByText('Bridge').parentElement).not.toHaveAttribute(
        'data-original-title',
        'Unavailable on this network',
      );
    });

    it('should open the Bridge URI when clicking on Bridge button on supported network', async () => {
      const { queryByTestId } = renderWithProvider(<EthOverview />, store);

      const bridgeButton = queryByTestId(ETH_OVERVIEW_BRIDGE);

      expect(bridgeButton).toBeInTheDocument();
      expect(bridgeButton).not.toBeDisabled();

      fireEvent.click(bridgeButton);
      expect(openTabSpy).toHaveBeenCalledTimes(1);

      await waitFor(() =>
        expect(openTabSpy).toHaveBeenCalledWith({
          url: expect.stringContaining(
            '/bridge?metamaskEntry=ext_bridge_button',
          ),
        }),
      );
    });

    it('should open the MMI PD Swaps URI when clicking on Swap button with a Custody account', async () => {
      const mockedStoreWithCustodyKeyring = {
        ...mockStore,
        metamask: {
          ...mockStore.metamask,
          mmiConfiguration: {
            portfolio: {
              enabled: true,
              url: 'https://metamask-institutional.io',
            },
          },
          keyrings: [
            {
              type: 'Custody',
              accounts: ['0x1'],
            },
          ],
        },
      };

      const mockedStore = configureMockStore([thunk])(
        mockedStoreWithCustodyKeyring,
      );

      const { queryByTestId } = renderWithProvider(
        <EthOverview />,
        mockedStore,
      );

      const swapButton = queryByTestId(ETH_OVERVIEW_SWAP);

      expect(swapButton).toBeInTheDocument();
      expect(swapButton).not.toBeDisabled();

      fireEvent.click(swapButton);
      expect(openTabSpy).toHaveBeenCalledTimes(1);

      await waitFor(() =>
        expect(openTabSpy).toHaveBeenCalledWith({
          url: 'https://metamask-institutional.io/swap',
        }),
      );
    });

    it('should have the Bridge button disabled if chain id is not part of supported chains', () => {
      const mockedFantomStore = {
        ...mockStore,
        metamask: {
          ...mockStore.metamask,
<<<<<<< HEAD
          selectedNetworkClientId: 'networkClientId',
          networkConfigurations: {
            networkClientId: { chainId: 0xa86a },
=======
          networkConfigurationsByChainId: {
            '0xfa': {
              chainId: '0xfa',
              rpcEndpoints: [{}],
            },
>>>>>>> 74f6a416
          },
        },
      };
      const mockedStore = configureMockStore([thunk])(mockedFantomStore);

      const { queryByTestId, queryByText } = renderWithProvider(
        <EthOverview />,
        mockedStore,
      );
      const bridgeButton = queryByTestId(ETH_OVERVIEW_BRIDGE);
      expect(bridgeButton).toBeInTheDocument();
      expect(bridgeButton).toBeDisabled();
      expect(queryByText('Bridge').parentElement).toHaveAttribute(
        'data-original-title',
        'Unavailable on this network',
      );
    });

    it('should always show the Portfolio button', () => {
      const { queryByTestId } = renderWithProvider(<EthOverview />, store);
      const portfolioButton = queryByTestId(ETH_OVERVIEW_PORTFOLIO);
      expect(portfolioButton).toBeInTheDocument();
    });

    it('should open the Portfolio URI when clicking on Portfolio button', async () => {
      const { queryByTestId } = renderWithProvider(<EthOverview />, store);

      const portfolioButton = queryByTestId(ETH_OVERVIEW_PORTFOLIO);

      expect(portfolioButton).toBeInTheDocument();
      expect(portfolioButton).not.toBeDisabled();

      fireEvent.click(portfolioButton);
      expect(openTabSpy).toHaveBeenCalledTimes(1);

      await waitFor(() =>
        expect(openTabSpy).toHaveBeenCalledWith({
          url: expect.stringContaining(`?metamaskEntry=ext`),
        }),
      );
    });

    it('should always show the Buy button regardless of current chain Id', () => {
      const { queryByTestId } = renderWithProvider(<EthOverview />, store);
      const buyButton = queryByTestId(ETH_OVERVIEW_BUY);
      expect(buyButton).toBeInTheDocument();
    });

    it('should have the Buy native token button disabled if chain id is not part of supported buyable chains', () => {
      const mockedStoreWithUnbuyableChainId = {
        ...mockStore,
        metamask: {
          ...mockStore.metamask,
<<<<<<< HEAD
          selectedNetworkClientId: 'networkClientId',
          networkConfigurations: {
            networkClientId: { chainId: CHAIN_IDS.GOERLI },
=======
          networkConfigurationsByChainId: {
            [CHAIN_IDS.GOERLI]: {
              chainId: CHAIN_IDS.GOERLI,
              rpcEndpoints: [{}],
            },
>>>>>>> 74f6a416
          },
        },
      };
      const mockedStore = configureMockStore([thunk])(
        mockedStoreWithUnbuyableChainId,
      );

      const { queryByTestId } = renderWithProvider(
        <EthOverview />,
        mockedStore,
      );
      const buyButton = queryByTestId(ETH_OVERVIEW_BUY);
      expect(buyButton).toBeInTheDocument();
      expect(buyButton).toBeDisabled();
    });

    it('should have the Buy native token enabled if chain id is part of supported buyable chains', () => {
<<<<<<< HEAD
      const mockedStoreWithUnbuyableChainId = {
        ...mockStore,
        metamask: {
          ...mockStore.metamask,

          selectedNetworkClientId: 'networkClientId',
          networkConfigurations: {
            networkClientId: { chainId: '0x89' },
          },
        },
      };
      const mockedStore = configureMockStore([thunk])(
        mockedStoreWithUnbuyableChainId,
      );
=======
      const mockedStore = configureMockStore([thunk])(mockStore);
>>>>>>> 74f6a416

      const { queryByTestId } = renderWithProvider(
        <EthOverview />,
        mockedStore,
      );
      const buyButton = queryByTestId(ETH_OVERVIEW_BUY);
      expect(buyButton).toBeInTheDocument();
      expect(buyButton).not.toBeDisabled();
    });

    it('should open the Buy native token URI when clicking on Buy button for a buyable chain ID', async () => {
<<<<<<< HEAD
      const mockedStoreWithBuyableChainId = {
        ...mockStore,
        metamask: {
          ...mockStore.metamask,

          selectedNetworkClientId: 'networkClientId',
          networkConfigurations: {
            networkClientId: { chainId: '0x89' },
          },
        },
      };
      const mockedStore = configureMockStore([thunk])(
        mockedStoreWithBuyableChainId,
      );
=======
      const mockedStore = configureMockStore([thunk])(mockStore);
>>>>>>> 74f6a416

      const { queryByTestId } = renderWithProvider(
        <EthOverview />,
        mockedStore,
      );
      const buyButton = queryByTestId(ETH_OVERVIEW_BUY);

      expect(buyButton).toBeInTheDocument();
      expect(buyButton).not.toBeDisabled();

      fireEvent.click(buyButton);
      expect(openTabSpy).toHaveBeenCalledTimes(1);

      await waitFor(() =>
        expect(openTabSpy).toHaveBeenCalledWith({
          url: expect.stringContaining(
            `/buy?metamaskEntry=ext_buy_sell_button`,
          ),
        }),
      );
    });
  });

  describe('Disabled buttons when an account cannot sign transactions', () => {
    const buttonTestCases = [
      { testId: ETH_OVERVIEW_SEND, buttonText: 'Send' },
      { testId: ETH_OVERVIEW_SWAP, buttonText: 'Swap' },
      { testId: ETH_OVERVIEW_BRIDGE, buttonText: 'Bridge' },
    ];

    it.each(buttonTestCases)(
      'should have the $buttonText button disabled when an account cannot sign transactions or user operations',
      ({ testId, buttonText }) => {
        mockStore.metamask.internalAccounts.accounts[
          'cf8dace4-9439-4bd4-b3a8-88c821c8fcb3'
        ].methods = Object.values(EthMethod).filter(
          (method) =>
            method !== EthMethod.SignTransaction &&
            method !== EthMethod.SignUserOperation,
        );

        const mockedStore = configureMockStore([thunk])(mockStore);
        const { queryByTestId, queryByText } = renderWithProvider(
          <EthOverview />,
          mockedStore,
        );

        const button = queryByTestId(testId);
        expect(button).toBeInTheDocument();
        expect(button).toBeDisabled();
        expect(queryByText(buttonText).parentElement).toHaveAttribute(
          'data-original-title',
          'Not supported with this account.',
        );
      },
    );
  });
});<|MERGE_RESOLUTION|>--- conflicted
+++ resolved
@@ -32,19 +32,10 @@
 
   const mockStore = {
     metamask: {
-<<<<<<< HEAD
-      selectedNetworkClientId: 'networkClientId',
-      networkConfigurations: {
-        networkClientId: {
-          chainId: CHAIN_IDS.MAINNET,
-          ticker: 'ETH',
-          rpcUrl: 'https://testrpc.com',
-=======
       networkConfigurationsByChainId: {
         [CHAIN_IDS.MAINNET]: {
           chainId: CHAIN_IDS.MAINNET,
           rpcEndpoints: [{}],
->>>>>>> 74f6a416
         },
       },
 
@@ -196,21 +187,7 @@
     });
 
     it('should have the Bridge button enabled if chain id is part of supported chains', () => {
-<<<<<<< HEAD
-      const mockedAvalancheStore = {
-        ...mockStore,
-        metamask: {
-          ...mockStore.metamask,
-          selectedNetworkClientId: 'networkClientId',
-          networkConfigurations: {
-            networkClientId: { chainId: '0xa86a' },
-          },
-        },
-      };
-      const mockedStore = configureMockStore([thunk])(mockedAvalancheStore);
-=======
       const mockedStore = configureMockStore([thunk])(mockStore);
->>>>>>> 74f6a416
 
       const { queryByTestId, queryByText } = renderWithProvider(
         <EthOverview />,
@@ -294,17 +271,11 @@
         ...mockStore,
         metamask: {
           ...mockStore.metamask,
-<<<<<<< HEAD
-          selectedNetworkClientId: 'networkClientId',
-          networkConfigurations: {
-            networkClientId: { chainId: 0xa86a },
-=======
           networkConfigurationsByChainId: {
             '0xfa': {
               chainId: '0xfa',
               rpcEndpoints: [{}],
             },
->>>>>>> 74f6a416
           },
         },
       };
@@ -358,17 +329,11 @@
         ...mockStore,
         metamask: {
           ...mockStore.metamask,
-<<<<<<< HEAD
-          selectedNetworkClientId: 'networkClientId',
-          networkConfigurations: {
-            networkClientId: { chainId: CHAIN_IDS.GOERLI },
-=======
           networkConfigurationsByChainId: {
             [CHAIN_IDS.GOERLI]: {
               chainId: CHAIN_IDS.GOERLI,
               rpcEndpoints: [{}],
             },
->>>>>>> 74f6a416
           },
         },
       };
@@ -386,24 +351,7 @@
     });
 
     it('should have the Buy native token enabled if chain id is part of supported buyable chains', () => {
-<<<<<<< HEAD
-      const mockedStoreWithUnbuyableChainId = {
-        ...mockStore,
-        metamask: {
-          ...mockStore.metamask,
-
-          selectedNetworkClientId: 'networkClientId',
-          networkConfigurations: {
-            networkClientId: { chainId: '0x89' },
-          },
-        },
-      };
-      const mockedStore = configureMockStore([thunk])(
-        mockedStoreWithUnbuyableChainId,
-      );
-=======
       const mockedStore = configureMockStore([thunk])(mockStore);
->>>>>>> 74f6a416
 
       const { queryByTestId } = renderWithProvider(
         <EthOverview />,
@@ -415,24 +363,7 @@
     });
 
     it('should open the Buy native token URI when clicking on Buy button for a buyable chain ID', async () => {
-<<<<<<< HEAD
-      const mockedStoreWithBuyableChainId = {
-        ...mockStore,
-        metamask: {
-          ...mockStore.metamask,
-
-          selectedNetworkClientId: 'networkClientId',
-          networkConfigurations: {
-            networkClientId: { chainId: '0x89' },
-          },
-        },
-      };
-      const mockedStore = configureMockStore([thunk])(
-        mockedStoreWithBuyableChainId,
-      );
-=======
       const mockedStore = configureMockStore([thunk])(mockStore);
->>>>>>> 74f6a416
 
       const { queryByTestId } = renderWithProvider(
         <EthOverview />,
