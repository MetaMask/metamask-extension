import React, { useMemo } from 'react';
import { useSelector } from 'react-redux';

import { toChecksumAddress } from 'ethereumjs-util';
import { getNativeTokenAddress } from '@metamask/assets-controllers';
import { Hex } from '@metamask/utils';
import {
  getSelectedAccount,
  getShouldHideZeroBalanceTokens,
  getPreferences,
  getMarketData,
  getChainIdsToPoll,
} from '../../../selectors';
import { getCurrentCurrency } from '../../../ducks/metamask/metamask';

// TODO: Remove restricted import
// eslint-disable-next-line import/no-restricted-paths
import { formatValue, isValidAmount } from '../../../../app/scripts/lib/util';
<<<<<<< HEAD
import { useFormatters } from '../../../helpers/formatters';
=======
import { useFormatters } from '../../../hooks/useFormatters';
>>>>>>> 17d008f4
import {
  Display,
  TextColor,
  TextVariant,
} from '../../../helpers/constants/design-system';
import { Box, SensitiveText } from '../../component-library';
import { getCalculatedTokenAmount1dAgo } from '../../../helpers/utils/util';
import { useAccountTotalCrossChainFiatBalance } from '../../../hooks/useAccountTotalCrossChainFiatBalance';
import { useGetFormattedTokensPerChain } from '../../../hooks/useGetFormattedTokensPerChain';
import { TokenWithBalance } from '../assets/types';

export const AggregatedPercentageOverviewCrossChains = () => {
  const { formatCurrencyCompact } = useFormatters();
  const fiatCurrency = useSelector(getCurrentCurrency);
  const { privacyMode } = useSelector(getPreferences);
  const selectedAccount = useSelector(getSelectedAccount);
  const shouldHideZeroBalanceTokens = useSelector(
    getShouldHideZeroBalanceTokens,
  );
  const crossChainMarketData = useSelector(getMarketData);
  const allChainIDs = useSelector(getChainIdsToPoll);
  const { formattedTokensWithBalancesPerChain } = useGetFormattedTokensPerChain(
    selectedAccount,
    shouldHideZeroBalanceTokens,
    false,
    allChainIDs,
  );
  const {
    totalFiatBalance: totalFiatCrossChains,
    tokenFiatBalancesCrossChains,
  } = useAccountTotalCrossChainFiatBalance(
    selectedAccount,
    formattedTokensWithBalancesPerChain,
  );

  const getPerChainTotalFiat1dAgo = (
    chainId: string,
    tokenFiatBalances: (string | undefined)[],
    tokensWithBalances: TokenWithBalance[],
  ) => {
    const totalPerChain1dAgoERC20 = tokensWithBalances.reduce(
      (total1dAgo: number, item: { address: string }, idx: number) => {
        const found =
          crossChainMarketData?.[chainId]?.[toChecksumAddress(item.address)];

        const tokenFiat1dAgo = getCalculatedTokenAmount1dAgo(
          tokenFiatBalances[idx],
          found?.pricePercentChange1d,
        );
        return total1dAgo + Number(tokenFiat1dAgo);
      },
      0,
    );

    return totalPerChain1dAgoERC20;
  };

  const totalFiat1dAgoCrossChains = useMemo(() => {
    return tokenFiatBalancesCrossChains.reduce(
      (
        total1dAgoCrossChains: number,
        item: {
          chainId: string;
          nativeFiatValue: string;
          tokenFiatBalances: (string | undefined)[];
          tokensWithBalances: TokenWithBalance[];
        },
      ) => {
        const perChainERC20Total = getPerChainTotalFiat1dAgo(
          item.chainId,
          item.tokenFiatBalances,
          item.tokensWithBalances,
        );
        const nativePricePercentChange1d =
          crossChainMarketData?.[item.chainId]?.[
            getNativeTokenAddress(item.chainId as Hex)
          ]?.pricePercentChange1d;

        const nativeFiat1dAgo = getCalculatedTokenAmount1dAgo(
          item.nativeFiatValue,
          nativePricePercentChange1d,
        );
        return (
          total1dAgoCrossChains + perChainERC20Total + Number(nativeFiat1dAgo)
        );
      },
      0,
    ); // Initial total1dAgo is 0
  }, [tokenFiatBalancesCrossChains, crossChainMarketData]);

  const totalCrossChainBalance: number = Number(totalFiatCrossChains);
  const crossChainTotalBalance1dAgo = totalFiat1dAgoCrossChains;

  const amountChangeCrossChains =
    totalCrossChainBalance - crossChainTotalBalance1dAgo;
  const percentageChangeCrossChains =
    crossChainTotalBalance1dAgo === 0
      ? 0
      : (amountChangeCrossChains / crossChainTotalBalance1dAgo) * 100;

  const formattedPercentChangeCrossChains = formatValue(
    amountChangeCrossChains === 0 ? 0 : percentageChangeCrossChains,
    true,
  );

  let formattedAmountChangeCrossChains = '';
  if (isValidAmount(amountChangeCrossChains)) {
    formattedAmountChangeCrossChains =
      (amountChangeCrossChains as number) >= 0 ? '+' : '';

    formattedAmountChangeCrossChains += formatCurrencyCompact(
      amountChangeCrossChains,
      fiatCurrency,
    );
  }

  let color = TextColor.textDefault;

  if (!privacyMode && isValidAmount(amountChangeCrossChains)) {
    if ((amountChangeCrossChains as number) === 0) {
      color = TextColor.textDefault;
    } else if ((amountChangeCrossChains as number) > 0) {
      color = TextColor.successDefault;
    } else {
      color = TextColor.errorDefault;
    }
  } else {
    color = TextColor.textAlternative;
  }

  return (
    <Box display={Display.Flex} className="gap-1">
      <SensitiveText
        variant={TextVariant.bodyMdMedium}
        color={color}
        data-testid="aggregated-value-change"
        style={{ whiteSpace: 'pre' }}
        isHidden={privacyMode}
        ellipsis
        length="10"
      >
        {formattedAmountChangeCrossChains}
      </SensitiveText>
      <SensitiveText
        variant={TextVariant.bodyMdMedium}
        color={color}
        data-testid="aggregated-percentage-change"
        isHidden={privacyMode}
        ellipsis
        length="10"
      >
        {formattedPercentChangeCrossChains}
      </SensitiveText>
    </Box>
  );
};<|MERGE_RESOLUTION|>--- conflicted
+++ resolved
@@ -16,11 +16,7 @@
 // TODO: Remove restricted import
 // eslint-disable-next-line import/no-restricted-paths
 import { formatValue, isValidAmount } from '../../../../app/scripts/lib/util';
-<<<<<<< HEAD
-import { useFormatters } from '../../../helpers/formatters';
-=======
 import { useFormatters } from '../../../hooks/useFormatters';
->>>>>>> 17d008f4
 import {
   Display,
   TextColor,
