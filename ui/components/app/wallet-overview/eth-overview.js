--- conflicted
+++ resolved
@@ -168,18 +168,20 @@
                     history.push(BUILD_QUOTE_ROUTE);
                   }
                 }
-<<<<<<< HEAD
               }}
               label={t('swap')}
-              tooltipRender={(contents) => (
-                <Tooltip
-                  title={t('currentlyUnavailable')}
-                  position="bottom"
-                  disabled={isSwapsChain}
-                >
-                  {contents}
-                </Tooltip>
-              )}
+              tooltipRender={
+                isSwapsChain
+                  ? null
+                  : (contents) => (
+                      <Tooltip
+                        title={t('currentlyUnavailable')}
+                        position="bottom"
+                      >
+                        {contents}
+                      </Tooltip>
+                    )
+              }
             />
           </>
         }
@@ -187,29 +189,6 @@
         icon={<Identicon diameter={32} image={primaryTokenImage} imageBorder />}
       />
     </>
-=======
-              }
-            }}
-            label={t('swap')}
-            tooltipRender={
-              isSwapsChain
-                ? null
-                : (contents) => (
-                    <Tooltip
-                      title={t('currentlyUnavailable')}
-                      position="bottom"
-                    >
-                      {contents}
-                    </Tooltip>
-                  )
-            }
-          />
-        </>
-      }
-      className={className}
-      icon={<Identicon diameter={32} image={primaryTokenImage} imageBorder />}
-    />
->>>>>>> e8232aa7
   );
 };
 
