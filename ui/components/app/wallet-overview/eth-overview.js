import React from 'react';
import PropTypes from 'prop-types';
import { useSelector } from 'react-redux';
<<<<<<< HEAD
import classnames from 'classnames';
import { I18nContext } from '../../../contexts/i18n';
import Tooltip from '../../ui/tooltip';
import UserPreferencedCurrencyDisplay from '../user-preferenced-currency-display';
import { PRIMARY, SECONDARY } from '../../../helpers/constants/common';
import {
  isBalanceCached,
  getShouldShowFiat,
  getCurrentChainId,
  getPreferences,
  getSelectedAccountCachedBalance,
} from '../../../selectors';

import Spinner from '../../ui/spinner';
import { useIsOriginalNativeTokenSymbol } from '../../../hooks/useIsOriginalNativeTokenSymbol';
import { getProviderConfig } from '../../../ducks/metamask/metamask';
import { showPrimaryCurrency } from '../../../../shared/modules/currency-display.utils';
import WalletOverview from './wallet-overview';
import EthButtons from './eth-buttons';

const EthOverview = ({ className, showAddress }) => {
  const t = useContext(I18nContext);
=======

import { EthMethod } from '@metamask/keyring-api';
import { isEqual } from 'lodash';
import {
  isBalanceCached,
  getIsSwapsChain,
  getCurrentChainId,
  getSelectedInternalAccount,
  getSelectedAccountCachedBalance,
  ///: BEGIN:ONLY_INCLUDE_IF(build-main,build-beta,build-flask)
  getSwapsDefaultToken,
  getIsBridgeChain,
  getIsBuyableChain,
  ///: END:ONLY_INCLUDE_IF
} from '../../../selectors';
import { CoinOverview } from './coin-overview';

const EthOverview = ({ className }) => {
  ///: BEGIN:ONLY_INCLUDE_IF(build-main,build-beta,build-flask)
  const isBridgeChain = useSelector(getIsBridgeChain);
  const isBuyableChain = useSelector(getIsBuyableChain);
  // FIXME: This causes re-renders, so use isEqual to avoid this
  const defaultSwapsToken = useSelector(getSwapsDefaultToken, isEqual);
  ///: END:ONLY_INCLUDE_IF
>>>>>>> 69f76205
  const balanceIsCached = useSelector(isBalanceCached);
  const chainId = useSelector(getCurrentChainId);
  const balance = useSelector(getSelectedAccountCachedBalance);

<<<<<<< HEAD
  return (
    <WalletOverview
      showAddress={showAddress}
      balance={
        <Tooltip
          position="top"
          title={t('balanceOutdated')}
          disabled={!balanceIsCached}
        >
          <div className="eth-overview__balance">
            <div className="eth-overview__primary-container">
              {balance ? (
                <UserPreferencedCurrencyDisplay
                  style={{ display: 'contents' }}
                  className={classnames('eth-overview__primary-balance', {
                    'eth-overview__cached-balance': balanceIsCached,
                  })}
                  data-testid="eth-overview__primary-currency"
                  value={balance}
                  type={
                    showPrimaryCurrency(
                      isOriginalNativeSymbol,
                      useNativeCurrencyAsPrimaryCurrency,
                    )
                      ? PRIMARY
                      : SECONDARY
                  }
                  ethNumberOfDecimals={4}
                  hideTitle
                />
              ) : (
                <Spinner
                  color="var(--color-secondary-default)"
                  className="loading-overlay__spinner"
                />
              )}
              {balanceIsCached ? (
                <span className="eth-overview__cached-star">*</span>
              ) : null}
            </div>
            {showFiat && isOriginalNativeSymbol && balance && (
              <UserPreferencedCurrencyDisplay
                className={classnames({
                  'eth-overview__cached-secondary-balance': balanceIsCached,
                  'eth-overview__secondary-balance': !balanceIsCached,
                })}
                data-testid="eth-overview__secondary-currency"
                value={balance}
                type={SECONDARY}
                ethNumberOfDecimals={4}
                hideTitle
              />
            )}
          </div>
        </Tooltip>
      }
      buttons={<EthButtons />}
=======
  // FIXME: This causes re-renders, so use isEqual to avoid this
  const account = useSelector(getSelectedInternalAccount, isEqual);
  const isSwapsChain = useSelector(getIsSwapsChain);
  const isSigningEnabled =
    account.methods.includes(EthMethod.SignTransaction) ||
    account.methods.includes(EthMethod.SignUserOperation);

  return (
    <CoinOverview
      balance={balance}
      balanceIsCached={balanceIsCached}
>>>>>>> 69f76205
      className={className}
      classPrefix="eth"
      chainId={chainId}
      isSigningEnabled={isSigningEnabled}
      isSwapsChain={isSwapsChain}
      ///: BEGIN:ONLY_INCLUDE_IF(build-main,build-beta,build-flask)
      isBridgeChain={isBridgeChain}
      isBuyableChain={isBuyableChain}
      defaultSwapsToken={defaultSwapsToken}
      ///: END:ONLY_INCLUDE_IF
    />
  );
};

EthOverview.propTypes = {
  className: PropTypes.string,
};

export default EthOverview;<|MERGE_RESOLUTION|>--- conflicted
+++ resolved
@@ -1,30 +1,6 @@
 import React from 'react';
 import PropTypes from 'prop-types';
 import { useSelector } from 'react-redux';
-<<<<<<< HEAD
-import classnames from 'classnames';
-import { I18nContext } from '../../../contexts/i18n';
-import Tooltip from '../../ui/tooltip';
-import UserPreferencedCurrencyDisplay from '../user-preferenced-currency-display';
-import { PRIMARY, SECONDARY } from '../../../helpers/constants/common';
-import {
-  isBalanceCached,
-  getShouldShowFiat,
-  getCurrentChainId,
-  getPreferences,
-  getSelectedAccountCachedBalance,
-} from '../../../selectors';
-
-import Spinner from '../../ui/spinner';
-import { useIsOriginalNativeTokenSymbol } from '../../../hooks/useIsOriginalNativeTokenSymbol';
-import { getProviderConfig } from '../../../ducks/metamask/metamask';
-import { showPrimaryCurrency } from '../../../../shared/modules/currency-display.utils';
-import WalletOverview from './wallet-overview';
-import EthButtons from './eth-buttons';
-
-const EthOverview = ({ className, showAddress }) => {
-  const t = useContext(I18nContext);
-=======
 
 import { EthMethod } from '@metamask/keyring-api';
 import { isEqual } from 'lodash';
@@ -49,70 +25,10 @@
   // FIXME: This causes re-renders, so use isEqual to avoid this
   const defaultSwapsToken = useSelector(getSwapsDefaultToken, isEqual);
   ///: END:ONLY_INCLUDE_IF
->>>>>>> 69f76205
   const balanceIsCached = useSelector(isBalanceCached);
   const chainId = useSelector(getCurrentChainId);
   const balance = useSelector(getSelectedAccountCachedBalance);
 
-<<<<<<< HEAD
-  return (
-    <WalletOverview
-      showAddress={showAddress}
-      balance={
-        <Tooltip
-          position="top"
-          title={t('balanceOutdated')}
-          disabled={!balanceIsCached}
-        >
-          <div className="eth-overview__balance">
-            <div className="eth-overview__primary-container">
-              {balance ? (
-                <UserPreferencedCurrencyDisplay
-                  style={{ display: 'contents' }}
-                  className={classnames('eth-overview__primary-balance', {
-                    'eth-overview__cached-balance': balanceIsCached,
-                  })}
-                  data-testid="eth-overview__primary-currency"
-                  value={balance}
-                  type={
-                    showPrimaryCurrency(
-                      isOriginalNativeSymbol,
-                      useNativeCurrencyAsPrimaryCurrency,
-                    )
-                      ? PRIMARY
-                      : SECONDARY
-                  }
-                  ethNumberOfDecimals={4}
-                  hideTitle
-                />
-              ) : (
-                <Spinner
-                  color="var(--color-secondary-default)"
-                  className="loading-overlay__spinner"
-                />
-              )}
-              {balanceIsCached ? (
-                <span className="eth-overview__cached-star">*</span>
-              ) : null}
-            </div>
-            {showFiat && isOriginalNativeSymbol && balance && (
-              <UserPreferencedCurrencyDisplay
-                className={classnames({
-                  'eth-overview__cached-secondary-balance': balanceIsCached,
-                  'eth-overview__secondary-balance': !balanceIsCached,
-                })}
-                data-testid="eth-overview__secondary-currency"
-                value={balance}
-                type={SECONDARY}
-                ethNumberOfDecimals={4}
-                hideTitle
-              />
-            )}
-          </div>
-        </Tooltip>
-      }
-      buttons={<EthButtons />}
-=======
   // FIXME: This causes re-renders, so use isEqual to avoid this
   const account = useSelector(getSelectedInternalAccount, isEqual);
   const isSwapsChain = useSelector(getIsSwapsChain);
@@ -124,7 +40,6 @@
     <CoinOverview
       balance={balance}
       balanceIsCached={balanceIsCached}
->>>>>>> 69f76205
       className={className}
       classPrefix="eth"
       chainId={chainId}
