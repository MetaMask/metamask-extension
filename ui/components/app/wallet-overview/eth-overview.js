import React, { useContext } from 'react';
import PropTypes from 'prop-types';
import { useDispatch, useSelector } from 'react-redux';
import classnames from 'classnames';
import {
  useHistory,
  ///: BEGIN:ONLY_INCLUDE_IF(build-main,build-beta,build-flask)
  useLocation,
  ///: END:ONLY_INCLUDE_IF
} from 'react-router-dom';

import { EthMethod } from '@metamask/keyring-api';
///: BEGIN:ONLY_INCLUDE_IF(build-mmi)
import {
  getMmiPortfolioEnabled,
  getMmiPortfolioUrl,
} from '../../../selectors/institutional/selectors';
///: END:ONLY_INCLUDE_IF
import { I18nContext } from '../../../contexts/i18n';
import {
  SEND_ROUTE,
  ///: BEGIN:ONLY_INCLUDE_IF(build-main,build-beta,build-flask)
  BUILD_QUOTE_ROUTE,
  ///: END:ONLY_INCLUDE_IF
} from '../../../helpers/constants/routes';
import Tooltip from '../../ui/tooltip';
import UserPreferencedCurrencyDisplay from '../user-preferenced-currency-display';
import { PRIMARY, SECONDARY } from '../../../helpers/constants/common';
import {
  isBalanceCached,
  getIsSwapsChain,
  getCurrentChainId,
  getPreferences,
<<<<<<< HEAD
  getSelectedAddress,
=======
  getSelectedInternalAccount,
>>>>>>> 08f3f3ae
  getShouldHideZeroBalanceTokens,
  getCurrentNetwork,
  getSelectedAccountCachedBalance,
  getShowFiatInTestnets,
  ///: BEGIN:ONLY_INCLUDE_IF(build-main,build-beta,build-flask)
  getSwapsDefaultToken,
  getCurrentKeyring,
  getIsBridgeChain,
  getIsBuyableChain,
  getMetaMetricsId,
  ///: END:ONLY_INCLUDE_IF
} from '../../../selectors';
///: BEGIN:ONLY_INCLUDE_IF(build-main,build-beta,build-flask)
import { setSwapsFromToken } from '../../../ducks/swaps/swaps';
import { isHardwareKeyring } from '../../../helpers/utils/hardware';
///: END:ONLY_INCLUDE_IF
import IconButton from '../../ui/icon-button';
import { MetaMetricsContext } from '../../../contexts/metametrics';
import {
  MetaMetricsEventCategory,
  MetaMetricsEventName,
  ///: BEGIN:ONLY_INCLUDE_IF(build-main,build-beta,build-flask)
  MetaMetricsSwapsEventSource,
  ///: END:ONLY_INCLUDE_IF
} from '../../../../shared/constants/metametrics';
import Spinner from '../../ui/spinner';
import { startNewDraftTransaction } from '../../../ducks/send';
import { AssetType } from '../../../../shared/constants/transaction';
import { Icon, IconName } from '../../component-library';
import { IconColor } from '../../../helpers/constants/design-system';
///: BEGIN:ONLY_INCLUDE_IF(build-main,build-beta,build-flask)
import useRamps from '../../../hooks/experiences/useRamps';
import { getPortfolioUrl } from '../../../helpers/utils/portfolio';
///: END:ONLY_INCLUDE_IF
import { useAccountTotalFiatBalance } from '../../../hooks/useAccountTotalFiatBalance';
import { useIsOriginalNativeTokenSymbol } from '../../../hooks/useIsOriginalNativeTokenSymbol';
import { getProviderConfig } from '../../../ducks/metamask/metamask';
import { showPrimaryCurrency } from '../../../../shared/modules/currency-display.utils';
import { TEST_NETWORKS } from '../../../../shared/constants/network';
import WalletOverview from './wallet-overview';

const EthOverview = ({ className, showAddress }) => {
  const dispatch = useDispatch();
  const t = useContext(I18nContext);
  const trackEvent = useContext(MetaMetricsContext);
  const history = useHistory();
  ///: BEGIN:ONLY_INCLUDE_IF(build-main,build-beta,build-flask)
  const location = useLocation();
  const isBridgeChain = useSelector(getIsBridgeChain);
  const isBuyableChain = useSelector(getIsBuyableChain);
  const metaMetricsId = useSelector(getMetaMetricsId);
  const keyring = useSelector(getCurrentKeyring);
  const usingHardwareWallet = isHardwareKeyring(keyring?.type);
  const defaultSwapsToken = useSelector(getSwapsDefaultToken);
  ///: END:ONLY_INCLUDE_IF
  const balanceIsCached = useSelector(isBalanceCached);
  const { useNativeCurrencyAsPrimaryCurrency } = useSelector(getPreferences);
  const chainId = useSelector(getCurrentChainId);
  const { ticker, type } = useSelector(getProviderConfig);
  const currentNetwork = useSelector(getCurrentNetwork);
  const balance = useSelector(getSelectedAccountCachedBalance);
  const isOriginalNativeSymbol = useIsOriginalNativeTokenSymbol(
    chainId,
    ticker,
    type,
  );

  // Total fiat balance
<<<<<<< HEAD
  const selectedAddress = useSelector(getSelectedAddress);
=======
  const account = useSelector(getSelectedInternalAccount);
  const selectedAddress = account.address;
>>>>>>> 08f3f3ae
  const shouldHideZeroBalanceTokens = useSelector(
    getShouldHideZeroBalanceTokens,
  );
  const { totalWeiBalance } = useAccountTotalFiatBalance(
    selectedAddress,
    shouldHideZeroBalanceTokens,
  );
  const showFiatInTestnets = useSelector(getShowFiatInTestnets);
  const showFiat =
    TEST_NETWORKS.includes(currentNetwork?.nickname) && !showFiatInTestnets;

  let balanceToUse = totalWeiBalance;

  if (showFiat) {
    balanceToUse = balance;
  }

  const isSwapsChain = useSelector(getIsSwapsChain);
  const isSigningEnabled =
    account.methods.includes(EthMethod.SignTransaction) ||
    account.methods.includes(EthMethod.SignUserOperation);

  const buttonTooltips = {
    buyButton: [
      ///: BEGIN:ONLY_INCLUDE_IF(build-main,build-beta,build-flask)
      { condition: !isBuyableChain, message: '' },
      ///: END:ONLY_INCLUDE_IF
      { condition: !isSigningEnabled, message: 'methodNotSupported' },
    ],
    sendButton: [
      { condition: !isSigningEnabled, message: 'methodNotSupported' },
    ],
    swapButton: [
      { condition: !isSwapsChain, message: 'currentlyUnavailable' },
      { condition: !isSigningEnabled, message: 'methodNotSupported' },
    ],
    bridgeButton: [
      ///: BEGIN:ONLY_INCLUDE_IF(build-main,build-beta,build-flask)
      { condition: !isBridgeChain, message: 'currentlyUnavailable' },
      ///: END:ONLY_INCLUDE_IF
      { condition: !isSigningEnabled, message: 'methodNotSupported' },
    ],
  };

  const generateTooltip = (buttonKey, contents) => {
    const conditions = buttonTooltips[buttonKey];
    const tooltipInfo = conditions.find(({ condition }) => condition);
    if (tooltipInfo && tooltipInfo.message) {
      return (
        <Tooltip title={t(tooltipInfo.message)} position="bottom">
          {contents}
        </Tooltip>
      );
    }
    return contents;
  };

  ///: BEGIN:ONLY_INCLUDE_IF(build-mmi)
  const mmiPortfolioEnabled = useSelector(getMmiPortfolioEnabled);
  const mmiPortfolioUrl = useSelector(getMmiPortfolioUrl);

  const portfolioEvent = () => {
    trackEvent({
      category: MetaMetricsEventCategory.Navigation,
      event: MetaMetricsEventName.MMIPortfolioButtonClicked,
    });
  };

  const stakingEvent = () => {
    trackEvent({
      category: MetaMetricsEventCategory.Navigation,
      event: MetaMetricsEventName.MMIPortfolioButtonClicked,
    });
  };

  const renderInstitutionalButtons = () => {
    return (
      <>
        <IconButton
          className="eth-overview__button"
          Icon={<Icon name={IconName.Stake} color={IconColor.primaryInverse} />}
          label={t('stake')}
          onClick={() => {
            stakingEvent();
            global.platform.openTab({
              url: `${mmiPortfolioUrl}/stake`,
            });
          }}
        />
        {mmiPortfolioEnabled && (
          <IconButton
            className="eth-overview__button"
            Icon={
              <Icon name={IconName.Diagram} color={IconColor.primaryInverse} />
            }
            label={t('portfolio')}
            onClick={() => {
              portfolioEvent();
              global.platform.openTab({
                url: mmiPortfolioUrl,
              });
            }}
          />
        )}
      </>
    );
  };
  ///: END:ONLY_INCLUDE_IF

  ///: BEGIN:ONLY_INCLUDE_IF(build-main,build-beta,build-flask)
  const { openBuyCryptoInPdapp } = useRamps();
  ///: END:ONLY_INCLUDE_IF

  return (
    <WalletOverview
      showAddress={showAddress}
      balance={
        <Tooltip
          position="top"
          title={t('balanceOutdated')}
          disabled={!balanceIsCached}
        >
          <div className="eth-overview__balance">
            <div className="eth-overview__primary-container">
              {balanceToUse ? (
                <UserPreferencedCurrencyDisplay
                  style={{ display: 'contents' }}
                  className={classnames('eth-overview__primary-balance', {
                    'eth-overview__cached-balance': balanceIsCached,
                  })}
                  data-testid="eth-overview__primary-currency"
                  value={balanceToUse}
                  type={
                    showPrimaryCurrency(
                      isOriginalNativeSymbol,
                      useNativeCurrencyAsPrimaryCurrency,
                    )
                      ? PRIMARY
                      : SECONDARY
                  }
                  showFiat={
                    !showFiat ||
                    !TEST_NETWORKS.includes(currentNetwork?.nickname)
                  }
                  ethNumberOfDecimals={4}
                  hideTitle
                />
              ) : (
                <Spinner
                  color="var(--color-secondary-default)"
                  className="loading-overlay__spinner"
                />
              )}
              {balanceIsCached ? (
                <span className="eth-overview__cached-star">*</span>
              ) : null}
            </div>
          </div>
        </Tooltip>
      }
      buttons={
        <>
          {
            ///: BEGIN:ONLY_INCLUDE_IF(build-main,build-beta,build-flask)
            <IconButton
              className="eth-overview__button"
              Icon={
                <Icon
                  name={IconName.PlusMinus}
                  color={IconColor.primaryInverse}
                />
              }
              disabled={!isBuyableChain || !isSigningEnabled}
              data-testid="eth-overview-buy"
              label={t('buyAndSell')}
              onClick={() => {
                openBuyCryptoInPdapp();
                trackEvent({
                  event: MetaMetricsEventName.NavBuyButtonClicked,
                  category: MetaMetricsEventCategory.Navigation,
                  properties: {
                    location: 'Home',
                    text: 'Buy',
                    chain_id: chainId,
                    token_symbol: defaultSwapsToken,
                  },
                });
              }}
              tooltipRender={(contents) =>
                generateTooltip('buyButton', contents)
              }
            />
            ///: END:ONLY_INCLUDE_IF
          }

          {
            ///: BEGIN:ONLY_INCLUDE_IF(build-mmi)
            renderInstitutionalButtons()
            ///: END:ONLY_INCLUDE_IF
          }

          <IconButton
            className="eth-overview__button"
            data-testid="eth-overview-send"
            Icon={
              <Icon
                name={IconName.Arrow2UpRight}
                color={IconColor.primaryInverse}
              />
            }
            disabled={!isSigningEnabled}
            label={t('send')}
            onClick={() => {
              trackEvent({
                event: MetaMetricsEventName.NavSendButtonClicked,
                category: MetaMetricsEventCategory.Navigation,
                properties: {
                  token_symbol: 'ETH',
                  location: 'Home',
                  text: 'Send',
                  chain_id: chainId,
                },
              });
              dispatch(
                startNewDraftTransaction({ type: AssetType.native }),
              ).then(() => {
                history.push(SEND_ROUTE);
              });
            }}
            tooltipRender={(contents) =>
              generateTooltip('sendButton', contents)
            }
          />
          <IconButton
            className="eth-overview__button"
            disabled={!isSwapsChain || !isSigningEnabled}
            Icon={
              <Icon
                name={IconName.SwapHorizontal}
                color={IconColor.primaryInverse}
              />
            }
            onClick={() => {
              ///: BEGIN:ONLY_INCLUDE_IF(build-mmi)
              global.platform.openTab({
                url: `${mmiPortfolioUrl}/swap`,
              });
              ///: END:ONLY_INCLUDE_IF

              ///: BEGIN:ONLY_INCLUDE_IF(build-main,build-beta,build-flask)
              if (isSwapsChain) {
                trackEvent({
                  event: MetaMetricsEventName.NavSwapButtonClicked,
                  category: MetaMetricsEventCategory.Swaps,
                  properties: {
                    token_symbol: 'ETH',
                    location: MetaMetricsSwapsEventSource.MainView,
                    text: 'Swap',
                    chain_id: chainId,
                  },
                });
                dispatch(setSwapsFromToken(defaultSwapsToken));
                if (usingHardwareWallet) {
                  global.platform.openExtensionInBrowser(BUILD_QUOTE_ROUTE);
                } else {
                  history.push(BUILD_QUOTE_ROUTE);
                }
              }
              ///: END:ONLY_INCLUDE_IF
            }}
            label={t('swap')}
            data-testid="token-overview-button-swap"
            tooltipRender={(contents) =>
              generateTooltip('swapButton', contents)
            }
          />
          {
            ///: BEGIN:ONLY_INCLUDE_IF(build-main,build-beta,build-flask)
            <IconButton
              className="eth-overview__button"
              disabled={!isBridgeChain || !isSigningEnabled}
              data-testid="eth-overview-bridge"
              Icon={
                <Icon name={IconName.Bridge} color={IconColor.primaryInverse} />
              }
              label={t('bridge')}
              onClick={() => {
                if (isBridgeChain) {
                  const portfolioUrl = getPortfolioUrl(
                    'bridge',
                    'ext_bridge_button',
                    metaMetricsId,
                  );
                  global.platform.openTab({
                    url: `${portfolioUrl}${
                      location.pathname.includes('asset') ? '&token=native' : ''
                    }`,
                  });
                  trackEvent({
                    category: MetaMetricsEventCategory.Navigation,
                    event: MetaMetricsEventName.BridgeLinkClicked,
                    properties: {
                      location: 'Home',
                      text: 'Bridge',
                      chain_id: chainId,
                      token_symbol: 'ETH',
                    },
                  });
                }
              }}
              tooltipRender={(contents) =>
                generateTooltip('bridgeButton', contents)
              }
            />
            ///: END:ONLY_INCLUDE_IF
          }
          {
            ///: BEGIN:ONLY_INCLUDE_IF(build-main,build-beta,build-flask)
            <IconButton
              className="eth-overview__button"
              data-testid="eth-overview-portfolio"
              Icon={
                <Icon
                  name={IconName.Diagram}
                  color={IconColor.primaryInverse}
                />
              }
              label={t('portfolio')}
              onClick={() => {
                const url = getPortfolioUrl(
                  '',
                  'ext_portfolio_button',
                  metaMetricsId,
                );
                global.platform.openTab({ url });
                trackEvent({
                  category: MetaMetricsEventCategory.Navigation,
                  event: MetaMetricsEventName.PortfolioLinkClicked,
                  properties: {
                    location: 'Home',
                    text: 'Portfolio',
                    chain_id: chainId,
                    token_symbol: 'ETH',
                  },
                });
              }}
            />
            ///: END:ONLY_INCLUDE_IF
          }
        </>
      }
      className={className}
    />
  );
};

EthOverview.propTypes = {
  className: PropTypes.string,
  showAddress: PropTypes.bool,
};

export default EthOverview;<|MERGE_RESOLUTION|>--- conflicted
+++ resolved
@@ -31,11 +31,7 @@
   getIsSwapsChain,
   getCurrentChainId,
   getPreferences,
-<<<<<<< HEAD
-  getSelectedAddress,
-=======
   getSelectedInternalAccount,
->>>>>>> 08f3f3ae
   getShouldHideZeroBalanceTokens,
   getCurrentNetwork,
   getSelectedAccountCachedBalance,
@@ -104,12 +100,8 @@
   );
 
   // Total fiat balance
-<<<<<<< HEAD
-  const selectedAddress = useSelector(getSelectedAddress);
-=======
   const account = useSelector(getSelectedInternalAccount);
   const selectedAddress = account.address;
->>>>>>> 08f3f3ae
   const shouldHideZeroBalanceTokens = useSelector(
     getShouldHideZeroBalanceTokens,
   );
