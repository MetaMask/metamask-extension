--- conflicted
+++ resolved
@@ -373,13 +373,8 @@
           iconButtonClassName={iconButtonClassName}
           Icon={
             <Icon
-<<<<<<< HEAD
               name={IconName.PlusAndMinus}
-              color={IconColor.primaryInverse}
-=======
-              name={IconName.PlusMinus}
               color={IconColor.iconDefault}
->>>>>>> 42fd53ba
               size={IconSize.Sm}
             />
           }
