import React, { useCallback, useContext, useState } from 'react';
import { useDispatch, useSelector } from 'react-redux';
import { useHistory, useLocation } from 'react-router-dom';
import { toHex } from '@metamask/controller-utils';
import { isCaipChainId, CaipChainId } from '@metamask/utils';

///: BEGIN:ONLY_INCLUDE_IF(multichain)
import { isEvmAccountType } from '@metamask/keyring-api';
import { InternalAccount } from '@metamask/keyring-internal-api';
///: END:ONLY_INCLUDE_IF
import { ChainId } from '../../../../shared/constants/network';

import { I18nContext } from '../../../contexts/i18n';
import {
  PREPARE_SWAP_ROUTE,
  SEND_ROUTE,
} from '../../../helpers/constants/routes';
import {
  SwapsEthToken,
  getCurrentKeyring,
  getUseExternalServices,
  getNetworkConfigurationIdByChainId,
  isNonEvmAccount,
} from '../../../selectors';
import Tooltip from '../../ui/tooltip';
import { setSwapsFromToken } from '../../../ducks/swaps/swaps';
import { isHardwareKeyring } from '../../../helpers/utils/hardware';
import {
  MetaMetricsEventCategory,
  MetaMetricsEventName,
  MetaMetricsSwapsEventSource,
} from '../../../../shared/constants/metametrics';
import { AssetType } from '../../../../shared/constants/transaction';
import { MetaMetricsContext } from '../../../contexts/metametrics';
import { startNewDraftTransaction } from '../../../ducks/send';
import {
  BlockSize,
  Display,
  IconColor,
  JustifyContent,
} from '../../../helpers/constants/design-system';
import { Box, Icon, IconName, IconSize } from '../../component-library';
import IconButton from '../../ui/icon-button';
import useRamps from '../../../hooks/ramps/useRamps/useRamps';
import useBridging from '../../../hooks/bridge/useBridging';
import {
  getIsUnifiedUIEnabled,
  type BridgeAppState,
} from '../../../ducks/bridge/selectors';
import { ReceiveModal } from '../../multichain/receive-modal';
import {
  setSwitchedNetworkDetails,
  setActiveNetworkWithError,
} from '../../../store/actions';
import {
  getMultichainNativeCurrency,
  getMultichainNetwork,
} from '../../../selectors/multichain';
import { useMultichainSelector } from '../../../hooks/useMultichainSelector';
import { getCurrentChainId } from '../../../../shared/modules/selectors/networks';
///: BEGIN:ONLY_INCLUDE_IF(solana-swaps)
import { MultichainNetworks } from '../../../../shared/constants/multichain/networks';
///: END:ONLY_INCLUDE_IF
import { trace, TraceName } from '../../../../shared/lib/trace';
///: BEGIN:ONLY_INCLUDE_IF(multichain)
import { useHandleSendNonEvm } from './hooks/useHandleSendNonEvm';
///: END:ONLY_INCLUDE_IF

type CoinButtonsProps = {
  account: InternalAccount;
  chainId: `0x${string}` | CaipChainId | number;
  trackingLocation: string;
  isSwapsChain: boolean;
  isSigningEnabled: boolean;
  isBridgeChain: boolean;
  isBuyableChain: boolean;
  defaultSwapsToken?: SwapsEthToken;
  classPrefix?: string;
  iconButtonClassName?: string;
};

const CoinButtons = ({
  account,
  chainId,
  trackingLocation,
  isSwapsChain,
  isSigningEnabled,
  isBridgeChain,
  isBuyableChain,
  defaultSwapsToken,
  classPrefix = 'coin',
}: CoinButtonsProps) => {
  const t = useContext(I18nContext);
  const dispatch = useDispatch();

  const trackEvent = useContext(MetaMetricsContext);
  const [showReceiveModal, setShowReceiveModal] = useState(false);

  const { address: selectedAddress } = account;
  const history = useHistory();
  const networks = useSelector(getNetworkConfigurationIdByChainId) as Record<
    string,
    string
  >;
  const currentChainId = useSelector(getCurrentChainId);
  const displayNewIconButtons = process.env.REMOVE_GNS;

  ///: BEGIN:ONLY_INCLUDE_IF(multichain)
  const handleSendNonEvm = useHandleSendNonEvm();
  ///: END:ONLY_INCLUDE_IF

  const location = useLocation();
  const keyring = useSelector(getCurrentKeyring);
  const usingHardwareWallet = isHardwareKeyring(keyring?.type);

  // Initially, those events were using a "ETH" as `token_symbol`, so we keep this behavior
  // for EVM, no matter the currently selected native token (e.g. SepoliaETH if you are on Sepolia
  // network).
  const { isEvmNetwork, chainId: multichainChainId } = useMultichainSelector(
    getMultichainNetwork,
    account,
  );
  const multichainNativeToken = useMultichainSelector(
    getMultichainNativeCurrency,
    account,
  );
  const nativeToken = isEvmNetwork ? 'ETH' : multichainNativeToken;

  const isExternalServicesEnabled = useSelector(getUseExternalServices);

  const isNonEvmAccountWithoutExternalServices =
    !isExternalServicesEnabled && isNonEvmAccount(account);

  const buttonTooltips = {
    buyButton: [{ condition: !isBuyableChain, message: '' }],
    sendButton: [
      { condition: !isSigningEnabled, message: 'methodNotSupported' },
    ],
    swapButton: [
      { condition: !isSwapsChain, message: 'currentlyUnavailable' },
      { condition: !isSigningEnabled, message: 'methodNotSupported' },
    ],
    bridgeButton: [
      { condition: !isBridgeChain, message: 'currentlyUnavailable' },
      { condition: !isSigningEnabled, message: 'methodNotSupported' },
    ],
  };

  const generateTooltip = (
    buttonKey: keyof typeof buttonTooltips,
    contents: React.ReactElement,
  ) => {
    const conditions = buttonTooltips[buttonKey];
    const tooltipInfo = conditions.find(({ condition }) => condition);
    if (tooltipInfo?.message) {
      return (
        <Tooltip
          title={t(tooltipInfo.message)}
          position="bottom"
          wrapperClassName="tooltip-button-wrapper"
        >
          {contents}
        </Tooltip>
      );
    }
    return contents;
  };

  const getChainId = (): CaipChainId | ChainId => {
    if (isCaipChainId(chainId)) {
      return chainId as CaipChainId;
    }
    // Otherwise we assume that's an EVM chain ID, so use the usual 0x prefix
    return toHex(chainId) as ChainId;
  };

  const getSnapAccountMetaMetricsPropertiesIfAny = (
    internalAccount: InternalAccount,
    // TODO: Fix in https://github.com/MetaMask/metamask-extension/issues/31860
    // eslint-disable-next-line @typescript-eslint/naming-convention
  ): { snap_id?: string } => {
    // Some accounts might be Snap accounts, in this case we add some extra properties
    // to the metrics:
    const snapId = internalAccount.metadata.snap?.id;
    if (snapId) {
      return {
        // TODO: Fix in https://github.com/MetaMask/metamask-extension/issues/31860
        // eslint-disable-next-line @typescript-eslint/naming-convention
        snap_id: snapId,
      };
    }

    // If the account is not a Snap account or that we could not get the Snap ID for
    // some reason, we don't add any extra property.
    return {};
  };

  const { openBuyCryptoInPdapp } = useRamps();

  const { openBridgeExperience } = useBridging();

  const isUnifiedUIEnabled = useSelector((state: BridgeAppState) =>
    getIsUnifiedUIEnabled(state, chainId),
  );

  const setCorrectChain = useCallback(async () => {
    if (currentChainId !== chainId && multichainChainId !== chainId) {
      try {
        const networkConfigurationId = networks[chainId];
        await dispatch(setActiveNetworkWithError(networkConfigurationId));
        await dispatch(
          setSwitchedNetworkDetails({
            networkClientId: networkConfigurationId,
          }),
        );
      } catch (err) {
        console.error(`Failed to switch chains.
        Target chainId: ${chainId}, Current chainId: ${currentChainId}.
        ${err}`);
        throw err;
      }
    }
  }, [currentChainId, chainId, networks, dispatch]);

  const handleSendOnClick = useCallback(async () => {
    trackEvent(
      {
        event: MetaMetricsEventName.NavSendButtonClicked,
        category: MetaMetricsEventCategory.Navigation,
        properties: {
          // TODO: Fix in https://github.com/MetaMask/metamask-extension/issues/31860
          // eslint-disable-next-line @typescript-eslint/naming-convention
          account_type: account.type,
          // TODO: Fix in https://github.com/MetaMask/metamask-extension/issues/31860
          // eslint-disable-next-line @typescript-eslint/naming-convention
          token_symbol: nativeToken,
          location: 'Home',
          text: 'Send',
          // TODO: Fix in https://github.com/MetaMask/metamask-extension/issues/31860
          // eslint-disable-next-line @typescript-eslint/naming-convention
          chain_id: chainId,
          ...getSnapAccountMetaMetricsPropertiesIfAny(account),
        },
      },
      { excludeMetaMetricsId: false },
    );

    ///: BEGIN:ONLY_INCLUDE_IF(multichain)
    if (!isEvmAccountType(account.type)) {
      await handleSendNonEvm();
      // Early return, not to let the non-EVM flow slip into the native send flow.
      return;
    }
    ///: END:ONLY_INCLUDE_IF

    // Native Send flow
    await setCorrectChain();
    await dispatch(startNewDraftTransaction({ type: AssetType.native }));
    history.push(SEND_ROUTE);
  }, [
    chainId,
    account,
    setCorrectChain,
    ///: BEGIN:ONLY_INCLUDE_IF(multichain)
    handleSendNonEvm,
    ///: END:ONLY_INCLUDE_IF
  ]);

  const handleBuyAndSellOnClick = useCallback(() => {
    openBuyCryptoInPdapp(getChainId());
    trackEvent({
      event: MetaMetricsEventName.NavBuyButtonClicked,
      category: MetaMetricsEventCategory.Navigation,
      properties: {
        // TODO: Fix in https://github.com/MetaMask/metamask-extension/issues/31860
        // eslint-disable-next-line @typescript-eslint/naming-convention
        account_type: account.type,
        location: 'Home',
        text: 'Buy',
        // TODO: Fix in https://github.com/MetaMask/metamask-extension/issues/31860
        // eslint-disable-next-line @typescript-eslint/naming-convention
        chain_id: chainId,
        // TODO: Fix in https://github.com/MetaMask/metamask-extension/issues/31860
        // eslint-disable-next-line @typescript-eslint/naming-convention
        token_symbol: defaultSwapsToken,
        ...getSnapAccountMetaMetricsPropertiesIfAny(account),
      },
    });
  }, [chainId, defaultSwapsToken]);

  const handleBridgeOnClick = useCallback(
    async (isSwap: boolean) => {
      if (!defaultSwapsToken) {
        return;
      }
      await setCorrectChain();
      openBridgeExperience(
        MetaMetricsSwapsEventSource.MainView,
        defaultSwapsToken,
        location.pathname.includes('asset') ? '&token=native' : '',
        isSwap,
      );
    },
    [defaultSwapsToken, location, openBridgeExperience],
  );

  const handleSwapOnClick = useCallback(async () => {
    if (isUnifiedUIEnabled) {
      handleBridgeOnClick(true);
      return;
    }
    ///: BEGIN:ONLY_INCLUDE_IF(solana-swaps)
    if (multichainChainId === MultichainNetworks.SOLANA) {
      handleBridgeOnClick(true);
      return;
    }
    ///: END:ONLY_INCLUDE_IF

    await setCorrectChain();

    if (isSwapsChain) {
      trackEvent({
        event: MetaMetricsEventName.NavSwapButtonClicked,
        category: MetaMetricsEventCategory.Swaps,
        properties: {
          // TODO: Fix in https://github.com/MetaMask/metamask-extension/issues/31860
          // eslint-disable-next-line @typescript-eslint/naming-convention
          token_symbol: 'ETH',
          location: MetaMetricsSwapsEventSource.MainView,
          text: 'Swap',
          // TODO: Fix in https://github.com/MetaMask/metamask-extension/issues/31860
          // eslint-disable-next-line @typescript-eslint/naming-convention
          chain_id: chainId,
        },
      });
      dispatch(setSwapsFromToken(defaultSwapsToken));
      if (usingHardwareWallet) {
        if (global.platform.openExtensionInBrowser) {
          global.platform.openExtensionInBrowser(PREPARE_SWAP_ROUTE);
        }
      } else {
        history.push(PREPARE_SWAP_ROUTE);
      }
    }
  }, [
    setCorrectChain,
    isSwapsChain,
    chainId,
    isUnifiedUIEnabled,
    usingHardwareWallet,
    defaultSwapsToken,
  ]);

  return (
    <Box
      display={Display.Flex}
      justifyContent={JustifyContent.spaceBetween}
      width={BlockSize.Full}
      gap={3}
    >
      {
        <IconButton
          className={`${classPrefix}-overview__button`}
          Icon={
            displayNewIconButtons ? (
              <Icon
                name={IconName.Money}
                color={IconColor.iconAlternative}
                size={IconSize.Md}
              />
            ) : (
              <Icon
                name={IconName.PlusAndMinus}
                color={IconColor.iconDefault}
                size={IconSize.Sm}
              />
            )
          }
          disabled={!isBuyableChain}
          data-testid={`${classPrefix}-overview-buy`}
          label={t('buyAndSell')}
          onClick={handleBuyAndSellOnClick}
          width={BlockSize.Full}
          tooltipRender={(contents: React.ReactElement) =>
            generateTooltip('buyButton', contents)
          }
          round={!displayNewIconButtons}
        />
      }
      <IconButton
        className={`${classPrefix}-overview__button`}
        disabled={
          (!isSwapsChain && !isUnifiedUIEnabled) ||
          !isSigningEnabled ||
          !isExternalServicesEnabled
        }
        Icon={
          displayNewIconButtons ? (
            <Icon
              name={IconName.SwapHorizontal}
              color={IconColor.iconAlternative}
              size={IconSize.Md}
            />
          ) : (
            <Icon
              name={IconName.SwapHorizontal}
              color={IconColor.iconDefault}
              size={IconSize.Sm}
            />
          )
        }
        onClick={handleSwapOnClick}
        label={t('swap')}
        data-testid="token-overview-button-swap"
        width={BlockSize.Full}
        tooltipRender={(contents: React.ReactElement) =>
          generateTooltip('swapButton', contents)
        }
        round={!displayNewIconButtons}
      />
<<<<<<< HEAD
      {process.env.REMOVE_GNS ? null : (
=======
      {/* the bridge button is redundant if unified ui is enabled */}
      {process.env.REMOVE_GNS || isUnifiedUIEnabled ? null : (
>>>>>>> 7f4e6d9b
        <IconButton
          className={`${classPrefix}-overview__button`}
          disabled={
            !isBridgeChain ||
            !isSigningEnabled ||
            isNonEvmAccountWithoutExternalServices
          }
          data-testid={`${classPrefix}-overview-bridge`}
          Icon={
            displayNewIconButtons ? (
              <Icon
                name={IconName.Bridge}
                color={IconColor.iconAlternative}
                size={IconSize.Md}
              />
            ) : (
              <Icon
                name={IconName.Bridge}
                color={IconColor.iconDefault}
                size={IconSize.Sm}
              />
            )
          }
          label={t('bridge')}
          onClick={() => handleBridgeOnClick(false)}
          width={BlockSize.Full}
          tooltipRender={(contents: React.ReactElement) =>
            generateTooltip('bridgeButton', contents)
          }
          round={!displayNewIconButtons}
        />
      )}
      <IconButton
        className={`${classPrefix}-overview__button`}
        data-testid={`${classPrefix}-overview-send`}
        Icon={
          displayNewIconButtons ? (
            <Icon
              name={IconName.Send}
              color={IconColor.iconAlternative}
              size={IconSize.Md}
            />
          ) : (
            <Icon
              name={IconName.Arrow2UpRight}
              color={IconColor.iconDefault}
              size={IconSize.Sm}
            />
          )
        }
        disabled={!isSigningEnabled || isNonEvmAccountWithoutExternalServices}
        label={t('send')}
        onClick={handleSendOnClick}
        width={BlockSize.Full}
        tooltipRender={(contents: React.ReactElement) =>
          generateTooltip('sendButton', contents)
        }
        round={!displayNewIconButtons}
      />
      {
        <>
          {showReceiveModal && (
            <ReceiveModal
              address={selectedAddress}
              onClose={() => setShowReceiveModal(false)}
            />
          )}
          <IconButton
            className={`${classPrefix}-overview__button`}
            data-testid={`${classPrefix}-overview-receive`}
            Icon={
              displayNewIconButtons ? (
                <Icon
                  name={IconName.QrCode}
                  color={IconColor.iconAlternative}
                  size={IconSize.Md}
                />
              ) : (
                <Icon
                  name={IconName.ScanBarcode}
                  color={IconColor.iconDefault}
                  size={IconSize.Sm}
                />
              )
            }
            label={t('receive')}
            width={BlockSize.Full}
            onClick={() => {
              trace({ name: TraceName.ReceiveModal });
              trackEvent({
                event: MetaMetricsEventName.NavReceiveButtonClicked,
                category: MetaMetricsEventCategory.Navigation,
                properties: {
                  text: 'Receive',
                  location: trackingLocation,
                  // TODO: Fix in https://github.com/MetaMask/metamask-extension/issues/31860
                  // eslint-disable-next-line @typescript-eslint/naming-convention
                  chain_id: chainId,
                },
              });
              setShowReceiveModal(true);
            }}
            round={!displayNewIconButtons}
          />
        </>
      }
    </Box>
  );
};

export default CoinButtons;<|MERGE_RESOLUTION|>--- conflicted
+++ resolved
@@ -418,12 +418,8 @@
         }
         round={!displayNewIconButtons}
       />
-<<<<<<< HEAD
-      {process.env.REMOVE_GNS ? null : (
-=======
       {/* the bridge button is redundant if unified ui is enabled */}
       {process.env.REMOVE_GNS || isUnifiedUIEnabled ? null : (
->>>>>>> 7f4e6d9b
         <IconButton
           className={`${classPrefix}-overview__button`}
           disabled={
