--- conflicted
+++ resolved
@@ -335,7 +335,6 @@
 
       <IconButton
         className={`${classPrefix}-overview__button`}
-<<<<<<< HEAD
         iconButtonClassName={iconButtonClassName}
         data-testid={`${classPrefix}-overview-send`}
         Icon={
@@ -354,8 +353,6 @@
       <IconButton
         className={`${classPrefix}-overview__button`}
         iconButtonClassName={iconButtonClassName}
-=======
->>>>>>> 18992e29
         disabled={
           !isSwapsChain || !isSigningEnabled || !isExternalServicesEnabled
         }
