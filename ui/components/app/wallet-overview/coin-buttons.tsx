--- conflicted
+++ resolved
@@ -138,20 +138,17 @@
 
   const { address: selectedAddress } = account;
   const history = useHistory();
-<<<<<<< HEAD
   const networks = useSelector(getNetworkConfigurationIdByChainId) as Record<
     string,
     string
   >;
   const currentChainId = useSelector(getCurrentChainId);
-=======
   ///: BEGIN:ONLY_INCLUDE_IF(build-flask)
   const currentActivityTabName = useSelector(
     // @ts-expect-error TODO: fix state type
     (state) => state.metamask.defaultHomeActiveTabName,
   );
   ///: END:ONLY_INCLUDE_IF
->>>>>>> 15f71255
   ///: BEGIN:ONLY_INCLUDE_IF(build-main,build-beta,build-flask)
   const location = useLocation();
   const keyring = useSelector(getCurrentKeyring);
