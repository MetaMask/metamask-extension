--- conflicted
+++ resolved
@@ -1,4 +1,4 @@
-import React, { useCallback, useContext, useState } from 'react';
+import React, { useCallback, useContext } from 'react';
 import { useDispatch, useSelector } from 'react-redux';
 import {
   useHistory,
@@ -41,7 +41,6 @@
   getParticipateInMetaMetrics,
   ///: END:ONLY_INCLUDE_IF
   getUseExternalServices,
-  getSelectedAccount,
 } from '../../../selectors';
 import Tooltip from '../../ui/tooltip';
 ///: BEGIN:ONLY_INCLUDE_IF(build-main,build-beta,build-flask)
@@ -65,7 +64,6 @@
 } from '../../../helpers/constants/design-system';
 import { Box, Icon, IconName } from '../../component-library';
 import IconButton from '../../ui/icon-button';
-import { ReceiveModal } from '../../multichain/receive-modal';
 ///: BEGIN:ONLY_INCLUDE_IF(build-main,build-beta,build-flask)
 import { getPortfolioUrl } from '../../../helpers/utils/portfolio';
 import useRamps from '../../../hooks/ramps/useRamps/useRamps';
@@ -95,9 +93,7 @@
 }) => {
   const t = useContext(I18nContext);
   const dispatch = useDispatch();
-  const [showReceiveModal, setShowReceiveModal] = useState(false);
-
-  const { address: selectedAddress } = useSelector(getSelectedAccount);
+
   const trackEvent = useContext(MetaMetricsContext);
   const history = useHistory();
   ///: BEGIN:ONLY_INCLUDE_IF(build-main,build-beta,build-flask)
@@ -295,9 +291,6 @@
     if (!defaultSwapsToken) {
       return;
     }
-<<<<<<< HEAD
-  }, [isBridgeChain, chainId, metaMetricsId]);
-=======
     openBridgeExperience(
       'Home',
       defaultSwapsToken,
@@ -325,7 +318,6 @@
       },
     });
   }, [chainId, metaMetricsId]);
->>>>>>> c5c13d55
   ///: END:ONLY_INCLUDE_IF
 
   return (
@@ -407,28 +399,15 @@
       }
       {
         ///: BEGIN:ONLY_INCLUDE_IF(build-main,build-beta,build-flask)
-        <>
-          {showReceiveModal && (
-            <ReceiveModal
-              address={selectedAddress}
-              onClose={() => setShowReceiveModal(false)}
-            />
-          )}
-          <IconButton
-            className={`${classPrefix}-overview__button`}
-            data-testid={`${classPrefix}-overview-portfolio`}
-            Icon={
-              <Icon
-                name={IconName.ScanBarcode}
-                color={IconColor.primaryInverse}
-              />
-            }
-            label={t('receive')}
-            onClick={() => {
-              setShowReceiveModal(true);
-            }}
-          />
-        </>
+        <IconButton
+          className={`${classPrefix}-overview__button`}
+          data-testid={`${classPrefix}-overview-portfolio`}
+          Icon={
+            <Icon name={IconName.Diagram} color={IconColor.primaryInverse} />
+          }
+          label={t('portfolio')}
+          onClick={handlePortfolioOnClick}
+        />
         ///: END:ONLY_INCLUDE_IF
       }
     </Box>
