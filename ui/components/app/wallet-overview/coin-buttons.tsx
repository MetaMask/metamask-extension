import React, { useCallback, useContext, useState } from 'react';
import { useDispatch, useSelector } from 'react-redux';
import { useNavigate, useLocation } from 'react-router-dom-v5-compat';
import { toHex } from '@metamask/controller-utils';
import {
  isCaipChainId,
  CaipChainId,
  isCaipAssetType,
  parseCaipAssetType,
} from '@metamask/utils';
import { getNativeAssetForChainId } from '@metamask/bridge-controller';

///: BEGIN:ONLY_INCLUDE_IF(multichain)
import { isEvmAccountType } from '@metamask/keyring-api';
import { InternalAccount } from '@metamask/keyring-internal-api';
///: END:ONLY_INCLUDE_IF
import { ChainId } from '../../../../shared/constants/network';

import { I18nContext } from '../../../contexts/i18n';

import { MULTICHAIN_ACCOUNT_ADDRESS_LIST_PAGE_ROUTE } from '../../../helpers/constants/routes';
import {
  AddressListQueryParams,
  AddressListSource,
} from '../../../pages/multichain-accounts/multichain-account-address-list-page';
import {
  getUseExternalServices,
  getNetworkConfigurationIdByChainId,
  isNonEvmAccount,
  getSwapsDefaultToken,
} from '../../../selectors';
import { getIsMultichainAccountsState2Enabled } from '../../../selectors/multichain-accounts/feature-flags';
import { getSelectedAccountGroup } from '../../../selectors/multichain-accounts/account-tree';
import Tooltip from '../../ui/tooltip';
import {
  MetaMetricsEventCategory,
  MetaMetricsEventName,
  MetaMetricsSwapsEventSource,
} from '../../../../shared/constants/metametrics';
import { AssetType } from '../../../../shared/constants/transaction';
import { MetaMetricsContext } from '../../../contexts/metametrics';
import { startNewDraftTransaction } from '../../../ducks/send';
import {
  BlockSize,
  Display,
  IconColor,
  JustifyContent,
} from '../../../helpers/constants/design-system';
import { Box, Icon, IconName, IconSize } from '../../component-library';
import IconButton from '../../ui/icon-button';
import useRamps from '../../../hooks/ramps/useRamps/useRamps';
import useBridging from '../../../hooks/bridge/useBridging';
import { ReceiveModal } from '../../multichain/receive-modal';
import { setActiveNetworkWithError } from '../../../store/actions';
import {
  getMultichainNativeCurrency,
  getMultichainNetwork,
} from '../../../selectors/multichain';
import { useMultichainSelector } from '../../../hooks/useMultichainSelector';
import { getCurrentChainId } from '../../../../shared/modules/selectors/networks';
import { ALL_ALLOWED_BRIDGE_CHAIN_IDS } from '../../../../shared/constants/bridge';
import { trace, TraceName } from '../../../../shared/lib/trace';
import { navigateToSendRoute } from '../../../pages/confirmations/utils/send';
import { useRedesignedSendFlow } from '../../../pages/confirmations/hooks/useRedesignedSendFlow';
///: BEGIN:ONLY_INCLUDE_IF(multichain)
import { useHandleSendNonEvm } from './hooks/useHandleSendNonEvm';
///: END:ONLY_INCLUDE_IF

type CoinButtonsProps = {
  account: InternalAccount;
  chainId: `0x${string}` | CaipChainId | number;
  trackingLocation: string;
  isSwapsChain: boolean;
  isSigningEnabled: boolean;
  /** @deprecated use bridge chain constants instead*/
  isBridgeChain: boolean;
  isBuyableChain: boolean;
  classPrefix?: string;
  iconButtonClassName?: string;
};

const CoinButtons = ({
  account,
  chainId,
  trackingLocation,
  isSwapsChain,
  isSigningEnabled,
  isBuyableChain,
  classPrefix = 'coin',
}: CoinButtonsProps) => {
  const t = useContext(I18nContext);
  const dispatch = useDispatch();

  const trackEvent = useContext(MetaMetricsContext);
  const [showReceiveModal, setShowReceiveModal] = useState(false);

  const { address: selectedAddress } = account;
  const navigate = useNavigate();
  const networks = useSelector(getNetworkConfigurationIdByChainId) as Record<
    string,
    string
  >;
  const currentChainId = useSelector(getCurrentChainId);
  const displayNewIconButtons = process.env.REMOVE_GNS;
  const { enabled: isSendRedesignEnabled } = useRedesignedSendFlow();

  // Multichain accounts feature flag and selected account group
  const isMultichainAccountsState2Enabled = useSelector(
    getIsMultichainAccountsState2Enabled,
  );
  const selectedAccountGroup = useSelector(getSelectedAccountGroup);

  const defaultSwapsToken = useSelector((state) =>
    getSwapsDefaultToken(state, chainId.toString()),
  );

  // Pre-conditions
  if (isSwapsChain && defaultSwapsToken === undefined) {
    throw new Error('defaultSwapsToken is required');
  }

  ///: BEGIN:ONLY_INCLUDE_IF(multichain)
  const handleSendNonEvm = useHandleSendNonEvm();
  ///: END:ONLY_INCLUDE_IF

  const location = useLocation();

  // Initially, those events were using a "ETH" as `token_symbol`, so we keep this behavior
  // for EVM, no matter the currently selected native token (e.g. SepoliaETH if you are on Sepolia
  // network).
  const { isEvmNetwork, chainId: multichainChainId } = useMultichainSelector(
    getMultichainNetwork,
    account,
  );
  const multichainNativeToken = useMultichainSelector(
    getMultichainNativeCurrency,
    account,
  );
  const nativeToken = isEvmNetwork ? 'ETH' : multichainNativeToken;

  const isExternalServicesEnabled = useSelector(getUseExternalServices);

  const isNonEvmAccountWithoutExternalServices =
    !isExternalServicesEnabled && isNonEvmAccount(account);

  const buttonTooltips = {
    buyButton: [{ condition: !isBuyableChain, message: '' }],
    sendButton: [
      { condition: !isSigningEnabled, message: 'methodNotSupported' },
    ],
    swapButton: [
      {
        condition: !isExternalServicesEnabled,
        message: 'currentlyUnavailable',
      },
      { condition: !isSigningEnabled, message: 'methodNotSupported' },
    ],
    bridgeButton: [
      { condition: !isSigningEnabled, message: 'methodNotSupported' },
    ],
  };

  const generateTooltip = (
    buttonKey: keyof typeof buttonTooltips,
    contents: React.ReactElement,
  ) => {
    const conditions = buttonTooltips[buttonKey];
    const tooltipInfo = conditions.find(({ condition }) => condition);
    if (tooltipInfo?.message) {
      return (
        <Tooltip
          title={t(tooltipInfo.message)}
          position="bottom"
          wrapperClassName="tooltip-button-wrapper"
        >
          {contents}
        </Tooltip>
      );
    }
    return contents;
  };

  const getChainId = (): CaipChainId | ChainId => {
    if (isCaipChainId(chainId)) {
      return chainId as CaipChainId;
    }
    // Otherwise we assume that's an EVM chain ID, so use the usual 0x prefix
    return toHex(chainId) as ChainId;
  };

  const getSnapAccountMetaMetricsPropertiesIfAny = (
    internalAccount: InternalAccount,
    // TODO: Fix in https://github.com/MetaMask/metamask-extension/issues/31860
    // eslint-disable-next-line @typescript-eslint/naming-convention
  ): { snap_id?: string } => {
    // Some accounts might be Snap accounts, in this case we add some extra properties
    // to the metrics:
    const snapId = internalAccount.metadata.snap?.id;
    if (snapId) {
      return {
        // TODO: Fix in https://github.com/MetaMask/metamask-extension/issues/31860
        // eslint-disable-next-line @typescript-eslint/naming-convention
        snap_id: snapId,
      };
    }

    // If the account is not a Snap account or that we could not get the Snap ID for
    // some reason, we don't add any extra property.
    return {};
  };

  const { openBuyCryptoInPdapp } = useRamps();

  const { openBridgeExperience } = useBridging();

  const setCorrectChain = useCallback(async () => {
    if (
      currentChainId !== chainId &&
      multichainChainId !== chainId &&
      !isMultichainAccountsState2Enabled
    ) {
      try {
        const networkConfigurationId = networks[chainId];
        await dispatch(setActiveNetworkWithError(networkConfigurationId));
      } catch (err) {
        console.error(`Failed to switch chains.
        Target chainId: ${chainId}, Current chainId: ${currentChainId}.
        ${
          // TODO: Fix in https://github.com/MetaMask/metamask-extension/issues/31893
          // eslint-disable-next-line @typescript-eslint/restrict-template-expressions
          err
        }`);
        throw err;
      }
    }
  }, [
    isMultichainAccountsState2Enabled,
    currentChainId,
    multichainChainId,
    chainId,
    networks,
    dispatch,
  ]);

  const handleSendOnClick = useCallback(async () => {
    trackEvent(
      {
        event: MetaMetricsEventName.SendStarted,
        category: MetaMetricsEventCategory.Navigation,
        properties: {
          // TODO: Fix in https://github.com/MetaMask/metamask-extension/issues/31860
          // eslint-disable-next-line @typescript-eslint/naming-convention
          account_type: account.type,
          // TODO: Fix in https://github.com/MetaMask/metamask-extension/issues/31860
          // eslint-disable-next-line @typescript-eslint/naming-convention
          token_symbol: nativeToken,
          location: 'Home',
          text: 'Send',
          // TODO: Fix in https://github.com/MetaMask/metamask-extension/issues/31860
          // eslint-disable-next-line @typescript-eslint/naming-convention
          chain_id: chainId,
          ...getSnapAccountMetaMetricsPropertiesIfAny(account),
        },
      },
      { excludeMetaMetricsId: false },
    );

    ///: BEGIN:ONLY_INCLUDE_IF(multichain)
    if (!isEvmAccountType(account.type) && !isSendRedesignEnabled) {
      await handleSendNonEvm();
      // Early return, not to let the non-EVM flow slip into the native send flow.
      return;
    }
    ///: END:ONLY_INCLUDE_IF

    // Native Send flow
    await setCorrectChain();
    await dispatch(startNewDraftTransaction({ type: AssetType.native }));
    let params;
    if (trackingLocation !== 'home') {
      params = { chainId: chainId.toString() };
    }
    navigateToSendRoute(navigate, isSendRedesignEnabled, params);
  }, [
    chainId,
    account,
    setCorrectChain,
    isSendRedesignEnabled,
    ///: BEGIN:ONLY_INCLUDE_IF(multichain)
    handleSendNonEvm,
    ///: END:ONLY_INCLUDE_IF
    trackingLocation,
  ]);

  const handleBuyAndSellOnClick = useCallback(() => {
    openBuyCryptoInPdapp(getChainId());
    trackEvent({
      event: MetaMetricsEventName.NavBuyButtonClicked,
      category: MetaMetricsEventCategory.Navigation,
      properties: {
        // TODO: Fix in https://github.com/MetaMask/metamask-extension/issues/31860
        // eslint-disable-next-line @typescript-eslint/naming-convention
        account_type: account.type,
        location: 'Home',
        text: 'Buy',
        // TODO: Fix in https://github.com/MetaMask/metamask-extension/issues/31860
        // eslint-disable-next-line @typescript-eslint/naming-convention
        chain_id: chainId,
        // TODO: Fix in https://github.com/MetaMask/metamask-extension/issues/31860
        // eslint-disable-next-line @typescript-eslint/naming-convention
        token_symbol: defaultSwapsToken,
        ...getSnapAccountMetaMetricsPropertiesIfAny(account),
      },
    });
  }, [chainId, defaultSwapsToken]);

  const handleSwapOnClick = useCallback(async () => {
<<<<<<< HEAD
    if (isUnifiedUIEnabled) {
      handleBridgeOnClick(true);
      return;
    }
    if (multichainChainId === MultichainNetworks.SOLANA) {
      handleBridgeOnClick(true);
      return;
    }
    if (
      isMultichainAccountsState2Enabled &&
      chainId === MultichainNetworks.SOLANA
    ) {
      handleBridgeOnClick(true);
      return;
    }

    await setCorrectChain();

    if (isSwapsChain) {
      trackEvent({
        event: MetaMetricsEventName.NavSwapButtonClicked,
        category: MetaMetricsEventCategory.Swaps,
        properties: {
          // TODO: Fix in https://github.com/MetaMask/metamask-extension/issues/31860
          // eslint-disable-next-line @typescript-eslint/naming-convention
          token_symbol: 'ETH',
          location: MetaMetricsSwapsEventSource.MainView,
          text: 'Swap',
          // TODO: Fix in https://github.com/MetaMask/metamask-extension/issues/31860
          // eslint-disable-next-line @typescript-eslint/naming-convention
          chain_id: chainId,
        },
      });
      dispatch(setSwapsFromToken(defaultSwapsToken));
      if (usingHardwareWallet) {
        if (global.platform.openExtensionInBrowser) {
          global.platform.openExtensionInBrowser(PREPARE_SWAP_ROUTE);
        }
      } else {
        navigate(PREPARE_SWAP_ROUTE);
      }
    }
  }, [
    setCorrectChain,
    isSwapsChain,
    chainId,
    isMultichainAccountsState2Enabled,
    multichainChainId,
    isUnifiedUIEnabled,
    usingHardwareWallet,
    defaultSwapsToken,
  ]);
=======
    // Determine the chainId to use in the Swap experience using the url
    const urlSuffix = location.pathname.split('/').filter(Boolean).at(-1);
    const hexChainOrAssetId = urlSuffix
      ? decodeURIComponent(urlSuffix)
      : undefined;
    const chainIdToUse = isCaipAssetType(hexChainOrAssetId)
      ? parseCaipAssetType(hexChainOrAssetId).chainId
      : hexChainOrAssetId;

    // Handle clicking from the wallet or native asset overview page
    openBridgeExperience(
      MetaMetricsSwapsEventSource.MainView,
      chainIdToUse && ALL_ALLOWED_BRIDGE_CHAIN_IDS.includes(chainIdToUse)
        ? getNativeAssetForChainId(chainIdToUse)
        : undefined,
    );
  }, [location, openBridgeExperience]);
>>>>>>> 1c7b7c1b

  const handleReceiveOnClick = useCallback(() => {
    trace({ name: TraceName.ReceiveModal });
    trackEvent({
      event: MetaMetricsEventName.NavReceiveButtonClicked,
      category: MetaMetricsEventCategory.Navigation,
      properties: {
        text: 'Receive',
        location: trackingLocation,
        // TODO: Fix in https://github.com/MetaMask/metamask-extension/issues/31860
        // eslint-disable-next-line @typescript-eslint/naming-convention
        chain_id: chainId,
      },
    });

    if (isMultichainAccountsState2Enabled && selectedAccountGroup) {
      // Navigate to the multichain address list page with receive source
      navigate(
        `${MULTICHAIN_ACCOUNT_ADDRESS_LIST_PAGE_ROUTE}/${encodeURIComponent(selectedAccountGroup)}?${AddressListQueryParams.Source}=${AddressListSource.Receive}`,
      );
    } else {
      // Show the traditional receive modal
      setShowReceiveModal(true);
    }
  }, [
    isMultichainAccountsState2Enabled,
    selectedAccountGroup,
    navigate,
    trackEvent,
    trackingLocation,
    chainId,
  ]);

  return (
    <Box
      display={Display.Flex}
      justifyContent={JustifyContent.spaceBetween}
      width={BlockSize.Full}
      gap={3}
    >
      {
        <IconButton
          className={`${classPrefix}-overview__button`}
          Icon={
            displayNewIconButtons ? (
              <Icon
                name={IconName.Dollar}
                color={IconColor.iconAlternative}
                size={IconSize.Md}
              />
            ) : (
              <Icon
                name={IconName.PlusAndMinus}
                color={IconColor.iconDefault}
                size={IconSize.Sm}
              />
            )
          }
          disabled={!isBuyableChain}
          data-testid={`${classPrefix}-overview-buy`}
          label={t('buy')}
          onClick={handleBuyAndSellOnClick}
          width={BlockSize.Full}
          tooltipRender={(contents: React.ReactElement) =>
            generateTooltip('buyButton', contents)
          }
        />
      }
      <IconButton
        className={`${classPrefix}-overview__button`}
        disabled={!isSigningEnabled || !isExternalServicesEnabled}
        Icon={
          displayNewIconButtons ? (
            <Icon
              name={IconName.SwapVertical}
              color={IconColor.iconAlternative}
              size={IconSize.Md}
            />
          ) : (
            <Icon
              name={IconName.SwapVertical}
              color={IconColor.iconDefault}
              size={IconSize.Sm}
            />
          )
        }
        onClick={handleSwapOnClick}
        label={t('swap')}
        data-testid={`${classPrefix}-overview-swap`}
        width={BlockSize.Full}
        tooltipRender={(contents: React.ReactElement) =>
          generateTooltip('swapButton', contents)
        }
      />
      <IconButton
        className={`${classPrefix}-overview__button`}
        data-testid={`${classPrefix}-overview-send`}
        Icon={
          displayNewIconButtons ? (
            <Icon
              name={IconName.Send}
              color={IconColor.iconAlternative}
              size={IconSize.Md}
            />
          ) : (
            <Icon
              name={IconName.Arrow2UpRight}
              color={IconColor.iconDefault}
              size={IconSize.Sm}
            />
          )
        }
        disabled={!isSigningEnabled || isNonEvmAccountWithoutExternalServices}
        label={t('send')}
        onClick={handleSendOnClick}
        width={BlockSize.Full}
        tooltipRender={(contents: React.ReactElement) =>
          generateTooltip('sendButton', contents)
        }
      />
      {
        <>
          {showReceiveModal && (
            <ReceiveModal
              address={selectedAddress}
              onClose={() => setShowReceiveModal(false)}
            />
          )}
          <IconButton
            className={`${classPrefix}-overview__button`}
            data-testid={`${classPrefix}-overview-receive`}
            Icon={
              displayNewIconButtons ? (
                <Icon
                  name={IconName.Received}
                  color={IconColor.iconAlternative}
                  size={IconSize.Md}
                />
              ) : (
                <Icon
                  name={IconName.ScanBarcode}
                  color={IconColor.iconDefault}
                  size={IconSize.Sm}
                />
              )
            }
            label={t('receive')}
            width={BlockSize.Full}
            onClick={handleReceiveOnClick}
          />
        </>
      }
    </Box>
  );
};

export default CoinButtons;<|MERGE_RESOLUTION|>--- conflicted
+++ resolved
@@ -282,14 +282,16 @@
     }
     navigateToSendRoute(navigate, isSendRedesignEnabled, params);
   }, [
+    trackEvent,
+    account,
+    nativeToken,
     chainId,
-    account,
+    isSendRedesignEnabled,
     setCorrectChain,
-    isSendRedesignEnabled,
-    ///: BEGIN:ONLY_INCLUDE_IF(multichain)
+    dispatch,
+    trackingLocation,
+    navigate,
     handleSendNonEvm,
-    ///: END:ONLY_INCLUDE_IF
-    trackingLocation,
   ]);
 
   const handleBuyAndSellOnClick = useCallback(() => {
@@ -315,60 +317,6 @@
   }, [chainId, defaultSwapsToken]);
 
   const handleSwapOnClick = useCallback(async () => {
-<<<<<<< HEAD
-    if (isUnifiedUIEnabled) {
-      handleBridgeOnClick(true);
-      return;
-    }
-    if (multichainChainId === MultichainNetworks.SOLANA) {
-      handleBridgeOnClick(true);
-      return;
-    }
-    if (
-      isMultichainAccountsState2Enabled &&
-      chainId === MultichainNetworks.SOLANA
-    ) {
-      handleBridgeOnClick(true);
-      return;
-    }
-
-    await setCorrectChain();
-
-    if (isSwapsChain) {
-      trackEvent({
-        event: MetaMetricsEventName.NavSwapButtonClicked,
-        category: MetaMetricsEventCategory.Swaps,
-        properties: {
-          // TODO: Fix in https://github.com/MetaMask/metamask-extension/issues/31860
-          // eslint-disable-next-line @typescript-eslint/naming-convention
-          token_symbol: 'ETH',
-          location: MetaMetricsSwapsEventSource.MainView,
-          text: 'Swap',
-          // TODO: Fix in https://github.com/MetaMask/metamask-extension/issues/31860
-          // eslint-disable-next-line @typescript-eslint/naming-convention
-          chain_id: chainId,
-        },
-      });
-      dispatch(setSwapsFromToken(defaultSwapsToken));
-      if (usingHardwareWallet) {
-        if (global.platform.openExtensionInBrowser) {
-          global.platform.openExtensionInBrowser(PREPARE_SWAP_ROUTE);
-        }
-      } else {
-        navigate(PREPARE_SWAP_ROUTE);
-      }
-    }
-  }, [
-    setCorrectChain,
-    isSwapsChain,
-    chainId,
-    isMultichainAccountsState2Enabled,
-    multichainChainId,
-    isUnifiedUIEnabled,
-    usingHardwareWallet,
-    defaultSwapsToken,
-  ]);
-=======
     // Determine the chainId to use in the Swap experience using the url
     const urlSuffix = location.pathname.split('/').filter(Boolean).at(-1);
     const hexChainOrAssetId = urlSuffix
@@ -386,7 +334,6 @@
         : undefined,
     );
   }, [location, openBridgeExperience]);
->>>>>>> 1c7b7c1b
 
   const handleReceiveOnClick = useCallback(() => {
     trace({ name: TraceName.ReceiveModal });
@@ -404,7 +351,7 @@
 
     if (isMultichainAccountsState2Enabled && selectedAccountGroup) {
       // Navigate to the multichain address list page with receive source
-      navigate(
+      history.push(
         `${MULTICHAIN_ACCOUNT_ADDRESS_LIST_PAGE_ROUTE}/${encodeURIComponent(selectedAccountGroup)}?${AddressListQueryParams.Source}=${AddressListSource.Receive}`,
       );
     } else {
@@ -414,7 +361,7 @@
   }, [
     isMultichainAccountsState2Enabled,
     selectedAccountGroup,
-    navigate,
+    history,
     trackEvent,
     trackingLocation,
     chainId,
