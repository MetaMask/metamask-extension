--- conflicted
+++ resolved
@@ -1,56 +1,34 @@
 import React, { useCallback, useContext, useState } from 'react';
 import { useDispatch, useSelector } from 'react-redux';
-import {
-  useHistory,
-  ///: BEGIN:ONLY_INCLUDE_IF(build-main,build-beta,build-flask)
-  useLocation,
-  ///: END:ONLY_INCLUDE_IF
-} from 'react-router-dom';
-///: BEGIN:ONLY_INCLUDE_IF(build-main,build-beta,build-flask)
+import { useHistory, useLocation } from 'react-router-dom';
 import { toHex } from '@metamask/controller-utils';
-///: END:ONLY_INCLUDE_IF
-import {
-  ///: BEGIN:ONLY_INCLUDE_IF(build-main,build-beta,build-flask)
-  isCaipChainId,
-  ///: END:ONLY_INCLUDE_IF
-  CaipChainId,
-} from '@metamask/utils';
+import { isCaipChainId, CaipChainId } from '@metamask/utils';
 
 ///: BEGIN:ONLY_INCLUDE_IF(multichain)
 import { isEvmAccountType } from '@metamask/keyring-api';
 import { InternalAccount } from '@metamask/keyring-internal-api';
 ///: END:ONLY_INCLUDE_IF
-///: BEGIN:ONLY_INCLUDE_IF(build-main,build-beta,build-flask)
 import { ChainId } from '../../../../shared/constants/network';
-///: END:ONLY_INCLUDE_IF
 
 import { I18nContext } from '../../../contexts/i18n';
 import {
-  ///: BEGIN:ONLY_INCLUDE_IF(build-main,build-beta,build-flask)
   PREPARE_SWAP_ROUTE,
-  ///: END:ONLY_INCLUDE_IF
   SEND_ROUTE,
 } from '../../../helpers/constants/routes';
 import {
-  ///: BEGIN:ONLY_INCLUDE_IF(build-main,build-beta,build-flask)
   SwapsEthToken,
   getCurrentKeyring,
-  ///: END:ONLY_INCLUDE_IF
   getUseExternalServices,
   getNetworkConfigurationIdByChainId,
   isNonEvmAccount,
 } from '../../../selectors';
 import Tooltip from '../../ui/tooltip';
-///: BEGIN:ONLY_INCLUDE_IF(build-main,build-beta,build-flask)
 import { setSwapsFromToken } from '../../../ducks/swaps/swaps';
 import { isHardwareKeyring } from '../../../helpers/utils/hardware';
-///: END:ONLY_INCLUDE_IF
 import {
   MetaMetricsEventCategory,
   MetaMetricsEventName,
-  ///: BEGIN:ONLY_INCLUDE_IF(build-main,build-beta,build-flask)
   MetaMetricsSwapsEventSource,
-  ///: END:ONLY_INCLUDE_IF
 } from '../../../../shared/constants/metametrics';
 import { AssetType } from '../../../../shared/constants/transaction';
 import { MetaMetricsContext } from '../../../contexts/metametrics';
@@ -63,10 +41,12 @@
 } from '../../../helpers/constants/design-system';
 import { Box, Icon, IconName, IconSize } from '../../component-library';
 import IconButton from '../../ui/icon-button';
-///: BEGIN:ONLY_INCLUDE_IF(build-main,build-beta,build-flask)
 import useRamps from '../../../hooks/ramps/useRamps/useRamps';
 import useBridging from '../../../hooks/bridge/useBridging';
-///: END:ONLY_INCLUDE_IF
+import {
+  getIsUnifiedUIEnabled,
+  type BridgeAppState,
+} from '../../../ducks/bridge/selectors';
 import { ReceiveModal } from '../../multichain/receive-modal';
 import {
   setSwitchedNetworkDetails,
@@ -81,6 +61,7 @@
 ///: BEGIN:ONLY_INCLUDE_IF(solana-swaps)
 import { MultichainNetworks } from '../../../../shared/constants/multichain/networks';
 ///: END:ONLY_INCLUDE_IF
+import { trace, TraceName } from '../../../../shared/lib/trace';
 ///: BEGIN:ONLY_INCLUDE_IF(multichain)
 import { useHandleSendNonEvm } from './hooks/useHandleSendNonEvm';
 ///: END:ONLY_INCLUDE_IF
@@ -91,11 +72,9 @@
   trackingLocation: string;
   isSwapsChain: boolean;
   isSigningEnabled: boolean;
-  ///: BEGIN:ONLY_INCLUDE_IF(build-main,build-beta,build-flask)
   isBridgeChain: boolean;
   isBuyableChain: boolean;
   defaultSwapsToken?: SwapsEthToken;
-  ///: END:ONLY_INCLUDE_IF
   classPrefix?: string;
   iconButtonClassName?: string;
 };
@@ -106,11 +85,9 @@
   trackingLocation,
   isSwapsChain,
   isSigningEnabled,
-  ///: BEGIN:ONLY_INCLUDE_IF(build-main,build-beta,build-flask)
   isBridgeChain,
   isBuyableChain,
   defaultSwapsToken,
-  ///: END:ONLY_INCLUDE_IF
   classPrefix = 'coin',
 }: CoinButtonsProps) => {
   const t = useContext(I18nContext);
@@ -132,11 +109,9 @@
   const handleSendNonEvm = useHandleSendNonEvm();
   ///: END:ONLY_INCLUDE_IF
 
-  ///: BEGIN:ONLY_INCLUDE_IF(build-main,build-beta,build-flask)
   const location = useLocation();
   const keyring = useSelector(getCurrentKeyring);
   const usingHardwareWallet = isHardwareKeyring(keyring?.type);
-  ///: END:ONLY_INCLUDE_IF
 
   // Initially, those events were using a "ETH" as `token_symbol`, so we keep this behavior
   // for EVM, no matter the currently selected native token (e.g. SepoliaETH if you are on Sepolia
@@ -157,11 +132,7 @@
     !isExternalServicesEnabled && isNonEvmAccount(account);
 
   const buttonTooltips = {
-    buyButton: [
-      ///: BEGIN:ONLY_INCLUDE_IF(build-main,build-beta,build-flask)
-      { condition: !isBuyableChain, message: '' },
-      ///: END:ONLY_INCLUDE_IF
-    ],
+    buyButton: [{ condition: !isBuyableChain, message: '' }],
     sendButton: [
       { condition: !isSigningEnabled, message: 'methodNotSupported' },
     ],
@@ -170,9 +141,7 @@
       { condition: !isSigningEnabled, message: 'methodNotSupported' },
     ],
     bridgeButton: [
-      ///: BEGIN:ONLY_INCLUDE_IF(build-main,build-beta,build-flask)
       { condition: !isBridgeChain, message: 'currentlyUnavailable' },
-      ///: END:ONLY_INCLUDE_IF
       { condition: !isSigningEnabled, message: 'methodNotSupported' },
     ],
   };
@@ -197,7 +166,6 @@
     return contents;
   };
 
-  ///: BEGIN:ONLY_INCLUDE_IF(build-main,build-beta,build-flask)
   const getChainId = (): CaipChainId | ChainId => {
     if (isCaipChainId(chainId)) {
       return chainId as CaipChainId;
@@ -205,20 +173,15 @@
     // Otherwise we assume that's an EVM chain ID, so use the usual 0x prefix
     return toHex(chainId) as ChainId;
   };
-  ///: END:ONLY_INCLUDE_IF
 
   const getSnapAccountMetaMetricsPropertiesIfAny = (
     internalAccount: InternalAccount,
-    // TODO: Fix in https://github.com/MetaMask/metamask-extension/issues/31860
-    // eslint-disable-next-line @typescript-eslint/naming-convention
   ): { snap_id?: string } => {
     // Some accounts might be Snap accounts, in this case we add some extra properties
     // to the metrics:
     const snapId = internalAccount.metadata.snap?.id;
     if (snapId) {
       return {
-        // TODO: Fix in https://github.com/MetaMask/metamask-extension/issues/31860
-        // eslint-disable-next-line @typescript-eslint/naming-convention
         snap_id: snapId,
       };
     }
@@ -228,11 +191,13 @@
     return {};
   };
 
-  ///: BEGIN:ONLY_INCLUDE_IF(build-main,build-beta,build-flask)
   const { openBuyCryptoInPdapp } = useRamps();
 
   const { openBridgeExperience } = useBridging();
-  ///: END:ONLY_INCLUDE_IF
+
+  const isUnifiedUIEnabled = useSelector((state: BridgeAppState) =>
+    getIsUnifiedUIEnabled(state, chainId),
+  );
 
   const setCorrectChain = useCallback(async () => {
     if (currentChainId !== chainId && multichainChainId !== chainId) {
@@ -259,16 +224,10 @@
         event: MetaMetricsEventName.NavSendButtonClicked,
         category: MetaMetricsEventCategory.Navigation,
         properties: {
-          // TODO: Fix in https://github.com/MetaMask/metamask-extension/issues/31860
-          // eslint-disable-next-line @typescript-eslint/naming-convention
           account_type: account.type,
-          // TODO: Fix in https://github.com/MetaMask/metamask-extension/issues/31860
-          // eslint-disable-next-line @typescript-eslint/naming-convention
           token_symbol: nativeToken,
           location: 'Home',
           text: 'Send',
-          // TODO: Fix in https://github.com/MetaMask/metamask-extension/issues/31860
-          // eslint-disable-next-line @typescript-eslint/naming-convention
           chain_id: chainId,
           ...getSnapAccountMetaMetricsPropertiesIfAny(account),
         },
@@ -297,23 +256,16 @@
     ///: END:ONLY_INCLUDE_IF
   ]);
 
-  ///: BEGIN:ONLY_INCLUDE_IF(build-main,build-beta,build-flask)
   const handleBuyAndSellOnClick = useCallback(() => {
     openBuyCryptoInPdapp(getChainId());
     trackEvent({
       event: MetaMetricsEventName.NavBuyButtonClicked,
       category: MetaMetricsEventCategory.Navigation,
       properties: {
-        // TODO: Fix in https://github.com/MetaMask/metamask-extension/issues/31860
-        // eslint-disable-next-line @typescript-eslint/naming-convention
         account_type: account.type,
         location: 'Home',
         text: 'Buy',
-        // TODO: Fix in https://github.com/MetaMask/metamask-extension/issues/31860
-        // eslint-disable-next-line @typescript-eslint/naming-convention
         chain_id: chainId,
-        // TODO: Fix in https://github.com/MetaMask/metamask-extension/issues/31860
-        // eslint-disable-next-line @typescript-eslint/naming-convention
         token_symbol: defaultSwapsToken,
         ...getSnapAccountMetaMetricsPropertiesIfAny(account),
       },
@@ -335,9 +287,12 @@
     },
     [defaultSwapsToken, location, openBridgeExperience],
   );
-  ///: END:ONLY_INCLUDE_IF
 
   const handleSwapOnClick = useCallback(async () => {
+    if (isUnifiedUIEnabled) {
+      handleBridgeOnClick(true);
+      return;
+    }
     ///: BEGIN:ONLY_INCLUDE_IF(solana-swaps)
     if (multichainChainId === MultichainNetworks.SOLANA) {
       handleBridgeOnClick(true);
@@ -347,19 +302,14 @@
 
     await setCorrectChain();
 
-    ///: BEGIN:ONLY_INCLUDE_IF(build-main,build-beta,build-flask)
     if (isSwapsChain) {
       trackEvent({
         event: MetaMetricsEventName.NavSwapButtonClicked,
         category: MetaMetricsEventCategory.Swaps,
         properties: {
-          // TODO: Fix in https://github.com/MetaMask/metamask-extension/issues/31860
-          // eslint-disable-next-line @typescript-eslint/naming-convention
           token_symbol: 'ETH',
           location: MetaMetricsSwapsEventSource.MainView,
           text: 'Swap',
-          // TODO: Fix in https://github.com/MetaMask/metamask-extension/issues/31860
-          // eslint-disable-next-line @typescript-eslint/naming-convention
           chain_id: chainId,
         },
       });
@@ -372,15 +322,13 @@
         history.push(PREPARE_SWAP_ROUTE);
       }
     }
-    ///: END:ONLY_INCLUDE_IF
   }, [
     setCorrectChain,
     isSwapsChain,
     chainId,
-    ///: BEGIN:ONLY_INCLUDE_IF(build-main,build-beta,build-flask)
+    isUnifiedUIEnabled,
     usingHardwareWallet,
     defaultSwapsToken,
-    ///: END:ONLY_INCLUDE_IF
   ]);
 
   return (
@@ -391,17 +339,9 @@
       gap={3}
     >
       {
-        ///: BEGIN:ONLY_INCLUDE_IF(build-main,build-beta,build-flask)
         <IconButton
           className={`${classPrefix}-overview__button`}
           Icon={
-<<<<<<< HEAD
-            <Icon
-              name={IconName.PlusMinus}
-              color={IconColor.primaryInverse}
-              size={IconSize.Sm}
-            />
-=======
             displayNewIconButtons ? (
               <Icon
                 name={IconName.Money}
@@ -415,7 +355,6 @@
                 size={IconSize.Sm}
               />
             )
->>>>>>> c9f5c5a9
           }
           disabled={!isBuyableChain}
           data-testid={`${classPrefix}-overview-buy`}
@@ -427,21 +366,15 @@
           }
           round={!displayNewIconButtons}
         />
-        ///: END:ONLY_INCLUDE_IF
       }
       <IconButton
         className={`${classPrefix}-overview__button`}
         disabled={
-          !isSwapsChain || !isSigningEnabled || !isExternalServicesEnabled
+          (!isSwapsChain && !isUnifiedUIEnabled) ||
+          !isSigningEnabled ||
+          !isExternalServicesEnabled
         }
         Icon={
-<<<<<<< HEAD
-          <Icon
-            name={IconName.SwapHorizontal}
-            color={IconColor.primaryInverse}
-            size={IconSize.Sm}
-          />
-=======
           displayNewIconButtons ? (
             <Icon
               name={IconName.SwapHorizontal}
@@ -455,7 +388,6 @@
               size={IconSize.Sm}
             />
           )
->>>>>>> c9f5c5a9
         }
         onClick={handleSwapOnClick}
         label={t('swap')}
@@ -466,12 +398,7 @@
         }
         round={!displayNewIconButtons}
       />
-<<<<<<< HEAD
-      {
-        ///: BEGIN:ONLY_INCLUDE_IF(build-main,build-beta,build-flask)
-=======
       {process.env.REMOVE_GNS ? null : (
->>>>>>> c9f5c5a9
         <IconButton
           className={`${classPrefix}-overview__button`}
           disabled={
@@ -481,13 +408,6 @@
           }
           data-testid={`${classPrefix}-overview-bridge`}
           Icon={
-<<<<<<< HEAD
-            <Icon
-              name={IconName.Bridge}
-              color={IconColor.primaryInverse}
-              size={IconSize.Sm}
-            />
-=======
             displayNewIconButtons ? (
               <Icon
                 name={IconName.Bridge}
@@ -501,7 +421,6 @@
                 size={IconSize.Sm}
               />
             )
->>>>>>> c9f5c5a9
           }
           label={t('bridge')}
           onClick={() => handleBridgeOnClick(false)}
@@ -511,23 +430,11 @@
           }
           round={!displayNewIconButtons}
         />
-<<<<<<< HEAD
-        ///: END:ONLY_INCLUDE_IF
-      }
-=======
       )}
->>>>>>> c9f5c5a9
       <IconButton
         className={`${classPrefix}-overview__button`}
         data-testid={`${classPrefix}-overview-send`}
         Icon={
-<<<<<<< HEAD
-          <Icon
-            name={IconName.Arrow2UpRight}
-            color={IconColor.primaryInverse}
-            size={IconSize.Sm}
-          />
-=======
           displayNewIconButtons ? (
             <Icon
               name={IconName.Send}
@@ -541,7 +448,6 @@
               size={IconSize.Sm}
             />
           )
->>>>>>> c9f5c5a9
         }
         disabled={!isSigningEnabled || isNonEvmAccountWithoutExternalServices}
         label={t('send')}
@@ -564,13 +470,6 @@
             className={`${classPrefix}-overview__button`}
             data-testid={`${classPrefix}-overview-receive`}
             Icon={
-<<<<<<< HEAD
-              <Icon
-                name={IconName.ScanBarcode}
-                color={IconColor.primaryInverse}
-                size={IconSize.Sm}
-              />
-=======
               displayNewIconButtons ? (
                 <Icon
                   name={IconName.QrCode}
@@ -584,19 +483,17 @@
                   size={IconSize.Sm}
                 />
               )
->>>>>>> c9f5c5a9
             }
             label={t('receive')}
             width={BlockSize.Full}
             onClick={() => {
+              trace({ name: TraceName.ReceiveModal });
               trackEvent({
                 event: MetaMetricsEventName.NavReceiveButtonClicked,
                 category: MetaMetricsEventCategory.Navigation,
                 properties: {
                   text: 'Receive',
                   location: trackingLocation,
-                  // TODO: Fix in https://github.com/MetaMask/metamask-extension/issues/31860
-                  // eslint-disable-next-line @typescript-eslint/naming-convention
                   chain_id: chainId,
                 },
               });
