--- conflicted
+++ resolved
@@ -288,27 +288,11 @@
     // Native Send flow
     await setCorrectChain();
     await dispatch(startNewDraftTransaction({ type: AssetType.native }));
-<<<<<<< HEAD
-    if (process.env.SEND_REDESIGN_ENABLED) {
-      let route;
-      if (trackingLocation === 'home') {
-        route = `${SEND_ROUTE}/asset`;
-      } else {
-        const queryParams = new URLSearchParams();
-        queryParams.append('chainId', chainId.toString());
-        route = `${SEND_ROUTE}/amount-recipient?${queryParams.toString()}`;
-      }
-      history.push(route);
-    } else {
-      history.push(SEND_ROUTE);
-    }
-=======
     let params;
     if (trackingLocation !== 'home') {
       params = { chainId: chainId.toString() };
     }
     navigateToSendRoute(history, isSendRedesignEnabled, params);
->>>>>>> fd295214
   }, [
     chainId,
     account,
