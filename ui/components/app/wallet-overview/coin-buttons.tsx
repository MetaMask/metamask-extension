import React, {
  useCallback,
  useContext,
  useState,
  ///: BEGIN:ONLY_INCLUDE_IF(build-flask)
  useEffect,
  ///: END:ONLY_INCLUDE_IF
} from 'react';
import { useDispatch, useSelector } from 'react-redux';
import {
  useHistory,
  ///: BEGIN:ONLY_INCLUDE_IF(build-main,build-beta,build-flask)
  useLocation,
  ///: END:ONLY_INCLUDE_IF
} from 'react-router-dom';
///: BEGIN:ONLY_INCLUDE_IF(build-main,build-beta,build-flask)
import { toHex } from '@metamask/controller-utils';
///: END:ONLY_INCLUDE_IF
import {
  ///: BEGIN:ONLY_INCLUDE_IF(build-main,build-beta,build-flask)
  isCaipChainId,
  ///: END:ONLY_INCLUDE_IF
  CaipChainId,
} from '@metamask/utils';

///: BEGIN:ONLY_INCLUDE_IF(build-flask)
import { BtcAccountType, InternalAccount } from '@metamask/keyring-api';
///: END:ONLY_INCLUDE_IF
///: BEGIN:ONLY_INCLUDE_IF(build-main,build-beta,build-flask)
import { ChainId } from '../../../../shared/constants/network';
///: END:ONLY_INCLUDE_IF
///: BEGIN:ONLY_INCLUDE_IF(build-mmi)
import {
  getMmiPortfolioEnabled,
  getMmiPortfolioUrl,
} from '../../../selectors/institutional/selectors';
///: END:ONLY_INCLUDE_IF
import { I18nContext } from '../../../contexts/i18n';
import {
  ///: BEGIN:ONLY_INCLUDE_IF(build-flask)
  CONFIRMATION_V_NEXT_ROUTE,
  ///: END:ONLY_INCLUDE_IF
  ///: BEGIN:ONLY_INCLUDE_IF(build-main,build-beta,build-flask)
  PREPARE_SWAP_ROUTE,
  ///: END:ONLY_INCLUDE_IF
  SEND_ROUTE,
} from '../../../helpers/constants/routes';
import {
  ///: BEGIN:ONLY_INCLUDE_IF(build-main,build-beta,build-flask)
  SwapsEthToken,
  getCurrentKeyring,
  ///: END:ONLY_INCLUDE_IF
  getUseExternalServices,
  ///: BEGIN:ONLY_INCLUDE_IF(build-flask)
  getMemoizedUnapprovedTemplatedConfirmations,
  ///: END:ONLY_INCLUDE_IF
  getNetworkConfigurationIdByChainId,
  getCurrentChainId,
} from '../../../selectors';
import Tooltip from '../../ui/tooltip';
///: BEGIN:ONLY_INCLUDE_IF(build-main,build-beta,build-flask)
import { setSwapsFromToken } from '../../../ducks/swaps/swaps';
import { isHardwareKeyring } from '../../../helpers/utils/hardware';
///: END:ONLY_INCLUDE_IF
import {
  MetaMetricsEventCategory,
  MetaMetricsEventName,
  ///: BEGIN:ONLY_INCLUDE_IF(build-main,build-beta,build-flask)
  MetaMetricsSwapsEventSource,
  ///: END:ONLY_INCLUDE_IF
} from '../../../../shared/constants/metametrics';
import { AssetType } from '../../../../shared/constants/transaction';
import { MetaMetricsContext } from '../../../contexts/metametrics';
import { startNewDraftTransaction } from '../../../ducks/send';
import {
  Display,
  IconColor,
  JustifyContent,
} from '../../../helpers/constants/design-system';
import { Box, Icon, IconName, IconSize } from '../../component-library';
import IconButton from '../../ui/icon-button';
///: BEGIN:ONLY_INCLUDE_IF(build-main,build-beta,build-flask)
import useRamps from '../../../hooks/ramps/useRamps/useRamps';
import useBridging from '../../../hooks/bridge/useBridging';
///: END:ONLY_INCLUDE_IF
import { ReceiveModal } from '../../multichain/receive-modal';
import {
  setActiveNetwork,
  setSwitchedNetworkDetails,
  ///: BEGIN:ONLY_INCLUDE_IF(build-flask)
  sendMultichainTransaction,
  setDefaultHomeActiveTabName,
  ///: END:ONLY_INCLUDE_IF
} from '../../../store/actions';
///: BEGIN:ONLY_INCLUDE_IF(build-flask)
import { BITCOIN_WALLET_SNAP_ID } from '../../../../shared/lib/accounts/bitcoin-wallet-snap';
///: END:ONLY_INCLUDE_IF
import {
  getMultichainIsEvm,
  getMultichainNativeCurrency,
} from '../../../selectors/multichain';
import { useMultichainSelector } from '../../../hooks/useMultichainSelector';

type CoinButtonsProps = {
  account: InternalAccount;
  chainId: `0x${string}` | CaipChainId | number;
  trackingLocation: string;
  isSwapsChain: boolean;
  isSigningEnabled: boolean;
  ///: BEGIN:ONLY_INCLUDE_IF(build-main,build-beta,build-flask)
  isBridgeChain: boolean;
  isBuyableChain: boolean;
  defaultSwapsToken?: SwapsEthToken;
  ///: END:ONLY_INCLUDE_IF
  classPrefix?: string;
  iconButtonClassName?: string;
};

const CoinButtons = ({
  account,
  chainId,
  trackingLocation,
  isSwapsChain,
  isSigningEnabled,
  ///: BEGIN:ONLY_INCLUDE_IF(build-main,build-beta,build-flask)
  isBridgeChain,
  isBuyableChain,
  defaultSwapsToken,
  ///: END:ONLY_INCLUDE_IF
  classPrefix = 'coin',
  iconButtonClassName = '',
}: CoinButtonsProps) => {
  const t = useContext(I18nContext);
  const dispatch = useDispatch();

  const trackEvent = useContext(MetaMetricsContext);
  const [showReceiveModal, setShowReceiveModal] = useState(false);

  const { address: selectedAddress } = account;
  const history = useHistory();
  const networks = useSelector(getNetworkConfigurationIdByChainId) as Record<
    string,
    string
  >;
  const currentChainId = useSelector(getCurrentChainId);
  ///: BEGIN:ONLY_INCLUDE_IF(build-main,build-beta,build-flask)
  const location = useLocation();
  const keyring = useSelector(getCurrentKeyring);
  const usingHardwareWallet = isHardwareKeyring(keyring?.type);
  ///: END:ONLY_INCLUDE_IF

  // Initially, those events were using a "ETH" as `token_symbol`, so we keep this behavior
  // for EVM, no matter the currently selected native token (e.g. SepoliaETH if you are on Sepolia
  // network).
  const isEvm = useMultichainSelector(getMultichainIsEvm, account);
  const multichainNativeToken = useMultichainSelector(
    getMultichainNativeCurrency,
    account,
  );
  const nativeToken = isEvm ? 'ETH' : multichainNativeToken;

  const isExternalServicesEnabled = useSelector(getUseExternalServices);

  const buttonTooltips = {
    buyButton: [
      ///: BEGIN:ONLY_INCLUDE_IF(build-main,build-beta,build-flask)
      { condition: !isBuyableChain, message: '' },
      ///: END:ONLY_INCLUDE_IF
    ],
    sendButton: [
      { condition: !isSigningEnabled, message: 'methodNotSupported' },
    ],
    swapButton: [
      { condition: !isSwapsChain, message: 'currentlyUnavailable' },
      { condition: !isSigningEnabled, message: 'methodNotSupported' },
    ],
    bridgeButton: [
      ///: BEGIN:ONLY_INCLUDE_IF(build-main,build-beta,build-flask)
      { condition: !isBridgeChain, message: 'currentlyUnavailable' },
      ///: END:ONLY_INCLUDE_IF
      { condition: !isSigningEnabled, message: 'methodNotSupported' },
    ],
  };

  const generateTooltip = (
    buttonKey: keyof typeof buttonTooltips,
    contents: React.ReactElement,
  ) => {
    const conditions = buttonTooltips[buttonKey];
    const tooltipInfo = conditions.find(({ condition }) => condition);
    if (tooltipInfo?.message) {
      return (
        <Tooltip title={t(tooltipInfo.message)} position="bottom">
          {contents}
        </Tooltip>
      );
    }
    return contents;
  };

  ///: BEGIN:ONLY_INCLUDE_IF(build-main,build-beta,build-flask)
  const getChainId = (): CaipChainId | ChainId => {
    if (isCaipChainId(chainId)) {
      return chainId as CaipChainId;
    }
    // Otherwise we assume that's an EVM chain ID, so use the usual 0x prefix
    return toHex(chainId) as ChainId;
  };
  ///: END:ONLY_INCLUDE_IF

  const getSnapAccountMetaMetricsPropertiesIfAny = (
    internalAccount: InternalAccount,
  ): { snap_id?: string } => {
    // Some accounts might be Snap accounts, in this case we add some extra properties
    // to the metrics:
    const snapId = internalAccount.metadata.snap?.id;
    if (snapId) {
      return {
        snap_id: snapId,
      };
    }

    // If the account is not a Snap account or that we could not get the Snap ID for
    // some reason, we don't add any extra property.
    return {};
  };

  ///: BEGIN:ONLY_INCLUDE_IF(build-mmi)
  const mmiPortfolioEnabled = useSelector(getMmiPortfolioEnabled);
  const mmiPortfolioUrl = useSelector(getMmiPortfolioUrl);

  const portfolioEvent = () => {
    trackEvent({
      category: MetaMetricsEventCategory.Navigation,
      event: MetaMetricsEventName.MMIPortfolioButtonClicked,
    });
  };

  const stakingEvent = () => {
    trackEvent({
      category: MetaMetricsEventCategory.Navigation,
      event: MetaMetricsEventName.MMIPortfolioButtonClicked,
    });
  };

  const handleMmiStakingOnClick = useCallback(() => {
    stakingEvent();
    global.platform.openTab({
      url: `${mmiPortfolioUrl}/stake`,
    });
  }, [mmiPortfolioUrl]);

  const handleMmiPortfolioOnClick = useCallback(() => {
    portfolioEvent();
    global.platform.openTab({
      url: mmiPortfolioUrl,
    });
  }, [mmiPortfolioUrl]);

  const renderInstitutionalButtons = () => {
    return (
      <>
        <IconButton
          className={`${classPrefix}-overview__button`}
          iconButtonClassName={iconButtonClassName}
          Icon={
            <Icon
              name={IconName.Stake}
              color={IconColor.primaryInverse}
              size={IconSize.Sm}
            />
          }
          label={t('stake')}
          onClick={handleMmiStakingOnClick}
        />
        {mmiPortfolioEnabled && (
          <IconButton
            className={`${classPrefix}-overview__button`}
            iconButtonClassName={iconButtonClassName}
            Icon={
              <Icon
                name={IconName.Diagram}
                color={IconColor.primaryInverse}
                size={IconSize.Sm}
              />
            }
            label={t('portfolio')}
            onClick={handleMmiPortfolioOnClick}
          />
        )}
      </>
    );
  };
  ///: END:ONLY_INCLUDE_IF

  ///: BEGIN:ONLY_INCLUDE_IF(build-main,build-beta,build-flask)
  const { openBuyCryptoInPdapp } = useRamps();

  const { openBridgeExperience } = useBridging();
  ///: END:ONLY_INCLUDE_IF

  ///: BEGIN:ONLY_INCLUDE_IF(build-flask)
  const unapprovedTemplatedConfirmations = useSelector(
    getMemoizedUnapprovedTemplatedConfirmations,
  );

  useEffect(() => {
    const templatedSnapApproval = unapprovedTemplatedConfirmations.find(
      (approval) => {
        return (
          approval.type === 'snap_dialog' &&
          approval.origin === BITCOIN_WALLET_SNAP_ID
        );
      },
    );

    if (templatedSnapApproval) {
      history.push(`${CONFIRMATION_V_NEXT_ROUTE}/${templatedSnapApproval.id}`);
    }
  }, [unapprovedTemplatedConfirmations, history]);
  ///: END:ONLY_INCLUDE_IF

  const setCorrectChain = useCallback(async () => {
    if (currentChainId !== chainId) {
      const networkConfigurationId = networks[chainId];
      await dispatch(setActiveNetwork(networkConfigurationId));
      await dispatch(
        setSwitchedNetworkDetails({
          networkClientId: networkConfigurationId,
        }),
      );
    }
  }, [currentChainId, chainId, networks, dispatch]);

  const handleSendOnClick = useCallback(async () => {
    trackEvent(
      {
        event: MetaMetricsEventName.NavSendButtonClicked,
        category: MetaMetricsEventCategory.Navigation,
        properties: {
          account_type: account.type,
          token_symbol: nativeToken,
          location: 'Home',
          text: 'Send',
          chain_id: chainId,
          ...getSnapAccountMetaMetricsPropertiesIfAny(account),
        },
      },
      { excludeMetaMetricsId: false },
    );
    switch (account.type) {
      ///: BEGIN:ONLY_INCLUDE_IF(build-flask)
      case BtcAccountType.P2wpkh: {
        await sendMultichainTransaction(
          BITCOIN_WALLET_SNAP_ID,
          account.id,
          chainId as CaipChainId,
        );

        // We automatically switch to the activity tab once the transaction has been sent.
        dispatch(setDefaultHomeActiveTabName('activity'));
        break;
      }
      ///: END:ONLY_INCLUDE_IF
      default: {
<<<<<<< HEAD
        trackEvent(
          {
            event: MetaMetricsEventName.NavSendButtonClicked,
            category: MetaMetricsEventCategory.Navigation,
            properties: {
              token_symbol: 'ETH',
              location: 'Home',
              text: 'Send',
              chain_id: chainId,
            },
          },
          { excludeMetaMetricsId: false },
        );
        await setCorrectChain();
=======
>>>>>>> a45b674f
        await dispatch(startNewDraftTransaction({ type: AssetType.native }));
        history.push(SEND_ROUTE);
      }
    }
  }, [chainId, account, setCorrectChain]);

  const handleSwapOnClick = useCallback(async () => {
    await setCorrectChain();

    ///: BEGIN:ONLY_INCLUDE_IF(build-mmi)
    global.platform.openTab({
      url: `${mmiPortfolioUrl}/swap`,
    });
    ///: END:ONLY_INCLUDE_IF

    ///: BEGIN:ONLY_INCLUDE_IF(build-main,build-beta,build-flask)
    if (isSwapsChain) {
      trackEvent({
        event: MetaMetricsEventName.NavSwapButtonClicked,
        category: MetaMetricsEventCategory.Swaps,
        properties: {
          token_symbol: 'ETH',
          location: MetaMetricsSwapsEventSource.MainView,
          text: 'Swap',
          chain_id: chainId,
        },
      });
      dispatch(setSwapsFromToken(defaultSwapsToken));
      if (usingHardwareWallet) {
        if (global.platform.openExtensionInBrowser) {
          global.platform.openExtensionInBrowser(PREPARE_SWAP_ROUTE);
        }
      } else {
        history.push(PREPARE_SWAP_ROUTE);
      }
    }
    ///: END:ONLY_INCLUDE_IF
  }, [
    setCorrectChain,
    isSwapsChain,
    chainId,
    ///: BEGIN:ONLY_INCLUDE_IF(build-main,build-beta,build-flask)
    usingHardwareWallet,
    defaultSwapsToken,
    ///: END:ONLY_INCLUDE_IF
    ///: BEGIN:ONLY_INCLUDE_IF(build-mmi)
    mmiPortfolioUrl,
    ///: END:ONLY_INCLUDE_IF
  ]);

  ///: BEGIN:ONLY_INCLUDE_IF(build-main,build-beta,build-flask)
  const handleBuyAndSellOnClick = useCallback(() => {
    openBuyCryptoInPdapp(getChainId());
    trackEvent({
      event: MetaMetricsEventName.NavBuyButtonClicked,
      category: MetaMetricsEventCategory.Navigation,
      properties: {
        account_type: account.type,
        location: 'Home',
        text: 'Buy',
        chain_id: chainId,
        token_symbol: defaultSwapsToken,
        ...getSnapAccountMetaMetricsPropertiesIfAny(account),
      },
    });
  }, [chainId, defaultSwapsToken]);

  const handleBridgeOnClick = useCallback(() => {
    if (!defaultSwapsToken) {
      return;
    }
    openBridgeExperience(
      'Home',
      defaultSwapsToken,
      location.pathname.includes('asset') ? '&token=native' : '',
    );
  }, [defaultSwapsToken, location, openBridgeExperience]);
  ///: END:ONLY_INCLUDE_IF

  return (
    <Box display={Display.Flex} justifyContent={JustifyContent.spaceEvenly}>
      {
        ///: BEGIN:ONLY_INCLUDE_IF(build-main,build-beta,build-flask)
        <IconButton
          className={`${classPrefix}-overview__button`}
          iconButtonClassName={iconButtonClassName}
          Icon={
            <Icon
              name={IconName.PlusMinus}
              color={IconColor.primaryInverse}
              size={IconSize.Sm}
            />
          }
          disabled={!isBuyableChain}
          data-testid={`${classPrefix}-overview-buy`}
          label={t('buyAndSell')}
          onClick={handleBuyAndSellOnClick}
          tooltipRender={(contents: React.ReactElement) =>
            generateTooltip('buyButton', contents)
          }
        />
        ///: END:ONLY_INCLUDE_IF
      }

      {
        ///: BEGIN:ONLY_INCLUDE_IF(build-mmi)
        renderInstitutionalButtons()
        ///: END:ONLY_INCLUDE_IF
      }
      <IconButton
        className={`${classPrefix}-overview__button`}
        iconButtonClassName={iconButtonClassName}
        disabled={
          !isSwapsChain || !isSigningEnabled || !isExternalServicesEnabled
        }
        Icon={
          <Icon
            name={IconName.SwapHorizontal}
            color={IconColor.primaryInverse}
            size={IconSize.Sm}
          />
        }
        onClick={handleSwapOnClick}
        label={t('swap')}
        data-testid="token-overview-button-swap"
        tooltipRender={(contents: React.ReactElement) =>
          generateTooltip('swapButton', contents)
        }
      />
      {
        ///: BEGIN:ONLY_INCLUDE_IF(build-main,build-beta,build-flask)
        <IconButton
          className={`${classPrefix}-overview__button`}
          iconButtonClassName={iconButtonClassName}
          disabled={!isBridgeChain || !isSigningEnabled}
          data-testid={`${classPrefix}-overview-bridge`}
          Icon={
            <Icon
              name={IconName.Bridge}
              color={IconColor.primaryInverse}
              size={IconSize.Sm}
            />
          }
          label={t('bridge')}
          onClick={handleBridgeOnClick}
          tooltipRender={(contents: React.ReactElement) =>
            generateTooltip('bridgeButton', contents)
          }
        />
        ///: END:ONLY_INCLUDE_IF
      }
      <IconButton
        className={`${classPrefix}-overview__button`}
        iconButtonClassName={iconButtonClassName}
        data-testid={`${classPrefix}-overview-send`}
        Icon={
          <Icon
            name={IconName.Arrow2UpRight}
            color={IconColor.primaryInverse}
            size={IconSize.Sm}
          />
        }
        disabled={!isSigningEnabled}
        label={t('send')}
        onClick={handleSendOnClick}
        tooltipRender={(contents: React.ReactElement) =>
          generateTooltip('sendButton', contents)
        }
      />
      {
        <>
          {showReceiveModal && (
            <ReceiveModal
              address={selectedAddress}
              onClose={() => setShowReceiveModal(false)}
            />
          )}
          <IconButton
            className={`${classPrefix}-overview__button`}
            iconButtonClassName={iconButtonClassName}
            data-testid={`${classPrefix}-overview-receive`}
            Icon={
              <Icon
                name={IconName.ScanBarcode}
                color={IconColor.primaryInverse}
                size={IconSize.Sm}
              />
            }
            label={t('receive')}
            onClick={() => {
              trackEvent({
                event: MetaMetricsEventName.NavReceiveButtonClicked,
                category: MetaMetricsEventCategory.Navigation,
                properties: {
                  text: 'Receive',
                  location: trackingLocation,
                  chain_id: chainId,
                },
              });
              setShowReceiveModal(true);
            }}
          />
        </>
      }
    </Box>
  );
};

export default CoinButtons;<|MERGE_RESOLUTION|>--- conflicted
+++ resolved
@@ -363,7 +363,6 @@
       }
       ///: END:ONLY_INCLUDE_IF
       default: {
-<<<<<<< HEAD
         trackEvent(
           {
             event: MetaMetricsEventName.NavSendButtonClicked,
@@ -378,8 +377,6 @@
           { excludeMetaMetricsId: false },
         );
         await setCorrectChain();
-=======
->>>>>>> a45b674f
         await dispatch(startNewDraftTransaction({ type: AssetType.native }));
         history.push(SEND_ROUTE);
       }
