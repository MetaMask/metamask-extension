import React, { useMemo } from 'react';
import { useSelector } from 'react-redux';
import { toChecksumAddress } from 'ethereumjs-util';
import { getNativeTokenAddress } from '@metamask/assets-controllers';
import { getCurrentCurrency } from '../../../ducks/metamask/metamask';
import {
  getSelectedAccount,
  getShouldHideZeroBalanceTokens,
  getTokensMarketData,
  getPreferences,
  getSelectedInternalAccount,
  selectAnyEnabledNetworksAreAvailable,
} from '../../../selectors';
import { getCurrentChainId } from '../../../../shared/modules/selectors/networks';
import { useAccountTotalFiatBalance } from '../../../hooks/useAccountTotalFiatBalance';
// TODO: Remove restricted import
// eslint-disable-next-line import/no-restricted-paths
import { formatValue, isValidAmount } from '../../../../app/scripts/lib/util';
import { getIntlLocale } from '../../../ducks/locale/locale';
import {
  Display,
  TextColor,
  TextVariant,
} from '../../../helpers/constants/design-system';
import { Box, SensitiveText } from '../../component-library';
import { getCalculatedTokenAmount1dAgo } from '../../../helpers/utils/util';
import { getHistoricalMultichainAggregatedBalance } from '../../../selectors/assets';
import { formatWithThreshold } from '../assets/util/formatWithThreshold';
<<<<<<< HEAD
import { useFormatters } from '../../../helpers/formatters';
import { isZeroAmount } from '../../../helpers/utils/number-utils';
import { Skeleton } from '../../component-library/skeleton';
=======
import { useFormatters } from '../../../hooks/useFormatters';
>>>>>>> e7c73e99

// core already has this exported type but its not yet available in this version
// todo remove this and use core type once available
type MarketDataDetails = {
  tokenAddress: string;
  pricePercentChange1d: number;
};

export const AggregatedPercentageOverview = ({
  portfolioButton,
}: {
  portfolioButton: () => JSX.Element | null;
}) => {
  const tokensMarketData: Record<string, MarketDataDetails> =
    useSelector(getTokensMarketData);
  const { formatCurrencyCompact } = useFormatters();
  const fiatCurrency = useSelector(getCurrentCurrency);
  const { privacyMode } = useSelector(getPreferences);
  const selectedAccount = useSelector(getSelectedAccount);
  const currentChainId = useSelector(getCurrentChainId);
  const shouldHideZeroBalanceTokens = useSelector(
    getShouldHideZeroBalanceTokens,
  );
  // Get total balance (native + tokens)
  const { totalFiatBalance, orderedTokenList } = useAccountTotalFiatBalance(
    selectedAccount,
    shouldHideZeroBalanceTokens,
  );

  const anyEnabledNetworksAreAvailable = useSelector(
    selectAnyEnabledNetworksAreAvailable,
  );

  // Memoize the calculation to avoid recalculating unless orderedTokenList or tokensMarketData changes
  const totalFiat1dAgo = useMemo(() => {
    return orderedTokenList.reduce((total1dAgo, item) => {
      if (item.address) {
        // This is a regular ERC20 token
        // find the relevant pricePercentChange1d in tokensMarketData
        // Find the corresponding market data for the token by filtering the values of the tokensMarketData object
        const found = tokensMarketData?.[toChecksumAddress(item.address)];

        const tokenFiat1dAgo = getCalculatedTokenAmount1dAgo(
          item.fiatBalance,
          found?.pricePercentChange1d,
        );
        return total1dAgo + Number(tokenFiat1dAgo);
      }
      // native token
      const nativePricePercentChange1d =
        tokensMarketData?.[getNativeTokenAddress(currentChainId)]
          ?.pricePercentChange1d;
      const nativeFiat1dAgo = getCalculatedTokenAmount1dAgo(
        item.fiatBalance,
        nativePricePercentChange1d,
      );
      return total1dAgo + Number(nativeFiat1dAgo);
    }, 0); // Initial total1dAgo is 0
  }, [orderedTokenList, tokensMarketData, currentChainId]); // Dependencies: recalculate if orderedTokenList or tokensMarketData changes

  const totalBalance: number = Number(totalFiatBalance);
  const totalBalance1dAgo = totalFiat1dAgo;

  const amountChange = totalBalance - totalBalance1dAgo;
  const percentageChange = (amountChange / totalBalance1dAgo) * 100 || 0;

  const formattedPercentChange = formatValue(
    amountChange === 0 ? 0 : percentageChange,
    true,
  );

  let formattedAmountChange = '';
  if (isValidAmount(amountChange)) {
    formattedAmountChange = (amountChange as number) >= 0 ? '+' : '';

    formattedAmountChange += formatCurrencyCompact(amountChange, fiatCurrency);
  }

  let color = TextColor.textAlternative;

  if (!privacyMode && isValidAmount(amountChange)) {
    if ((amountChange as number) === 0) {
      color = TextColor.textAlternative;
    } else if ((amountChange as number) > 0) {
      color = TextColor.successDefault;
    } else {
      color = TextColor.errorDefault;
    }
  } else {
    color = TextColor.textAlternative;
  }

  return (
    <Skeleton
      isLoading={!anyEnabledNetworksAreAvailable && isZeroAmount(amountChange)}
    >
      <Box display={Display.Flex} className="gap-1">
        <SensitiveText
          variant={TextVariant.bodyMdMedium}
          color={color}
          data-testid="aggregated-value-change"
          style={{ whiteSpace: 'pre' }}
          isHidden={privacyMode}
          ellipsis
          length="10"
        >
          {formattedAmountChange}
        </SensitiveText>
        <SensitiveText
          variant={TextVariant.bodyMdMedium}
          color={color}
          data-testid="aggregated-percentage-change"
          isHidden={privacyMode}
          ellipsis
          length="10"
        >
          {formattedPercentChange}
        </SensitiveText>
      </Box>
      {portfolioButton()}
    </Skeleton>
  );
};

export const AggregatedMultichainPercentageOverview = ({
  portfolioButton,
  privacyMode = false,
}: {
  portfolioButton: () => JSX.Element | null;
  privacyMode?: boolean;
}) => {
  const locale = useSelector(getIntlLocale);
  const currentCurrency = useSelector(getCurrentCurrency);
  const selectedAccount = useSelector(getSelectedInternalAccount);
  const historicalAggregatedBalances = useSelector((state) =>
    getHistoricalMultichainAggregatedBalance(state, selectedAccount),
  );
  const anyEnabledNetworksAreAvailable = useSelector(
    selectAnyEnabledNetworksAreAvailable,
  );

  let color = TextColor.textAlternative;

  const singleDayPercentChange = historicalAggregatedBalances.P1D.percentChange;
  const singleDayAmountChange = historicalAggregatedBalances.P1D.amountChange;
  const signPrefix = singleDayPercentChange >= 0 ? '+' : '-';

  if (!privacyMode && isValidAmount(singleDayPercentChange)) {
    if ((singleDayPercentChange as number) === 0) {
      color = TextColor.textAlternative;
    } else if ((singleDayPercentChange as number) > 0) {
      color = TextColor.successDefault;
    } else {
      color = TextColor.errorDefault;
    }
  } else {
    color = TextColor.textAlternative;
  }

  const localizedAmountChange = formatWithThreshold(
    Math.abs(singleDayAmountChange),
    0.01,
    locale,
    {
      style: 'currency',
      currency: currentCurrency,
    },
  );

  const localizedPercentChange = formatWithThreshold(
    Math.abs(singleDayPercentChange) / 100,
    0.0001,
    locale,
    {
      style: 'percent',
      maximumFractionDigits: 2,
      minimumFractionDigits: 2,
    },
  );

  return (
    <Skeleton
      isLoading={
        !anyEnabledNetworksAreAvailable && isZeroAmount(singleDayAmountChange)
      }
    >
      <Box display={Display.Flex}>
        <SensitiveText
          variant={TextVariant.bodyMdMedium}
          color={color}
          data-testid="aggregated-value-change"
          style={{ whiteSpace: 'pre' }}
          isHidden={privacyMode}
          ellipsis
          length="10"
        >
          {signPrefix}
          {localizedAmountChange}{' '}
        </SensitiveText>
        <SensitiveText
          variant={TextVariant.bodyMdMedium}
          color={color}
          data-testid="aggregated-percentage-change"
          isHidden={privacyMode}
          ellipsis
          length="10"
        >
          ({signPrefix}
          {localizedPercentChange})
        </SensitiveText>
      </Box>
      {portfolioButton()}
    </Skeleton>
  );
};<|MERGE_RESOLUTION|>--- conflicted
+++ resolved
@@ -26,13 +26,9 @@
 import { getCalculatedTokenAmount1dAgo } from '../../../helpers/utils/util';
 import { getHistoricalMultichainAggregatedBalance } from '../../../selectors/assets';
 import { formatWithThreshold } from '../assets/util/formatWithThreshold';
-<<<<<<< HEAD
-import { useFormatters } from '../../../helpers/formatters';
+import { useFormatters } from '../../../hooks/useFormatters';
 import { isZeroAmount } from '../../../helpers/utils/number-utils';
 import { Skeleton } from '../../component-library/skeleton';
-=======
-import { useFormatters } from '../../../hooks/useFormatters';
->>>>>>> e7c73e99
 
 // core already has this exported type but its not yet available in this version
 // todo remove this and use core type once available
