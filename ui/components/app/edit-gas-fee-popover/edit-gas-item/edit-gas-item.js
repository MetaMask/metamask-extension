import React from 'react';
import PropTypes from 'prop-types';
import classNames from 'classnames';
import { useSelector } from 'react-redux';

import { getMaximumGasTotalInHexWei } from '../../../../../shared/modules/gas.utils';
<<<<<<< HEAD
import { PRIORITY_LEVELS } from '../../../../../shared/constants/gas';
import { GasLevelIconMap } from '../../../../helpers/constants/gas';
=======
import { PRIORITY_LEVEL_ICON_MAP } from '../../../../helpers/constants/gas';
>>>>>>> 377a3e6d
import { PRIMARY } from '../../../../helpers/constants/common';
import {
  decGWEIToHexWEI,
  decimalToHex,
  hexWEIToDecGWEI,
} from '../../../../helpers/utils/conversions.util';
import { getAdvancedGasFeeValues } from '../../../../selectors';
import { toHumanReadableTime } from '../../../../helpers/utils/util';
import { useGasFeeContext } from '../../../../contexts/gasFee';
import { useI18nContext } from '../../../../hooks/useI18nContext';
import I18nValue from '../../../ui/i18n-value';
import InfoTooltip from '../../../ui/info-tooltip';
import UserPreferencedCurrencyDisplay from '../../user-preferenced-currency-display';

import { useCustomTimeEstimate } from './useCustomTimeEstimate';

const EditGasItem = ({ priorityLevel, onClose }) => {
  const {
    estimateUsed,
    gasFeeEstimates,
    gasLimit,
    maxFeePerGas: maxFeePerGasValue,
    maxPriorityFeePerGas: maxPriorityFeePerGasValue,
    updateTransactionUsingGasFeeEstimates,
    transaction: { dappSuggestedGasFees },
  } = useGasFeeContext();
  const t = useI18nContext();
  const advanecGasFeeDefault = useSelector(getAdvancedGasFeeValues);
  let maxFeePerGas;
  let maxPriorityFeePerGas;
  let minWaitTime;

  if (gasFeeEstimates[priorityLevel]) {
    maxFeePerGas = gasFeeEstimates[priorityLevel].suggestedMaxFeePerGas;
  } else if (
    priorityLevel === PRIORITY_LEVELS.DAPP_SUGGESTED &&
    dappSuggestedGasFees
  ) {
    maxFeePerGas = hexWEIToDecGWEI(dappSuggestedGasFees.maxFeePerGas);
    maxPriorityFeePerGas = hexWEIToDecGWEI(
      dappSuggestedGasFees.maxPriorityFeePerGas,
    );
  } else if (priorityLevel === PRIORITY_LEVELS.CUSTOM) {
    if (estimateUsed === PRIORITY_LEVELS.CUSTOM) {
      maxFeePerGas = maxFeePerGasValue;
      maxPriorityFeePerGas = maxPriorityFeePerGasValue;
    } else if (advanecGasFeeDefault) {
      maxFeePerGas =
        gasFeeEstimates.estimatedBaseFee *
        parseFloat(advanecGasFeeDefault.maxBaseFee);
      maxPriorityFeePerGas = advanecGasFeeDefault.priorityFee;
    }
  }

  const { waitTimeEstimate } = useCustomTimeEstimate({
    gasFeeEstimates,
    maxFeePerGas,
    maxPriorityFeePerGas,
  });

  if (gasFeeEstimates[priorityLevel]) {
    minWaitTime =
      priorityLevel === PRIORITY_LEVELS.HIGH
        ? gasFeeEstimates?.high.minWaitTimeEstimate
        : gasFeeEstimates?.low.maxWaitTimeEstimate;
  } else {
    minWaitTime = waitTimeEstimate;
  }

  const hexMaximumTransactionFee = maxFeePerGas
    ? getMaximumGasTotalInHexWei({
        gasLimit: decimalToHex(gasLimit),
        maxFeePerGas: decGWEIToHexWEI(maxFeePerGas),
      })
    : null;

  const onOptionSelect = () => {
    if (priorityLevel !== PRIORITY_LEVELS.CUSTOM) {
      updateTransactionUsingGasFeeEstimates(priorityLevel);
    }
    // todo: open advance modal if priorityLevel is custom
    onClose();
  };

  return (
    <div
      className={classNames('edit-gas-item', {
<<<<<<< HEAD
        [`edit-gas-item-selected`]: priorityLevel === estimateUsed,
        [`edit-gas-item-disabled`]:
          priorityLevel === PRIORITY_LEVELS.DAPP_SUGGESTED &&
          !dappSuggestedGasFees,
=======
        'edit-gas-item--selected': estimateType === estimateUsed,
>>>>>>> 377a3e6d
      })}
      role="button"
      onClick={onOptionSelect}
    >
      <span className="edit-gas-item__name">
<<<<<<< HEAD
        <span
          className={`edit-gas-item__icon edit-gas-item__icon-${priorityLevel}`}
        >
          {GasLevelIconMap[priorityLevel]}
=======
        <span className="edit-gas-item__icon">
          {PRIORITY_LEVEL_ICON_MAP[estimateType]}
>>>>>>> 377a3e6d
        </span>
        <I18nValue
          messageKey={
            priorityLevel === PRIORITY_LEVELS.DAPP_SUGGESTED
              ? 'dappSuggestedShortLabel'
              : priorityLevel
          }
        />
      </span>
      <span
        className={`edit-gas-item__time-estimate edit-gas-item__time-estimate-${priorityLevel}`}
      >
        {minWaitTime
          ? minWaitTime && toHumanReadableTime(minWaitTime, t)
          : '--'}
      </span>
      <span
        className={`edit-gas-item__fee-estimate edit-gas-item__fee-estimate-${priorityLevel}`}
      >
        {hexMaximumTransactionFee ? (
          <UserPreferencedCurrencyDisplay
            key="editGasSubTextFeeAmount"
            type={PRIMARY}
            value={hexMaximumTransactionFee}
          />
        ) : (
          '--'
        )}
      </span>
      <span className="edit-gas-item__tooltip">
        <InfoTooltip position="top" />
      </span>
    </div>
  );
};

EditGasItem.propTypes = {
  priorityLevel: PropTypes.string,
  onClose: PropTypes.func,
};

export default EditGasItem;<|MERGE_RESOLUTION|>--- conflicted
+++ resolved
@@ -4,12 +4,8 @@
 import { useSelector } from 'react-redux';
 
 import { getMaximumGasTotalInHexWei } from '../../../../../shared/modules/gas.utils';
-<<<<<<< HEAD
 import { PRIORITY_LEVELS } from '../../../../../shared/constants/gas';
-import { GasLevelIconMap } from '../../../../helpers/constants/gas';
-=======
 import { PRIORITY_LEVEL_ICON_MAP } from '../../../../helpers/constants/gas';
->>>>>>> 377a3e6d
 import { PRIMARY } from '../../../../helpers/constants/common';
 import {
   decGWEIToHexWEI,
@@ -97,28 +93,19 @@
   return (
     <div
       className={classNames('edit-gas-item', {
-<<<<<<< HEAD
-        [`edit-gas-item-selected`]: priorityLevel === estimateUsed,
-        [`edit-gas-item-disabled`]:
+        'edit-gas-item-selected': priorityLevel === estimateUsed,
+        'edit-gas-item-disabled':
           priorityLevel === PRIORITY_LEVELS.DAPP_SUGGESTED &&
           !dappSuggestedGasFees,
-=======
-        'edit-gas-item--selected': estimateType === estimateUsed,
->>>>>>> 377a3e6d
       })}
       role="button"
       onClick={onOptionSelect}
     >
       <span className="edit-gas-item__name">
-<<<<<<< HEAD
         <span
           className={`edit-gas-item__icon edit-gas-item__icon-${priorityLevel}`}
         >
-          {GasLevelIconMap[priorityLevel]}
-=======
-        <span className="edit-gas-item__icon">
-          {PRIORITY_LEVEL_ICON_MAP[estimateType]}
->>>>>>> 377a3e6d
+          {PRIORITY_LEVEL_ICON_MAP[priorityLevel]}
         </span>
         <I18nValue
           messageKey={
