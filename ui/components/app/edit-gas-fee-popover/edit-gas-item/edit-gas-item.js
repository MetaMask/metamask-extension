--- conflicted
+++ resolved
@@ -8,13 +8,10 @@
   EDIT_GAS_MODES,
   PRIORITY_LEVELS,
 } from '../../../../../shared/constants/gas';
-<<<<<<< HEAD
 import {
   ALIGN_ITEMS,
   DISPLAY,
 } from '../../../../helpers/constants/design-system';
-=======
->>>>>>> 1cc4e745
 import { PRIORITY_LEVEL_ICON_MAP } from '../../../../helpers/constants/gas';
 import { PRIMARY } from '../../../../helpers/constants/common';
 import {
@@ -119,7 +116,6 @@
   }
 
   let icon = priorityLevel;
-<<<<<<< HEAD
   let title = t(priorityLevel);
   if (priorityLevel === PRIORITY_LEVELS.DAPP_SUGGESTED) {
     title = t('dappSuggestedShortLabel');
@@ -135,21 +131,12 @@
         <span className="edit-gas-item__name__sufix">({t('minimum')})</span>
       </Box>
     );
-=======
-  let title = priorityLevel;
-  if (priorityLevel === PRIORITY_LEVELS.DAPP_SUGGESTED) {
-    title = 'dappSuggestedShortLabel';
->>>>>>> 1cc4e745
   } else if (
     priorityLevel === PRIORITY_LEVELS.HIGH &&
     editGasMode === EDIT_GAS_MODES.SWAPS
   ) {
     icon = 'swapSuggested';
-<<<<<<< HEAD
     title = t('swapSuggested');
-=======
-    title = 'swapSuggested';
->>>>>>> 1cc4e745
   }
 
   return (
@@ -165,7 +152,6 @@
       disabled={disabled}
     >
       <span className="edit-gas-item__name">
-<<<<<<< HEAD
         {icon && (
           <span
             className={`edit-gas-item__icon edit-gas-item__icon-${priorityLevel}`}
@@ -174,26 +160,12 @@
           </span>
         )}
         {title}
-=======
-        <span
-          className={`edit-gas-item__icon edit-gas-item__icon-${priorityLevel}`}
-        >
-          {PRIORITY_LEVEL_ICON_MAP[icon]}
-        </span>
-        <I18nValue messageKey={title} />
->>>>>>> 1cc4e745
       </span>
       <span
         className={`edit-gas-item__time-estimate edit-gas-item__time-estimate-${priorityLevel}`}
       >
-<<<<<<< HEAD
-        {editGasMode !== EDIT_GAS_MODES.SWAPS && (
-          <>{minWaitTime ? toHumanReadableTime(t, minWaitTime) : '--'}</>
-        )}
-=======
         {editGasMode !== EDIT_GAS_MODES.SWAPS &&
           (minWaitTime ? toHumanReadableTime(t, minWaitTime) : '--')}
->>>>>>> 1cc4e745
       </span>
       <span
         className={`edit-gas-item__fee-estimate edit-gas-item__fee-estimate-${priorityLevel}`}
@@ -211,7 +183,6 @@
           '--'
         )}
       </span>
-      {/* todo: tooltip in case of swap suggested */}
       <span className="edit-gas-item__tooltip" data-testid="gas-tooltip">
         <InfoTooltip
           contentText={
