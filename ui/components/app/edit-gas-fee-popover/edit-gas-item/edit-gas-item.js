--- conflicted
+++ resolved
@@ -107,14 +107,7 @@
   return (
     <button
       className={classNames('edit-gas-item', {
-<<<<<<< HEAD
         'edit-gas-item-selected': priorityLevel === estimateUsed,
-=======
-        'edit-gas-item--selected': priorityLevel === estimateUsed,
-        'edit-gas-item-disabled':
-          priorityLevel === PRIORITY_LEVELS.DAPP_SUGGESTED &&
-          !dappSuggestedGasFees,
->>>>>>> 6d34d85f
       })}
       onClick={onOptionSelect}
       aria-label={priorityLevel}
