import React, { useMemo } from 'react';
import PropTypes from 'prop-types';
import {
  EditGasModes,
  PriorityLevels,
} from '../../../../../shared/constants/gas';
import {
  FontWeight,
  TextColor,
  TextVariant,
} from '../../../../helpers/constants/design-system';
import { isMetamaskSuggestedGasEstimate } from '../../../../helpers/utils/gas';
import { roundToDecimalPlacesRemovingExtraZeroes } from '../../../../helpers/utils/util';
import { Text } from '../../../component-library';

const EditGasToolTip = ({
  editGasMode,
  estimateGreaterThanGasUse,
  gasLimit,
  priorityLevel,
  // maxFeePerGas & maxPriorityFeePerGas are derived from conditional logic
  // related to the source of the estimates. We pass these values from the
  // the parent component (edit-gas-item) rather than recalculate them
  maxFeePerGas,
  maxPriorityFeePerGas,
  transaction,
  t,
}) => {
  const toolTipMessage = useMemo(() => {
    switch (priorityLevel) {
      case PriorityLevels.low:
        return t('lowGasSettingToolTipMessage', [
          <span key={priorityLevel}>
            <b>{t('low')}</b>
          </span>,
        ]);
      case PriorityLevels.medium:
        if (estimateGreaterThanGasUse) {
          return t('disabledGasOptionToolTipMessage', [
            <span key={`disabled-priority-level-${priorityLevel}`}>
              {t(priorityLevel)}
            </span>,
          ]);
        }
        return t('mediumGasSettingToolTipMessage', [
          <span key={priorityLevel}>
            <b>{t('medium')}</b>
          </span>,
        ]);
      case PriorityLevels.high:
        if (estimateGreaterThanGasUse) {
          return t('disabledGasOptionToolTipMessage', [
            <span key={`disabled-priority-level-${priorityLevel}`}>
              {t(priorityLevel)}
            </span>,
          ]);
        }
        if (editGasMode === EditGasModes.swaps) {
          return t('swapSuggestedGasSettingToolTipMessage');
        }
        return t('highGasSettingToolTipMessage', [
          <span key={priorityLevel}>
            <b>{t('high')}</b>
          </span>,
        ]);
      case PriorityLevels.custom:
        return t('customGasSettingToolTipMessage', [
          <span key={priorityLevel}>
            <b>{t('custom')}</b>
          </span>,
        ]);
      case PriorityLevels.dAppSuggested:
        return transaction?.origin
          ? t('dappSuggestedGasSettingToolTipMessage', [
              <span key={transaction?.origin}>{transaction?.origin}</span>,
            ])
          : null;
      default:
        return '';
    }
  }, [editGasMode, estimateGreaterThanGasUse, priorityLevel, transaction, t]);

  let imgAltText;
  if (priorityLevel === PriorityLevels.low) {
    imgAltText = t('curveLowGasEstimate');
  } else if (priorityLevel === PriorityLevels.medium) {
    imgAltText = t('curveMediumGasEstimate');
  } else if (priorityLevel === PriorityLevels.high) {
    imgAltText = t('curveHighGasEstimate');
  }

  // Gas estimate curve is visible for low/medium/high gas estimates
  // the curve is not visible for high estimates for swaps
  // also it is not visible in case of cancel/speedup if the medium/high option is disabled
  const showGasEstimateCurve =
    isMetamaskSuggestedGasEstimate(priorityLevel) &&
    !(
      priorityLevel === PriorityLevels.high &&
      editGasMode === EditGasModes.swaps
    ) &&
    !estimateGreaterThanGasUse;

  return (
    <div className="edit-gas-tooltip__container">
      {showGasEstimateCurve ? (
        <img alt={imgAltText} src={`./images/curve-${priorityLevel}.svg`} />
      ) : null}
      {toolTipMessage && (
        <div className="edit-gas-tooltip__container__message">
          <Text variant={TextVariant.bodySm} as="h6">
            {toolTipMessage}
          </Text>
        </div>
      )}
      {priorityLevel === PriorityLevels.custom ||
      estimateGreaterThanGasUse ? null : (
        <div className="edit-gas-tooltip__container__values">
          <div>
            <Text
              variant={TextVariant.bodySm}
              as="h6"
              fontWeight={FontWeight.Bold}
              className="edit-gas-tooltip__container__label"
            >
              {t('maxBaseFee')}
            </Text>
            {maxFeePerGas && (
<<<<<<< HEAD
              <Text
                variant={TextVariant.bodySm}
                as="h6"
                color={TextColor.textAlternative}
=======
              <Typography
                variant={TYPOGRAPHY.H7}
                color={COLORS.TEXT_ALTERNATIVE}
>>>>>>> 7c13d218
                className="edit-gas-tooltip__container__value"
              >
                {roundToDecimalPlacesRemovingExtraZeroes(maxFeePerGas, 4)}
              </Text>
            )}
          </div>
          <div>
            <Text
              variant={TextVariant.bodySm}
              as="h6"
              fontWeight={FontWeight.Bold}
              className="edit-gas-tooltip__container__label"
            >
              {t('priorityFeeProperCase')}
            </Text>
            {maxPriorityFeePerGas && (
<<<<<<< HEAD
              <Text
                variant={TextVariant.bodySm}
                as="h6"
                color={TextColor.textAlternative}
=======
              <Typography
                variant={TYPOGRAPHY.H7}
                color={COLORS.TEXT_ALTERNATIVE}
>>>>>>> 7c13d218
                className="edit-gas-tooltip__container__value"
              >
                {roundToDecimalPlacesRemovingExtraZeroes(
                  maxPriorityFeePerGas,
                  4,
                )}
              </Text>
            )}
          </div>
          <div>
            <Text
              variant={TextVariant.bodySm}
              as="h6"
              fontWeight={FontWeight.Bold}
              className="edit-gas-tooltip__container__label"
            >
              {t('gasLimit')}
            </Text>
            {gasLimit && (
<<<<<<< HEAD
              <Text
                variant={TextVariant.bodySm}
                as="h6"
                color={TextColor.textAlternative}
=======
              <Typography
                variant={TYPOGRAPHY.H7}
                color={COLORS.TEXT_ALTERNATIVE}
>>>>>>> 7c13d218
                className="edit-gas-tooltip__container__value"
              >
                {roundToDecimalPlacesRemovingExtraZeroes(gasLimit, 4)}
              </Text>
            )}
          </div>
        </div>
      )}
    </div>
  );
};

EditGasToolTip.propTypes = {
  estimateGreaterThanGasUse: PropTypes.bool,
  priorityLevel: PropTypes.string,
  maxFeePerGas: PropTypes.oneOfType([PropTypes.number, PropTypes.string]),
  maxPriorityFeePerGas: PropTypes.oneOfType([
    PropTypes.number,
    PropTypes.string,
  ]),
  t: PropTypes.func,
  editGasMode: PropTypes.string,
  gasLimit: PropTypes.number,
  transaction: PropTypes.object,
};

export default EditGasToolTip;<|MERGE_RESOLUTION|>--- conflicted
+++ resolved
@@ -1,17 +1,17 @@
 import React, { useMemo } from 'react';
 import PropTypes from 'prop-types';
 import {
-  EditGasModes,
-  PriorityLevels,
+  EDIT_GAS_MODES,
+  PRIORITY_LEVELS,
 } from '../../../../../shared/constants/gas';
 import {
-  FontWeight,
-  TextColor,
-  TextVariant,
+  COLORS,
+  FONT_WEIGHT,
+  TYPOGRAPHY,
 } from '../../../../helpers/constants/design-system';
 import { isMetamaskSuggestedGasEstimate } from '../../../../helpers/utils/gas';
 import { roundToDecimalPlacesRemovingExtraZeroes } from '../../../../helpers/utils/util';
-import { Text } from '../../../component-library';
+import Typography from '../../../ui/typography';
 
 const EditGasToolTip = ({
   editGasMode,
@@ -28,13 +28,13 @@
 }) => {
   const toolTipMessage = useMemo(() => {
     switch (priorityLevel) {
-      case PriorityLevels.low:
+      case PRIORITY_LEVELS.LOW:
         return t('lowGasSettingToolTipMessage', [
           <span key={priorityLevel}>
             <b>{t('low')}</b>
           </span>,
         ]);
-      case PriorityLevels.medium:
+      case PRIORITY_LEVELS.MEDIUM:
         if (estimateGreaterThanGasUse) {
           return t('disabledGasOptionToolTipMessage', [
             <span key={`disabled-priority-level-${priorityLevel}`}>
@@ -47,7 +47,7 @@
             <b>{t('medium')}</b>
           </span>,
         ]);
-      case PriorityLevels.high:
+      case PRIORITY_LEVELS.HIGH:
         if (estimateGreaterThanGasUse) {
           return t('disabledGasOptionToolTipMessage', [
             <span key={`disabled-priority-level-${priorityLevel}`}>
@@ -55,7 +55,7 @@
             </span>,
           ]);
         }
-        if (editGasMode === EditGasModes.swaps) {
+        if (editGasMode === EDIT_GAS_MODES.SWAPS) {
           return t('swapSuggestedGasSettingToolTipMessage');
         }
         return t('highGasSettingToolTipMessage', [
@@ -63,13 +63,13 @@
             <b>{t('high')}</b>
           </span>,
         ]);
-      case PriorityLevels.custom:
+      case PRIORITY_LEVELS.CUSTOM:
         return t('customGasSettingToolTipMessage', [
           <span key={priorityLevel}>
             <b>{t('custom')}</b>
           </span>,
         ]);
-      case PriorityLevels.dAppSuggested:
+      case PRIORITY_LEVELS.DAPP_SUGGESTED:
         return transaction?.origin
           ? t('dappSuggestedGasSettingToolTipMessage', [
               <span key={transaction?.origin}>{transaction?.origin}</span>,
@@ -81,11 +81,11 @@
   }, [editGasMode, estimateGreaterThanGasUse, priorityLevel, transaction, t]);
 
   let imgAltText;
-  if (priorityLevel === PriorityLevels.low) {
+  if (priorityLevel === PRIORITY_LEVELS.LOW) {
     imgAltText = t('curveLowGasEstimate');
-  } else if (priorityLevel === PriorityLevels.medium) {
+  } else if (priorityLevel === PRIORITY_LEVELS.MEDIUM) {
     imgAltText = t('curveMediumGasEstimate');
-  } else if (priorityLevel === PriorityLevels.high) {
+  } else if (priorityLevel === PRIORITY_LEVELS.HIGH) {
     imgAltText = t('curveHighGasEstimate');
   }
 
@@ -95,8 +95,8 @@
   const showGasEstimateCurve =
     isMetamaskSuggestedGasEstimate(priorityLevel) &&
     !(
-      priorityLevel === PriorityLevels.high &&
-      editGasMode === EditGasModes.swaps
+      priorityLevel === PRIORITY_LEVELS.HIGH &&
+      editGasMode === EDIT_GAS_MODES.SWAPS
     ) &&
     !estimateGreaterThanGasUse;
 
@@ -107,93 +107,67 @@
       ) : null}
       {toolTipMessage && (
         <div className="edit-gas-tooltip__container__message">
-          <Text variant={TextVariant.bodySm} as="h6">
-            {toolTipMessage}
-          </Text>
+          <Typography variant={TYPOGRAPHY.H7}>{toolTipMessage}</Typography>
         </div>
       )}
-      {priorityLevel === PriorityLevels.custom ||
+      {priorityLevel === PRIORITY_LEVELS.CUSTOM ||
       estimateGreaterThanGasUse ? null : (
         <div className="edit-gas-tooltip__container__values">
           <div>
-            <Text
-              variant={TextVariant.bodySm}
-              as="h6"
-              fontWeight={FontWeight.Bold}
+            <Typography
+              variant={TYPOGRAPHY.H7}
+              fontWeight={FONT_WEIGHT.BOLD}
               className="edit-gas-tooltip__container__label"
             >
               {t('maxBaseFee')}
-            </Text>
+            </Typography>
             {maxFeePerGas && (
-<<<<<<< HEAD
-              <Text
-                variant={TextVariant.bodySm}
-                as="h6"
-                color={TextColor.textAlternative}
-=======
               <Typography
                 variant={TYPOGRAPHY.H7}
                 color={COLORS.TEXT_ALTERNATIVE}
->>>>>>> 7c13d218
                 className="edit-gas-tooltip__container__value"
               >
                 {roundToDecimalPlacesRemovingExtraZeroes(maxFeePerGas, 4)}
-              </Text>
+              </Typography>
             )}
           </div>
           <div>
-            <Text
-              variant={TextVariant.bodySm}
-              as="h6"
-              fontWeight={FontWeight.Bold}
+            <Typography
+              variant={TYPOGRAPHY.H7}
+              fontWeight={FONT_WEIGHT.BOLD}
               className="edit-gas-tooltip__container__label"
             >
               {t('priorityFeeProperCase')}
-            </Text>
+            </Typography>
             {maxPriorityFeePerGas && (
-<<<<<<< HEAD
-              <Text
-                variant={TextVariant.bodySm}
-                as="h6"
-                color={TextColor.textAlternative}
-=======
               <Typography
                 variant={TYPOGRAPHY.H7}
                 color={COLORS.TEXT_ALTERNATIVE}
->>>>>>> 7c13d218
                 className="edit-gas-tooltip__container__value"
               >
                 {roundToDecimalPlacesRemovingExtraZeroes(
                   maxPriorityFeePerGas,
                   4,
                 )}
-              </Text>
+              </Typography>
             )}
           </div>
           <div>
-            <Text
-              variant={TextVariant.bodySm}
-              as="h6"
-              fontWeight={FontWeight.Bold}
+            <Typography
+              variant={TYPOGRAPHY.H7}
+              fontWeight={FONT_WEIGHT.BOLD}
               className="edit-gas-tooltip__container__label"
             >
               {t('gasLimit')}
-            </Text>
+            </Typography>
             {gasLimit && (
-<<<<<<< HEAD
-              <Text
-                variant={TextVariant.bodySm}
-                as="h6"
-                color={TextColor.textAlternative}
-=======
               <Typography
                 variant={TYPOGRAPHY.H7}
                 color={COLORS.TEXT_ALTERNATIVE}
->>>>>>> 7c13d218
                 className="edit-gas-tooltip__container__value"
               >
                 {roundToDecimalPlacesRemovingExtraZeroes(gasLimit, 4)}
-              </Text>
+              </Typography>
             )}
           </div>
         </div>
