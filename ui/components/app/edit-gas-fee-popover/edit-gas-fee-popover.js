import React from 'react';

import { EditGasModes, PriorityLevels } from '../../../../shared/constants/gas';
import { useI18nContext } from '../../../hooks/useI18nContext';
import { useTransactionModalContext } from '../../../contexts/transaction-modal';
import Box from '../../ui/box';
import ErrorMessage from '../../ui/error-message';
import Popover from '../../ui/popover';

import {
  TextColor,
  TextVariant,
} from '../../../helpers/constants/design-system';
import { INSUFFICIENT_FUNDS_ERROR_KEY } from '../../../helpers/constants/error-keys';
import { useGasFeeContext } from '../../../contexts/gasFee';
import AppLoadingSpinner from '../app-loading-spinner';
import ZENDESK_URLS from '../../../helpers/constants/zendesk-url';
import { Text } from '../../component-library';
import EditGasItem from './edit-gas-item';
import NetworkStatistics from './network-statistics';

const EditGasFeePopover = () => {
  const { balanceError, editGasMode } = useGasFeeContext();
  const t = useI18nContext();
  const { closeAllModals, closeModal, currentModal, openModalCount } =
    useTransactionModalContext();

  if (currentModal !== 'editGasFee') {
    return null;
  }

  let popupTitle = 'editGasFeeModalTitle';
  if (editGasMode === EditGasModes.cancel) {
    popupTitle = 'editCancellationGasFeeModalTitle';
  } else if (editGasMode === EditGasModes.speedUp) {
    popupTitle = 'editSpeedUpEditGasFeeModalTitle';
  }

  return (
    <Popover
      title={t(popupTitle)}
      // below logic ensures that back button is visible only if there are other modals open before this.
      onBack={
        openModalCount === 1 ? undefined : () => closeModal(['editGasFee'])
      }
      onClose={closeAllModals}
      className="edit-gas-fee-popover"
    >
      <>
        <AppLoadingSpinner />
        <div className="edit-gas-fee-popover__wrapper">
          <div className="edit-gas-fee-popover__content">
            <Box>
              {balanceError && (
                <ErrorMessage errorKey={INSUFFICIENT_FUNDS_ERROR_KEY} />
              )}
              <div className="edit-gas-fee-popover__content__header">
                <span className="edit-gas-fee-popover__content__header-option">
                  {t('gasOption')}
                </span>
                <span className="edit-gas-fee-popover__content__header-time">
                  {editGasMode !== EditGasModes.swaps && t('time')}
                </span>
                <span className="edit-gas-fee-popover__content__header-max-fee">
                  {t('maxFee')}
                </span>
              </div>
              {(editGasMode === EditGasModes.cancel ||
                editGasMode === EditGasModes.speedUp) && (
                <EditGasItem
                  priorityLevel={PriorityLevels.tenPercentIncreased}
                />
              )}
              {editGasMode === EditGasModes.modifyInPlace && (
                <EditGasItem priorityLevel={PriorityLevels.low} />
              )}
              <EditGasItem priorityLevel={PriorityLevels.medium} />
              <EditGasItem priorityLevel={PriorityLevels.high} />
              <div className="edit-gas-fee-popover__content__separator" />
              {editGasMode === EditGasModes.modifyInPlace && (
                <EditGasItem priorityLevel={PriorityLevels.dAppSuggested} />
              )}
              <EditGasItem priorityLevel={PriorityLevels.custom} />
            </Box>
            <Box>
              <NetworkStatistics />
              <Text
                className="edit-gas-fee-popover__know-more"
                align="center"
<<<<<<< HEAD
                color={TextColor.textAlternative}
                tag={TextVariant.bodyMd}
                variant={TextVariant.bodySm}
                as="h6"
=======
                color={COLORS.TEXT_ALTERNATIVE}
                tag={TYPOGRAPHY.Paragraph}
                variant={TYPOGRAPHY.H7}
>>>>>>> 7c13d218
              >
                {t('learnMoreAboutGas', [
                  <a
                    key="learnMoreLink"
                    target="_blank"
                    rel="noopener noreferrer"
                    href={ZENDESK_URLS.USER_GUIDE_GAS}
                  >
                    {t('learnMore')}
                  </a>,
                ])}
              </Text>
            </Box>
          </div>
        </div>
      </>
    </Popover>
  );
};

export default EditGasFeePopover;<|MERGE_RESOLUTION|>--- conflicted
+++ resolved
@@ -1,38 +1,42 @@
 import React from 'react';
 
-import { EditGasModes, PriorityLevels } from '../../../../shared/constants/gas';
+import {
+  EDIT_GAS_MODES,
+  PRIORITY_LEVELS,
+} from '../../../../shared/constants/gas';
 import { useI18nContext } from '../../../hooks/useI18nContext';
 import { useTransactionModalContext } from '../../../contexts/transaction-modal';
 import Box from '../../ui/box';
 import ErrorMessage from '../../ui/error-message';
+import I18nValue from '../../ui/i18n-value';
 import Popover from '../../ui/popover';
+import Typography from '../../ui/typography/typography';
 
-import {
-  TextColor,
-  TextVariant,
-} from '../../../helpers/constants/design-system';
+import { COLORS, TYPOGRAPHY } from '../../../helpers/constants/design-system';
 import { INSUFFICIENT_FUNDS_ERROR_KEY } from '../../../helpers/constants/error-keys';
 import { useGasFeeContext } from '../../../contexts/gasFee';
 import AppLoadingSpinner from '../app-loading-spinner';
-import ZENDESK_URLS from '../../../helpers/constants/zendesk-url';
-import { Text } from '../../component-library';
 import EditGasItem from './edit-gas-item';
 import NetworkStatistics from './network-statistics';
 
 const EditGasFeePopover = () => {
   const { balanceError, editGasMode } = useGasFeeContext();
   const t = useI18nContext();
-  const { closeAllModals, closeModal, currentModal, openModalCount } =
-    useTransactionModalContext();
+  const {
+    closeAllModals,
+    closeModal,
+    currentModal,
+    openModalCount,
+  } = useTransactionModalContext();
 
   if (currentModal !== 'editGasFee') {
     return null;
   }
 
   let popupTitle = 'editGasFeeModalTitle';
-  if (editGasMode === EditGasModes.cancel) {
+  if (editGasMode === EDIT_GAS_MODES.CANCEL) {
     popupTitle = 'editCancellationGasFeeModalTitle';
-  } else if (editGasMode === EditGasModes.speedUp) {
+  } else if (editGasMode === EDIT_GAS_MODES.SPEED_UP) {
     popupTitle = 'editSpeedUpEditGasFeeModalTitle';
   }
 
@@ -40,9 +44,7 @@
     <Popover
       title={t(popupTitle)}
       // below logic ensures that back button is visible only if there are other modals open before this.
-      onBack={
-        openModalCount === 1 ? undefined : () => closeModal(['editGasFee'])
-      }
+      onBack={openModalCount === 1 ? undefined : () => closeModal('editGasFee')}
       onClose={closeAllModals}
       className="edit-gas-fee-popover"
     >
@@ -56,59 +58,57 @@
               )}
               <div className="edit-gas-fee-popover__content__header">
                 <span className="edit-gas-fee-popover__content__header-option">
-                  {t('gasOption')}
+                  <I18nValue messageKey="gasOption" />
                 </span>
                 <span className="edit-gas-fee-popover__content__header-time">
-                  {editGasMode !== EditGasModes.swaps && t('time')}
+                  {editGasMode !== EDIT_GAS_MODES.SWAPS && (
+                    <I18nValue messageKey="time" />
+                  )}
                 </span>
                 <span className="edit-gas-fee-popover__content__header-max-fee">
-                  {t('maxFee')}
+                  <I18nValue messageKey="maxFee" />
                 </span>
               </div>
-              {(editGasMode === EditGasModes.cancel ||
-                editGasMode === EditGasModes.speedUp) && (
+              {(editGasMode === EDIT_GAS_MODES.CANCEL ||
+                editGasMode === EDIT_GAS_MODES.SPEED_UP) && (
                 <EditGasItem
-                  priorityLevel={PriorityLevels.tenPercentIncreased}
+                  priorityLevel={PRIORITY_LEVELS.TEN_PERCENT_INCREASED}
                 />
               )}
-              {editGasMode === EditGasModes.modifyInPlace && (
-                <EditGasItem priorityLevel={PriorityLevels.low} />
+              {editGasMode === EDIT_GAS_MODES.MODIFY_IN_PLACE && (
+                <EditGasItem priorityLevel={PRIORITY_LEVELS.LOW} />
               )}
-              <EditGasItem priorityLevel={PriorityLevels.medium} />
-              <EditGasItem priorityLevel={PriorityLevels.high} />
+              <EditGasItem priorityLevel={PRIORITY_LEVELS.MEDIUM} />
+              <EditGasItem priorityLevel={PRIORITY_LEVELS.HIGH} />
               <div className="edit-gas-fee-popover__content__separator" />
-              {editGasMode === EditGasModes.modifyInPlace && (
-                <EditGasItem priorityLevel={PriorityLevels.dAppSuggested} />
+              {editGasMode === EDIT_GAS_MODES.MODIFY_IN_PLACE && (
+                <EditGasItem priorityLevel={PRIORITY_LEVELS.DAPP_SUGGESTED} />
               )}
-              <EditGasItem priorityLevel={PriorityLevels.custom} />
+              <EditGasItem priorityLevel={PRIORITY_LEVELS.CUSTOM} />
             </Box>
             <Box>
               <NetworkStatistics />
-              <Text
+              <Typography
                 className="edit-gas-fee-popover__know-more"
                 align="center"
-<<<<<<< HEAD
-                color={TextColor.textAlternative}
-                tag={TextVariant.bodyMd}
-                variant={TextVariant.bodySm}
-                as="h6"
-=======
                 color={COLORS.TEXT_ALTERNATIVE}
                 tag={TYPOGRAPHY.Paragraph}
                 variant={TYPOGRAPHY.H7}
->>>>>>> 7c13d218
               >
-                {t('learnMoreAboutGas', [
-                  <a
-                    key="learnMoreLink"
-                    target="_blank"
-                    rel="noopener noreferrer"
-                    href={ZENDESK_URLS.USER_GUIDE_GAS}
-                  >
-                    {t('learnMore')}
-                  </a>,
-                ])}
-              </Text>
+                <I18nValue
+                  messageKey="learmMoreAboutGas"
+                  options={[
+                    <a
+                      key="learnMoreLink"
+                      target="_blank"
+                      rel="noopener noreferrer"
+                      href="https://metamask.zendesk.com/hc/en-us/articles/4404600179227-User-Guide-Gas"
+                    >
+                      <I18nValue messageKey="learnMore" />
+                    </a>,
+                  ]}
+                />
+              </Typography>
             </Box>
           </div>
         </div>
