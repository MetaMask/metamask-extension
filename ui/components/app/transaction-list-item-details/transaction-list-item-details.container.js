--- conflicted
+++ resolved
@@ -2,40 +2,25 @@
 import { compose } from 'redux';
 import { withRouter } from 'react-router-dom';
 import { tryReverseResolveAddress } from '../../../store/actions';
-///: BEGIN:ONLY_INCLUDE_IN(build-mmi)
-import { mmiActionsFactory } from '../../../store/institutional/institution-background';
-///: END:ONLY_INCLUDE_IN
 import {
   getAddressBook,
   getBlockExplorerLinkText,
   getIsCustomNetwork,
   getRpcPrefsForCurrentProvider,
-  getEnsResolutionByAddress,
-  getAccountName,
-  getMetadataContractName,
-  getMetaMaskIdentities,
-  ///: BEGIN:ONLY_INCLUDE_IN(build-mmi)
-  getSelectedIdentity,
-  getKnownMethodData,
-  ///: END:ONLY_INCLUDE_IN
 } from '../../../selectors';
 import { toChecksumHexAddress } from '../../../../shared/modules/hexstring-utils';
 import TransactionListItemDetails from './transaction-list-item-details.component';
 
 const mapStateToProps = (state, ownProps) => {
+  const { metamask } = state;
+  const { ensResolutionsByAddress } = metamask;
   const { recipientAddress, senderAddress } = ownProps;
   let recipientEns;
   if (recipientAddress) {
     const address = toChecksumHexAddress(recipientAddress);
-    recipientEns = getEnsResolutionByAddress(state, address);
+    recipientEns = ensResolutionsByAddress[address] || '';
   }
   const addressBook = getAddressBook(state);
-  const identities = getMetaMaskIdentities(state);
-  const recipientName = getAccountName(identities, recipientAddress);
-  const recipientMetadataName = getMetadataContractName(
-    state,
-    recipientAddress,
-  );
 
   const getNickName = (address) => {
     const entry = addressBook.find((contact) => {
@@ -47,16 +32,6 @@
 
   const isCustomNetwork = getIsCustomNetwork(state);
 
-<<<<<<< HEAD
-  ///: BEGIN:ONLY_INCLUDE_IN(build-mmi)
-  const data = ownProps.transactionGroup?.primaryTransaction?.txParams?.data;
-  const methodData = getKnownMethodData(state, data) || {};
-  const transactionNote =
-    ownProps.transactionGroup?.primaryTransaction?.metadata?.note;
-  ///: END:ONLY_INCLUDE_IN
-
-=======
->>>>>>> f4184523
   return {
     rpcPrefs,
     recipientEns,
@@ -64,34 +39,14 @@
     recipientNickname: recipientAddress ? getNickName(recipientAddress) : null,
     isCustomNetwork,
     blockExplorerLinkText: getBlockExplorerLinkText(state),
-<<<<<<< HEAD
-    recipientName,
-    recipientMetadataName,
-    ///: BEGIN:ONLY_INCLUDE_IN(build-mmi)
-    methodData,
-    transactionNote,
-    selectedIdentity: getSelectedIdentity(state),
-    ///: END:ONLY_INCLUDE_IN
-=======
->>>>>>> f4184523
   };
 };
 
 const mapDispatchToProps = (dispatch) => {
-  ///: BEGIN:ONLY_INCLUDE_IN(build-mmi)
-  const mmiActions = mmiActionsFactory();
-  ///: END:ONLY_INCLUDE_IN
   return {
     tryReverseResolveAddress: (address) => {
       return dispatch(tryReverseResolveAddress(address));
     },
-    ///: BEGIN:ONLY_INCLUDE_IN(build-mmi)
-    getCustodianTransactionDeepLink: (address, txId) => {
-      return dispatch(
-        mmiActions.getCustodianTransactionDeepLink(address, txId),
-      );
-    },
-    ///: END:ONLY_INCLUDE_IN
   };
 };
 
