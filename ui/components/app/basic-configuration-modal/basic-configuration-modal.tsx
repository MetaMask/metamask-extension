import React, { useContext, useMemo, useState } from 'react';
import { useLocation } from 'react-router-dom';
import { useDispatch, useSelector } from 'react-redux';
import {
  Display,
  FlexDirection,
  AlignItems,
  JustifyContent,
  TextVariant,
  BlockSize,
  IconColor,
  FontWeight,
} from '../../../helpers/constants/design-system';
import { useI18nContext } from '../../../hooks/useI18nContext';
import {
  setDataCollectionForMarketing,
  setParticipateInMetaMetrics,
  toggleExternalServices,
} from '../../../store/actions';
import {
  ModalOverlay,
  ModalContent,
  ModalHeader,
  Modal,
  Box,
  Text,
  ModalFooter,
  Button,
  IconName,
  ButtonVariant,
  Icon,
  IconSize,
  Checkbox,
  ButtonSize,
  Label,
} from '../../component-library';
import {
  MetaMetricsEventCategory,
  MetaMetricsEventName,
} from '../../../../shared/constants/metametrics';
import { MetaMetricsContext } from '../../../contexts/metametrics';
import { getUseExternalServices } from '../../../selectors';
import { selectIsMetamaskNotificationsEnabled } from '../../../selectors/metamask-notifications/metamask-notifications';
import { selectIsBackupAndSyncEnabled } from '../../../selectors/identity/backup-and-sync';
import {
  hideBasicFunctionalityModal,
  onboardingToggleBasicFunctionalityOff,
} from '../../../ducks/app/app';
import { ONBOARDING_PRIVACY_SETTINGS_ROUTE } from '../../../helpers/constants/routes';

// TODO: Fix in https://github.com/MetaMask/metamask-extension/issues/31860
// eslint-disable-next-line @typescript-eslint/naming-convention
export function BasicConfigurationModal() {
  const t = useI18nContext();
  const [hasAgreed, setHasAgreed] = useState(false);
  const dispatch = useDispatch();
  const trackEvent = useContext(MetaMetricsContext);
  const isExternalServicesEnabled = useSelector(getUseExternalServices);
  const isBackupAndSyncEnabled = useSelector(selectIsBackupAndSyncEnabled);
  const isMetamaskNotificationsEnabled = useSelector(
    selectIsMetamaskNotificationsEnabled,
  );
  const { pathname } = useLocation();
  const onboardingFlow = useMemo(() => {
    return pathname === ONBOARDING_PRIVACY_SETTINGS_ROUTE;
  }, [pathname]);

  function closeModal() {
    dispatch(hideBasicFunctionalityModal());
  }

  return (
    <Modal onClose={closeModal} data-testid="dapp-permission-modal" isOpen>
      <ModalOverlay />
      <ModalContent
        modalDialogProps={{
          display: Display.Flex,
          flexDirection: FlexDirection.Column,
        }}
      >
        <ModalHeader
          paddingBottom={4}
          paddingRight={4}
          paddingLeft={4}
          onClose={closeModal}
        >
          <Box
            display={Display.Flex}
            flexDirection={FlexDirection.Column}
            alignItems={AlignItems.center}
            justifyContent={JustifyContent.center}
            gap={4}
          >
            <Icon
              size={IconSize.Xl}
              name={IconName.Danger}
              color={IconColor.errorDefault}
            />
            <Text variant={TextVariant.headingSm}>
              {isExternalServicesEnabled
                ? t('basicConfigurationModalHeadingOff')
                : t('basicConfigurationModalHeadingOn')}
            </Text>
          </Box>
        </ModalHeader>

        <Box
          marginLeft={4}
          marginRight={4}
          marginBottom={4}
          display={Display.Flex}
          gap={4}
          flexDirection={FlexDirection.Column}
        >
          <Text variant={TextVariant.bodySm}>
            {isExternalServicesEnabled
              ? t('basicConfigurationModalDisclaimerOff')
              : t('basicConfigurationModalDisclaimerOn')}
          </Text>
          {isExternalServicesEnabled ? (
            <Text variant={TextVariant.bodySm}>
              {t('basicConfigurationModalDisclaimerOffAdditionalText', [
                <Text
                  key="basic-functionality-related-features-1"
                  variant={TextVariant.bodySmBold}
                  as="span"
                >
                  {t(
                    'basicConfigurationModalDisclaimerOffAdditionalTextFeaturesFirst',
                  )}
                </Text>,
                <Text
                  key="basic-functionality-related-features-2"
                  variant={TextVariant.bodySmBold}
                  as="span"
                >
                  {t(
                    'basicConfigurationModalDisclaimerOffAdditionalTextFeaturesLast',
                  )}
                </Text>,
              ])}
            </Text>
          ) : null}
          {isExternalServicesEnabled && (
            <Box display={Display.Flex} alignItems={AlignItems.center} gap={2}>
              <Checkbox
                id="basic-configuration-checkbox"
                isChecked={hasAgreed}
                onClick={() => setHasAgreed((prevValue) => !prevValue)}
              />
              <Label
                htmlFor="basic-configuration-checkbox"
                fontWeight={FontWeight.Normal}
                variant={TextVariant.bodySm}
              >
                {t('basicConfigurationModalCheckbox')}
              </Label>
            </Box>
          )}
        </Box>

        <ModalFooter>
          <Box display={Display.Flex} gap={4}>
            <Button
              size={ButtonSize.Lg}
              width={BlockSize.Half}
              variant={ButtonVariant.Secondary}
              data-testid="basic-configuration-modal-cancel-button"
              onClick={closeModal}
            >
              {t('cancel')}
            </Button>
            <Button
              size={ButtonSize.Lg}
              disabled={!hasAgreed && isExternalServicesEnabled}
              width={BlockSize.Half}
              variant={ButtonVariant.Primary}
              data-testid="basic-configuration-modal-toggle-button"
              onClick={() => {
                const event = onboardingFlow
                  ? {
                      category: MetaMetricsEventCategory.Onboarding,
                      event: MetaMetricsEventName.SettingsUpdated,
                      properties: {
                        // TODO: Fix in https://github.com/MetaMask/metamask-extension/issues/31860
                        // eslint-disable-next-line @typescript-eslint/naming-convention
                        settings_group: 'onboarding_advanced_configuration',
                        // TODO: Fix in https://github.com/MetaMask/metamask-extension/issues/31860
                        // eslint-disable-next-line @typescript-eslint/naming-convention
                        settings_type: 'basic_functionality',
                        // TODO: Fix in https://github.com/MetaMask/metamask-extension/issues/31860
                        // eslint-disable-next-line @typescript-eslint/naming-convention
                        old_value: true,
                        // TODO: Fix in https://github.com/MetaMask/metamask-extension/issues/31860
                        // eslint-disable-next-line @typescript-eslint/naming-convention
                        new_value: false,
<<<<<<< HEAD
                        // TODO: Fix in https://github.com/MetaMask/metamask-extension/issues/31860
                        // eslint-disable-next-line @typescript-eslint/naming-convention
                        was_profile_syncing_on: isProfileSyncingEnabled,
=======
                        was_profile_syncing_on: isBackupAndSyncEnabled,
>>>>>>> 79d90e84
                      },
                    }
                  : {
                      category: MetaMetricsEventCategory.Settings,
                      event: MetaMetricsEventName.SettingsUpdated,
                      properties: {
                        // TODO: Fix in https://github.com/MetaMask/metamask-extension/issues/31860
                        // eslint-disable-next-line @typescript-eslint/naming-convention
                        settings_group: 'security_privacy',
                        // TODO: Fix in https://github.com/MetaMask/metamask-extension/issues/31860
                        // eslint-disable-next-line @typescript-eslint/naming-convention
                        settings_type: 'basic_functionality',
                        // TODO: Fix in https://github.com/MetaMask/metamask-extension/issues/31860
                        // eslint-disable-next-line @typescript-eslint/naming-convention
                        old_value: isExternalServicesEnabled,
                        // TODO: Fix in https://github.com/MetaMask/metamask-extension/issues/31860
                        // eslint-disable-next-line @typescript-eslint/naming-convention
                        new_value: !isExternalServicesEnabled,
                        // TODO: Fix in https://github.com/MetaMask/metamask-extension/issues/31860
                        // eslint-disable-next-line @typescript-eslint/naming-convention
                        was_notifications_on: isMetamaskNotificationsEnabled,
<<<<<<< HEAD
                        // TODO: Fix in https://github.com/MetaMask/metamask-extension/issues/31860
                        // eslint-disable-next-line @typescript-eslint/naming-convention
                        was_profile_syncing_on: isProfileSyncingEnabled,
=======
                        was_profile_syncing_on: isBackupAndSyncEnabled,
>>>>>>> 79d90e84
                      },
                    };

                trackEvent(event);

                if (isExternalServicesEnabled || onboardingFlow) {
                  dispatch(setParticipateInMetaMetrics(false));
                  dispatch(setDataCollectionForMarketing(false));
                }

                if (onboardingFlow) {
                  dispatch(hideBasicFunctionalityModal());
                  dispatch(onboardingToggleBasicFunctionalityOff());
                } else {
                  closeModal();
                  dispatch(toggleExternalServices(!isExternalServicesEnabled));
                }
              }}
              danger={isExternalServicesEnabled}
            >
              {isExternalServicesEnabled ? t('turnOff') : t('turnOn')}
            </Button>
          </Box>
        </ModalFooter>
      </ModalContent>
    </Modal>
  );
}<|MERGE_RESOLUTION|>--- conflicted
+++ resolved
@@ -48,8 +48,6 @@
 } from '../../../ducks/app/app';
 import { ONBOARDING_PRIVACY_SETTINGS_ROUTE } from '../../../helpers/constants/routes';
 
-// TODO: Fix in https://github.com/MetaMask/metamask-extension/issues/31860
-// eslint-disable-next-line @typescript-eslint/naming-convention
 export function BasicConfigurationModal() {
   const t = useI18nContext();
   const [hasAgreed, setHasAgreed] = useState(false);
@@ -182,53 +180,23 @@
                       category: MetaMetricsEventCategory.Onboarding,
                       event: MetaMetricsEventName.SettingsUpdated,
                       properties: {
-                        // TODO: Fix in https://github.com/MetaMask/metamask-extension/issues/31860
-                        // eslint-disable-next-line @typescript-eslint/naming-convention
                         settings_group: 'onboarding_advanced_configuration',
-                        // TODO: Fix in https://github.com/MetaMask/metamask-extension/issues/31860
-                        // eslint-disable-next-line @typescript-eslint/naming-convention
                         settings_type: 'basic_functionality',
-                        // TODO: Fix in https://github.com/MetaMask/metamask-extension/issues/31860
-                        // eslint-disable-next-line @typescript-eslint/naming-convention
                         old_value: true,
-                        // TODO: Fix in https://github.com/MetaMask/metamask-extension/issues/31860
-                        // eslint-disable-next-line @typescript-eslint/naming-convention
                         new_value: false,
-<<<<<<< HEAD
-                        // TODO: Fix in https://github.com/MetaMask/metamask-extension/issues/31860
-                        // eslint-disable-next-line @typescript-eslint/naming-convention
-                        was_profile_syncing_on: isProfileSyncingEnabled,
-=======
                         was_profile_syncing_on: isBackupAndSyncEnabled,
->>>>>>> 79d90e84
                       },
                     }
                   : {
                       category: MetaMetricsEventCategory.Settings,
                       event: MetaMetricsEventName.SettingsUpdated,
                       properties: {
-                        // TODO: Fix in https://github.com/MetaMask/metamask-extension/issues/31860
-                        // eslint-disable-next-line @typescript-eslint/naming-convention
                         settings_group: 'security_privacy',
-                        // TODO: Fix in https://github.com/MetaMask/metamask-extension/issues/31860
-                        // eslint-disable-next-line @typescript-eslint/naming-convention
                         settings_type: 'basic_functionality',
-                        // TODO: Fix in https://github.com/MetaMask/metamask-extension/issues/31860
-                        // eslint-disable-next-line @typescript-eslint/naming-convention
                         old_value: isExternalServicesEnabled,
-                        // TODO: Fix in https://github.com/MetaMask/metamask-extension/issues/31860
-                        // eslint-disable-next-line @typescript-eslint/naming-convention
                         new_value: !isExternalServicesEnabled,
-                        // TODO: Fix in https://github.com/MetaMask/metamask-extension/issues/31860
-                        // eslint-disable-next-line @typescript-eslint/naming-convention
                         was_notifications_on: isMetamaskNotificationsEnabled,
-<<<<<<< HEAD
-                        // TODO: Fix in https://github.com/MetaMask/metamask-extension/issues/31860
-                        // eslint-disable-next-line @typescript-eslint/naming-convention
-                        was_profile_syncing_on: isProfileSyncingEnabled,
-=======
                         was_profile_syncing_on: isBackupAndSyncEnabled,
->>>>>>> 79d90e84
                       },
                     };
 
