import React, { useState } from 'react';
import PropTypes from 'prop-types';

import { useI18nContext } from '../../../../hooks/useI18nContext';

import {
  Display,
  FontWeight,
  TextVariant,
} from '../../../../helpers/constants/design-system';
import { Box, ButtonLink, Text } from '../../../component-library';

const NUMBER_OF_AGGREGATORS_TO_DISPLAY = 2;

const DetectedTokenAggregators = ({ aggregators }) => {
  const t = useI18nContext();
  const numOfHiddenAggregators =
    parseInt(aggregators.length, 10) - NUMBER_OF_AGGREGATORS_TO_DISPLAY;
  const [displayMore, setDisplayMore] = useState(false);

  return (
<<<<<<< HEAD
    <Box display={DISPLAY.INLINE_FLEX} className="detected-token-aggregators">
      <Text as="h6" fontWeight={FontWeight.Normal}>
=======
    <Box display={Display.InlineFlex} className="detected-token-aggregators">
      <Text variant={TextVariant.bodySm} as="h6" fontWeight={FontWeight.Normal}>
>>>>>>> 5693d194
        {t('fromTokenLists', [
          numOfHiddenAggregators > 0 && !displayMore ? (
            <Text
              as="h6"
              fontWeight={FontWeight.Normal}
              key="detected-token-aggrgators-with-more"
            >
              {`${aggregators
                .slice(0, NUMBER_OF_AGGREGATORS_TO_DISPLAY)
                .join(', ')}`}
              <ButtonLink
                className="detected-token-aggregators__link"
                onClick={() => setDisplayMore(true)}
                key="detected-token-aggrgators-link"
              >
                {t('plusXMore', [numOfHiddenAggregators])}
              </ButtonLink>
            </Text>
          ) : (
            <Text
              as="h6"
              fontWeight={FontWeight.Normal}
              key="detected-token-aggrgators-without-more"
            >
              {`${aggregators.join(', ')}.`}
            </Text>
          ),
        ])}
      </Text>
    </Box>
  );
};

DetectedTokenAggregators.propTypes = {
  aggregators: PropTypes.array.isRequired,
};

export default DetectedTokenAggregators;<|MERGE_RESOLUTION|>--- conflicted
+++ resolved
@@ -19,13 +19,8 @@
   const [displayMore, setDisplayMore] = useState(false);
 
   return (
-<<<<<<< HEAD
-    <Box display={DISPLAY.INLINE_FLEX} className="detected-token-aggregators">
-      <Text as="h6" fontWeight={FontWeight.Normal}>
-=======
     <Box display={Display.InlineFlex} className="detected-token-aggregators">
       <Text variant={TextVariant.bodySm} as="h6" fontWeight={FontWeight.Normal}>
->>>>>>> 5693d194
         {t('fromTokenLists', [
           numOfHiddenAggregators > 0 && !displayMore ? (
             <Text
