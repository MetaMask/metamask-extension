import { useSelector } from 'react-redux';
import React, { useEffect } from 'react';
import { EditGasModes, PriorityLevels } from '../../../../shared/constants/gas';
import {
  AlignItems,
  Display,
  FlexDirection,
  TextVariant,
} from '../../../helpers/constants/design-system';
import { getAppIsLoading } from '../../../selectors';
import { gasEstimateGreaterThanGasUsedPlusTenPercent } from '../../../helpers/utils/gas';
import { useGasFeeContext } from '../../../contexts/gasFee';
import { useI18nContext } from '../../../hooks/useI18nContext';
import { useTransactionModalContext } from '../../../contexts/transaction-modal';
import EditGasFeeButton from '../edit-gas-fee-button';
import GasDetailsItem from '../gas-details-item';
import Box from '../../ui/box';
import InfoTooltip from '../../ui/info-tooltip';
import AppLoadingSpinner from '../app-loading-spinner';
<<<<<<< HEAD
import {
  Text,
  Button,
  ButtonLink,
  Modal,
  ModalOverlay,
  ModalContent,
  ModalHeader,
} from '../../component-library';
=======
import { Button, ButtonLink, Text } from '../../component-library';
>>>>>>> 5693d194

const CancelSpeedupPopover = () => {
  const {
    cancelTransaction,
    editGasMode,
    gasFeeEstimates,
    speedUpTransaction,
    transaction,
    updateTransaction,
    updateTransactionToTenPercentIncreasedGasFee,
    updateTransactionUsingEstimate,
  } = useGasFeeContext();
  const t = useI18nContext();
  const { closeModal, currentModal } = useTransactionModalContext();
  const appIsLoading = useSelector(getAppIsLoading);

  useEffect(() => {
    if (
      transaction.previousGas ||
      appIsLoading ||
      currentModal !== 'cancelSpeedUpTransaction'
    ) {
      return;
    }
    // If gas used previously + 10% is less than medium estimated gas
    // estimate is set to medium, else estimate is set to tenPercentIncreased
    const gasUsedLessThanMedium =
      gasFeeEstimates &&
      gasEstimateGreaterThanGasUsedPlusTenPercent(
        transaction.txParams,
        gasFeeEstimates,
        PriorityLevels.medium,
      );
    if (gasUsedLessThanMedium) {
      updateTransactionUsingEstimate(PriorityLevels.medium);
      return;
    }
    updateTransactionToTenPercentIncreasedGasFee(true);
  }, [
    appIsLoading,
    currentModal,
    editGasMode,
    gasFeeEstimates,
    transaction,
    updateTransaction,
    updateTransactionToTenPercentIncreasedGasFee,
    updateTransactionUsingEstimate,
  ]);

  if (currentModal !== 'cancelSpeedUpTransaction') {
    return null;
  }

  const submitTransactionChange = () => {
    if (editGasMode === EditGasModes.cancel) {
      cancelTransaction();
    } else {
      speedUpTransaction();
    }
    closeModal(['cancelSpeedUpTransaction']);
  };

  return (
    <Modal
      isOpen
      onClose={() => closeModal(['cancelSpeedUpTransaction'])}
      className="cancel-speedup-popover"
    >
      <ModalOverlay />
      <ModalContent>
        <ModalHeader
          onClose={() => closeModal(['cancelSpeedUpTransaction'])}
          marginBottom={4}
        >
          {editGasMode === EditGasModes.cancel
            ? `❌${t('cancel')}`
            : `🚀${t('speedUp')}`}
        </ModalHeader>

        <AppLoadingSpinner className="cancel-speedup-popover__spinner" />
        <div className="cancel-speedup-popover__wrapper">
          <Text
            alignItems={AlignItems.center}
            display={Display.Flex}
            variant={TextVariant.bodySm}
            marginBottom={2}
            paddingBottom={2}
            className="cancel-speedup-popover__description"
          >
            {t('cancelSpeedUpLabel', [
              <strong key="cancelSpeedupReplace">{t('replace')}</strong>,
            ])}
            <InfoTooltip
              position="top"
              contentText={
                <>
                  <Text variant={TextVariant.bodySm}>
                    {t('cancelSpeedUpTransactionTooltip', [
                      editGasMode === EditGasModes.cancel
                        ? t('cancel')
                        : t('speedUp'),
                    ])}
                  </Text>
                  <ButtonLink
                    variant={TextVariant.bodySm}
                    href="https://community.metamask.io/t/how-to-speed-up-or-cancel-transactions-on-metamask/3296"
                    target="_blank"
                  >
                    {t('learnMoreUpperCase')}
                  </ButtonLink>
                </>
              }
            />
          </Text>
          <Box
            display={Display.Flex}
            alignItems={AlignItems.center}
            flexDirection={FlexDirection.Column}
            marginTop={2}
          >
            <div className="cancel-speedup-popover__edit-gas-button">
              {!appIsLoading && <EditGasFeeButton />}
            </div>
            <div className="cancel-speedup-popover__gas-details">
              <GasDetailsItem />
            </div>
          </Box>
          <Button onClick={submitTransactionChange}>{t('submit')}</Button>
        </div>
      </ModalContent>
    </Modal>
  );
};

export default CancelSpeedupPopover;<|MERGE_RESOLUTION|>--- conflicted
+++ resolved
@@ -17,7 +17,6 @@
 import Box from '../../ui/box';
 import InfoTooltip from '../../ui/info-tooltip';
 import AppLoadingSpinner from '../app-loading-spinner';
-<<<<<<< HEAD
 import {
   Text,
   Button,
@@ -27,10 +26,6 @@
   ModalContent,
   ModalHeader,
 } from '../../component-library';
-=======
-import { Button, ButtonLink, Text } from '../../component-library';
->>>>>>> 5693d194
-
 const CancelSpeedupPopover = () => {
   const {
     cancelTransaction,
