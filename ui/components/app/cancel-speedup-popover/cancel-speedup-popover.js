--- conflicted
+++ resolved
@@ -17,10 +17,6 @@
 import Box from '../../ui/box';
 import InfoTooltip from '../../ui/info-tooltip';
 import AppLoadingSpinner from '../app-loading-spinner';
-<<<<<<< HEAD
-import { Text } from '../../component-library/text/deprecated';
-import { Button, ButtonLink } from '../../component-library';
-=======
 import {
   Text,
   Button,
@@ -30,7 +26,6 @@
   ModalContent,
   ModalHeader,
 } from '../../component-library';
->>>>>>> 877e184b
 
 const CancelSpeedupPopover = () => {
   const {
