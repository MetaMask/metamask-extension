import { connect } from 'react-redux';
import {
  getSelectedInternalAccount,
<<<<<<< HEAD
  ///: BEGIN:ONLY_INCLUDE_IN(build-mmi)
=======
  ///: BEGIN:ONLY_INCLUDE_IF(build-mmi)
>>>>>>> 263f84b8
  getAccountType,
  ///: END:ONLY_INCLUDE_IF
} from '../../../selectors';
///: BEGIN:ONLY_INCLUDE_IF(build-mmi)
import {
  getCustodyAccountDetails,
  getIsCustodianSupportedChain,
} from '../../../selectors/institutional/selectors';
import { getProviderConfig } from '../../../ducks/metamask/metamask';
///: END:ONLY_INCLUDE_IF
import SelectedAccount from './selected-account.component';

const mapStateToProps = (state) => {
  return {
    selectedAccount: getSelectedInternalAccount(state),
<<<<<<< HEAD
    ///: BEGIN:ONLY_INCLUDE_IN(build-mmi)
=======
    ///: BEGIN:ONLY_INCLUDE_IF(build-mmi)
>>>>>>> 263f84b8
    accountType: getAccountType(state),
    accountDetails: getCustodyAccountDetails(state),
    provider: getProviderConfig(state),
    isCustodianSupportedChain: getIsCustodianSupportedChain(state),
    ///: END:ONLY_INCLUDE_IF
  };
};

export default connect(mapStateToProps)(SelectedAccount);<|MERGE_RESOLUTION|>--- conflicted
+++ resolved
@@ -1,11 +1,7 @@
 import { connect } from 'react-redux';
 import {
   getSelectedInternalAccount,
-<<<<<<< HEAD
-  ///: BEGIN:ONLY_INCLUDE_IN(build-mmi)
-=======
   ///: BEGIN:ONLY_INCLUDE_IF(build-mmi)
->>>>>>> 263f84b8
   getAccountType,
   ///: END:ONLY_INCLUDE_IF
 } from '../../../selectors';
@@ -21,11 +17,7 @@
 const mapStateToProps = (state) => {
   return {
     selectedAccount: getSelectedInternalAccount(state),
-<<<<<<< HEAD
-    ///: BEGIN:ONLY_INCLUDE_IN(build-mmi)
-=======
     ///: BEGIN:ONLY_INCLUDE_IF(build-mmi)
->>>>>>> 263f84b8
     accountType: getAccountType(state),
     accountDetails: getCustodyAccountDetails(state),
     provider: getProviderConfig(state),
