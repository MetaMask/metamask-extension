import React from 'react';
import configureMockStore from 'redux-mock-store';
import copyToClipboard from 'copy-to-clipboard';
import { fireEvent, waitFor } from '@testing-library/react';
import { renderWithProvider } from '../../../../test/lib/render-helpers';
import mockState from '../../../../test/data/mock-state.json';
import { COPY_OPTIONS } from '../../../../shared/constants/copy';
import {
  getCustodyAccountDetails,
  getIsCustodianSupportedChain,
} from '../../../selectors/institutional/selectors';
import { getAccountType } from '../../../selectors';
import SelectedAccount from '.';

const mockSelectedAccount = {
  address: '0x0DCD5D886577d5081B0c52e242Ef29E70Be3E7bc',
  id: 'cf8dace4-9439-4bd4-b3a8-88c821c8fcb3',
  metadata: {
    name: 'Test Account',
    keyring: {
      type: 'HD Key Tree',
    },
  },
  options: {},
  methods: [
    'personal_sign',
    'eth_signTransaction',
    'eth_signTypedData_v1',
    'eth_signTypedData_v3',
    'eth_signTypedData_v4',
  ],
  type: 'eip155:eoa',
};

jest.mock('copy-to-clipboard');

jest.mock('../../../selectors/institutional/selectors', () => {
  const mockGetCustodyAccountDetails = jest.fn(() => undefined);
  const mockGetisCustodianSupportedChain = jest.fn(() => true);

  return {
    getCustodyAccountDetails: mockGetCustodyAccountDetails,
    getIsCustodianSupportedChain: mockGetisCustodianSupportedChain,
  };
});

jest.mock('../../../selectors', () => {
  const mockGetAccountType = jest.fn(() => undefined);
  const mockGetSelectedAccount = jest.fn(() => mockSelectedAccount);

  return {
    ...jest.requireActual('../../../selectors'),
    getAccountType: mockGetAccountType,
    getSelectedInternalAccount: mockGetSelectedAccount,
    getCurrentChainId: jest.fn(() => '0x5'),
    getSelectedNetworkClientId: jest.fn(() => 'goerli'),
    getNetworkConfigurationsByChainId: jest.fn(() => ({
      '0x5': {
        chainId: '0x5',
        rpcEndpoints: [{ networkClientId: 'goerli' }],
      },
    })),
  };
});

describe('SelectedAccount Component', () => {
  const mockStore = configureMockStore()(mockState);

  it('should match snapshot', () => {
    const { container } = renderWithProvider(<SelectedAccount />, mockStore);
    expect(container).toMatchSnapshot();
  });

  it('should render correctly', async () => {
    const { container, getByText, getByTestId } = renderWithProvider(
      <SelectedAccount />,
      mockStore,
    );

    const tooltipTitle = await waitFor(() =>
      container.querySelector('[data-original-title="Copy to clipboard"]'),
    );

    expect(tooltipTitle).toBeInTheDocument();
    expect(getByText(mockSelectedAccount.metadata.name)).toBeInTheDocument();
    expect(getByTestId('selected-account-copy')).toBeInTheDocument();
  });

  it('should copy checksum address to clipboard when button is clicked', () => {
    const { queryByTestId } = renderWithProvider(
      <SelectedAccount />,
      mockStore,
    );

    const button = queryByTestId('selected-account-click');

    fireEvent.click(button);

    expect(copyToClipboard).toHaveBeenCalledWith(
      '0x0DCD5D886577d5081B0c52e242Ef29E70Be3E7bc',
      COPY_OPTIONS,
    );
  });

  it('should render correctly if isCustodianSupportedChain to false', async () => {
    getIsCustodianSupportedChain.mockReturnValue(false);

    const { container, queryByTestId } = renderWithProvider(
      <SelectedAccount />,
      mockStore,
    );

<<<<<<< HEAD
    const tooltipTitle = container.querySelector(
      '[data-original-title="This account is not set up for use with Chain 5"]',
=======
    const tooltipTitle = await waitFor(() =>
      container.querySelector(
        '[data-original-title="This account is not set up for use with goerli"]',
      ),
>>>>>>> 65e656c9
    );

    const button = queryByTestId('selected-account-click');

    expect(button).toBeDisabled();
    expect(tooltipTitle).toBeInTheDocument();
    expect(queryByTestId('selected-account-copy')).not.toBeInTheDocument();
  });

  it('should display custody labels if they exist', () => {
    const mockAccountDetails = {
      [mockSelectedAccount.address]: {
        labels: [
          { key: 'Label 1', value: 'Label 1' },
          { key: 'Label 2', value: 'Label 2' },
        ],
      },
    };

    getAccountType.mockReturnValue('custody');
    getCustodyAccountDetails.mockReturnValue(mockAccountDetails);

    const { getByText } = renderWithProvider(<SelectedAccount />, mockStore);

    expect(getByText('Label 1')).toBeInTheDocument();
    expect(getByText('Label 2')).toBeInTheDocument();
  });
});<|MERGE_RESOLUTION|>--- conflicted
+++ resolved
@@ -49,7 +49,6 @@
   const mockGetSelectedAccount = jest.fn(() => mockSelectedAccount);
 
   return {
-    ...jest.requireActual('../../../selectors'),
     getAccountType: mockGetAccountType,
     getSelectedInternalAccount: mockGetSelectedAccount,
     getCurrentChainId: jest.fn(() => '0x5'),
@@ -110,15 +109,10 @@
       mockStore,
     );
 
-<<<<<<< HEAD
-    const tooltipTitle = container.querySelector(
-      '[data-original-title="This account is not set up for use with Chain 5"]',
-=======
     const tooltipTitle = await waitFor(() =>
       container.querySelector(
         '[data-original-title="This account is not set up for use with goerli"]',
       ),
->>>>>>> 65e656c9
     );
 
     const button = queryByTestId('selected-account-click');
