import React, { Component } from 'react';
import PropTypes from 'prop-types';
import classnames from 'classnames';
import { Tabs, Tab } from '../../../ui/tabs';
///: BEGIN:ONLY_INCLUDE_IN(main,beta,flask)
import Button from '../../../ui/button';
///: END:ONLY_INCLUDE_IN
import ActionableMessage from '../../../ui/actionable-message/actionable-message';
import { PageContainerFooter } from '../../../ui/page-container';
import ErrorMessage from '../../../ui/error-message';
import { INSUFFICIENT_FUNDS_ERROR_KEY } from '../../../../helpers/constants/error-keys';
import Typography from '../../../ui/typography';
import { TypographyVariant } from '../../../../helpers/constants/design-system';

import SecurityProviderBannerMessage from '../../security-provider-banner-message/security-provider-banner-message';
import { SECURITY_PROVIDER_MESSAGE_SEVERITIES } from '../../security-provider-banner-message/security-provider-banner-message.constants';
import { getPortfolioUrl } from '../../../../helpers/utils/portfolio';
import { ConfirmPageContainerSummary, ConfirmPageContainerWarning } from '.';

export default class ConfirmPageContainerContent extends Component {
  static contextTypes = {
    t: PropTypes.func.isRequired,
    ///: BEGIN:ONLY_INCLUDE_IN(mmi)
    metricsEvent: PropTypes.func,
    ///: END:ONLY_INCLUDE_IN
  };

  static propTypes = {
    action: PropTypes.string,
    dataComponent: PropTypes.node,
    dataHexComponent: PropTypes.node,
    detailsComponent: PropTypes.node,
    ///: BEGIN:ONLY_INCLUDE_IN(snaps)
    insightComponent: PropTypes.node,
    ///: END:ONLY_INCLUDE_IN
    errorKey: PropTypes.string,
    errorMessage: PropTypes.string,
    tokenAddress: PropTypes.string,
    nonce: PropTypes.string,
    subtitleComponent: PropTypes.node,
    image: PropTypes.string,
    titleComponent: PropTypes.node,
    warning: PropTypes.string,
    origin: PropTypes.string.isRequired,
    ethGasPriceWarning: PropTypes.string,
    // Footer
    onCancelAll: PropTypes.func,
    onCancel: PropTypes.func,
    cancelText: PropTypes.string,
    onSubmit: PropTypes.func,
    submitText: PropTypes.string,
    disabled: PropTypes.bool,
    unapprovedTxCount: PropTypes.number,
    rejectNText: PropTypes.string,
    supportsEIP1559: PropTypes.bool,
    hasTopBorder: PropTypes.bool,
    nativeCurrency: PropTypes.string,
    networkName: PropTypes.string,
    toAddress: PropTypes.string,
    transactionType: PropTypes.string,
    isBuyableChain: PropTypes.bool,
    txData: PropTypes.object,
<<<<<<< HEAD
    ///: BEGIN:ONLY_INCLUDE_IN(mmi)
    noteComponent: PropTypes.node,
    ///: END:ONLY_INCLUDE_IN
=======
    metaMetricsId: PropTypes.string,
>>>>>>> bfbe10ba
  };

  renderContent() {
    const { detailsComponent, dataComponent } = this.props;

    ///: BEGIN:ONLY_INCLUDE_IN(snaps)
    const { insightComponent } = this.props;

    if (insightComponent && (detailsComponent || dataComponent)) {
      return this.renderTabs();
    }
    ///: END:ONLY_INCLUDE_IN

    ///: BEGIN:ONLY_INCLUDE_IN(mmi)
    const { noteComponent } = this.props;

    if (noteComponent) {
      return this.renderTabs();
    }
    ///: END:ONLY_INCLUDE_IN

    if (detailsComponent && dataComponent) {
      return this.renderTabs();
    }

    return (
      detailsComponent ||
      ///: BEGIN:ONLY_INCLUDE_IN(snaps)
      insightComponent ||
      ///: END:ONLY_INCLUDE_IN
      dataComponent
    );
  }

  renderTabs() {
    const { t } = this.context;
    const {
      detailsComponent,
      dataComponent,
      dataHexComponent,
      ///: BEGIN:ONLY_INCLUDE_IN(snaps)
      insightComponent,
      ///: END:ONLY_INCLUDE_IN
      ///: BEGIN:ONLY_INCLUDE_IN(mmi)
      noteComponent,
      ///: END:ONLY_INCLUDE_IN
    } = this.props;

    return (
      <Tabs>
        <Tab
          className="confirm-page-container-content__tab"
          name={t('details')}
          tabKey="details"
        >
          {detailsComponent}
        </Tab>
        {
          ///: BEGIN:ONLY_INCLUDE_IN(mmi)
          noteComponent && (
            <Tab
              className="confirm-page-container-content__tab note-tab"
              name={t('note')}
              pillText={t('new')}
              onClick={() => {
                this.context.trackEvent({
                  category: 'Note to trader',
                  event: 'Clicked on Notes tab on a transaction window',
                });
              }}
            >
              {noteComponent}
            </Tab>
          )

          ///: END:ONLY_INCLUDE_IN
        }
        {dataComponent && (
          <Tab
            className="confirm-page-container-content__tab"
            name={t('data')}
            tabKey="data"
          >
            {dataComponent}
          </Tab>
        )}
        {dataHexComponent && (
          <Tab
            className="confirm-page-container-content__tab"
            name={t('dataHex')}
            tabKey="dataHex"
          >
            {dataHexComponent}
          </Tab>
        )}

        {
          ///: BEGIN:ONLY_INCLUDE_IN(snaps)
          insightComponent
          ///: END:ONLY_INCLUDE_IN
        }
      </Tabs>
    );
  }

  render() {
    const {
      action,
      errorKey,
      errorMessage,
      image,
      titleComponent,
      subtitleComponent,
      tokenAddress,
      nonce,
      detailsComponent,
      dataComponent,
      warning,
      onCancelAll,
      onCancel,
      cancelText,
      onSubmit,
      submitText,
      disabled,
      unapprovedTxCount,
      rejectNText,
      origin,
      ethGasPriceWarning,
      supportsEIP1559,
      hasTopBorder,
      nativeCurrency,
      networkName,
      toAddress,
      transactionType,
      isBuyableChain,
      txData,
      metaMetricsId,
    } = this.props;

    const { t } = this.context;

    const showInsuffienctFundsError =
      (errorKey || errorMessage) && errorKey === INSUFFICIENT_FUNDS_ERROR_KEY;

    return (
      <div
        className={classnames('confirm-page-container-content', {
          'confirm-page-container-content--with-top-border': hasTopBorder,
        })}
      >
        {warning ? <ConfirmPageContainerWarning warning={warning} /> : null}
        {ethGasPriceWarning && (
          <ConfirmPageContainerWarning warning={ethGasPriceWarning} />
        )}
        {(txData?.securityProviderResponse?.flagAsDangerous !== undefined &&
          txData?.securityProviderResponse?.flagAsDangerous !==
            SECURITY_PROVIDER_MESSAGE_SEVERITIES.NOT_MALICIOUS) ||
        (txData?.securityProviderResponse &&
          Object.keys(txData.securityProviderResponse).length === 0) ? (
          <SecurityProviderBannerMessage
            securityProviderResponse={txData.securityProviderResponse}
          />
        ) : null}
        <ConfirmPageContainerSummary
          className={classnames({
            'confirm-page-container-summary--border':
              !detailsComponent || !dataComponent,
          })}
          action={action}
          image={image}
          titleComponent={titleComponent}
          subtitleComponent={subtitleComponent}
          tokenAddress={tokenAddress}
          nonce={nonce}
          origin={origin}
          toAddress={toAddress}
          transactionType={transactionType}
        />
        {this.renderContent()}
        {!supportsEIP1559 &&
          !showInsuffienctFundsError &&
          (errorKey || errorMessage) && (
            <div className="confirm-page-container-content__error-container">
              <ErrorMessage errorMessage={errorMessage} errorKey={errorKey} />
            </div>
          )}
        {showInsuffienctFundsError && (
          <div className="confirm-page-container-content__error-container">
            <ActionableMessage
              className="actionable-message--warning"
              message={
                isBuyableChain ? (
                  <Typography variant={TypographyVariant.H7} align="left">
                    {t('insufficientCurrencyBuyOrDeposit', [
                      nativeCurrency,
                      networkName,
                      ///: BEGIN:ONLY_INCLUDE_IN(main,beta,flask)
                      <Button
                        type="inline"
                        className="confirm-page-container-content__link"
                        onClick={() => {
                          global.platform.openTab({
                            url: getPortfolioUrl(
                              'buy',
                              'ext_buy_button',
                              metaMetricsId,
                            ),
                          });
                        }}
                        key={`${nativeCurrency}-buy-button`}
                      >
                        {t('buyAsset', [nativeCurrency])}
                      </Button>,
                      ///: END:ONLY_INCLUDE_IN
                    ])}
                  </Typography>
                ) : (
                  <Typography variant={TypographyVariant.H7} align="left">
                    {t('insufficientCurrencyDeposit', [
                      nativeCurrency,
                      networkName,
                    ])}
                  </Typography>
                )
              }
              useIcon
              iconFillColor="var(--color-error-default)"
              type="danger"
            />
          </div>
        )}
        <PageContainerFooter
          onCancel={onCancel}
          cancelText={cancelText}
          onSubmit={onSubmit}
          submitText={submitText}
          disabled={disabled}
        >
          {unapprovedTxCount > 1 ? (
            <a onClick={onCancelAll}>{rejectNText}</a>
          ) : null}
        </PageContainerFooter>
      </div>
    );
  }
}<|MERGE_RESOLUTION|>--- conflicted
+++ resolved
@@ -2,7 +2,7 @@
 import PropTypes from 'prop-types';
 import classnames from 'classnames';
 import { Tabs, Tab } from '../../../ui/tabs';
-///: BEGIN:ONLY_INCLUDE_IN(main,beta,flask)
+///: BEGIN:ONLY_INCLUDE_IN(build-main,build-beta,build-flask)
 import Button from '../../../ui/button';
 ///: END:ONLY_INCLUDE_IN
 import ActionableMessage from '../../../ui/actionable-message/actionable-message';
@@ -20,8 +20,8 @@
 export default class ConfirmPageContainerContent extends Component {
   static contextTypes = {
     t: PropTypes.func.isRequired,
-    ///: BEGIN:ONLY_INCLUDE_IN(mmi)
-    metricsEvent: PropTypes.func,
+    ///: BEGIN:ONLY_INCLUDE_IN(build-mmi)
+    trackEvent: PropTypes.func,
     ///: END:ONLY_INCLUDE_IN
   };
 
@@ -60,13 +60,10 @@
     transactionType: PropTypes.string,
     isBuyableChain: PropTypes.bool,
     txData: PropTypes.object,
-<<<<<<< HEAD
-    ///: BEGIN:ONLY_INCLUDE_IN(mmi)
+    ///: BEGIN:ONLY_INCLUDE_IN(build-mmi)
     noteComponent: PropTypes.node,
     ///: END:ONLY_INCLUDE_IN
-=======
     metaMetricsId: PropTypes.string,
->>>>>>> bfbe10ba
   };
 
   renderContent() {
@@ -80,7 +77,7 @@
     }
     ///: END:ONLY_INCLUDE_IN
 
-    ///: BEGIN:ONLY_INCLUDE_IN(mmi)
+    ///: BEGIN:ONLY_INCLUDE_IN(build-mmi)
     const { noteComponent } = this.props;
 
     if (noteComponent) {
@@ -110,7 +107,7 @@
       ///: BEGIN:ONLY_INCLUDE_IN(snaps)
       insightComponent,
       ///: END:ONLY_INCLUDE_IN
-      ///: BEGIN:ONLY_INCLUDE_IN(mmi)
+      ///: BEGIN:ONLY_INCLUDE_IN(build-mmi)
       noteComponent,
       ///: END:ONLY_INCLUDE_IN
     } = this.props;
@@ -125,10 +122,10 @@
           {detailsComponent}
         </Tab>
         {
-          ///: BEGIN:ONLY_INCLUDE_IN(mmi)
+          ///: BEGIN:ONLY_INCLUDE_IN(build-mmi)
           noteComponent && (
             <Tab
-              className="confirm-page-container-content__tab note-tab"
+              className="confirm-page-container-content__tab"
               name={t('note')}
               pillText={t('new')}
               onClick={() => {
@@ -141,7 +138,6 @@
               {noteComponent}
             </Tab>
           )
-
           ///: END:ONLY_INCLUDE_IN
         }
         {dataComponent && (
@@ -263,7 +259,7 @@
                     {t('insufficientCurrencyBuyOrDeposit', [
                       nativeCurrency,
                       networkName,
-                      ///: BEGIN:ONLY_INCLUDE_IN(main,beta,flask)
+                      ///: BEGIN:ONLY_INCLUDE_IN(build-main,build-beta,build-flask)
                       <Button
                         type="inline"
                         className="confirm-page-container-content__link"
