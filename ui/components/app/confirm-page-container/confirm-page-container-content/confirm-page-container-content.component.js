import React, { Component } from 'react';
import PropTypes from 'prop-types';
import classnames from 'classnames';
import { Tabs, Tab } from '../../../ui/tabs';
import DetailedErrorMessage from '../../../ui/detailed-error-message';
import ErrorMessage from '../../../ui/error-message';
import ActionableMessage from '../../../ui/actionable-message/actionable-message';
import { PageContainerFooter } from '../../../ui/page-container';
import TransactionErrorDetailsModal from '../../modals/transaction-error-details-modal/transaction-error-details';
import { ConfirmPageContainerSummary, ConfirmPageContainerWarning } from '.';

export default class ConfirmPageContainerContent extends Component {
  static contextTypes = {
    t: PropTypes.func.isRequired,
  };

  state = {
    showTransactionErrorDetails: false,
  };

  static propTypes = {
    action: PropTypes.string,
    dataComponent: PropTypes.node,
    dataHexComponent: PropTypes.node,
    detailsComponent: PropTypes.node,
    errorKey: PropTypes.string,
    errorMessage: PropTypes.string,
    hasSimulationError: PropTypes.bool,
    hideSubtitle: PropTypes.bool,
    identiconAddress: PropTypes.string,
    nonce: PropTypes.string,
    subtitleComponent: PropTypes.node,
    title: PropTypes.oneOfType([PropTypes.string, PropTypes.number]),
    titleComponent: PropTypes.node,
    warning: PropTypes.string,
    origin: PropTypes.string.isRequired,
    ethGasPriceWarning: PropTypes.string,
    // Footer
    onCancelAll: PropTypes.func,
    onCancel: PropTypes.func,
    cancelText: PropTypes.string,
    onSubmit: PropTypes.func,
    setUserAcknowledgedGasMissing: PropTypes.func,
    submitText: PropTypes.string,
    disabled: PropTypes.bool,
    hideUserAcknowledgedGasMissing: PropTypes.bool,
    unapprovedTxCount: PropTypes.number,
    rejectNText: PropTypes.string,
<<<<<<< HEAD
    hideTitle: PropTypes.bool,
    supportsEIP1559V2: PropTypes.bool,
=======
>>>>>>> b18bc3f1
    isFailedTransaction: PropTypes.bool,
  };

  renderContent() {
    const { detailsComponent, dataComponent } = this.props;

    if (detailsComponent && dataComponent) {
      return this.renderTabs();
    }
    return detailsComponent || dataComponent;
  }

  renderTabs() {
    const { t } = this.context;
    const { detailsComponent, dataComponent, dataHexComponent } = this.props;

    return (
      <Tabs>
        <Tab
          className="confirm-page-container-content__tab"
          name={t('details')}
        >
          {detailsComponent}
        </Tab>
        <Tab className="confirm-page-container-content__tab" name={t('data')}>
          {dataComponent}
        </Tab>
        <Tab
          className="confirm-page-container-content__tab"
          name={t('dataHex')}
        >
          {dataHexComponent}
        </Tab>
      </Tabs>
    );
  }

  render() {
    const {
      action,
      errorKey,
      errorMessage,
      hasSimulationError,
      title,
      titleComponent,
      subtitleComponent,
      hideSubtitle,
      identiconAddress,
      nonce,
      detailsComponent,
      dataComponent,
      warning,
      onCancelAll,
      onCancel,
      cancelText,
      onSubmit,
      submitText,
      disabled,
      unapprovedTxCount,
      rejectNText,
      origin,
      ethGasPriceWarning,
<<<<<<< HEAD
      hideTitle,
      setUserAcknowledgedGasMissing,
      hideUserAcknowledgedGasMissing,
      supportsEIP1559V2,
=======
>>>>>>> b18bc3f1
      isFailedTransaction,
    } = this.props;

    const primaryAction = hideUserAcknowledgedGasMissing
      ? null
      : {
          label: this.context.t('tryAnywayOption'),
          onClick: setUserAcknowledgedGasMissing,
        };

    return (
      <div className="confirm-page-container-content">
        {warning ? <ConfirmPageContainerWarning warning={warning} /> : null}
        {ethGasPriceWarning && (
          <ConfirmPageContainerWarning warning={ethGasPriceWarning} />
        )}
        {hasSimulationError && (
          <div className="confirm-page-container-content__error-container">
            <ActionableMessage
              type="danger"
              primaryAction={primaryAction}
              message={this.context.t('simulationErrorMessage')}
            />
          </div>
        )}
        <ConfirmPageContainerSummary
          className={classnames({
            'confirm-page-container-summary--border':
              !detailsComponent || !dataComponent,
          })}
          action={action}
          title={title}
          titleComponent={titleComponent}
          subtitleComponent={subtitleComponent}
          hideSubtitle={hideSubtitle}
          identiconAddress={identiconAddress}
          nonce={nonce}
          origin={origin}
          hideTitle={hideTitle}
        />
        {this.renderContent()}
        {!supportsEIP1559V2 &&
          !hasSimulationError &&
          (errorKey || errorMessage) && (
            <div className="confirm-page-container-content__error-container">
              {errorKey ? (
                <ErrorMessage errorKey={errorKey} />
              ) : (
                <DetailedErrorMessage
                  errorMessage={this.context.t('somethingWentWrong')}
                  linkText={this.context.t('moreDetails')}
                  onErrorMessageClick={() =>
                    this.setState({ showTransactionErrorDetails: true })
                  }
                />
              )}
            </div>
          )}
        {this.state.showTransactionErrorDetails && (
          <TransactionErrorDetailsModal
            message={errorMessage}
            closePopover={() => {
              this.setState({ showTransactionErrorDetails: false });
            }}
          />
        )}
        <PageContainerFooter
          onCancel={onCancel}
          cancelText={cancelText}
          onSubmit={onSubmit}
          submitText={submitText}
          disabled={disabled}
          hideCancel={isFailedTransaction}
          submitButtonType={isFailedTransaction ? 'default' : 'confirm'}
        >
          {unapprovedTxCount > 1 && !isFailedTransaction ? (
            <a onClick={onCancelAll}>{rejectNText}</a>
          ) : null}
        </PageContainerFooter>
      </div>
    );
  }
}<|MERGE_RESOLUTION|>--- conflicted
+++ resolved
@@ -2,33 +2,21 @@
 import PropTypes from 'prop-types';
 import classnames from 'classnames';
 import { Tabs, Tab } from '../../../ui/tabs';
-import DetailedErrorMessage from '../../../ui/detailed-error-message';
 import ErrorMessage from '../../../ui/error-message';
-import ActionableMessage from '../../../ui/actionable-message/actionable-message';
 import { PageContainerFooter } from '../../../ui/page-container';
-import TransactionErrorDetailsModal from '../../modals/transaction-error-details-modal/transaction-error-details';
 import { ConfirmPageContainerSummary, ConfirmPageContainerWarning } from '.';
 
 export default class ConfirmPageContainerContent extends Component {
-  static contextTypes = {
-    t: PropTypes.func.isRequired,
-  };
-
-  state = {
-    showTransactionErrorDetails: false,
-  };
-
   static propTypes = {
     action: PropTypes.string,
     dataComponent: PropTypes.node,
-    dataHexComponent: PropTypes.node,
     detailsComponent: PropTypes.node,
     errorKey: PropTypes.string,
     errorMessage: PropTypes.string,
-    hasSimulationError: PropTypes.bool,
     hideSubtitle: PropTypes.bool,
     identiconAddress: PropTypes.string,
     nonce: PropTypes.string,
+    assetImage: PropTypes.string,
     subtitleComponent: PropTypes.node,
     title: PropTypes.oneOfType([PropTypes.string, PropTypes.number]),
     titleComponent: PropTypes.node,
@@ -40,17 +28,10 @@
     onCancel: PropTypes.func,
     cancelText: PropTypes.string,
     onSubmit: PropTypes.func,
-    setUserAcknowledgedGasMissing: PropTypes.func,
     submitText: PropTypes.string,
     disabled: PropTypes.bool,
-    hideUserAcknowledgedGasMissing: PropTypes.bool,
     unapprovedTxCount: PropTypes.number,
     rejectNText: PropTypes.string,
-<<<<<<< HEAD
-    hideTitle: PropTypes.bool,
-    supportsEIP1559V2: PropTypes.bool,
-=======
->>>>>>> b18bc3f1
     isFailedTransaction: PropTypes.bool,
   };
 
@@ -64,25 +45,15 @@
   }
 
   renderTabs() {
-    const { t } = this.context;
-    const { detailsComponent, dataComponent, dataHexComponent } = this.props;
+    const { detailsComponent, dataComponent } = this.props;
 
     return (
       <Tabs>
-        <Tab
-          className="confirm-page-container-content__tab"
-          name={t('details')}
-        >
+        <Tab className="confirm-page-container-content__tab" name="Details">
           {detailsComponent}
         </Tab>
-        <Tab className="confirm-page-container-content__tab" name={t('data')}>
+        <Tab className="confirm-page-container-content__tab" name="Data">
           {dataComponent}
-        </Tab>
-        <Tab
-          className="confirm-page-container-content__tab"
-          name={t('dataHex')}
-        >
-          {dataHexComponent}
         </Tab>
       </Tabs>
     );
@@ -93,13 +64,13 @@
       action,
       errorKey,
       errorMessage,
-      hasSimulationError,
       title,
       titleComponent,
       subtitleComponent,
       hideSubtitle,
       identiconAddress,
       nonce,
+      assetImage,
       detailsComponent,
       dataComponent,
       warning,
@@ -113,37 +84,14 @@
       rejectNText,
       origin,
       ethGasPriceWarning,
-<<<<<<< HEAD
-      hideTitle,
-      setUserAcknowledgedGasMissing,
-      hideUserAcknowledgedGasMissing,
-      supportsEIP1559V2,
-=======
->>>>>>> b18bc3f1
       isFailedTransaction,
     } = this.props;
 
-    const primaryAction = hideUserAcknowledgedGasMissing
-      ? null
-      : {
-          label: this.context.t('tryAnywayOption'),
-          onClick: setUserAcknowledgedGasMissing,
-        };
-
     return (
       <div className="confirm-page-container-content">
-        {warning ? <ConfirmPageContainerWarning warning={warning} /> : null}
+        {warning && <ConfirmPageContainerWarning warning={warning} />}
         {ethGasPriceWarning && (
           <ConfirmPageContainerWarning warning={ethGasPriceWarning} />
-        )}
-        {hasSimulationError && (
-          <div className="confirm-page-container-content__error-container">
-            <ActionableMessage
-              type="danger"
-              primaryAction={primaryAction}
-              message={this.context.t('simulationErrorMessage')}
-            />
-          </div>
         )}
         <ConfirmPageContainerSummary
           className={classnames({
@@ -157,34 +105,14 @@
           hideSubtitle={hideSubtitle}
           identiconAddress={identiconAddress}
           nonce={nonce}
+          assetImage={assetImage}
           origin={origin}
-          hideTitle={hideTitle}
         />
         {this.renderContent()}
-        {!supportsEIP1559V2 &&
-          !hasSimulationError &&
-          (errorKey || errorMessage) && (
-            <div className="confirm-page-container-content__error-container">
-              {errorKey ? (
-                <ErrorMessage errorKey={errorKey} />
-              ) : (
-                <DetailedErrorMessage
-                  errorMessage={this.context.t('somethingWentWrong')}
-                  linkText={this.context.t('moreDetails')}
-                  onErrorMessageClick={() =>
-                    this.setState({ showTransactionErrorDetails: true })
-                  }
-                />
-              )}
-            </div>
-          )}
-        {this.state.showTransactionErrorDetails && (
-          <TransactionErrorDetailsModal
-            message={errorMessage}
-            closePopover={() => {
-              this.setState({ showTransactionErrorDetails: false });
-            }}
-          />
+        {(errorKey || errorMessage) && (
+          <div className="confirm-page-container-content__error-container">
+            <ErrorMessage errorMessage={errorMessage} errorKey={errorKey} />
+          </div>
         )}
         <PageContainerFooter
           onCancel={onCancel}
@@ -195,9 +123,7 @@
           hideCancel={isFailedTransaction}
           submitButtonType={isFailedTransaction ? 'default' : 'confirm'}
         >
-          {unapprovedTxCount > 1 && !isFailedTransaction ? (
-            <a onClick={onCancelAll}>{rejectNText}</a>
-          ) : null}
+          {unapprovedTxCount > 1 && <a onClick={onCancelAll}>{rejectNText}</a>}
         </PageContainerFooter>
       </div>
     );
