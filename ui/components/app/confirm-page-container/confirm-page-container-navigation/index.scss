--- conflicted
+++ resolved
@@ -13,11 +13,8 @@
   &__arrow {
     cursor: pointer;
     display: flex;
-    padding-left: 4px;
-    padding-right: 4px;
-    background: none;
-    border: none;
-    color: var(--color-icon-default);
+    padding-left: 5px;
+    padding-right: 5px;
   }
 
   &__arrow:hover {
@@ -47,11 +44,7 @@
   &__longtext {
     @include H9;
 
-<<<<<<< HEAD
-    color: var(--color-text-alternative);
-=======
     color: var(--color-icon-default);
->>>>>>> 7485a8a3
   }
 
   &__imageflip {
