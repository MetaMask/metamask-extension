--- conflicted
+++ resolved
@@ -20,15 +20,11 @@
 import EditGasPopover from '../edit-gas-popover';
 import ErrorMessage from '../../ui/error-message';
 import { INSUFFICIENT_FUNDS_ERROR_KEY } from '../../../helpers/constants/error-keys';
-<<<<<<< HEAD
-import { TextVariant } from '../../../helpers/constants/design-system';
-=======
 import { Text } from '../../component-library';
 import {
   TextVariant,
   TEXT_ALIGN,
 } from '../../../helpers/constants/design-system';
->>>>>>> 8f65c268
 
 import NetworkAccountBalanceHeader from '../network-account-balance-header/network-account-balance-header';
 import { fetchTokenBalance } from '../../../../shared/lib/token-util.ts';
@@ -241,15 +237,12 @@
             <ActionableMessage
               message={
                 isBuyableChain ? (
-<<<<<<< HEAD
-                  <Text variant={TextVariant.bodySm} textAlign="left">
-=======
+
                   <Text
                     variant={TextVariant.bodySm}
                     textAlign={TEXT_ALIGN.LEFT}
                     as="h6"
                   >
->>>>>>> 8f65c268
                     {t('insufficientCurrencyBuyOrDeposit', [
                       nativeCurrency,
                       networkName,
@@ -274,15 +267,11 @@
                     ])}
                   </Text>
                 ) : (
-<<<<<<< HEAD
-                  <Text variant={TextVariant.bodySm} textAlign="left">
-=======
                   <Text
                     variant={TextVariant.bodySm}
                     textAlign={TEXT_ALIGN.LEFT}
                     as="h6"
                   >
->>>>>>> 8f65c268
                     {t('insufficientCurrencyDeposit', [
                       nativeCurrency,
                       networkName,
