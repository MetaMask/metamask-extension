import React, { Component } from 'react';
import PropTypes from 'prop-types';

import { EDIT_GAS_MODES } from '../../../../shared/constants/gas';
import { GasFeeContextProvider } from '../../../contexts/gasFee';
import { TRANSACTION_TYPES } from '../../../../shared/constants/transaction';

import { PageContainerFooter } from '../../ui/page-container';
import Dialog from '../../ui/dialog';
import ErrorMessage from '../../ui/error-message';
import SenderToRecipient from '../../ui/sender-to-recipient';

import NicknamePopovers from '../modals/nickname-popovers';

import AdvancedGasFeePopover from '../advanced-gas-fee-popover';
import EditGasFeePopover from '../edit-gas-fee-popover/edit-gas-fee-popover';
import EditGasPopover from '../edit-gas-popover';

import {
  ConfirmPageContainerHeader,
  ConfirmPageContainerContent,
  ConfirmPageContainerNavigation,
} from '.';

export default class ConfirmPageContainer extends Component {
  state = {
    showNicknamePopovers: false,
  };

  static contextTypes = {
    t: PropTypes.func,
  };

  static propTypes = {
    // Header
    action: PropTypes.string,
    hideSubtitle: PropTypes.bool,
    onEdit: PropTypes.func,
    showEdit: PropTypes.bool,
    subtitleComponent: PropTypes.node,
    title: PropTypes.string,
    titleComponent: PropTypes.node,
    hideSenderToRecipient: PropTypes.bool,
    showAccountInHeader: PropTypes.bool,
    // Sender to Recipient
    fromAddress: PropTypes.string,
    fromName: PropTypes.string,
    toAddress: PropTypes.string,
    toName: PropTypes.string,
    toEns: PropTypes.string,
    toNickname: PropTypes.string,
    // Content
    contentComponent: PropTypes.node,
    errorKey: PropTypes.string,
    errorMessage: PropTypes.string,
    dataComponent: PropTypes.node,
    dataHexComponent: PropTypes.node,
    detailsComponent: PropTypes.node,
    identiconAddress: PropTypes.string,
    nonce: PropTypes.string,
    warning: PropTypes.string,
    unapprovedTxCount: PropTypes.number,
    origin: PropTypes.string.isRequired,
    ethGasPriceWarning: PropTypes.string,
    // Navigation
    totalTx: PropTypes.number,
    positionOfCurrentTx: PropTypes.number,
    nextTxId: PropTypes.string,
    prevTxId: PropTypes.string,
    showNavigation: PropTypes.bool,
    onNextTx: PropTypes.func,
    firstTx: PropTypes.string,
    lastTx: PropTypes.string,
    ofText: PropTypes.string,
    requestsWaitingText: PropTypes.string,
    // Footer
    onCancelAll: PropTypes.func,
    onCancel: PropTypes.func,
    onSubmit: PropTypes.func,
    disabled: PropTypes.bool,
    editingGas: PropTypes.bool,
    handleCloseEditGas: PropTypes.func,
    // Gas Popover
    currentTransaction: PropTypes.object.isRequired,
    contact: PropTypes.object,
    isOwnedAccount: PropTypes.bool,
    supportsEIP1559V2: PropTypes.bool,
  };

  render() {
    const {
      showEdit,
      onEdit,
      fromName,
      fromAddress,
      toName,
      toEns,
      toNickname,
      toAddress,
      disabled,
      errorKey,
      errorMessage,
      contentComponent,
      action,
      title,
      titleComponent,
      subtitleComponent,
      hideSubtitle,
      detailsComponent,
      dataComponent,
      dataHexComponent,
      onCancelAll,
      onCancel,
      onSubmit,
      identiconAddress,
      nonce,
      unapprovedTxCount,
      warning,
      totalTx,
      positionOfCurrentTx,
      nextTxId,
      prevTxId,
      showNavigation,
      onNextTx,
      firstTx,
      lastTx,
      ofText,
      requestsWaitingText,
      hideSenderToRecipient,
      showAccountInHeader,
      origin,
      ethGasPriceWarning,
      editingGas,
      handleCloseEditGas,
      currentTransaction,
      contact = {},
      isOwnedAccount,
      supportsEIP1559V2,
    } = this.props;

    const showAddToAddressDialog =
      !contact.name && toAddress && !isOwnedAccount && !hideSenderToRecipient;

    const shouldDisplayWarning =
      contentComponent && disabled && (errorKey || errorMessage);

    const hideTitle =
      (currentTransaction.type === TRANSACTION_TYPES.CONTRACT_INTERACTION ||
        currentTransaction.type === TRANSACTION_TYPES.DEPLOY_CONTRACT) &&
      currentTransaction.txParams?.value === '0x0';

    return (
      <GasFeeContextProvider transaction={currentTransaction}>
        <div className="page-container">
          <ConfirmPageContainerNavigation
            totalTx={totalTx}
            positionOfCurrentTx={positionOfCurrentTx}
            nextTxId={nextTxId}
            prevTxId={prevTxId}
            showNavigation={showNavigation}
            onNextTx={(txId) => onNextTx(txId)}
            firstTx={firstTx}
            lastTx={lastTx}
            ofText={ofText}
            requestsWaitingText={requestsWaitingText}
          />
          <ConfirmPageContainerHeader
            showEdit={showEdit}
            onEdit={() => onEdit()}
            showAccountInHeader={showAccountInHeader}
            accountAddress={fromAddress}
          >
            {hideSenderToRecipient ? null : (
              <SenderToRecipient
                senderName={fromName}
                senderAddress={fromAddress}
                recipientName={toName}
                recipientAddress={toAddress}
                recipientEns={toEns}
                recipientNickname={toNickname}
              />
            )}
          </ConfirmPageContainerHeader>
          <div>
            {showAddToAddressDialog && (
              <>
                <Dialog
                  type="message"
                  className="send__dialog"
                  onClick={() => this.setState({ showNicknamePopovers: true })}
                >
                  {this.context.t('newAccountDetectedDialogMessage')}
                </Dialog>
                {this.state.showNicknamePopovers ? (
                  <NicknamePopovers
                    onClose={() =>
                      this.setState({ showNicknamePopovers: false })
                    }
                    address={toAddress}
                  />
                ) : null}
              </>
            )}
          </div>
          {contentComponent || (
            <ConfirmPageContainerContent
              action={action}
              title={title}
              titleComponent={titleComponent}
              subtitleComponent={subtitleComponent}
              hideSubtitle={hideSubtitle}
              detailsComponent={detailsComponent}
              dataComponent={dataComponent}
              dataHexComponent={dataHexComponent}
              errorMessage={errorMessage}
              errorKey={errorKey}
              identiconAddress={identiconAddress}
              nonce={nonce}
              warning={warning}
              onCancelAll={onCancelAll}
              onCancel={onCancel}
              cancelText={this.context.t('reject')}
              onSubmit={onSubmit}
              submitText={this.context.t('confirm')}
              disabled={disabled}
              unapprovedTxCount={unapprovedTxCount}
              rejectNText={this.context.t('rejectTxsN', [unapprovedTxCount])}
              origin={origin}
              ethGasPriceWarning={ethGasPriceWarning}
              hideTitle={hideTitle}
              supportsEIP1559V2={supportsEIP1559V2}
            />
          )}
          {shouldDisplayWarning && (
            <div className="confirm-approve-content__warning">
              <ErrorMessage errorKey={errorKey} />
            </div>
          )}
          {contentComponent && (
            <PageContainerFooter
              onCancel={onCancel}
              cancelText={this.context.t('reject')}
              onSubmit={onSubmit}
              submitText={this.context.t('confirm')}
              disabled={disabled}
            >
              {unapprovedTxCount > 1 && (
                <a onClick={onCancelAll}>
                  {this.context.t('rejectTxsN', [unapprovedTxCount])}
                </a>
              )}
            </PageContainerFooter>
          )}
          {editingGas && !supportsEIP1559V2 && (
            <EditGasPopover
              mode={EDIT_GAS_MODES.MODIFY_IN_PLACE}
              onClose={handleCloseEditGas}
              transaction={currentTransaction}
            />
          )}
<<<<<<< HEAD
          <EditGasFeePopover />
          <AdvancedGasFeePopover />
=======
          {supportsEIP1559V2 && (
            <>
              <EditGasFeePopover />
              <AdvancedGasFeePopover />
            </>
          )}
>>>>>>> 69e27c8a
        </div>
      </GasFeeContextProvider>
    );
  }
}<|MERGE_RESOLUTION|>--- conflicted
+++ resolved
@@ -258,17 +258,12 @@
               transaction={currentTransaction}
             />
           )}
-<<<<<<< HEAD
-          <EditGasFeePopover />
-          <AdvancedGasFeePopover />
-=======
           {supportsEIP1559V2 && (
             <>
               <EditGasFeePopover />
               <AdvancedGasFeePopover />
             </>
           )}
->>>>>>> 69e27c8a
         </div>
       </GasFeeContextProvider>
     );
