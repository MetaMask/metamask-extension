--- conflicted
+++ resolved
@@ -1,7 +1,22 @@
 import React, { Component } from 'react';
 import PropTypes from 'prop-types';
+
+import { EDIT_GAS_MODES } from '../../../../shared/constants/gas';
+import { GasFeeContextProvider } from '../../../contexts/gasFee';
+import { TRANSACTION_TYPES } from '../../../../shared/constants/transaction';
+
+import { PageContainerFooter } from '../../ui/page-container';
+import Dialog from '../../ui/dialog';
+import ErrorMessage from '../../ui/error-message';
 import SenderToRecipient from '../../ui/sender-to-recipient';
-import { PageContainerFooter } from '../../ui/page-container';
+
+import NicknamePopovers from '../modals/nickname-popovers';
+
+import AdvancedGasFeePopover from '../advanced-gas-fee-popover';
+import EditGasFeePopover from '../edit-gas-fee-popover/edit-gas-fee-popover';
+import EditGasPopover from '../edit-gas-popover';
+
+import EnableEIP1559V2Notice from './enableEIP1559V2-notice';
 import {
   ConfirmPageContainerHeader,
   ConfirmPageContainerContent,
@@ -9,6 +24,10 @@
 } from '.';
 
 export default class ConfirmPageContainer extends Component {
+  state = {
+    showNicknamePopovers: false,
+  };
+
   static contextTypes = {
     t: PropTypes.func,
   };
@@ -21,6 +40,7 @@
     showEdit: PropTypes.bool,
     subtitleComponent: PropTypes.node,
     title: PropTypes.string,
+    image: PropTypes.string,
     titleComponent: PropTypes.node,
     hideSenderToRecipient: PropTypes.bool,
     showAccountInHeader: PropTypes.bool,
@@ -36,10 +56,10 @@
     errorKey: PropTypes.string,
     errorMessage: PropTypes.string,
     dataComponent: PropTypes.node,
+    dataHexComponent: PropTypes.node,
     detailsComponent: PropTypes.node,
     identiconAddress: PropTypes.string,
     nonce: PropTypes.string,
-    assetImage: PropTypes.string,
     warning: PropTypes.string,
     unapprovedTxCount: PropTypes.number,
     origin: PropTypes.string.isRequired,
@@ -60,9 +80,6 @@
     onCancel: PropTypes.func,
     onSubmit: PropTypes.func,
     disabled: PropTypes.bool,
-<<<<<<< HEAD
-    isFailedTransaction: PropTypes.bool,
-=======
     editingGas: PropTypes.bool,
     handleCloseEditGas: PropTypes.func,
     isFailedTransaction: PropTypes.bool,
@@ -71,7 +88,6 @@
     contact: PropTypes.object,
     isOwnedAccount: PropTypes.bool,
     supportsEIP1559V2: PropTypes.bool,
->>>>>>> 9c9eca63
   };
 
   render() {
@@ -90,18 +106,19 @@
       contentComponent,
       action,
       title,
+      image,
       titleComponent,
       subtitleComponent,
       hideSubtitle,
       detailsComponent,
       dataComponent,
+      dataHexComponent,
       onCancelAll,
       onCancel,
       onSubmit,
       identiconAddress,
       nonce,
       unapprovedTxCount,
-      assetImage,
       warning,
       totalTx,
       positionOfCurrentTx,
@@ -117,83 +134,27 @@
       showAccountInHeader,
       origin,
       ethGasPriceWarning,
-<<<<<<< HEAD
-=======
       editingGas,
       handleCloseEditGas,
       currentTransaction,
       contact = {},
       isOwnedAccount,
       supportsEIP1559V2,
->>>>>>> 9c9eca63
       isFailedTransaction,
     } = this.props;
-    const renderAssetImage = contentComponent || !identiconAddress;
+
+    const showAddToAddressDialog =
+      !contact.name && toAddress && !isOwnedAccount && !hideSenderToRecipient;
+
+    const shouldDisplayWarning =
+      contentComponent && disabled && (errorKey || errorMessage);
+
+    const hideTitle =
+      (currentTransaction.type === TRANSACTION_TYPES.CONTRACT_INTERACTION ||
+        currentTransaction.type === TRANSACTION_TYPES.DEPLOY_CONTRACT) &&
+      currentTransaction.txParams?.value === '0x0';
 
     return (
-<<<<<<< HEAD
-      <div className="page-container">
-        <ConfirmPageContainerNavigation
-          totalTx={totalTx}
-          positionOfCurrentTx={positionOfCurrentTx}
-          nextTxId={nextTxId}
-          prevTxId={prevTxId}
-          showNavigation={showNavigation}
-          onNextTx={(txId) => onNextTx(txId)}
-          firstTx={firstTx}
-          lastTx={lastTx}
-          ofText={ofText}
-          requestsWaitingText={requestsWaitingText}
-        />
-        <ConfirmPageContainerHeader
-          showEdit={showEdit}
-          onEdit={() => onEdit()}
-          showAccountInHeader={showAccountInHeader}
-          accountAddress={fromAddress}
-        >
-          {hideSenderToRecipient ? null : (
-            <SenderToRecipient
-              senderName={fromName}
-              senderAddress={fromAddress}
-              recipientName={toName}
-              recipientAddress={toAddress}
-              recipientEns={toEns}
-              recipientNickname={toNickname}
-              assetImage={renderAssetImage ? assetImage : undefined}
-            />
-          )}
-        </ConfirmPageContainerHeader>
-        {contentComponent || (
-          <ConfirmPageContainerContent
-            action={action}
-            title={title}
-            titleComponent={titleComponent}
-            subtitleComponent={subtitleComponent}
-            hideSubtitle={hideSubtitle}
-            detailsComponent={detailsComponent}
-            dataComponent={dataComponent}
-            errorMessage={errorMessage}
-            errorKey={errorKey}
-            identiconAddress={identiconAddress}
-            nonce={nonce}
-            assetImage={assetImage}
-            warning={warning}
-            onCancelAll={onCancelAll}
-            onCancel={onCancel}
-            cancelText={this.context.t('reject')}
-            onSubmit={onSubmit}
-            submitText={
-              isFailedTransaction
-                ? this.context.t('close')
-                : this.context.t('confirm')
-            }
-            disabled={disabled}
-            unapprovedTxCount={unapprovedTxCount}
-            rejectNText={this.context.t('rejectTxsN', [unapprovedTxCount])}
-            origin={origin}
-            ethGasPriceWarning={ethGasPriceWarning}
-            isFailedTransaction={isFailedTransaction}
-=======
       <GasFeeContextProvider transaction={currentTransaction}>
         <div className="page-container">
           <ConfirmPageContainerNavigation
@@ -212,33 +173,23 @@
             lastTx={lastTx}
             ofText={ofText}
             requestsWaitingText={requestsWaitingText}
->>>>>>> 9c9eca63
           />
-        )}
-        {contentComponent && (
-          <PageContainerFooter
-            onCancel={onCancel}
-            cancelText={this.context.t('reject')}
-            hideCancel={isFailedTransaction}
-            onSubmit={onSubmit}
-            submitText={
-              isFailedTransaction
-                ? this.context.t('close')
-                : this.context.t('confirm')
-            }
-            submitButtonType={isFailedTransaction ? 'default' : 'confirm'}
-            disabled={disabled}
+          <ConfirmPageContainerHeader
+            showEdit={showEdit}
+            onEdit={() => onEdit()}
+            showAccountInHeader={showAccountInHeader}
+            accountAddress={fromAddress}
           >
-            {unapprovedTxCount > 1 && (
-              <a onClick={onCancelAll}>
-                {this.context.t('rejectTxsN', [unapprovedTxCount])}
-              </a>
+            {hideSenderToRecipient ? null : (
+              <SenderToRecipient
+                senderName={fromName}
+                senderAddress={fromAddress}
+                recipientName={toName}
+                recipientAddress={toAddress}
+                recipientEns={toEns}
+                recipientNickname={toNickname}
+              />
             )}
-<<<<<<< HEAD
-          </PageContainerFooter>
-        )}
-      </div>
-=======
           </ConfirmPageContainerHeader>
           <div>
             {showAddToAddressDialog && (
@@ -339,7 +290,6 @@
           )}
         </div>
       </GasFeeContextProvider>
->>>>>>> 9c9eca63
     );
   }
 }