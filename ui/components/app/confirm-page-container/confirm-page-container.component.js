--- conflicted
+++ resolved
@@ -36,14 +36,8 @@
 } from '.';
 
 export default class ConfirmPageContainer extends Component {
-<<<<<<< HEAD
-=======
-  state = {
-    showNicknamePopovers: false,
-    setShowDepositPopover: false,
-  };
-
->>>>>>> 086a7d04
+  state = { setShowDepositPopover: false };
+
   static contextTypes = {
     t: PropTypes.func,
   };
@@ -207,28 +201,6 @@
             ofText={ofText}
             requestsWaitingText={requestsWaitingText}
           />
-<<<<<<< HEAD
-          <ConfirmPageContainerHeader
-            showEdit={showEdit}
-            onEdit={() => onEdit()}
-            showAccountInHeader={showAccountInHeader}
-            accountAddress={fromAddress}
-          >
-            {hideSenderToRecipient ? null : (
-              <SenderToRecipient
-                senderName={fromName}
-                senderAddress={fromAddress}
-                recipientName={toName}
-                recipientAddress={toAddress}
-                recipientEns={toEns}
-                recipientNickname={toNickname}
-              />
-            )}
-          </ConfirmPageContainerHeader>
-          <Box padding={4}>
-            <EnableEIP1559V2Notice />
-          </Box>
-=======
           {assetStandard === ERC20 ||
           assetStandard === ERC721 ||
           assetStandard === ERC1155 ? (
@@ -260,29 +232,9 @@
               )}
             </ConfirmPageContainerHeader>
           )}
-          <div>
-            {showAddToAddressDialog && (
-              <>
-                <Dialog
-                  type="message"
-                  className="send__dialog"
-                  onClick={() => this.setState({ showNicknamePopovers: true })}
-                >
-                  {t('newAccountDetectedDialogMessage')}
-                </Dialog>
-                {this.state.showNicknamePopovers ? (
-                  <NicknamePopovers
-                    onClose={() =>
-                      this.setState({ showNicknamePopovers: false })
-                    }
-                    address={toAddress}
-                  />
-                ) : null}
-              </>
-            )}
-          </div>
-          <EnableEIP1559V2Notice isFirstAlert={!showAddToAddressDialog} />
->>>>>>> 086a7d04
+          <Box padding={4}>
+            <EnableEIP1559V2Notice />
+          </Box>
           {contentComponent || (
             <ConfirmPageContainerContent
               action={action}
