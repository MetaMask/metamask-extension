import React, { Component } from 'react';
import PropTypes from 'prop-types';

import { EDIT_GAS_MODES } from '../../../../shared/constants/gas';
import { GasFeeContextProvider } from '../../../contexts/gasFee';
import {
  ERC1155,
  ERC20,
  ERC721,
  TRANSACTION_TYPES,
} from '../../../../shared/constants/transaction';
import { NETWORK_TO_NAME_MAP } from '../../../../shared/constants/network';

import { PageContainerFooter } from '../../ui/page-container';
import Button from '../../ui/button';
import ActionableMessage from '../../ui/actionable-message/actionable-message';
import SenderToRecipient from '../../ui/sender-to-recipient';

import AdvancedGasFeePopover from '../advanced-gas-fee-popover';
import EditGasFeePopover from '../edit-gas-fee-popover/edit-gas-fee-popover';
import EditGasPopover from '../edit-gas-popover';
import ErrorMessage from '../../ui/error-message';
import { INSUFFICIENT_FUNDS_ERROR_KEY } from '../../../helpers/constants/error-keys';
import Typography from '../../ui/typography';
import { TYPOGRAPHY } from '../../../helpers/constants/design-system';

import NetworkAccountBalanceHeader from '../network-account-balance-header/network-account-balance-header';
import DepositPopover from '../deposit-popover/deposit-popover';
import { fetchTokenBalance } from '../../../pages/swaps/swaps.util';
import SetApproveForAllWarning from '../set-approval-for-all-warning';
import {
  ConfirmPageContainerHeader,
  ConfirmPageContainerContent,
  ConfirmPageContainerNavigation,
} from '.';

export default class ConfirmPageContainer extends Component {
  state = {
    setShowDepositPopover: false,
    collectionBalance: 0,
  };

  static contextTypes = {
    t: PropTypes.func,
  };

  static propTypes = {
    // Header
    action: PropTypes.string,
    hideSubtitle: PropTypes.bool,
    onEdit: PropTypes.func,
    showEdit: PropTypes.bool,
    subtitleComponent: PropTypes.node,
    title: PropTypes.string,
    image: PropTypes.string,
    titleComponent: PropTypes.node,
    hideSenderToRecipient: PropTypes.bool,
    showAccountInHeader: PropTypes.bool,
    accountBalance: PropTypes.string,
    assetStandard: PropTypes.string,
    // Sender to Recipient
    fromAddress: PropTypes.string,
    fromName: PropTypes.string,
    toAddress: PropTypes.string,
    toName: PropTypes.string,
    toMetadataName: PropTypes.string,
    toEns: PropTypes.string,
    toNickname: PropTypes.string,
    // Content
    contentComponent: PropTypes.node,
    errorKey: PropTypes.string,
    errorMessage: PropTypes.string,
    dataComponent: PropTypes.node,
    dataHexComponent: PropTypes.node,
    detailsComponent: PropTypes.node,
    ///: BEGIN:ONLY_INCLUDE_IN(flask)
    insightComponent: PropTypes.node,
    ///: END:ONLY_INCLUDE_IN
    tokenAddress: PropTypes.string,
    nonce: PropTypes.string,
    warning: PropTypes.string,
    unapprovedTxCount: PropTypes.number,
    origin: PropTypes.string.isRequired,
    ethGasPriceWarning: PropTypes.string,
    networkIdentifier: PropTypes.string,
    // Navigation
    totalTx: PropTypes.number,
    positionOfCurrentTx: PropTypes.number,
    nextTxId: PropTypes.string,
    prevTxId: PropTypes.string,
    showNavigation: PropTypes.bool,
    onNextTx: PropTypes.func,
    firstTx: PropTypes.string,
    lastTx: PropTypes.string,
    ofText: PropTypes.string,
    requestsWaitingText: PropTypes.string,
    // Footer
    onCancelAll: PropTypes.func,
    onCancel: PropTypes.func,
    onSubmit: PropTypes.func,
    onSetApprovalForAll: PropTypes.func,
    showWarningModal: PropTypes.bool,
    disabled: PropTypes.bool,
    editingGas: PropTypes.bool,
    handleCloseEditGas: PropTypes.func,
    // Gas Popover
    currentTransaction: PropTypes.object.isRequired,
<<<<<<< HEAD
    contact: PropTypes.object,
    isOwnedAccount: PropTypes.bool,
    supportsEIP1559: PropTypes.bool,
=======
    supportsEIP1559V2: PropTypes.bool,
>>>>>>> 7d3b1d08
    nativeCurrency: PropTypes.string,
    isBuyableChain: PropTypes.bool,
  };

  async componentDidMount() {
    const { tokenAddress, fromAddress, currentTransaction, assetStandard } =
      this.props;
    const isSetApproveForAll =
      currentTransaction.type ===
      TRANSACTION_TYPES.TOKEN_METHOD_SET_APPROVAL_FOR_ALL;

    if (isSetApproveForAll && assetStandard === ERC721) {
      const tokenBalance = await fetchTokenBalance(tokenAddress, fromAddress);
      this.setState({
        collectionBalance: tokenBalance?.balance?.words?.[0] || 0,
      });
    }
  }

  render() {
    const {
      showEdit,
      onEdit,
      fromName,
      fromAddress,
      toName,
      toMetadataName,
      toEns,
      toNickname,
      toAddress,
      disabled,
      errorKey,
      errorMessage,
      contentComponent,
      action,
      title,
      image,
      titleComponent,
      subtitleComponent,
      hideSubtitle,
      detailsComponent,
      dataComponent,
      dataHexComponent,
      onCancelAll,
      onCancel,
      onSubmit,
      onSetApprovalForAll,
      showWarningModal,
      tokenAddress,
      nonce,
      unapprovedTxCount,
      warning,
      totalTx,
      positionOfCurrentTx,
      nextTxId,
      prevTxId,
      showNavigation,
      onNextTx,
      firstTx,
      lastTx,
      ofText,
      requestsWaitingText,
      hideSenderToRecipient,
      showAccountInHeader,
      origin,
      ethGasPriceWarning,
      editingGas,
      handleCloseEditGas,
      currentTransaction,
<<<<<<< HEAD
      contact = {},
      isOwnedAccount,
      supportsEIP1559,
=======
      supportsEIP1559V2,
>>>>>>> 7d3b1d08
      nativeCurrency,
      isBuyableChain,
      networkIdentifier,
      ///: BEGIN:ONLY_INCLUDE_IN(flask)
      insightComponent,
      ///: END:ONLY_INCLUDE_IN
      accountBalance,
      assetStandard,
    } = this.props;

    const shouldDisplayWarning =
      contentComponent && disabled && (errorKey || errorMessage);

    const hideTitle =
      (currentTransaction.type === TRANSACTION_TYPES.CONTRACT_INTERACTION ||
        currentTransaction.type === TRANSACTION_TYPES.DEPLOY_CONTRACT) &&
      currentTransaction.txParams?.value === '0x0';

    const networkName =
      NETWORK_TO_NAME_MAP[currentTransaction.chainId] || networkIdentifier;

    const isSetApproveForAll =
      currentTransaction.type ===
      TRANSACTION_TYPES.TOKEN_METHOD_SET_APPROVAL_FOR_ALL;

    const { setShowDepositPopover } = this.state;

    const { t } = this.context;

    return (
      <GasFeeContextProvider transaction={currentTransaction}>
        <div className="page-container" data-testid="page-container">
          <ConfirmPageContainerNavigation
            totalTx={totalTx}
            positionOfCurrentTx={positionOfCurrentTx}
            nextTxId={nextTxId}
            prevTxId={prevTxId}
            showNavigation={showNavigation}
            onNextTx={(txId) => onNextTx(txId)}
            firstTx={firstTx}
            lastTx={lastTx}
            ofText={ofText}
            requestsWaitingText={requestsWaitingText}
          />
          {assetStandard === ERC20 ||
          assetStandard === ERC721 ||
          assetStandard === ERC1155 ? (
            <NetworkAccountBalanceHeader
              accountName={fromName}
              accountBalance={accountBalance}
              tokenName={nativeCurrency}
              accountAddress={fromAddress}
              networkName={networkName}
              chainId={currentTransaction.chainId}
            />
          ) : (
            <ConfirmPageContainerHeader
              showEdit={showEdit}
              onEdit={() => onEdit()}
              showAccountInHeader={showAccountInHeader}
              accountAddress={fromAddress}
            >
              {hideSenderToRecipient ? null : (
                <SenderToRecipient
                  senderName={fromName}
                  senderAddress={fromAddress}
                  recipientName={toName}
                  recipientMetadataName={toMetadataName}
                  recipientAddress={toAddress}
                  recipientEns={toEns}
                  recipientNickname={toNickname}
                />
              )}
            </ConfirmPageContainerHeader>
          )}
<<<<<<< HEAD
          <div>
            {showAddToAddressDialog && (
              <>
                <Dialog
                  type="message"
                  className="send__dialog"
                  onClick={() => this.setState({ showNicknamePopovers: true })}
                >
                  {t('newAccountDetectedDialogMessage')}
                </Dialog>
                {this.state.showNicknamePopovers ? (
                  <NicknamePopovers
                    onClose={() =>
                      this.setState({ showNicknamePopovers: false })
                    }
                    address={toAddress}
                  />
                ) : null}
              </>
            )}
          </div>
=======
          <EnableEIP1559V2Notice />
>>>>>>> 7d3b1d08
          {contentComponent || (
            <ConfirmPageContainerContent
              action={action}
              title={title}
              image={image}
              titleComponent={titleComponent}
              subtitleComponent={subtitleComponent}
              hideSubtitle={hideSubtitle}
              detailsComponent={detailsComponent}
              dataComponent={dataComponent}
              dataHexComponent={dataHexComponent}
              ///: BEGIN:ONLY_INCLUDE_IN(flask)
              insightComponent={insightComponent}
              ///: END:ONLY_INCLUDE_IN
              errorMessage={errorMessage}
              errorKey={errorKey}
              tokenAddress={tokenAddress}
              nonce={nonce}
              warning={warning}
              onCancelAll={onCancelAll}
              onCancel={onCancel}
              cancelText={t('reject')}
              onSubmit={onSubmit}
              submitText={t('confirm')}
              disabled={disabled}
              unapprovedTxCount={unapprovedTxCount}
              rejectNText={t('rejectTxsN', [unapprovedTxCount])}
              origin={origin}
              ethGasPriceWarning={ethGasPriceWarning}
              hideTitle={hideTitle}
<<<<<<< HEAD
              supportsEIP1559={supportsEIP1559}
              hasTopBorder={showAddToAddressDialog}
=======
              supportsEIP1559V2={supportsEIP1559V2}
>>>>>>> 7d3b1d08
              currentTransaction={currentTransaction}
              nativeCurrency={nativeCurrency}
              networkName={networkName}
              toAddress={toAddress}
              transactionType={currentTransaction.type}
              isBuyableChain={isBuyableChain}
            />
          )}
          {shouldDisplayWarning && errorKey === INSUFFICIENT_FUNDS_ERROR_KEY && (
            <div className="confirm-approve-content__warning">
              <ActionableMessage
                message={
                  isBuyableChain ? (
                    <Typography variant={TYPOGRAPHY.H7} align="left">
                      {t('insufficientCurrencyBuyOrDeposit', [
                        nativeCurrency,
                        networkName,
                        <Button
                          type="inline"
                          className="confirm-page-container-content__link"
                          onClick={() =>
                            this.setState({ setShowDepositPopover: true })
                          }
                          key={`${nativeCurrency}-buy-button`}
                        >
                          {t('buyAsset', [nativeCurrency])}
                        </Button>,
                      ])}
                    </Typography>
                  ) : (
                    <Typography variant={TYPOGRAPHY.H7} align="left">
                      {t('insufficientCurrencyDeposit', [
                        nativeCurrency,
                        networkName,
                      ])}
                    </Typography>
                  )
                }
                useIcon
                iconFillColor="var(--color-error-default)"
                type="danger"
              />
            </div>
          )}
          {setShowDepositPopover && (
            <DepositPopover
              onClose={() => this.setState({ setShowDepositPopover: false })}
            />
          )}
          {shouldDisplayWarning && errorKey !== INSUFFICIENT_FUNDS_ERROR_KEY && (
            <div className="confirm-approve-content__warning">
              <ErrorMessage errorKey={errorKey} />
            </div>
          )}
          {showWarningModal && (
            <SetApproveForAllWarning
              collectionName={title}
              senderAddress={fromAddress}
              name={fromName}
              isERC721={assetStandard === ERC721}
              total={this.state.collectionBalance}
              onSubmit={onSubmit}
              onCancel={onCancel}
            />
          )}
          {contentComponent && (
            <PageContainerFooter
              onCancel={onCancel}
              cancelText={t('reject')}
              onSubmit={isSetApproveForAll ? onSetApprovalForAll : onSubmit}
              submitText={t('confirm')}
              submitButtonType={
                isSetApproveForAll ? 'danger-primary' : 'primary'
              }
              disabled={disabled}
            >
              {unapprovedTxCount > 1 && (
                <a onClick={onCancelAll}>
                  {t('rejectTxsN', [unapprovedTxCount])}
                </a>
              )}
            </PageContainerFooter>
          )}
          {editingGas && !supportsEIP1559 && (
            <EditGasPopover
              mode={EDIT_GAS_MODES.MODIFY_IN_PLACE}
              onClose={handleCloseEditGas}
              transaction={currentTransaction}
            />
          )}
          {supportsEIP1559 && (
            <>
              <EditGasFeePopover />
              <AdvancedGasFeePopover />
            </>
          )}
        </div>
      </GasFeeContextProvider>
    );
  }
}<|MERGE_RESOLUTION|>--- conflicted
+++ resolved
@@ -105,13 +105,7 @@
     handleCloseEditGas: PropTypes.func,
     // Gas Popover
     currentTransaction: PropTypes.object.isRequired,
-<<<<<<< HEAD
-    contact: PropTypes.object,
-    isOwnedAccount: PropTypes.bool,
     supportsEIP1559: PropTypes.bool,
-=======
-    supportsEIP1559V2: PropTypes.bool,
->>>>>>> 7d3b1d08
     nativeCurrency: PropTypes.string,
     isBuyableChain: PropTypes.bool,
   };
@@ -181,13 +175,7 @@
       editingGas,
       handleCloseEditGas,
       currentTransaction,
-<<<<<<< HEAD
-      contact = {},
-      isOwnedAccount,
       supportsEIP1559,
-=======
-      supportsEIP1559V2,
->>>>>>> 7d3b1d08
       nativeCurrency,
       isBuyableChain,
       networkIdentifier,
@@ -263,31 +251,6 @@
               )}
             </ConfirmPageContainerHeader>
           )}
-<<<<<<< HEAD
-          <div>
-            {showAddToAddressDialog && (
-              <>
-                <Dialog
-                  type="message"
-                  className="send__dialog"
-                  onClick={() => this.setState({ showNicknamePopovers: true })}
-                >
-                  {t('newAccountDetectedDialogMessage')}
-                </Dialog>
-                {this.state.showNicknamePopovers ? (
-                  <NicknamePopovers
-                    onClose={() =>
-                      this.setState({ showNicknamePopovers: false })
-                    }
-                    address={toAddress}
-                  />
-                ) : null}
-              </>
-            )}
-          </div>
-=======
-          <EnableEIP1559V2Notice />
->>>>>>> 7d3b1d08
           {contentComponent || (
             <ConfirmPageContainerContent
               action={action}
@@ -318,12 +281,7 @@
               origin={origin}
               ethGasPriceWarning={ethGasPriceWarning}
               hideTitle={hideTitle}
-<<<<<<< HEAD
               supportsEIP1559={supportsEIP1559}
-              hasTopBorder={showAddToAddressDialog}
-=======
-              supportsEIP1559V2={supportsEIP1559V2}
->>>>>>> 7d3b1d08
               currentTransaction={currentTransaction}
               nativeCurrency={nativeCurrency}
               networkName={networkName}
