import React, { Component } from 'react';
import PropTypes from 'prop-types';
import SenderToRecipient from '../../ui/sender-to-recipient';
import { PageContainerFooter } from '../../ui/page-container';
import EditGasPopover from '../edit-gas-popover';
import { EDIT_GAS_MODES } from '../../../../shared/constants/gas';
<<<<<<< HEAD
import { GasFeeContextProvider } from '../../../contexts/gasFee';
=======
import ErrorMessage from '../../ui/error-message';
import { TRANSACTION_TYPES } from '../../../../shared/constants/transaction';
>>>>>>> 3dfc1cc5
import Dialog from '../../ui/dialog';
import {
  ConfirmPageContainerHeader,
  ConfirmPageContainerContent,
  ConfirmPageContainerNavigation,
} from '.';

export default class ConfirmPageContainer extends Component {
  static contextTypes = {
    t: PropTypes.func,
  };

  static propTypes = {
    // Header
    action: PropTypes.string,
    hideSubtitle: PropTypes.bool,
    onEdit: PropTypes.func,
    showEdit: PropTypes.bool,
    subtitleComponent: PropTypes.node,
    title: PropTypes.string,
    titleComponent: PropTypes.node,
    hideSenderToRecipient: PropTypes.bool,
    showAccountInHeader: PropTypes.bool,
    // Sender to Recipient
    fromAddress: PropTypes.string,
    fromName: PropTypes.string,
    toAddress: PropTypes.string,
    toName: PropTypes.string,
    toEns: PropTypes.string,
    toNickname: PropTypes.string,
    // Content
    contentComponent: PropTypes.node,
    errorKey: PropTypes.string,
    errorMessage: PropTypes.string,
    dataComponent: PropTypes.node,
    detailsComponent: PropTypes.node,
    identiconAddress: PropTypes.string,
    nonce: PropTypes.string,
    warning: PropTypes.string,
    unapprovedTxCount: PropTypes.number,
    origin: PropTypes.string.isRequired,
    ethGasPriceWarning: PropTypes.string,
    // Navigation
    totalTx: PropTypes.number,
    positionOfCurrentTx: PropTypes.number,
    nextTxId: PropTypes.string,
    prevTxId: PropTypes.string,
    showNavigation: PropTypes.bool,
    onNextTx: PropTypes.func,
    firstTx: PropTypes.string,
    lastTx: PropTypes.string,
    ofText: PropTypes.string,
    requestsWaitingText: PropTypes.string,
    // Footer
    onCancelAll: PropTypes.func,
    onCancel: PropTypes.func,
    onSubmit: PropTypes.func,
    disabled: PropTypes.bool,
    editingGas: PropTypes.bool,
    handleCloseEditGas: PropTypes.func,
    // Gas Popover
    currentTransaction: PropTypes.object.isRequired,
    showAddToAddressBookModal: PropTypes.func,
    contact: PropTypes.object,
    isOwnedAccount: PropTypes.bool,
  };

  render() {
    const {
      showEdit,
      onEdit,
      fromName,
      fromAddress,
      toName,
      toEns,
      toNickname,
      toAddress,
      disabled,
      errorKey,
      errorMessage,
      contentComponent,
      action,
      title,
      titleComponent,
      subtitleComponent,
      hideSubtitle,
      detailsComponent,
      dataComponent,
      onCancelAll,
      onCancel,
      onSubmit,
      identiconAddress,
      nonce,
      unapprovedTxCount,
      warning,
      totalTx,
      positionOfCurrentTx,
      nextTxId,
      prevTxId,
      showNavigation,
      onNextTx,
      firstTx,
      lastTx,
      ofText,
      requestsWaitingText,
      hideSenderToRecipient,
      showAccountInHeader,
      origin,
      ethGasPriceWarning,
      editingGas,
      handleCloseEditGas,
      currentTransaction,
      showAddToAddressBookModal,
      contact = {},
      isOwnedAccount,
    } = this.props;

    const showAddToAddressDialog =
      !contact.name && toAddress && !isOwnedAccount && !hideSenderToRecipient;

    const shouldDisplayWarning =
      contentComponent && disabled && (errorKey || errorMessage);

    const hideTitle =
      (currentTransaction.type === TRANSACTION_TYPES.CONTRACT_INTERACTION ||
        currentTransaction.type === TRANSACTION_TYPES.DEPLOY_CONTRACT) &&
      currentTransaction.txParams?.value === '0x0';

    return (
<<<<<<< HEAD
      <GasFeeContextProvider transaction={currentTransaction}>
        <div className="page-container">
          <ConfirmPageContainerNavigation
            totalTx={totalTx}
            positionOfCurrentTx={positionOfCurrentTx}
            nextTxId={nextTxId}
            prevTxId={prevTxId}
            showNavigation={showNavigation}
            onNextTx={(txId) => onNextTx(txId)}
            firstTx={firstTx}
            lastTx={lastTx}
            ofText={ofText}
            requestsWaitingText={requestsWaitingText}
          />
          <>
            <ConfirmPageContainerHeader
              showEdit={showEdit}
              onEdit={() => onEdit()}
              showAccountInHeader={showAccountInHeader}
              accountAddress={fromAddress}
            >
              {hideSenderToRecipient ? null : (
                <SenderToRecipient
                  senderName={fromName}
                  senderAddress={fromAddress}
                  recipientName={toName}
                  recipientAddress={toAddress}
                  recipientEns={toEns}
                  recipientNickname={toNickname}
                />
              )}
            </ConfirmPageContainerHeader>
            <div>
              {showAddToAddressDialog && (
                <Dialog
                  type="message"
                  className="send__dialog"
                  onClick={() => showAddToAddressBookModal()}
                >
                  {this.context.t('newAccountDetectedDialogMessage')}
                </Dialog>
              )}
            </div>
            {contentComponent || (
              <ConfirmPageContainerContent
                action={action}
                title={title}
                titleComponent={titleComponent}
                subtitleComponent={subtitleComponent}
                hideSubtitle={hideSubtitle}
                detailsComponent={detailsComponent}
                dataComponent={dataComponent}
                errorMessage={errorMessage}
                errorKey={errorKey}
                identiconAddress={identiconAddress}
                nonce={nonce}
                warning={warning}
                onCancelAll={onCancelAll}
                onCancel={onCancel}
                cancelText={this.context.t('reject')}
                onSubmit={onSubmit}
                submitText={this.context.t('confirm')}
                disabled={disabled}
                unapprovedTxCount={unapprovedTxCount}
                rejectNText={this.context.t('rejectTxsN', [unapprovedTxCount])}
                origin={origin}
                ethGasPriceWarning={ethGasPriceWarning}
              />
=======
      <div className="page-container">
        <ConfirmPageContainerNavigation
          totalTx={totalTx}
          positionOfCurrentTx={positionOfCurrentTx}
          nextTxId={nextTxId}
          prevTxId={prevTxId}
          showNavigation={showNavigation}
          onNextTx={(txId) => onNextTx(txId)}
          firstTx={firstTx}
          lastTx={lastTx}
          ofText={ofText}
          requestsWaitingText={requestsWaitingText}
        />
        <ConfirmPageContainerHeader
          showEdit={showEdit}
          onEdit={() => onEdit()}
          showAccountInHeader={showAccountInHeader}
          accountAddress={fromAddress}
        >
          {hideSenderToRecipient ? null : (
            <SenderToRecipient
              senderName={fromName}
              senderAddress={fromAddress}
              recipientName={toName}
              recipientAddress={toAddress}
              recipientEns={toEns}
              recipientNickname={toNickname}
            />
          )}
        </ConfirmPageContainerHeader>
        <div>
          {showAddToAddressDialog && (
            <Dialog
              type="message"
              className="send__dialog"
              onClick={() => showAddToAddressBookModal()}
            >
              {this.context.t('newAccountDetectedDialogMessage')}
            </Dialog>
          )}
        </div>
        {contentComponent || (
          <ConfirmPageContainerContent
            action={action}
            title={title}
            titleComponent={titleComponent}
            subtitleComponent={subtitleComponent}
            hideSubtitle={hideSubtitle}
            detailsComponent={detailsComponent}
            dataComponent={dataComponent}
            errorMessage={errorMessage}
            errorKey={errorKey}
            identiconAddress={identiconAddress}
            nonce={nonce}
            warning={warning}
            onCancelAll={onCancelAll}
            onCancel={onCancel}
            cancelText={this.context.t('reject')}
            onSubmit={onSubmit}
            submitText={this.context.t('confirm')}
            disabled={disabled}
            unapprovedTxCount={unapprovedTxCount}
            rejectNText={this.context.t('rejectTxsN', [unapprovedTxCount])}
            origin={origin}
            ethGasPriceWarning={ethGasPriceWarning}
            hideTitle={hideTitle}
          />
        )}
        {shouldDisplayWarning && (
          <div className="confirm-approve-content__warning">
            <ErrorMessage errorKey={errorKey} />
          </div>
        )}
        {contentComponent && (
          <PageContainerFooter
            onCancel={onCancel}
            cancelText={this.context.t('reject')}
            onSubmit={onSubmit}
            submitText={this.context.t('confirm')}
            disabled={disabled}
          >
            {unapprovedTxCount > 1 && (
              <a onClick={onCancelAll}>
                {this.context.t('rejectTxsN', [unapprovedTxCount])}
              </a>
>>>>>>> 3dfc1cc5
            )}
            {contentComponent && (
              <PageContainerFooter
                onCancel={onCancel}
                cancelText={this.context.t('reject')}
                onSubmit={onSubmit}
                submitText={this.context.t('confirm')}
                disabled={disabled}
              >
                {unapprovedTxCount > 1 && (
                  <a onClick={onCancelAll}>
                    {this.context.t('rejectTxsN', [unapprovedTxCount])}
                  </a>
                )}
              </PageContainerFooter>
            )}
            {editingGas && (
              <EditGasPopover
                mode={EDIT_GAS_MODES.MODIFY_IN_PLACE}
                onClose={handleCloseEditGas}
                transaction={currentTransaction}
              />
            )}
          </>
        </div>
      </GasFeeContextProvider>
    );
  }
}<|MERGE_RESOLUTION|>--- conflicted
+++ resolved
@@ -4,12 +4,9 @@
 import { PageContainerFooter } from '../../ui/page-container';
 import EditGasPopover from '../edit-gas-popover';
 import { EDIT_GAS_MODES } from '../../../../shared/constants/gas';
-<<<<<<< HEAD
 import { GasFeeContextProvider } from '../../../contexts/gasFee';
-=======
 import ErrorMessage from '../../ui/error-message';
 import { TRANSACTION_TYPES } from '../../../../shared/constants/transaction';
->>>>>>> 3dfc1cc5
 import Dialog from '../../ui/dialog';
 import {
   ConfirmPageContainerHeader,
@@ -139,8 +136,7 @@
       currentTransaction.txParams?.value === '0x0';
 
     return (
-<<<<<<< HEAD
-      <GasFeeContextProvider transaction={currentTransaction}>
+      <GasFeeContextProvider transaction={transaction}>
         <div className="page-container">
           <ConfirmPageContainerNavigation
             totalTx={totalTx}
@@ -154,171 +150,88 @@
             ofText={ofText}
             requestsWaitingText={requestsWaitingText}
           />
-          <>
-            <ConfirmPageContainerHeader
-              showEdit={showEdit}
-              onEdit={() => onEdit()}
-              showAccountInHeader={showAccountInHeader}
-              accountAddress={fromAddress}
-            >
-              {hideSenderToRecipient ? null : (
-                <SenderToRecipient
-                  senderName={fromName}
-                  senderAddress={fromAddress}
-                  recipientName={toName}
-                  recipientAddress={toAddress}
-                  recipientEns={toEns}
-                  recipientNickname={toNickname}
-                />
-              )}
-            </ConfirmPageContainerHeader>
-            <div>
-              {showAddToAddressDialog && (
-                <Dialog
-                  type="message"
-                  className="send__dialog"
-                  onClick={() => showAddToAddressBookModal()}
-                >
-                  {this.context.t('newAccountDetectedDialogMessage')}
-                </Dialog>
-              )}
-            </div>
-            {contentComponent || (
-              <ConfirmPageContainerContent
-                action={action}
-                title={title}
-                titleComponent={titleComponent}
-                subtitleComponent={subtitleComponent}
-                hideSubtitle={hideSubtitle}
-                detailsComponent={detailsComponent}
-                dataComponent={dataComponent}
-                errorMessage={errorMessage}
-                errorKey={errorKey}
-                identiconAddress={identiconAddress}
-                nonce={nonce}
-                warning={warning}
-                onCancelAll={onCancelAll}
-                onCancel={onCancel}
-                cancelText={this.context.t('reject')}
-                onSubmit={onSubmit}
-                submitText={this.context.t('confirm')}
-                disabled={disabled}
-                unapprovedTxCount={unapprovedTxCount}
-                rejectNText={this.context.t('rejectTxsN', [unapprovedTxCount])}
-                origin={origin}
-                ethGasPriceWarning={ethGasPriceWarning}
-              />
-=======
-      <div className="page-container">
-        <ConfirmPageContainerNavigation
-          totalTx={totalTx}
-          positionOfCurrentTx={positionOfCurrentTx}
-          nextTxId={nextTxId}
-          prevTxId={prevTxId}
-          showNavigation={showNavigation}
-          onNextTx={(txId) => onNextTx(txId)}
-          firstTx={firstTx}
-          lastTx={lastTx}
-          ofText={ofText}
-          requestsWaitingText={requestsWaitingText}
-        />
-        <ConfirmPageContainerHeader
-          showEdit={showEdit}
-          onEdit={() => onEdit()}
-          showAccountInHeader={showAccountInHeader}
-          accountAddress={fromAddress}
-        >
-          {hideSenderToRecipient ? null : (
-            <SenderToRecipient
-              senderName={fromName}
-              senderAddress={fromAddress}
-              recipientName={toName}
-              recipientAddress={toAddress}
-              recipientEns={toEns}
-              recipientNickname={toNickname}
-            />
-          )}
-        </ConfirmPageContainerHeader>
-        <div>
-          {showAddToAddressDialog && (
-            <Dialog
-              type="message"
-              className="send__dialog"
-              onClick={() => showAddToAddressBookModal()}
-            >
-              {this.context.t('newAccountDetectedDialogMessage')}
-            </Dialog>
-          )}
-        </div>
-        {contentComponent || (
-          <ConfirmPageContainerContent
-            action={action}
-            title={title}
-            titleComponent={titleComponent}
-            subtitleComponent={subtitleComponent}
-            hideSubtitle={hideSubtitle}
-            detailsComponent={detailsComponent}
-            dataComponent={dataComponent}
-            errorMessage={errorMessage}
-            errorKey={errorKey}
-            identiconAddress={identiconAddress}
-            nonce={nonce}
-            warning={warning}
-            onCancelAll={onCancelAll}
-            onCancel={onCancel}
-            cancelText={this.context.t('reject')}
-            onSubmit={onSubmit}
-            submitText={this.context.t('confirm')}
-            disabled={disabled}
-            unapprovedTxCount={unapprovedTxCount}
-            rejectNText={this.context.t('rejectTxsN', [unapprovedTxCount])}
-            origin={origin}
-            ethGasPriceWarning={ethGasPriceWarning}
-            hideTitle={hideTitle}
-          />
-        )}
-        {shouldDisplayWarning && (
-          <div className="confirm-approve-content__warning">
-            <ErrorMessage errorKey={errorKey} />
-          </div>
-        )}
-        {contentComponent && (
-          <PageContainerFooter
-            onCancel={onCancel}
-            cancelText={this.context.t('reject')}
-            onSubmit={onSubmit}
-            submitText={this.context.t('confirm')}
-            disabled={disabled}
+          <ConfirmPageContainerHeader
+            showEdit={showEdit}
+            onEdit={() => onEdit()}
+            showAccountInHeader={showAccountInHeader}
+            accountAddress={fromAddress}
           >
-            {unapprovedTxCount > 1 && (
-              <a onClick={onCancelAll}>
-                {this.context.t('rejectTxsN', [unapprovedTxCount])}
-              </a>
->>>>>>> 3dfc1cc5
-            )}
-            {contentComponent && (
-              <PageContainerFooter
-                onCancel={onCancel}
-                cancelText={this.context.t('reject')}
-                onSubmit={onSubmit}
-                submitText={this.context.t('confirm')}
-                disabled={disabled}
-              >
-                {unapprovedTxCount > 1 && (
-                  <a onClick={onCancelAll}>
-                    {this.context.t('rejectTxsN', [unapprovedTxCount])}
-                  </a>
-                )}
-              </PageContainerFooter>
-            )}
-            {editingGas && (
-              <EditGasPopover
-                mode={EDIT_GAS_MODES.MODIFY_IN_PLACE}
-                onClose={handleCloseEditGas}
-                transaction={currentTransaction}
+            {hideSenderToRecipient ? null : (
+              <SenderToRecipient
+                senderName={fromName}
+                senderAddress={fromAddress}
+                recipientName={toName}
+                recipientAddress={toAddress}
+                recipientEns={toEns}
+                recipientNickname={toNickname}
               />
             )}
-          </>
+          </ConfirmPageContainerHeader>
+          <div>
+            {showAddToAddressDialog && (
+              <Dialog
+                type="message"
+                className="send__dialog"
+                onClick={() => showAddToAddressBookModal()}
+              >
+                {this.context.t('newAccountDetectedDialogMessage')}
+              </Dialog>
+            )}
+          </div>
+          {contentComponent || (
+            <ConfirmPageContainerContent
+              action={action}
+              title={title}
+              titleComponent={titleComponent}
+              subtitleComponent={subtitleComponent}
+              hideSubtitle={hideSubtitle}
+              detailsComponent={detailsComponent}
+              dataComponent={dataComponent}
+              errorMessage={errorMessage}
+              errorKey={errorKey}
+              identiconAddress={identiconAddress}
+              nonce={nonce}
+              warning={warning}
+              onCancelAll={onCancelAll}
+              onCancel={onCancel}
+              cancelText={this.context.t('reject')}
+              onSubmit={onSubmit}
+              submitText={this.context.t('confirm')}
+              disabled={disabled}
+              unapprovedTxCount={unapprovedTxCount}
+              rejectNText={this.context.t('rejectTxsN', [unapprovedTxCount])}
+              origin={origin}
+              ethGasPriceWarning={ethGasPriceWarning}
+              hideTitle={hideTitle}
+            />
+          )}
+          {shouldDisplayWarning && (
+            <div className="confirm-approve-content__warning">
+              <ErrorMessage errorKey={errorKey} />
+            </div>
+          )}
+          {contentComponent && (
+            <PageContainerFooter
+              onCancel={onCancel}
+              cancelText={this.context.t('reject')}
+              onSubmit={onSubmit}
+              submitText={this.context.t('confirm')}
+              disabled={disabled}
+            >
+              {unapprovedTxCount > 1 && (
+                <a onClick={onCancelAll}>
+                  {this.context.t('rejectTxsN', [unapprovedTxCount])}
+                </a>
+              )}
+            </PageContainerFooter>
+          )}
+          {editingGas && (
+            <EditGasPopover
+              mode={EDIT_GAS_MODES.MODIFY_IN_PLACE}
+              onClose={handleCloseEditGas}
+              transaction={currentTransaction}
+            />
+          )}
         </div>
       </GasFeeContextProvider>
     );
