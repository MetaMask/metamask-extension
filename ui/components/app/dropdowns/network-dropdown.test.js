--- conflicted
+++ resolved
@@ -1,19 +1,15 @@
 import React from 'react';
 import configureMockStore from 'redux-mock-store';
 import thunk from 'redux-thunk';
-<<<<<<< HEAD
-import { screen } from '@testing-library/react';
-import { renderWithProvider } from '../../../../test/lib/render-helpers';
-import { LOCALHOST_RPC_URL } from '../../../../shared/constants/network';
-=======
 import { Button } from '@material-ui/core';
 import Sinon from 'sinon';
 import { mountWithRouter } from '../../../../test/lib/render-helpers';
 import ColorIndicator from '../../ui/color-indicator';
->>>>>>> 49d0467a
 import NetworkDropdown from './network-dropdown';
+import { DropdownMenuItem } from './dropdown';
 
 describe('Network Dropdown', () => {
+  let wrapper;
   const createMockStore = configureMockStore([thunk]);
 
   describe('NetworkDropdown in appState in false', () => {
@@ -23,10 +19,6 @@
         provider: {
           type: 'test',
         },
-<<<<<<< HEAD
-        showTestnetMessageInDropdown: false,
-=======
->>>>>>> 49d0467a
         preferences: {
           showTestNetworks: true,
         },
@@ -39,17 +31,15 @@
     const store = createMockStore(mockState);
 
     beforeEach(() => {
-      renderWithProvider(<NetworkDropdown />, store);
-    });
-
-    it('should not render menu dropdown when network dropdown is in false state', () => {
-      const menuDropdown = screen.queryByTestId('menu-dropdown');
-      expect(menuDropdown).not.toBeInTheDocument();
+      wrapper = mountWithRouter(<NetworkDropdown store={store} />);
     });
 
     it('checks for network droppo class', () => {
-      const networkDropdown = screen.queryByTestId('network-droppo');
-      expect(networkDropdown).toBeInTheDocument();
+      expect(wrapper.find('.network-droppo')).toHaveLength(1);
+    });
+
+    it('renders only one child when networkDropdown is false in state', () => {
+      expect(wrapper.children()).toHaveLength(1);
     });
   });
 
@@ -60,23 +50,6 @@
         provider: {
           type: 'test',
         },
-<<<<<<< HEAD
-        showTestnetMessageInDropdown: false,
-        preferences: {
-          showTestNetworks: true,
-        },
-        networkConfigurations: {
-          networkConfigurationId1: {
-            chainId: '0x1a',
-            rpcUrl: 'http://localhost:7545',
-          },
-          networkConfigurationId2: { rpcUrl: 'http://localhost:7546' },
-          networkConfigurationId3: {
-            rpcUrl: LOCALHOST_RPC_URL,
-            nickname: 'localhost',
-          },
-        },
-=======
         preferences: {
           showTestNetworks: true,
         },
@@ -84,7 +57,6 @@
           { chainId: '0x1a', rpcUrl: 'http://localhost:7545' },
           { rpcUrl: 'http://localhost:7546' },
         ],
->>>>>>> 49d0467a
       },
       appState: {
         networkDropdownOpen: true,
@@ -92,24 +64,11 @@
     };
 
     global.platform = {
-<<<<<<< HEAD
-      openExtensionInBrowser: jest.fn(),
-=======
       openExtensionInBrowser: Sinon.spy(),
->>>>>>> 49d0467a
     };
 
     const store = createMockStore(mockState);
 
-<<<<<<< HEAD
-    beforeEach(() => {
-      renderWithProvider(<NetworkDropdown />, store);
-    });
-
-    it('checks background color for first ColorIndicator', () => {
-      const mainnetColorIndicator = screen.queryByTestId('color-icon-mainnet');
-      expect(mainnetColorIndicator).toBeInTheDocument();
-=======
     let testNetworkIndex = 1;
 
     const findTestNetworkFirstIndex = (_wrapper) => {
@@ -129,37 +88,14 @@
     beforeAll(() => {
       wrapper = mountWithRouter(<NetworkDropdown store={store} />);
       findTestNetworkFirstIndex(wrapper);
->>>>>>> 49d0467a
-    });
-
-    it('checks background color for fourth ColorIndicator', () => {
-      const goerliColorIndicator = screen.queryByTestId('color-icon-goerli');
-      expect(goerliColorIndicator).toBeInTheDocument();
-    });
-
-<<<<<<< HEAD
-    it('checks background color for fifth ColorIndicator', () => {
-      const sepoliaColorIndicator = screen.queryByTestId('color-icon-sepolia');
-      expect(sepoliaColorIndicator).toBeInTheDocument();
-    });
-
-    it('checks background color for sixth ColorIndicator', () => {
-      const localhostColorIndicator = screen.queryByTestId(
-        'color-icon-localhost',
-      );
-      expect(localhostColorIndicator).toBeInTheDocument();
-    });
-
-    it('checks that Add Network button is rendered', () => {
-      const addNetworkButton = screen.queryByText('Add network');
-      expect(addNetworkButton).toBeInTheDocument();
-    });
-
-    it('shows test networks in the dropdown', () => {
-      const networkItems = screen.queryAllByTestId(/network-item/u);
-
-      expect(networkItems).toHaveLength(6);
-=======
+    });
+
+    it('checks background color for first ColorIndicator', () => {
+      const colorIndicator = wrapper.find(ColorIndicator).at(0);
+      expect(colorIndicator.prop('color')).toStrictEqual('mainnet');
+      expect(colorIndicator.prop('borderColor')).toStrictEqual('mainnet');
+    });
+
     it('checks background color for second ColorIndicator', () => {
       // find where test networks start in case there are custom RPCs
       const colorIndicator = wrapper.find(ColorIndicator).at(testNetworkIndex);
@@ -189,12 +125,8 @@
         .at(testNetworkIndex + 3);
       expect(colorIndicator.prop('color')).toStrictEqual('goerli');
       expect(colorIndicator.prop('borderColor')).toStrictEqual('goerli');
->>>>>>> 49d0467a
-    });
-  });
-
-<<<<<<< HEAD
-=======
+    });
+
     it('checks background color for sixth ColorIndicator', () => {
       const colorIndicator = wrapper
         .find(ColorIndicator)
@@ -223,7 +155,6 @@
     });
   });
 
->>>>>>> 49d0467a
   describe('NetworkDropdown in appState is true and show test networks is false', () => {
     const mockState = {
       metamask: {
@@ -231,19 +162,6 @@
         provider: {
           type: 'test',
         },
-<<<<<<< HEAD
-        showTestnetMessageInDropdown: false,
-        preferences: {
-          showTestNetworks: false,
-        },
-        networkConfigurations: {
-          networkConfigurationId1: {
-            chainId: '0x1a',
-            rpcUrl: 'http://localhost:7545',
-          },
-          networkConfigurationId2: { rpcUrl: 'http://localhost:7546' },
-        },
-=======
         preferences: {
           showTestNetworks: false,
         },
@@ -251,7 +169,6 @@
           { chainId: '0x1a', rpcUrl: 'http://localhost:7545' },
           { rpcUrl: 'http://localhost:7546' },
         ],
->>>>>>> 49d0467a
       },
       appState: {
         networkDropdownOpen: true,
@@ -259,35 +176,11 @@
     };
 
     global.platform = {
-<<<<<<< HEAD
-      openExtensionInBrowser: jest.fn(),
-=======
       openExtensionInBrowser: Sinon.spy(),
->>>>>>> 49d0467a
     };
 
     const store = createMockStore(mockState);
 
-<<<<<<< HEAD
-    beforeEach(() => {
-      renderWithProvider(<NetworkDropdown />, store);
-    });
-
-    it('checks background color for first ColorIndicator', () => {
-      const mainnetColorIndicator = screen.queryByTestId('color-icon-mainnet');
-      expect(mainnetColorIndicator).toBeInTheDocument();
-    });
-
-    it('checks that Add Network button is rendered', () => {
-      const addNetworkButton = screen.queryByText('Add network');
-      expect(addNetworkButton).toBeInTheDocument();
-    });
-
-    it('does not show test networks in the dropdown', () => {
-      const networkItems = screen.queryAllByTestId(/network-item/u);
-
-      expect(networkItems).toHaveLength(3);
-=======
     beforeAll(() => {
       wrapper = mountWithRouter(<NetworkDropdown store={store} />);
     });
@@ -312,7 +205,6 @@
       expect(global.platform.openExtensionInBrowser.calledTwice).toStrictEqual(
         true,
       );
->>>>>>> 49d0467a
     });
   });
 });