--- conflicted
+++ resolved
@@ -23,8 +23,12 @@
   ADD_POPULAR_CUSTOM_NETWORK,
   ADVANCED_ROUTE,
 } from '../../../helpers/constants/routes';
-
-import { Icon, ICON_NAMES } from '../../component-library';
+import {
+  Icon,
+  ButtonIcon,
+  ICON_NAMES,
+  ICON_SIZES,
+} from '../../component-library';
 import { Dropdown, DropdownMenuItem } from './dropdown';
 
 // classes from nodes of the toggle element.
@@ -47,11 +51,7 @@
   return {
     provider: state.metamask.provider,
     shouldShowTestNetworks: getShowTestNetworks(state),
-<<<<<<< HEAD
-    networkConfigurations: state.metamask.networkConfigurations || [],
-=======
     networkConfigurations: state.metamask.networkConfigurations,
->>>>>>> 561cae9b
     networkDropdownOpen: state.appState.networkDropdownOpen,
     showTestnetMessageInDropdown: state.metamask.showTestnetMessageInDropdown,
   };
@@ -62,13 +62,8 @@
     setProviderType: (type) => {
       dispatch(actions.setProviderType(type));
     },
-<<<<<<< HEAD
-    setCurrentNetwork: (networkConfigurationId) => {
-      dispatch(actions.setCurrentNetwork(networkConfigurationId));
-=======
     setActiveNetwork: (networkConfigurationId) => {
       dispatch(actions.setActiveNetwork(networkConfigurationId));
->>>>>>> 561cae9b
     },
     hideNetworkDropdown: () => dispatch(actions.hideNetworkDropdown()),
     displayInvalidCustomNetworkAlert: (networkName) => {
@@ -95,17 +90,13 @@
 
   static propTypes = {
     provider: PropTypes.shape({
-      chainName: PropTypes.string,
+      nickname: PropTypes.string,
       rpcUrl: PropTypes.string,
       type: PropTypes.string,
       ticker: PropTypes.string,
     }).isRequired,
     setProviderType: PropTypes.func.isRequired,
-<<<<<<< HEAD
-    setCurrentNetwork: PropTypes.func.isRequired,
-=======
     setActiveNetwork: PropTypes.func.isRequired,
->>>>>>> 561cae9b
     hideNetworkDropdown: PropTypes.func.isRequired,
     networkConfigurations: PropTypes.object.isRequired,
     shouldShowTestNetworks: PropTypes.bool,
@@ -165,13 +156,8 @@
 
   renderCustomRpcList(networkConfigurations, provider, opts = {}) {
     return Object.entries(networkConfigurations).map(
-<<<<<<< HEAD
-      ([networkConfigurationId, entry]) => {
-        const { rpcUrl, chainId, chainName = '' } = entry;
-=======
       ([networkConfigurationId, networkConfiguration]) => {
         const { rpcUrl, chainId, nickname = '' } = networkConfiguration;
->>>>>>> 561cae9b
         const isCurrentRpcTarget =
           provider.type === NETWORK_TYPES.RPC && rpcUrl === provider.rpcUrl;
         return (
@@ -180,17 +166,9 @@
             closeMenu={() => this.props.hideNetworkDropdown()}
             onClick={() => {
               if (isPrefixedFormattedHexString(chainId)) {
-<<<<<<< HEAD
-                this.props.setCurrentNetwork(networkConfigurationId);
-              } else {
-                this.props.displayInvalidCustomNetworkAlert(
-                  chainName || rpcUrl,
-                );
-=======
                 this.props.setActiveNetwork(networkConfigurationId);
               } else {
                 this.props.displayInvalidCustomNetworkAlert(nickname || rpcUrl);
->>>>>>> 561cae9b
               }
             }}
             style={{
@@ -211,28 +189,13 @@
             />
             <span
               className="network-name-item"
-<<<<<<< HEAD
-              data-testid={`${chainName}-network-item`}
-=======
               data-testid={`${nickname}-network-item`}
->>>>>>> 561cae9b
               style={{
                 color: isCurrentRpcTarget
                   ? 'var(--color-text-default)'
                   : 'var(--color-text-alternative)',
               }}
             >
-<<<<<<< HEAD
-              {chainName || rpcUrl}
-            </span>
-            {isCurrentRpcTarget ? null : (
-              <i
-                className="fa fa-times delete"
-                onClick={(e) => {
-                  e.stopPropagation();
-                  this.props.showConfirmDeleteNetworkModal({
-                    target: networkConfigurationId,
-=======
               {nickname || rpcUrl}
             </span>
             {isCurrentRpcTarget && (
@@ -245,7 +208,6 @@
                   e.stopPropagation();
                   this.props.showConfirmDeleteNetworkModal({
                     target: rpcUrl,
->>>>>>> 561cae9b
                     onConfirm: () => undefined,
                   });
                 }}
@@ -272,7 +234,7 @@
       case NETWORK_TYPES.LOCALHOST:
         return t('localhost');
       default:
-        return provider.chainName || t('unknownNetwork');
+        return provider.nickname || t('unknownNetwork');
     }
   }
 
