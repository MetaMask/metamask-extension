--- conflicted
+++ resolved
@@ -14,15 +14,7 @@
 import { isPrefixedFormattedHexString } from '../../../../shared/modules/network.utils';
 
 import ColorIndicator from '../../ui/color-indicator';
-<<<<<<< HEAD
-import {
-  COLORS,
-  ICON_COLORS,
-  SIZES,
-} from '../../../helpers/constants/design-system';
-=======
 import { IconColor, Size } from '../../../helpers/constants/design-system';
->>>>>>> 58cd3dee
 import { getShowTestNetworks } from '../../../selectors';
 import { getEnvironmentType } from '../../../../app/scripts/lib/util';
 import { ENVIRONMENT_TYPE_POPUP } from '../../../../shared/constants/app';
@@ -183,7 +175,7 @@
           }}
         >
           {isCurrentRpcTarget ? (
-            <Icon name={ICON_NAMES.CHECK} color={ICON_COLORS.SUCCESS_DEFAULT} />
+            <Icon name={ICON_NAMES.CHECK} color={IconColor.successDefault} />
           ) : (
             <div className="network-check__transparent">✓</div>
           )}
@@ -251,7 +243,7 @@
         style={DROP_DOWN_MENU_ITEM_STYLE}
       >
         {providerType === network ? (
-          <Icon name={ICON_NAMES.CHECK} color={ICON_COLORS.SUCCESS_DEFAULT} />
+          <Icon name={ICON_NAMES.CHECK} color={IconColor.successDefault} />
         ) : (
           <div className="network-check__transparent">✓</div>
         )}
