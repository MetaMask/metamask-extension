import PropTypes from 'prop-types';
import React, { Component } from 'react';
import { connect } from 'react-redux';
import { withRouter } from 'react-router-dom';
import { compose } from 'redux';
<<<<<<< HEAD
import { pickBy } from 'lodash';
import Button from '../../ui/button';
import * as actions from '../../../store/actions';
import { openAlert as displayInvalidCustomNetworkAlert } from '../../../ducks/alerts/invalid-custom-network';
import {
  LOCALHOST_RPC_URL,
  NETWORK_TYPES,
} from '../../../../shared/constants/network';
import { isPrefixedFormattedHexString } from '../../../../shared/modules/network.utils';

import ColorIndicator from '../../ui/color-indicator';
import { IconColor, Size } from '../../../helpers/constants/design-system';
import { getShowTestNetworks } from '../../../selectors';
import { getEnvironmentType } from '../../../../app/scripts/lib/util';
import { ENVIRONMENT_TYPE_POPUP } from '../../../../shared/constants/app';
import { EVENT, EVENT_NAMES } from '../../../../shared/constants/metametrics';
import {
  ADD_POPULAR_CUSTOM_NETWORK,
  ADVANCED_ROUTE,
} from '../../../helpers/constants/routes';

import { Icon, ICON_NAMES } from '../../component-library';
=======
import { Button } from '@material-ui/core';
import * as actions from '../../../store/actions';
import { openAlert as displayInvalidCustomNetworkAlert } from '../../../ducks/alerts/invalid-custom-network';
import { NETWORK_TYPE_RPC } from '../../../../shared/constants/network';
import { isPrefixedFormattedHexString } from '../../../../shared/modules/network.utils';

import ColorIndicator from '../../ui/color-indicator';
import { COLORS, SIZES } from '../../../helpers/constants/design-system';
import { getShouldShowTestNetworks } from '../../../selectors';
>>>>>>> 49d0467a
import { Dropdown, DropdownMenuItem } from './dropdown';

// classes from nodes of the toggle element.
const notToggleElementClassnames = [
  'menu-icon',
  'network-name',
  'network-indicator',
  'network-caret',
  'network-component',
  'modal-container__footer-button',
];

const DROP_DOWN_MENU_ITEM_STYLE = {
  fontSize: '16px',
  lineHeight: '20px',
  padding: '16px',
};

function mapStateToProps(state) {
  return {
    provider: state.metamask.provider,
<<<<<<< HEAD
    shouldShowTestNetworks: getShowTestNetworks(state),
    networkConfigurations: state.metamask.networkConfigurations || [],
=======
    shouldShowTestNetworks: getShouldShowTestNetworks(state),
    frequentRpcListDetail: state.metamask.frequentRpcListDetail || [],
>>>>>>> 49d0467a
    networkDropdownOpen: state.appState.networkDropdownOpen,
    showTestnetMessageInDropdown: state.metamask.showTestnetMessageInDropdown,
  };
}

function mapDispatchToProps(dispatch) {
  return {
    setProviderType: (type) => {
      dispatch(actions.setProviderType(type));
    },
    setCurrentNetwork: (networkConfigurationId) => {
      dispatch(actions.setCurrentNetwork(networkConfigurationId));
    },
    hideNetworkDropdown: () => dispatch(actions.hideNetworkDropdown()),
    displayInvalidCustomNetworkAlert: (networkName) => {
      dispatch(displayInvalidCustomNetworkAlert(networkName));
    },
    showConfirmDeleteNetworkModal: ({ target, onConfirm }) => {
      return dispatch(
        actions.showModal({
          name: 'CONFIRM_DELETE_NETWORK',
          target,
          onConfirm,
        }),
      );
    },
    hideTestNetMessage: () => actions.hideTestNetMessage(),
  };
}

class NetworkDropdown extends Component {
  static contextTypes = {
    t: PropTypes.func,
    trackEvent: PropTypes.func,
  };

  static propTypes = {
    provider: PropTypes.shape({
      chainName: PropTypes.string,
      rpcUrl: PropTypes.string,
      type: PropTypes.string,
      ticker: PropTypes.string,
    }).isRequired,
    setProviderType: PropTypes.func.isRequired,
    setCurrentNetwork: PropTypes.func.isRequired,
    hideNetworkDropdown: PropTypes.func.isRequired,
<<<<<<< HEAD
    networkConfigurations: PropTypes.object.isRequired,
=======
    frequentRpcListDetail: PropTypes.array.isRequired,
>>>>>>> 49d0467a
    shouldShowTestNetworks: PropTypes.bool,
    networkDropdownOpen: PropTypes.bool.isRequired,
    displayInvalidCustomNetworkAlert: PropTypes.func.isRequired,
    showConfirmDeleteNetworkModal: PropTypes.func.isRequired,
    showTestnetMessageInDropdown: PropTypes.bool.isRequired,
    hideTestNetMessage: PropTypes.func.isRequired,
    history: PropTypes.object,
    dropdownStyles: PropTypes.object,
    hideElementsForOnboarding: PropTypes.bool,
    onAddClick: PropTypes.func,
  };

  handleClick(newProviderType) {
    const {
      provider: { type: providerType },
      setProviderType,
    } = this.props;
    const { trackEvent } = this.context;

    trackEvent({
      category: EVENT.CATEGORIES.NAVIGATION,
      event: EVENT_NAMES.NAV_NETWORK_SWITCHED,
      properties: {
        from_network: providerType,
        to_network: newProviderType,
      },
    });
    setProviderType(newProviderType);
  }

  renderAddCustomButton() {
<<<<<<< HEAD
    const { onAddClick } = this.props;
    return (
      <div className="network__add-network-button">
        <Button
          type="secondary"
=======
    const style = {
      width: '75%',
      left: '40px',
      color: 'white',
      background: 'rgba(0, 0, 0, 0.75)',
      borderRadius: '20px',
      textTransform: 'none',
    };

    return (
      <Button
        type="submit"
        style={style}
        fullWidth
        variant="contained"
        size="large"
        onClick={() => {
          global.platform.openExtensionInBrowser('settings/networks');
        }}
        disableRipple
      >
        {this.context.t('addNetwork')}
      </Button>
    );
  }

  renderCustomRpcList(rpcListDetail, provider) {
    const reversedRpcListDetail = rpcListDetail.slice().reverse();

    return reversedRpcListDetail.map((entry) => {
      const { rpcUrl, chainId, ticker = 'ETH', nickname = '' } = entry;
      const isCurrentRpcTarget =
        provider.type === NETWORK_TYPE_RPC && rpcUrl === provider.rpcUrl;

      return (
        <DropdownMenuItem
          key={`common${rpcUrl}`}
          closeMenu={() => this.props.hideNetworkDropdown()}
>>>>>>> 49d0467a
          onClick={() => {
            if (onAddClick) {
              onAddClick();
            } else {
              getEnvironmentType() === ENVIRONMENT_TYPE_POPUP
                ? global.platform.openExtensionInBrowser(
                    ADD_POPULAR_CUSTOM_NETWORK,
                  )
                : this.props.history.push(ADD_POPULAR_CUSTOM_NETWORK);
            }
            this.props.hideNetworkDropdown();
          }}
        >
          {this.context.t('addNetwork')}
        </Button>
      </div>
    );
  }

  renderCustomRpcList(networkConfigurations, provider, opts = {}) {
    return Object.entries(networkConfigurations).map(
      ([networkConfigurationId, entry]) => {
        const { rpcUrl, chainId, chainName = '' } = entry;
        const isCurrentRpcTarget =
          provider.type === NETWORK_TYPES.RPC && rpcUrl === provider.rpcUrl;

        return (
          <DropdownMenuItem
            key={`common${rpcUrl}`}
            closeMenu={() => this.props.hideNetworkDropdown()}
            onClick={() => {
              if (isPrefixedFormattedHexString(chainId)) {
                this.props.setCurrentNetwork(networkConfigurationId);
              } else {
                this.props.displayInvalidCustomNetworkAlert(
                  chainName || rpcUrl,
                );
              }
            }}
            style={{
              fontSize: '16px',
              lineHeight: '20px',
              padding: '16px',
            }}
          >
            {isCurrentRpcTarget ? (
              <IconCheck color="var(--color-success-default)" />
            ) : (
              <div className="network-check__transparent">✓</div>
            )}
            <ColorIndicator
              color={opts.isLocalHost ? 'localhost' : IconColor.iconMuted}
              size={Size.LG}
              type={ColorIndicator.TYPES.FILLED}
            />
            <span
              className="network-name-item"
              data-testid={`${chainName}-network-item`}
              style={{
                color: isCurrentRpcTarget
                  ? 'var(--color-text-default)'
                  : 'var(--color-text-alternative)',
              }}
            >
              {chainName || rpcUrl}
            </span>
            {isCurrentRpcTarget ? null : (
              <i
                className="fa fa-times delete"
                onClick={(e) => {
                  e.stopPropagation();
                  this.props.showConfirmDeleteNetworkModal({
                    target: networkConfigurationId,
                    onConfirm: () => undefined,
                  });
                }}
              />
            )}
          </DropdownMenuItem>
        );
      },
    );
  }

  getNetworkName() {
    const { provider } = this.props;
    const providerName = provider.type;
    const { t } = this.context;

<<<<<<< HEAD
    switch (providerName) {
      case NETWORK_TYPES.MAINNET:
        return t('mainnet');
      case NETWORK_TYPES.GOERLI:
        return t('goerli');
      case NETWORK_TYPES.SEPOLIA:
        return t('sepolia');
      case NETWORK_TYPES.LOCALHOST:
        return t('localhost');
      default:
        return provider.chainName || t('unknownNetwork');
=======
    let name;

    if (providerName === 'mainnet') {
      name = this.context.t('mainnet');
    } else if (providerName === 'ropsten') {
      name = this.context.t('ropsten');
    } else if (providerName === 'kovan') {
      name = this.context.t('kovan');
    } else if (providerName === 'rinkeby') {
      name = this.context.t('rinkeby');
    } else if (providerName === 'goerli') {
      name = this.context.t('goerli');
    } else if (providerName === 'localhost') {
      name = this.context.t('localhost');
    } else {
      name = provider.nickname || this.context.t('unknownNetwork');
>>>>>>> 49d0467a
    }
  }

  renderNetworkEntry(network) {
    const {
      provider: { type: providerType },
    } = this.props;
    return (
      <DropdownMenuItem
        key={network}
        closeMenu={this.props.hideNetworkDropdown}
        onClick={() => this.handleClick(network)}
        style={DROP_DOWN_MENU_ITEM_STYLE}
      >
        {providerType === network ? (
          <Icon name={ICON_NAMES.CHECK} color={IconColor.successDefault} />
        ) : (
          <div className="network-check__transparent">✓</div>
        )}
        <ColorIndicator
          color={network}
          size={Size.LG}
          type={ColorIndicator.TYPES.FILLED}
        />
        <span
          className="network-name-item"
          data-testid={`${network}-network-item`}
          style={{
            color:
              providerType === network
                ? 'var(--color-text-default)'
                : 'var(--color-text-alternative)',
          }}
        >
          {this.context.t(network)}
        </span>
      </DropdownMenuItem>
    );
  }

  render() {
<<<<<<< HEAD
    const {
      history,
      hideElementsForOnboarding,
      hideNetworkDropdown,
      shouldShowTestNetworks,
      showTestnetMessageInDropdown,
      hideTestNetMessage,
      networkConfigurations,
    } = this.props;

    const rpcListDetailWithoutLocalHost = pickBy(
      networkConfigurations,
      (config) => config.rpcUrl !== LOCALHOST_RPC_URL,
    );
    const rpcListDetailForLocalHost = pickBy(
      networkConfigurations,
      (config) => config.rpcUrl === LOCALHOST_RPC_URL,
    );

=======
    const { shouldShowTestNetworks } = this.props;
    const rpcListDetail = this.props.frequentRpcListDetail;
>>>>>>> 49d0467a
    const isOpen = this.props.networkDropdownOpen;
    const { t } = this.context;

    return (
      <Dropdown
        isOpen={isOpen}
        onClickOutside={(event) => {
          const { classList } = event.target;
          const isInClassList = (className) => classList.contains(className);
          const notToggleElementIndex =
            notToggleElementClassnames.findIndex(isInClassList);

          if (notToggleElementIndex === -1) {
            event.stopPropagation();
            hideNetworkDropdown();
          }
        }}
        containerClassName="network-droppo"
        zIndex={55}
        style={
          this.props.dropdownStyles || {
            position: 'absolute',
            top: '58px',
            width: '309px',
            zIndex: '55',
          }
        }
        innerStyle={{
          padding: '16px 0',
        }}
      >
        <div className="network-dropdown-header">
          {hideElementsForOnboarding ? null : (
            <div className="network-dropdown-title">{t('networks')}</div>
          )}
          {hideElementsForOnboarding ? null : (
            <div className="network-dropdown-divider" />
          )}
          {showTestnetMessageInDropdown && !hideElementsForOnboarding ? (
            <div className="network-dropdown-content">
              {t('toggleTestNetworks', [
                <a
                  href="#"
                  key="advancedSettingsLink"
                  className="network-dropdown-content--link"
                  onClick={(e) => {
                    e.preventDefault();
                    hideNetworkDropdown();
                    history.push(`${ADVANCED_ROUTE}#show-testnets`);
                  }}
                >
                  {t('showHide')}
                </a>,
              ])}
              <Button
                onClick={hideTestNetMessage}
                className="network-dropdown-content--dismiss"
              >
                {t('dismiss')}
              </Button>
            </div>
          ) : null}
        </div>
<<<<<<< HEAD

        <div className="network-dropdown-list">
          {this.renderNetworkEntry(NETWORK_TYPES.MAINNET)}

          {this.renderCustomRpcList(
            rpcListDetailWithoutLocalHost,
            this.props.provider,
          )}

          {shouldShowTestNetworks && (
            <>
              {this.renderNetworkEntry(NETWORK_TYPES.GOERLI)}
              {this.renderNetworkEntry(NETWORK_TYPES.SEPOLIA)}
              {this.renderCustomRpcList(
                rpcListDetailForLocalHost,
                this.props.provider,
                { isLocalHost: true },
              )}
            </>
          )}
        </div>
=======
        {this.renderNetworkEntry('mainnet')}

        {this.renderCustomRpcList(rpcListDetail, this.props.provider)}

        {shouldShowTestNetworks && (
          <>
            {this.renderNetworkEntry('ropsten')}
            {this.renderNetworkEntry('kovan')}
            {this.renderNetworkEntry('rinkeby')}
            {this.renderNetworkEntry('goerli')}
            {this.renderNetworkEntry('localhost')}
          </>
        )}
>>>>>>> 49d0467a

        {this.renderAddCustomButton()}
      </Dropdown>
    );
  }
}

export default compose(
  withRouter,
  connect(mapStateToProps, mapDispatchToProps),
)(NetworkDropdown);<|MERGE_RESOLUTION|>--- conflicted
+++ resolved
@@ -3,30 +3,6 @@
 import { connect } from 'react-redux';
 import { withRouter } from 'react-router-dom';
 import { compose } from 'redux';
-<<<<<<< HEAD
-import { pickBy } from 'lodash';
-import Button from '../../ui/button';
-import * as actions from '../../../store/actions';
-import { openAlert as displayInvalidCustomNetworkAlert } from '../../../ducks/alerts/invalid-custom-network';
-import {
-  LOCALHOST_RPC_URL,
-  NETWORK_TYPES,
-} from '../../../../shared/constants/network';
-import { isPrefixedFormattedHexString } from '../../../../shared/modules/network.utils';
-
-import ColorIndicator from '../../ui/color-indicator';
-import { IconColor, Size } from '../../../helpers/constants/design-system';
-import { getShowTestNetworks } from '../../../selectors';
-import { getEnvironmentType } from '../../../../app/scripts/lib/util';
-import { ENVIRONMENT_TYPE_POPUP } from '../../../../shared/constants/app';
-import { EVENT, EVENT_NAMES } from '../../../../shared/constants/metametrics';
-import {
-  ADD_POPULAR_CUSTOM_NETWORK,
-  ADVANCED_ROUTE,
-} from '../../../helpers/constants/routes';
-
-import { Icon, ICON_NAMES } from '../../component-library';
-=======
 import { Button } from '@material-ui/core';
 import * as actions from '../../../store/actions';
 import { openAlert as displayInvalidCustomNetworkAlert } from '../../../ducks/alerts/invalid-custom-network';
@@ -36,7 +12,6 @@
 import ColorIndicator from '../../ui/color-indicator';
 import { COLORS, SIZES } from '../../../helpers/constants/design-system';
 import { getShouldShowTestNetworks } from '../../../selectors';
->>>>>>> 49d0467a
 import { Dropdown, DropdownMenuItem } from './dropdown';
 
 // classes from nodes of the toggle element.
@@ -52,21 +27,15 @@
 const DROP_DOWN_MENU_ITEM_STYLE = {
   fontSize: '16px',
   lineHeight: '20px',
-  padding: '16px',
+  padding: '12px 0',
 };
 
 function mapStateToProps(state) {
   return {
     provider: state.metamask.provider,
-<<<<<<< HEAD
-    shouldShowTestNetworks: getShowTestNetworks(state),
-    networkConfigurations: state.metamask.networkConfigurations || [],
-=======
     shouldShowTestNetworks: getShouldShowTestNetworks(state),
     frequentRpcListDetail: state.metamask.frequentRpcListDetail || [],
->>>>>>> 49d0467a
     networkDropdownOpen: state.appState.networkDropdownOpen,
-    showTestnetMessageInDropdown: state.metamask.showTestnetMessageInDropdown,
   };
 }
 
@@ -75,8 +44,8 @@
     setProviderType: (type) => {
       dispatch(actions.setProviderType(type));
     },
-    setCurrentNetwork: (networkConfigurationId) => {
-      dispatch(actions.setCurrentNetwork(networkConfigurationId));
+    setRpcTarget: (target, chainId, ticker, nickname) => {
+      dispatch(actions.setRpcTarget(target, chainId, ticker, nickname));
     },
     hideNetworkDropdown: () => dispatch(actions.hideNetworkDropdown()),
     displayInvalidCustomNetworkAlert: (networkName) => {
@@ -91,41 +60,30 @@
         }),
       );
     },
-    hideTestNetMessage: () => actions.hideTestNetMessage(),
   };
 }
 
 class NetworkDropdown extends Component {
   static contextTypes = {
     t: PropTypes.func,
-    trackEvent: PropTypes.func,
+    metricsEvent: PropTypes.func,
   };
 
   static propTypes = {
     provider: PropTypes.shape({
-      chainName: PropTypes.string,
+      nickname: PropTypes.string,
       rpcUrl: PropTypes.string,
       type: PropTypes.string,
       ticker: PropTypes.string,
     }).isRequired,
     setProviderType: PropTypes.func.isRequired,
-    setCurrentNetwork: PropTypes.func.isRequired,
+    setRpcTarget: PropTypes.func.isRequired,
     hideNetworkDropdown: PropTypes.func.isRequired,
-<<<<<<< HEAD
-    networkConfigurations: PropTypes.object.isRequired,
-=======
     frequentRpcListDetail: PropTypes.array.isRequired,
->>>>>>> 49d0467a
     shouldShowTestNetworks: PropTypes.bool,
     networkDropdownOpen: PropTypes.bool.isRequired,
     displayInvalidCustomNetworkAlert: PropTypes.func.isRequired,
     showConfirmDeleteNetworkModal: PropTypes.func.isRequired,
-    showTestnetMessageInDropdown: PropTypes.bool.isRequired,
-    hideTestNetMessage: PropTypes.func.isRequired,
-    history: PropTypes.object,
-    dropdownStyles: PropTypes.object,
-    hideElementsForOnboarding: PropTypes.bool,
-    onAddClick: PropTypes.func,
   };
 
   handleClick(newProviderType) {
@@ -133,27 +91,23 @@
       provider: { type: providerType },
       setProviderType,
     } = this.props;
-    const { trackEvent } = this.context;
-
-    trackEvent({
-      category: EVENT.CATEGORIES.NAVIGATION,
-      event: EVENT_NAMES.NAV_NETWORK_SWITCHED,
-      properties: {
-        from_network: providerType,
-        to_network: newProviderType,
+    const { metricsEvent } = this.context;
+
+    metricsEvent({
+      eventOpts: {
+        category: 'Navigation',
+        action: 'Home',
+        name: 'Switched Networks',
+      },
+      customVariables: {
+        fromNetwork: providerType,
+        toNetwork: newProviderType,
       },
     });
     setProviderType(newProviderType);
   }
 
   renderAddCustomButton() {
-<<<<<<< HEAD
-    const { onAddClick } = this.props;
-    return (
-      <div className="network__add-network-button">
-        <Button
-          type="secondary"
-=======
     const style = {
       width: '75%',
       left: '40px',
@@ -192,109 +146,59 @@
         <DropdownMenuItem
           key={`common${rpcUrl}`}
           closeMenu={() => this.props.hideNetworkDropdown()}
->>>>>>> 49d0467a
           onClick={() => {
-            if (onAddClick) {
-              onAddClick();
+            if (isPrefixedFormattedHexString(chainId)) {
+              this.props.setRpcTarget(rpcUrl, chainId, ticker, nickname);
             } else {
-              getEnvironmentType() === ENVIRONMENT_TYPE_POPUP
-                ? global.platform.openExtensionInBrowser(
-                    ADD_POPULAR_CUSTOM_NETWORK,
-                  )
-                : this.props.history.push(ADD_POPULAR_CUSTOM_NETWORK);
+              this.props.displayInvalidCustomNetworkAlert(nickname || rpcUrl);
             }
-            this.props.hideNetworkDropdown();
+          }}
+          style={{
+            fontSize: '16px',
+            lineHeight: '20px',
+            padding: '12px 0',
           }}
         >
-          {this.context.t('addNetwork')}
-        </Button>
-      </div>
-    );
-  }
-
-  renderCustomRpcList(networkConfigurations, provider, opts = {}) {
-    return Object.entries(networkConfigurations).map(
-      ([networkConfigurationId, entry]) => {
-        const { rpcUrl, chainId, chainName = '' } = entry;
-        const isCurrentRpcTarget =
-          provider.type === NETWORK_TYPES.RPC && rpcUrl === provider.rpcUrl;
-
-        return (
-          <DropdownMenuItem
-            key={`common${rpcUrl}`}
-            closeMenu={() => this.props.hideNetworkDropdown()}
-            onClick={() => {
-              if (isPrefixedFormattedHexString(chainId)) {
-                this.props.setCurrentNetwork(networkConfigurationId);
-              } else {
-                this.props.displayInvalidCustomNetworkAlert(
-                  chainName || rpcUrl,
-                );
-              }
-            }}
+          {isCurrentRpcTarget ? (
+            <i className="fa fa-check" />
+          ) : (
+            <div className="network-check__transparent">✓</div>
+          )}
+          <ColorIndicator
+            color={COLORS.UI2}
+            size={SIZES.LG}
+            type={ColorIndicator.TYPES.FILLED}
+            borderColor={isCurrentRpcTarget ? COLORS.WHITE : COLORS.UI2}
+          />
+          <span
+            className="network-name-item"
             style={{
-              fontSize: '16px',
-              lineHeight: '20px',
-              padding: '16px',
+              color: isCurrentRpcTarget ? '#ffffff' : '#9b9b9b',
             }}
           >
-            {isCurrentRpcTarget ? (
-              <IconCheck color="var(--color-success-default)" />
-            ) : (
-              <div className="network-check__transparent">✓</div>
-            )}
-            <ColorIndicator
-              color={opts.isLocalHost ? 'localhost' : IconColor.iconMuted}
-              size={Size.LG}
-              type={ColorIndicator.TYPES.FILLED}
+            {nickname || rpcUrl}
+          </span>
+          {isCurrentRpcTarget ? null : (
+            <i
+              className="fa fa-times delete"
+              onClick={(e) => {
+                e.stopPropagation();
+                this.props.showConfirmDeleteNetworkModal({
+                  target: rpcUrl,
+                  onConfirm: () => undefined,
+                });
+              }}
             />
-            <span
-              className="network-name-item"
-              data-testid={`${chainName}-network-item`}
-              style={{
-                color: isCurrentRpcTarget
-                  ? 'var(--color-text-default)'
-                  : 'var(--color-text-alternative)',
-              }}
-            >
-              {chainName || rpcUrl}
-            </span>
-            {isCurrentRpcTarget ? null : (
-              <i
-                className="fa fa-times delete"
-                onClick={(e) => {
-                  e.stopPropagation();
-                  this.props.showConfirmDeleteNetworkModal({
-                    target: networkConfigurationId,
-                    onConfirm: () => undefined,
-                  });
-                }}
-              />
-            )}
-          </DropdownMenuItem>
-        );
-      },
-    );
+          )}
+        </DropdownMenuItem>
+      );
+    });
   }
 
   getNetworkName() {
     const { provider } = this.props;
     const providerName = provider.type;
-    const { t } = this.context;
-
-<<<<<<< HEAD
-    switch (providerName) {
-      case NETWORK_TYPES.MAINNET:
-        return t('mainnet');
-      case NETWORK_TYPES.GOERLI:
-        return t('goerli');
-      case NETWORK_TYPES.SEPOLIA:
-        return t('sepolia');
-      case NETWORK_TYPES.LOCALHOST:
-        return t('localhost');
-      default:
-        return provider.chainName || t('unknownNetwork');
-=======
+
     let name;
 
     if (providerName === 'mainnet') {
@@ -311,8 +215,9 @@
       name = this.context.t('localhost');
     } else {
       name = provider.nickname || this.context.t('unknownNetwork');
->>>>>>> 49d0467a
     }
+
+    return name;
   }
 
   renderNetworkEntry(network) {
@@ -327,23 +232,20 @@
         style={DROP_DOWN_MENU_ITEM_STYLE}
       >
         {providerType === network ? (
-          <Icon name={ICON_NAMES.CHECK} color={IconColor.successDefault} />
+          <i className="fa fa-check" />
         ) : (
           <div className="network-check__transparent">✓</div>
         )}
         <ColorIndicator
           color={network}
-          size={Size.LG}
+          size={SIZES.LG}
           type={ColorIndicator.TYPES.FILLED}
+          borderColor={providerType === network ? COLORS.WHITE : network}
         />
         <span
           className="network-name-item"
-          data-testid={`${network}-network-item`}
           style={{
-            color:
-              providerType === network
-                ? 'var(--color-text-default)'
-                : 'var(--color-text-alternative)',
+            color: providerType === network ? '#ffffff' : '#9b9b9b',
           }}
         >
           {this.context.t(network)}
@@ -353,32 +255,9 @@
   }
 
   render() {
-<<<<<<< HEAD
-    const {
-      history,
-      hideElementsForOnboarding,
-      hideNetworkDropdown,
-      shouldShowTestNetworks,
-      showTestnetMessageInDropdown,
-      hideTestNetMessage,
-      networkConfigurations,
-    } = this.props;
-
-    const rpcListDetailWithoutLocalHost = pickBy(
-      networkConfigurations,
-      (config) => config.rpcUrl !== LOCALHOST_RPC_URL,
-    );
-    const rpcListDetailForLocalHost = pickBy(
-      networkConfigurations,
-      (config) => config.rpcUrl === LOCALHOST_RPC_URL,
-    );
-
-=======
     const { shouldShowTestNetworks } = this.props;
     const rpcListDetail = this.props.frequentRpcListDetail;
->>>>>>> 49d0467a
     const isOpen = this.props.networkDropdownOpen;
-    const { t } = this.context;
 
     return (
       <Dropdown
@@ -386,83 +265,36 @@
         onClickOutside={(event) => {
           const { classList } = event.target;
           const isInClassList = (className) => classList.contains(className);
-          const notToggleElementIndex =
-            notToggleElementClassnames.findIndex(isInClassList);
+          const notToggleElementIndex = notToggleElementClassnames.findIndex(
+            isInClassList,
+          );
 
           if (notToggleElementIndex === -1) {
             event.stopPropagation();
-            hideNetworkDropdown();
+            this.props.hideNetworkDropdown();
           }
         }}
         containerClassName="network-droppo"
         zIndex={55}
-        style={
-          this.props.dropdownStyles || {
-            position: 'absolute',
-            top: '58px',
-            width: '309px',
-            zIndex: '55',
-          }
-        }
+        style={{
+          position: 'absolute',
+          top: '58px',
+          width: '309px',
+          zIndex: '55px',
+        }}
         innerStyle={{
-          padding: '16px 0',
+          padding: '18px 8px',
         }}
       >
         <div className="network-dropdown-header">
-          {hideElementsForOnboarding ? null : (
-            <div className="network-dropdown-title">{t('networks')}</div>
-          )}
-          {hideElementsForOnboarding ? null : (
-            <div className="network-dropdown-divider" />
-          )}
-          {showTestnetMessageInDropdown && !hideElementsForOnboarding ? (
-            <div className="network-dropdown-content">
-              {t('toggleTestNetworks', [
-                <a
-                  href="#"
-                  key="advancedSettingsLink"
-                  className="network-dropdown-content--link"
-                  onClick={(e) => {
-                    e.preventDefault();
-                    hideNetworkDropdown();
-                    history.push(`${ADVANCED_ROUTE}#show-testnets`);
-                  }}
-                >
-                  {t('showHide')}
-                </a>,
-              ])}
-              <Button
-                onClick={hideTestNetMessage}
-                className="network-dropdown-content--dismiss"
-              >
-                {t('dismiss')}
-              </Button>
-            </div>
-          ) : null}
+          <div className="network-dropdown-title">
+            {this.context.t('networks')}
+          </div>
+          <div className="network-dropdown-divider" />
+          <div className="network-dropdown-content">
+            {this.context.t('defaultNetwork')}
+          </div>
         </div>
-<<<<<<< HEAD
-
-        <div className="network-dropdown-list">
-          {this.renderNetworkEntry(NETWORK_TYPES.MAINNET)}
-
-          {this.renderCustomRpcList(
-            rpcListDetailWithoutLocalHost,
-            this.props.provider,
-          )}
-
-          {shouldShowTestNetworks && (
-            <>
-              {this.renderNetworkEntry(NETWORK_TYPES.GOERLI)}
-              {this.renderNetworkEntry(NETWORK_TYPES.SEPOLIA)}
-              {this.renderCustomRpcList(
-                rpcListDetailForLocalHost,
-                this.props.provider,
-                { isLocalHost: true },
-              )}
-            </>
-          )}
-        </div>
-=======
         {this.renderNetworkEntry('mainnet')}
 
         {this.renderCustomRpcList(rpcListDetail, this.props.provider)}
@@ -476,7 +308,6 @@
             {this.renderNetworkEntry('localhost')}
           </>
         )}
->>>>>>> 49d0467a
 
         {this.renderAddCustomButton()}
       </Dropdown>
