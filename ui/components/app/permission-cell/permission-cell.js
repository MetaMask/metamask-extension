--- conflicted
+++ resolved
@@ -11,10 +11,6 @@
   TextColor,
   TextVariant,
 } from '../../../helpers/constants/design-system';
-<<<<<<< HEAD
-import { AvatarIcon, Icon, IconName, IconSize } from '../../component-library';
-import { Text } from '../../component-library/text/deprecated';
-=======
 import {
   AvatarIcon,
   Icon,
@@ -22,7 +18,6 @@
   IconSize,
   Text,
 } from '../../component-library';
->>>>>>> 877e184b
 import { formatDate } from '../../../helpers/utils/util';
 import { useI18nContext } from '../../../hooks/useI18nContext';
 import Tooltip from '../../ui/tooltip';
