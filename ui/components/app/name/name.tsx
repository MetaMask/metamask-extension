import React, {
  memo,
  useCallback,
  useContext,
  useEffect,
  useState,
} from 'react';
import { NameType } from '@metamask/name-controller';
import classnames from 'classnames';
import { toChecksumAddress } from 'ethereumjs-util';
import { Icon, IconName, IconSize, Text } from '../../component-library';
import { shortenAddress } from '../../../helpers/utils/util';
import { MetaMetricsContext } from '../../../contexts/metametrics';
import {
  MetaMetricsEventCategory,
  MetaMetricsEventName,
} from '../../../../shared/constants/metametrics';
import { TextVariant } from '../../../helpers/constants/design-system';
import { useDisplayName } from '../../../hooks/useDisplayName';
import Identicon from '../../ui/identicon';
import NameDetails from './name-details/name-details';

export type NameProps = {
  /** Whether to prevent the modal from opening when the component is clicked. */
  disableEdit?: boolean;

  /** Whether this is being rendered inside the NameDetails modal. */
  internal?: boolean;

  /**
   * Applies to recognized contracts with no petname saved:
   * If true the contract symbol (e.g. WBTC) will be used instead of the contract name.
   */
  preferContractSymbol?: boolean;

  /** The type of value, e.g. NameType.ETHEREUM_ADDRESS */
  type: NameType;

  /** The raw value to display the name of. */
  value: string;
};

function formatValue(value: string, type: NameType): string {
  if (!value.length) {
    return value;
  }

  switch (type) {
    case NameType.ETHEREUM_ADDRESS:
      return shortenAddress(toChecksumAddress(value));

    default:
      return value;
  }
}

<<<<<<< HEAD
export default function Name({
  disableEdit,
  internal,
  preferContractSymbol = false,
  type,
  value,
}: NameProps) {
  const [modalOpen, setModalOpen] = useState(false);
  const trackEvent = useContext(MetaMetricsContext);

  const { name, hasPetname, image } = useDisplayName(
    value,
    type,
    preferContractSymbol,
  );

  useEffect(() => {
    if (internal) {
      return;
    }

    trackEvent({
      event: MetaMetricsEventName.PetnameDisplayed,
      category: MetaMetricsEventCategory.Petnames,
      properties: {
        petname_category: type,
        has_petname: Boolean(name?.length),
      },
    });
  }, []);

  const handleClick = useCallback(() => {
    setModalOpen(true);
  }, [setModalOpen]);

  const handleModalClose = useCallback(() => {
    setModalOpen(false);
  }, [setModalOpen]);

  const formattedValue = formatValue(value, type);
  const hasDisplayName = Boolean(name);

  return (
    <div>
      {!disableEdit && modalOpen && (
        <NameDetails value={value} type={type} onClose={handleModalClose} />
      )}
      <div
        className={classnames({
          name: true,
          name__saved: hasPetname,
          name__recognized_unsaved: !hasPetname && hasDisplayName,
          name__missing: !hasDisplayName,
        })}
        onClick={handleClick}
      >
        {hasDisplayName ? (
          <Identicon address={value} diameter={16} image={image} />
        ) : (
          <Icon
            name={IconName.Question}
            className="name__icon"
            size={IconSize.Md}
          />
        )}
        {hasDisplayName ? (
          <Text className="name__name" variant={TextVariant.bodyMd}>
            {name}
          </Text>
        ) : (
          <Text className="name__value" variant={TextVariant.bodyMd}>
            {formattedValue}
          </Text>
=======
const Name = memo(
  ({
    value,
    type,
    disableEdit,
    internal,
    preferContractSymbol = false,
  }: NameProps) => {
    const [modalOpen, setModalOpen] = useState(false);
    const trackEvent = useContext(MetaMetricsContext);

    const { name, hasPetname } = useDisplayName(
      value,
      type,
      preferContractSymbol,
    );

    useEffect(() => {
      if (internal) {
        return;
      }

      trackEvent({
        event: MetaMetricsEventName.PetnameDisplayed,
        category: MetaMetricsEventCategory.Petnames,
        properties: {
          petname_category: type,
          has_petname: Boolean(name?.length),
        },
      });
    }, []);

    const handleClick = useCallback(() => {
      setModalOpen(true);
    }, [setModalOpen]);

    const handleModalClose = useCallback(() => {
      setModalOpen(false);
    }, [setModalOpen]);

    const formattedValue = formatValue(value, type);
    const hasDisplayName = Boolean(name);

    return (
      <div>
        {!disableEdit && modalOpen && (
          <NameDetails value={value} type={type} onClose={handleModalClose} />
>>>>>>> 0d971b99
        )}
        <div
          className={classnames({
            name: true,
            name__saved: hasPetname,
            name__recognized_unsaved: !hasPetname && hasDisplayName,
            name__missing: !hasDisplayName,
          })}
          onClick={handleClick}
        >
          {hasDisplayName ? (
            <Identicon address={value} diameter={16} />
          ) : (
            <Icon
              name={IconName.Question}
              className="name__icon"
              size={IconSize.Md}
            />
          )}
          {hasDisplayName ? (
            <Text className="name__name" variant={TextVariant.bodyMd}>
              {name}
            </Text>
          ) : (
            <Text className="name__value" variant={TextVariant.bodyMd}>
              {formattedValue}
            </Text>
          )}
        </div>
      </div>
    );
  },
);

export default Name;<|MERGE_RESOLUTION|>--- conflicted
+++ resolved
@@ -54,81 +54,6 @@
   }
 }
 
-<<<<<<< HEAD
-export default function Name({
-  disableEdit,
-  internal,
-  preferContractSymbol = false,
-  type,
-  value,
-}: NameProps) {
-  const [modalOpen, setModalOpen] = useState(false);
-  const trackEvent = useContext(MetaMetricsContext);
-
-  const { name, hasPetname, image } = useDisplayName(
-    value,
-    type,
-    preferContractSymbol,
-  );
-
-  useEffect(() => {
-    if (internal) {
-      return;
-    }
-
-    trackEvent({
-      event: MetaMetricsEventName.PetnameDisplayed,
-      category: MetaMetricsEventCategory.Petnames,
-      properties: {
-        petname_category: type,
-        has_petname: Boolean(name?.length),
-      },
-    });
-  }, []);
-
-  const handleClick = useCallback(() => {
-    setModalOpen(true);
-  }, [setModalOpen]);
-
-  const handleModalClose = useCallback(() => {
-    setModalOpen(false);
-  }, [setModalOpen]);
-
-  const formattedValue = formatValue(value, type);
-  const hasDisplayName = Boolean(name);
-
-  return (
-    <div>
-      {!disableEdit && modalOpen && (
-        <NameDetails value={value} type={type} onClose={handleModalClose} />
-      )}
-      <div
-        className={classnames({
-          name: true,
-          name__saved: hasPetname,
-          name__recognized_unsaved: !hasPetname && hasDisplayName,
-          name__missing: !hasDisplayName,
-        })}
-        onClick={handleClick}
-      >
-        {hasDisplayName ? (
-          <Identicon address={value} diameter={16} image={image} />
-        ) : (
-          <Icon
-            name={IconName.Question}
-            className="name__icon"
-            size={IconSize.Md}
-          />
-        )}
-        {hasDisplayName ? (
-          <Text className="name__name" variant={TextVariant.bodyMd}>
-            {name}
-          </Text>
-        ) : (
-          <Text className="name__value" variant={TextVariant.bodyMd}>
-            {formattedValue}
-          </Text>
-=======
 const Name = memo(
   ({
     value,
@@ -140,7 +65,7 @@
     const [modalOpen, setModalOpen] = useState(false);
     const trackEvent = useContext(MetaMetricsContext);
 
-    const { name, hasPetname } = useDisplayName(
+    const { name, hasPetname, image } = useDisplayName(
       value,
       type,
       preferContractSymbol,
@@ -176,7 +101,6 @@
       <div>
         {!disableEdit && modalOpen && (
           <NameDetails value={value} type={type} onClose={handleModalClose} />
->>>>>>> 0d971b99
         )}
         <div
           className={classnames({
@@ -188,7 +112,7 @@
           onClick={handleClick}
         >
           {hasDisplayName ? (
-            <Identicon address={value} diameter={16} />
+            <Identicon address={value} diameter={16} image={image} />
           ) : (
             <Icon
               name={IconName.Question}
