import React, {
  memo,
  useCallback,
  useContext,
  useEffect,
  useState,
} from 'react';
import { NameType } from '@metamask/name-controller';
import { Box, Text } from '../../component-library';
import { MetaMetricsContext } from '../../../contexts/metametrics';
import {
  MetaMetricsEventCategory,
  MetaMetricsEventName,
} from '../../../../shared/constants/metametrics';
import {
  Display,
  FlexDirection,
  TextColor,
  TextVariant,
} from '../../../helpers/constants/design-system';
import { useDisplayName } from '../../../hooks/useDisplayName';
import NameDisplay from './name-details/name-display';
import NameDetails from './name-details/name-details';

export type NameProps = {
  /**
   * Applies to recognized contracts with no petname saved:
   * If true the contract symbol (e.g. WBTC) will be used instead of the contract name.
   */
  preferContractSymbol?: boolean;

  /** The type of value, e.g. NameType.ETHEREUM_ADDRESS */
  type: NameType;

  /** The raw value to display the name of. */
  value: string;

  /**
   * The variation of the value.
   * Such as the chain ID if the `type` is an Ethereum address.
   */
  variation: string;
};

const Name = memo(
  ({
    value,
    type,
    preferContractSymbol = false,
    variation,
    ...props
  }: NameProps) => {
    const [modalOpen, setModalOpen] = useState(false);
    const trackEvent = useContext(MetaMetricsContext);

<<<<<<< HEAD
    const { name, subtitle } = useDisplayName({
=======
    const { name, subtitle, isAccount } = useDisplayName({
>>>>>>> 1371d2d0
      value,
      type,
      preferContractSymbol,
      variation,
    });

    useEffect(() => {
      trackEvent({
        event: MetaMetricsEventName.PetnameDisplayed,
        category: MetaMetricsEventCategory.Petnames,
        properties: {
          // TODO: Fix in https://github.com/MetaMask/metamask-extension/issues/31860
          // eslint-disable-next-line @typescript-eslint/naming-convention
          petname_category: type,
          // TODO: Fix in https://github.com/MetaMask/metamask-extension/issues/31860
          // eslint-disable-next-line @typescript-eslint/naming-convention
          has_petname: Boolean(name?.length),
        },
      });
      // using `[]` as we only want to call `trackEvent` on the initial render
    }, []);

    const handleClick = useCallback(() => {
      if (isAccount) {
        return;
      }
      setModalOpen(true);
    }, [isAccount, setModalOpen]);

    const handleModalClose = useCallback(() => {
      setModalOpen(false);
    }, [setModalOpen]);

    return (
      <Box display={Display.Flex} flexDirection={FlexDirection.Column}>
        {modalOpen && (
          <NameDetails
            value={value}
            type={type}
            variation={variation}
            onClose={handleModalClose}
          />
        )}
        <NameDisplay
          value={value}
          type={type}
          preferContractSymbol={preferContractSymbol}
          variation={variation}
          handleClick={handleClick}
          {...props}
        />
        {subtitle && (
          <Text
            variant={TextVariant.bodySm}
            color={TextColor.textAlternative}
            style={{ textAlign: 'right' }}
          >
            {subtitle}
          </Text>
        )}
      </Box>
    );
  },
);

export default Name;<|MERGE_RESOLUTION|>--- conflicted
+++ resolved
@@ -53,11 +53,7 @@
     const [modalOpen, setModalOpen] = useState(false);
     const trackEvent = useContext(MetaMetricsContext);
 
-<<<<<<< HEAD
-    const { name, subtitle } = useDisplayName({
-=======
     const { name, subtitle, isAccount } = useDisplayName({
->>>>>>> 1371d2d0
       value,
       type,
       preferContractSymbol,
