--- conflicted
+++ resolved
@@ -42,15 +42,6 @@
   metamask: {
     ...mockNetworkState({ chainId: CHAIN_IDS.MAINNET }),
 
-<<<<<<< HEAD
-    // networkConfigurationsByChainId: {
-    //   [CHAIN_ID_MOCK]: {
-    //     chainId: CHAIN_ID_MOCK,
-    //     rpcEndpoints: [{}],
-    //   },
-    // },
-=======
->>>>>>> 800a9d3a
     nameSources: {
       [SOURCE_ID_2_MOCK]: { label: 'Super Name Resolution Snap' },
     },
