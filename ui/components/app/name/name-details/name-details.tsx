/* eslint-disable @typescript-eslint/ban-ts-comment */

import React, {
  useCallback,
  useEffect,
  useMemo,
  useRef,
  useState,
} from 'react';
import {
  NameControllerState,
  NameEntry,
  NameType,
  UpdateProposedNamesResult,
} from '@metamask/name-controller';
import { useDispatch, useSelector } from 'react-redux';
import { isEqual } from 'lodash';
import { toChecksumAddress } from 'ethereumjs-util';
import {
  Box,
  Button,
  ButtonIcon,
  ButtonIconSize,
  ButtonVariant,
  FormTextField,
  IconName,
  Label,
  Modal,
  ModalContent,
  ModalHeader,
  ModalOverlay,
  Text,
  ModalBody,
  ModalFooter,
  ButtonSize,
} from '../../../component-library';
import {
  AlignItems,
  BlockSize,
  Display,
  FlexDirection,
  IconColor,
  JustifyContent,
  TextAlign,
  TextColor,
  TextVariant,
} from '../../../../helpers/constants/design-system';
import FormComboField, {
  FormComboFieldOption,
} from '../../../ui/form-combo-field/form-combo-field';
import { getNameSources } from '../../../../selectors';
import {
  setName as saveName,
  updateProposedNames,
} from '../../../../store/actions';
import { useCopyToClipboard } from '../../../../hooks/useCopyToClipboard';
import { useName } from '../../../../hooks/useName';
import { useDisplayName } from '../../../../hooks/useDisplayName';
import { useI18nContext } from '../../../../hooks/useI18nContext';
import { TrustSignalDisplayState } from '../../../../hooks/useTrustSignals';
import NameDisplay from './name-display';
import { usePetnamesMetrics } from './metrics';

const UPDATE_DELAY = 1000 * 2; // 2 Seconds

export type NameDetailsProps = {
  onClose: () => void;
  sourcePriority?: string[];
  type: NameType;
  value: string;
  variation: string;
};

type ProposedNameOption = Required<FormComboFieldOption> & {
  sourceId: string;
};

function formatValue(value: string, type: NameType): string {
  if (!value.length) {
    return value;
  }

  switch (type) {
    case NameType.ETHEREUM_ADDRESS:
      return toChecksumAddress(value);

    default:
      return value;
  }
}

// Provider source ids that have a localized name:
const LOCALIZED_PROVIDERS = ['ens', 'etherscan', 'lens', 'token'];
// The following lines avoid i18n "unused messages" lint error.
// t('nameProvider_ens');
// t('nameProvider_etherscan');
// t('nameProvider_lens');
// t('nameProvider_token');

function getProviderLabel(
  sourceId: string,
  t: ReturnType<typeof useI18nContext>,
  nameSources: NameControllerState['nameSources'],
) {
  if (LOCALIZED_PROVIDERS.includes(sourceId)) {
    // Use intermediate variable to avoid "Forbidden use of template strings
    // in 't' function" error.
    const messageKey = `nameProvider_${sourceId}`;
    return t(messageKey);
  }
  return nameSources[sourceId]?.label ?? sourceId;
}

function generateComboOptions(
  proposedNameEntries: NameEntry['proposedNames'],
  t: ReturnType<typeof useI18nContext>,
  nameSources: NameControllerState['nameSources'],
): ProposedNameOption[] {
  const sourceIds = Object.keys(proposedNameEntries);

  const sourceIdsWithProposedNames = sourceIds.filter(
    (sourceId) => proposedNameEntries[sourceId]?.proposedNames?.length,
  );

  const options: ProposedNameOption[] = sourceIdsWithProposedNames
    .map((sourceId: string) => {
      const sourceProposedNames =
        proposedNameEntries[sourceId]?.proposedNames ?? [];

      return sourceProposedNames.map((proposedName: string) => ({
        value: proposedName,
        primaryLabel: t('nameModalMaybeProposedName', [proposedName]),
        secondaryLabel: t('nameProviderProposedBy', [
          getProviderLabel(sourceId, t, nameSources),
        ]),
        sourceId,
      }));
    })
    .flat();

  return options.sort((a, b) =>
    a.secondaryLabel
      .toLowerCase()
      .localeCompare(b.secondaryLabel.toLowerCase()),
  );
}

function getInitialSources(
  proposedNamesResult: Record<string, { proposedNames?: string[] }>,
  proposedNamesState: Record<string, { proposedNames?: string[] }>,
): string[] {
  const resultSources = Object.keys(proposedNamesResult).filter(
    (sourceId) => proposedNamesResult[sourceId].proposedNames?.length,
  );

  const stateSources = Object.keys(proposedNamesState).filter(
    (sourceId) =>
      !proposedNamesResult[sourceId]?.proposedNames &&
      proposedNamesState[sourceId].proposedNames?.length,
  );

  return [...resultSources, ...stateSources].sort();
}

function useProposedNames(value: string, type: NameType, variation: string) {
  const dispatch = useDispatch();
  const { proposedNames } = useName(value, type, variation);

  // TODO: Fix in https://github.com/MetaMask/metamask-extension/issues/31973
  // eslint-disable-next-line @typescript-eslint/no-explicit-any
  const updateInterval = useRef<any>();

  const [initialSources, setInitialSources] = useState<string[]>();

  useEffect(() => {
    const reset = () => {
      if (updateInterval.current) {
        clearInterval(updateInterval.current);
      }
    };

    const update = async () => {
      const result = (await dispatch(
        updateProposedNames({
          value,
          type,
          onlyUpdateAfterDelay: true,
          variation,
        }),

        // TODO: Fix in https://github.com/MetaMask/metamask-extension/issues/31973
        // eslint-disable-next-line @typescript-eslint/no-explicit-any
      )) as any as UpdateProposedNamesResult;

      if (!initialSources) {
        setInitialSources(
          getInitialSources(result?.results ?? {}, proposedNames),
        );
      }
    };

    reset();
    update();

    // TODO: Fix in https://github.com/MetaMask/metamask-extension/issues/31879
    // eslint-disable-next-line @typescript-eslint/no-misused-promises
    updateInterval.current = setInterval(update, UPDATE_DELAY);
    return reset;
  }, [value, type, variation, dispatch, initialSources, setInitialSources]);

  return { proposedNames, initialSources };
}

export default function NameDetails({
  onClose,
  type,
  value,
  variation,
}: NameDetailsProps) {
  const { name: savedPetname, sourceId: savedSourceId } = useName(
    value,
    type,
    variation,
  );

  const {
    name: displayName,
    hasPetname: hasSavedPetname,
    displayState,
  } = useDisplayName({
    value,
    type,
    variation,
  });

  const nameSources = useSelector(getNameSources, isEqual);
  const [name, setName] = useState('');
  const [openMetricSent, setOpenMetricSent] = useState(false);
  const [selectedSourceId, setSelectedSourceId] = useState<string>();
  const [selectedSourceName, setSelectedSourceName] = useState<string>();
  const dispatch = useDispatch();
  const t = useI18nContext();

  const formattedValue = formatValue(value, type);

  const { proposedNames, initialSources } = useProposedNames(
    value,
    type,
    variation,
  );

  const [copiedAddress, handleCopyAddress] = useCopyToClipboard();

  useEffect(() => {
    setName(savedPetname ?? '');
    setSelectedSourceId(savedSourceId ?? undefined);
    setSelectedSourceName(
      savedSourceId ? savedPetname ?? undefined : undefined,
    );
  }, [savedPetname, savedSourceId, setName, setSelectedSourceId]);

  const proposedNameOptions = useMemo(
    () => generateComboOptions(proposedNames, t, nameSources),
    [proposedNames, t, nameSources],
  );

  const { trackPetnamesOpenEvent, trackPetnamesSaveEvent } = usePetnamesMetrics(
    {
      initialSources,
      name,
      proposedNameOptions,
      savedName: savedPetname,
      savedSourceId,
      selectedSourceId,
      type,
    },
  );

  useEffect(() => {
    if (initialSources && !openMetricSent) {
      trackPetnamesOpenEvent();
      setOpenMetricSent(true);
    }
  }, [initialSources, openMetricSent, trackPetnamesOpenEvent]);

  const handleSaveClick = useCallback(async () => {
    trackPetnamesSaveEvent();

    await dispatch(
      saveName({
        value,
        type,
        name: name?.length ? name : null,
        sourceId: selectedSourceId,
        variation,
      }),
    );

    onClose();
  }, [name, selectedSourceId, onClose, trackPetnamesSaveEvent, variation]);

  const handleClose = useCallback(() => {
    onClose();
  }, [onClose]);

  const handleNameChange = useCallback(
    (newName: string) => {
      setName(newName);

      if (newName !== selectedSourceName) {
        setSelectedSourceId(undefined);
        setSelectedSourceName(undefined);
      }
    },
    [setName, selectedSourceId, setSelectedSourceId, setSelectedSourceName],
  );

  const handleProposedNameClick = useCallback(
    (option: ProposedNameOption) => {
      setSelectedSourceId(option.sourceId);
      setSelectedSourceName(option.value);
    },
    [setSelectedSourceId, setSelectedSourceName],
  );

  const handleCopyClick = useCallback(() => {
    handleCopyAddress(formattedValue);
  }, [handleCopyAddress, formattedValue]);

  const getTitleAndInstructions = () => {
    let titleKey: string;
    let instructionsKey: string;

    switch (displayState) {
      case TrustSignalDisplayState.Malicious:
        titleKey = 'nameModalTitleMalicious';
        instructionsKey = 'nameInstructionsMalicious';
        break;
      case TrustSignalDisplayState.Warning:
        titleKey = 'nameModalTitleWarning';
        instructionsKey = 'nameInstructionsWarning';
        break;
      case TrustSignalDisplayState.Verified:
        titleKey = 'nameModalTitleVerified';
        instructionsKey = '';
        break;
      case TrustSignalDisplayState.Petname:
        titleKey = 'nameModalTitleSaved';
        instructionsKey = 'nameInstructionsSaved';
        break;
      case TrustSignalDisplayState.Recognized:
        titleKey = 'nameModalTitleRecognized';
        instructionsKey = 'nameInstructionsRecognized';
        break;
      case TrustSignalDisplayState.Unknown:
      default:
        titleKey = 'nameModalTitleNew';
        instructionsKey = 'nameInstructionsNew';
        break;
    }

    return {
      title: t(titleKey),
      instructions: instructionsKey ? t(instructionsKey) : '',
    };
  };

  const { title, instructions } = getTitleAndInstructions();

  const showFooterWarning =
    displayState === TrustSignalDisplayState.Malicious ||
    displayState === TrustSignalDisplayState.Warning;

  return (
    <Box>
      <Modal isOpen onClose={handleClose}>
        <ModalOverlay />
        <ModalContent>
          <ModalHeader onClose={handleClose}>{title}</ModalHeader>
          <ModalBody className="name-details__modal-body">
            <div
              style={{ textAlign: 'center', marginBottom: 16, marginTop: 8 }}
            >
              <NameDisplay value={value} type={type} variation={variation} />
            </div>
            <Text marginBottom={4} justifyContent={JustifyContent.spaceBetween}>
              {instructions}
            </Text>
            {/* @ts-ignore */}
            <FormTextField
              id="address"
              className="name-details__address"
              label={t('nameAddressLabel')}
              value={formattedValue}
              marginBottom={4}
              disabled
              endAccessory={
                <ButtonIcon
                  display={Display.Flex}
                  iconName={
                    copiedAddress ? IconName.CopySuccess : IconName.Copy
                  }
                  size={ButtonIconSize.Sm}
                  onClick={handleCopyClick}
                  color={IconColor.iconMuted}
                  ariaLabel={t('copyAddress')}
                />
              }
            />
            <Label
              flexDirection={FlexDirection.Column}
              alignItems={AlignItems.flexStart}
              marginBottom={2}
              className="name-details__display-name"
            >
              {t('nameLabel')}
              <FormComboField
                hideDropdownIfNoOptions
                value={name}
                options={proposedNameOptions}
                placeholder={
                  displayName && !hasSavedPetname
<<<<<<< HEAD
                    ? `Suggested: ${displayName}`
=======
                    ? t('nameSetPlaceholderSuggested', [displayName])
>>>>>>> 4811bc88
                    : t('nameSetPlaceholder')
                }
                onChange={handleNameChange}
                onOptionClick={handleProposedNameClick}
              />
            </Label>
          </ModalBody>
          <ModalFooter>
            <Button
              variant={ButtonVariant.Primary}
              startIconName={IconName.Save}
              width={BlockSize.Full}
              // TODO: Fix in https://github.com/MetaMask/metamask-extension/issues/31879
              // eslint-disable-next-line @typescript-eslint/no-misused-promises
              onClick={handleSaveClick}
              size={ButtonSize.Lg}
            >
              {t('save')}
            </Button>
            {showFooterWarning && (
              <Text
                variant={TextVariant.bodySm}
                color={TextColor.textAlternative}
                marginTop={3}
                textAlign={TextAlign.Center}
              >
                {t('nameFooterTrustWarning')}
              </Text>
            )}
          </ModalFooter>
        </ModalContent>
      </Modal>
    </Box>
  );
}<|MERGE_RESOLUTION|>--- conflicted
+++ resolved
@@ -420,11 +420,7 @@
                 options={proposedNameOptions}
                 placeholder={
                   displayName && !hasSavedPetname
-<<<<<<< HEAD
-                    ? `Suggested: ${displayName}`
-=======
                     ? t('nameSetPlaceholderSuggested', [displayName])
->>>>>>> 4811bc88
                     : t('nameSetPlaceholder')
                 }
                 onChange={handleNameChange}
