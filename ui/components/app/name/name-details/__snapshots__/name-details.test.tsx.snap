--- conflicted
+++ resolved
@@ -70,11 +70,7 @@
                 class="name name__saved"
               >
                 <div
-<<<<<<< HEAD
-                  class="inline-flex items-center justify-center overflow-hidden bg-section rounded-full h-4 w-4"
-=======
                   class="inline-flex flex-shrink-0 items-center justify-center overflow-hidden bg-section rounded-sm h-4 w-4"
->>>>>>> fd295214
                 >
                   <div
                     class="flex [&>div]:!rounded-none"
@@ -330,13 +326,6 @@
                 class="name name__missing"
               >
                 <div
-<<<<<<< HEAD
-                  class="inline-flex items-center justify-center overflow-hidden bg-section rounded-full h-4 w-4"
-                >
-                  <div
-                    class="flex [&>div]:!rounded-none"
-                  />
-=======
                   class="inline-flex flex-shrink-0 items-center justify-center overflow-hidden bg-section rounded-sm h-4 w-4"
                 >
                   <div
@@ -378,7 +367,6 @@
                       </svg>
                     </div>
                   </div>
->>>>>>> fd295214
                 </div>
                 <p
                   class="mm-box mm-text name__value mm-text--body-md mm-box--color-text-default"
@@ -557,13 +545,6 @@
                 class="name name__missing"
               >
                 <div
-<<<<<<< HEAD
-                  class="inline-flex items-center justify-center overflow-hidden bg-section rounded-full h-4 w-4"
-                >
-                  <div
-                    class="flex [&>div]:!rounded-none"
-                  />
-=======
                   class="inline-flex flex-shrink-0 items-center justify-center overflow-hidden bg-section rounded-sm h-4 w-4"
                 >
                   <div
@@ -605,7 +586,6 @@
                       </svg>
                     </div>
                   </div>
->>>>>>> fd295214
                 </div>
                 <p
                   class="mm-box mm-text name__value mm-text--body-md mm-box--color-text-default"
@@ -786,13 +766,6 @@
                 class="name name__recognized_unsaved"
               >
                 <div
-<<<<<<< HEAD
-                  class="inline-flex items-center justify-center overflow-hidden bg-section rounded-full h-4 w-4"
-                >
-                  <div
-                    class="flex [&>div]:!rounded-none"
-                  />
-=======
                   class="inline-flex flex-shrink-0 items-center justify-center overflow-hidden bg-section rounded-sm h-4 w-4"
                 >
                   <div
@@ -834,7 +807,6 @@
                       </svg>
                     </div>
                   </div>
->>>>>>> fd295214
                 </div>
                 <p
                   class="mm-box mm-text name__name mm-text--body-md mm-box--color-text-default"
@@ -1015,13 +987,6 @@
                 class="name name__saved"
               >
                 <div
-<<<<<<< HEAD
-                  class="inline-flex items-center justify-center overflow-hidden bg-section rounded-full h-4 w-4"
-                >
-                  <div
-                    class="flex [&>div]:!rounded-none"
-                  />
-=======
                   class="inline-flex flex-shrink-0 items-center justify-center overflow-hidden bg-section rounded-sm h-4 w-4"
                 >
                   <div
@@ -1063,7 +1028,6 @@
                       </svg>
                     </div>
                   </div>
->>>>>>> fd295214
                 </div>
                 <p
                   class="mm-box mm-text name__name mm-text--body-md mm-box--color-text-default"
