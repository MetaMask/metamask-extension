--- conflicted
+++ resolved
@@ -71,11 +71,7 @@
                 class="name name__saved"
               >
                 <div
-<<<<<<< HEAD
-                  class="inline-flex flex-shrink-0 items-center justify-center overflow-hidden bg-section rounded-sm h-4 w-4"
-=======
                   class="inline-flex shrink-0 items-center justify-center overflow-hidden bg-section rounded-sm h-4 w-4"
->>>>>>> 17d008f4
                 >
                   <div
                     class="flex [&>div]:!rounded-none"
@@ -332,11 +328,7 @@
                 class="name name__missing"
               >
                 <div
-<<<<<<< HEAD
-                  class="inline-flex flex-shrink-0 items-center justify-center overflow-hidden bg-section rounded-sm h-4 w-4"
-=======
                   class="inline-flex shrink-0 items-center justify-center overflow-hidden bg-section rounded-sm h-4 w-4"
->>>>>>> 17d008f4
                 >
                   <div
                     class="flex [&>div]:!rounded-none"
@@ -353,11 +345,7 @@
                         <rect
                           fill="#FB1860"
                           height="16"
-<<<<<<< HEAD
-                          transform="translate(0.19210008248770236 0.5915711789105838) rotate(143.0 8 8)"
-=======
                           transform="translate(0.19210008248770 0.59157117891058) rotate(143.0 8.00000000000000 8.00000000000000)"
->>>>>>> 17d008f4
                           width="16"
                           x="0"
                           y="0"
@@ -365,11 +353,7 @@
                         <rect
                           fill="#FA7500"
                           height="16"
-<<<<<<< HEAD
-                          transform="translate(-2.7557679797195904 -8.4018342526145) rotate(382.5 8 8)"
-=======
                           transform="translate(-2.75576797971959 -8.40183425261450) rotate(382.5 8.00000000000000 8.00000000000000)"
->>>>>>> 17d008f4
                           width="16"
                           x="0"
                           y="0"
@@ -377,11 +361,7 @@
                         <rect
                           fill="#F93F01"
                           height="16"
-<<<<<<< HEAD
-                          transform="translate(-7.199752352370425 -10.579665389870966) rotate(411.5 8 8)"
-=======
                           transform="translate(-7.19975235237043 -10.57966538987097) rotate(411.5 8.00000000000000 8.00000000000000)"
->>>>>>> 17d008f4
                           width="16"
                           x="0"
                           y="0"
@@ -568,11 +548,7 @@
                 class="name name__missing"
               >
                 <div
-<<<<<<< HEAD
-                  class="inline-flex flex-shrink-0 items-center justify-center overflow-hidden bg-section rounded-sm h-4 w-4"
-=======
                   class="inline-flex shrink-0 items-center justify-center overflow-hidden bg-section rounded-sm h-4 w-4"
->>>>>>> 17d008f4
                 >
                   <div
                     class="flex [&>div]:!rounded-none"
@@ -589,11 +565,7 @@
                         <rect
                           fill="#C8144D"
                           height="16"
-<<<<<<< HEAD
-                          transform="translate(-0.8205726313476182 -2.375300755278998) rotate(408.5 8 8)"
-=======
                           transform="translate(-0.82057263134762 -2.37530075527900) rotate(408.5 8.00000000000000 8.00000000000000)"
->>>>>>> 17d008f4
                           width="16"
                           x="0"
                           y="0"
@@ -601,11 +573,7 @@
                         <rect
                           fill="#FB1860"
                           height="16"
-<<<<<<< HEAD
-                          transform="translate(7.733089412585649 -1.3465466417019656) rotate(402.6 8 8)"
-=======
                           transform="translate(7.73308941258565 -1.34654664170197) rotate(402.6 8.00000000000000 8.00000000000000)"
->>>>>>> 17d008f4
                           width="16"
                           x="0"
                           y="0"
@@ -613,11 +581,7 @@
                         <rect
                           fill="#03505E"
                           height="16"
-<<<<<<< HEAD
-                          transform="translate(1.1000464230208766 -13.147318085284851) rotate(308.0 8 8)"
-=======
                           transform="translate(1.10004642302088 -13.14731808528485) rotate(308.0 8.00000000000000 8.00000000000000)"
->>>>>>> 17d008f4
                           width="16"
                           x="0"
                           y="0"
@@ -806,11 +770,7 @@
                 class="name name__recognized_unsaved"
               >
                 <div
-<<<<<<< HEAD
-                  class="inline-flex flex-shrink-0 items-center justify-center overflow-hidden bg-section rounded-sm h-4 w-4"
-=======
                   class="inline-flex shrink-0 items-center justify-center overflow-hidden bg-section rounded-sm h-4 w-4"
->>>>>>> 17d008f4
                 >
                   <div
                     class="flex [&>div]:!rounded-none"
@@ -827,11 +787,7 @@
                         <rect
                           fill="#F5C000"
                           height="16"
-<<<<<<< HEAD
-                          transform="translate(1.6695934255664566 -1.8063309104606964) rotate(439.0 8 8)"
-=======
                           transform="translate(1.66959342556646 -1.80633091046070) rotate(439.0 8.00000000000000 8.00000000000000)"
->>>>>>> 17d008f4
                           width="16"
                           x="0"
                           y="0"
@@ -839,11 +795,7 @@
                         <rect
                           fill="#2369E1"
                           height="16"
-<<<<<<< HEAD
-                          transform="translate(2.5174423326839017 8.347530486970694) rotate(166.1 8 8)"
-=======
                           transform="translate(2.51744233268390 8.34753048697069) rotate(166.1 8.00000000000000 8.00000000000000)"
->>>>>>> 17d008f4
                           width="16"
                           x="0"
                           y="0"
@@ -851,11 +803,7 @@
                         <rect
                           fill="#FB1864"
                           height="16"
-<<<<<<< HEAD
-                          transform="translate(-12.211473117536537 6.428761618147152) rotate(254.1 8 8)"
-=======
                           transform="translate(-12.21147311753654 6.42876161814715) rotate(254.1 8.00000000000000 8.00000000000000)"
->>>>>>> 17d008f4
                           width="16"
                           x="0"
                           y="0"
@@ -1044,11 +992,7 @@
                 class="name name__saved"
               >
                 <div
-<<<<<<< HEAD
-                  class="inline-flex flex-shrink-0 items-center justify-center overflow-hidden bg-section rounded-sm h-4 w-4"
-=======
                   class="inline-flex shrink-0 items-center justify-center overflow-hidden bg-section rounded-sm h-4 w-4"
->>>>>>> 17d008f4
                 >
                   <div
                     class="flex [&>div]:!rounded-none"
@@ -1065,11 +1009,7 @@
                         <rect
                           fill="#C8144D"
                           height="16"
-<<<<<<< HEAD
-                          transform="translate(-0.8205726313476182 -2.375300755278998) rotate(408.5 8 8)"
-=======
                           transform="translate(-0.82057263134762 -2.37530075527900) rotate(408.5 8.00000000000000 8.00000000000000)"
->>>>>>> 17d008f4
                           width="16"
                           x="0"
                           y="0"
@@ -1077,11 +1017,7 @@
                         <rect
                           fill="#FB1860"
                           height="16"
-<<<<<<< HEAD
-                          transform="translate(7.733089412585649 -1.3465466417019656) rotate(402.6 8 8)"
-=======
                           transform="translate(7.73308941258565 -1.34654664170197) rotate(402.6 8.00000000000000 8.00000000000000)"
->>>>>>> 17d008f4
                           width="16"
                           x="0"
                           y="0"
@@ -1089,11 +1025,7 @@
                         <rect
                           fill="#03505E"
                           height="16"
-<<<<<<< HEAD
-                          transform="translate(1.1000464230208766 -13.147318085284851) rotate(308.0 8 8)"
-=======
                           transform="translate(1.10004642302088 -13.14731808528485) rotate(308.0 8.00000000000000 8.00000000000000)"
->>>>>>> 17d008f4
                           width="16"
                           x="0"
                           y="0"
