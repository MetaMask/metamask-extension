--- conflicted
+++ resolved
@@ -125,11 +125,7 @@
       trackEvent({
         event: MetaMetricsEventName.NFTRemoved,
         category: 'Wallet',
-<<<<<<< HEAD
-        sensitiveProperties: {
-=======
         properties: {
->>>>>>> 85f8df93
           token_contract_address: address,
           tokenId: tokenId.toString(),
           asset_type: AssetType.NFT,
