--- conflicted
+++ resolved
@@ -53,14 +53,10 @@
 import { ButtonIcon, IconName, Text } from '../../component-library';
 import Tooltip from '../../ui/tooltip';
 import { NftItem } from '../../multichain/nft-item';
-<<<<<<< HEAD
-import { MetaMetricsEventName } from '../../../../shared/constants/metametrics';
-=======
 import {
   MetaMetricsEventName,
   MetaMetricsEventCategory,
 } from '../../../../shared/constants/metametrics';
->>>>>>> 38199bb1
 import { MetaMetricsContext } from '../../../contexts/metametrics';
 
 export default function NftDetails({ nft }) {
@@ -103,8 +99,6 @@
     'M/d/y',
   );
 
-<<<<<<< HEAD
-=======
   const { chainId } = currentChain;
   useEffect(() => {
     trackEvent({
@@ -116,7 +110,6 @@
     });
   }, [trackEvent, chainId]);
 
->>>>>>> 38199bb1
   const onRemove = async () => {
     let isSuccessfulEvent = false;
     try {
@@ -132,11 +125,7 @@
       trackEvent({
         event: MetaMetricsEventName.NFTRemoved,
         category: 'Wallet',
-<<<<<<< HEAD
-        sensitiveProperties: {
-=======
         properties: {
->>>>>>> 38199bb1
           token_contract_address: address,
           tokenId: tokenId.toString(),
           asset_type: AssetType.NFT,
