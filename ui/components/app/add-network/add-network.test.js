import React from 'react';
import { screen } from '@testing-library/react';
import { renderWithProvider } from '../../../../test/jest';
import configureStore from '../../../store/store';
import mockState from '../../../../test/data/mock-state.json';
import AddNetwork from './add-network';

jest.mock('../../../selectors', () => ({
  getNetworkConfigurations: () => ({
    networkConfigurationId: {
      chainId: '0x539',
<<<<<<< HEAD
      nickname: 'Localhost 8545',
=======
      chainName: 'Localhost 8545',
>>>>>>> 94959dfb
      rpcPrefs: {},
      rpcUrl: 'http://localhost:8545',
      ticker: 'ETH',
    },
    networkConfigurationId2: {
      chainId: '0xA4B1',
<<<<<<< HEAD
      nickname: 'Arbitrum One',
=======
      chainName: 'Arbitrum One',
>>>>>>> 94959dfb
      rpcPrefs: { blockExplorerUrl: 'https://explorer.arbitrum.io' },
      rpcUrl:
        'https://arbitrum-mainnet.infura.io/v3/7e127583378c4732a858df2550aff333',
      ticker: 'AETH',
    },
  }),
  getUnapprovedConfirmations: jest.fn(),
  getTheme: () => 'light',
}));

const render = () => {
  const store = configureStore({
    metamask: {
      ...mockState.metamask,
    },
  });
  return renderWithProvider(<AddNetwork />, store);
};

describe('AddNetwork', () => {
  it('should show Add from a list.. text', () => {
    render();
    expect(
      screen.getByText(
        'Add from a list of popular networks or add a network manually. Only interact with the entities you trust.',
      ),
    ).toBeInTheDocument();
  });

  it('should show Popular custom networks text', () => {
    render();
    expect(screen.getByText('Popular custom networks')).toBeInTheDocument();
  });

  it('should show Arbitrum One network chainName', () => {
    render();
    expect(screen.getByText('Arbitrum One')).toBeInTheDocument();
  });
});<|MERGE_RESOLUTION|>--- conflicted
+++ resolved
@@ -9,22 +9,14 @@
   getNetworkConfigurations: () => ({
     networkConfigurationId: {
       chainId: '0x539',
-<<<<<<< HEAD
-      nickname: 'Localhost 8545',
-=======
       chainName: 'Localhost 8545',
->>>>>>> 94959dfb
       rpcPrefs: {},
       rpcUrl: 'http://localhost:8545',
       ticker: 'ETH',
     },
     networkConfigurationId2: {
       chainId: '0xA4B1',
-<<<<<<< HEAD
-      nickname: 'Arbitrum One',
-=======
       chainName: 'Arbitrum One',
->>>>>>> 94959dfb
       rpcPrefs: { blockExplorerUrl: 'https://explorer.arbitrum.io' },
       rpcUrl:
         'https://arbitrum-mainnet.infura.io/v3/7e127583378c4732a858df2550aff333',
