import PropTypes from 'prop-types';
import React, { Component } from 'react';
import { isEqual } from 'lodash';
import { MetaMetricsEventCategory } from '../../../../shared/constants/metametrics';
import { PageContainerFooter } from '../../ui/page-container';
import PermissionsConnectFooter from '../permissions-connect-footer';
<<<<<<< HEAD
=======
///: BEGIN:ONLY_INCLUDE_IN(snaps)
import { RestrictedMethods } from '../../../../shared/constants/permissions';
import SnapPrivacyWarning from '../snaps/snap-privacy-warning';
///: END:ONLY_INCLUDE_IN
>>>>>>> a4f3a5fd
import { PermissionPageContainerContent } from '.';

export default class PermissionPageContainer extends Component {
  static propTypes = {
    approvePermissionsRequest: PropTypes.func.isRequired,
    rejectPermissionsRequest: PropTypes.func.isRequired,
    selectedIdentities: PropTypes.array,
    allIdentitiesSelected: PropTypes.bool,
<<<<<<< HEAD
=======
    ///: BEGIN:ONLY_INCLUDE_IN(snaps)
    currentPermissions: PropTypes.object,
    snapsInstallPrivacyWarningShown: PropTypes.bool.isRequired,
    setSnapsInstallPrivacyWarningShownStatus: PropTypes.func,
    ///: END:ONLY_INCLUDE_IN
>>>>>>> a4f3a5fd
    request: PropTypes.object,
    targetSubjectMetadata: PropTypes.shape({
      name: PropTypes.string,
      origin: PropTypes.string.isRequired,
      subjectType: PropTypes.string.isRequired,
      extensionId: PropTypes.string,
      iconUrl: PropTypes.string,
    }),
  };

  static defaultProps = {
    request: {},
    selectedIdentities: [],
    allIdentitiesSelected: false,
  };

  static contextTypes = {
    t: PropTypes.func,
    trackEvent: PropTypes.func,
  };

  state = {
    selectedPermissions: this.getRequestedMethodState(
      this.getRequestedMethodNames(this.props),
    ),
  };

  componentDidUpdate() {
    const newMethodNames = this.getRequestedMethodNames(this.props);

    if (!isEqual(Object.keys(this.state.selectedPermissions), newMethodNames)) {
      // this should be a new request, so just overwrite
      this.setState({
        selectedPermissions: this.getRequestedMethodState(newMethodNames),
      });
    }
  }

  getRequestedMethodState(methodNames) {
    return methodNames.reduce((acc, methodName) => {
      acc[methodName] = true;
      return acc;
    }, {});
  }

<<<<<<< HEAD
=======
  ///: BEGIN:ONLY_INCLUDE_IN(snaps)
  getDedupedSnapPermissions() {
    const permission =
      this.props.request.permissions[WALLET_SNAP_PERMISSION_KEY];
    const requestedSnaps = permission?.caveats[0].value;
    const currentSnaps =
      this.props.currentPermissions[WALLET_SNAP_PERMISSION_KEY]?.caveats[0]
        .value;

    if (!isObject(currentSnaps)) {
      return permission;
    }

    const requestedSnapKeys = requestedSnaps ? Object.keys(requestedSnaps) : [];
    const currentSnapKeys = currentSnaps ? Object.keys(currentSnaps) : [];
    const dedupedCaveats = requestedSnapKeys.reduce((acc, snapId) => {
      if (!currentSnapKeys.includes(snapId)) {
        acc[snapId] = {};
      }
      return acc;
    }, {});

    return {
      ...permission,
      caveats: [{ type: SnapCaveatType.SnapIds, value: dedupedCaveats }],
    };
  }

  showSnapsPrivacyWarning() {
    this.setState({
      isShowingSnapsPrivacyWarning: true,
    });
  }
  ///: END:ONLY_INCLUDE_IN

>>>>>>> a4f3a5fd
  getRequestedMethodNames(props) {
    return Object.keys(props.request.permissions || {});
  }

  componentDidMount() {
    this.context.trackEvent({
      category: MetaMetricsEventCategory.Auth,
      event: 'Tab Opened',
      properties: {
        action: 'Connect',
        legacy_event: true,
      },
    });

    ///: BEGIN:ONLY_INCLUDE_IN(snaps)
    if (this.props.request.permissions[WALLET_SNAP_PERMISSION_KEY]) {
      if (this.props.snapsInstallPrivacyWarningShown === false) {
        this.showSnapsPrivacyWarning();
      }
    }
    ///: END:ONLY_INCLUDE_IN
  }

  onCancel = () => {
    const { request, rejectPermissionsRequest } = this.props;
    rejectPermissionsRequest(request.metadata.id);
  };

  onSubmit = () => {
    const {
      request: _request,
      approvePermissionsRequest,
      rejectPermissionsRequest,
      selectedIdentities,
    } = this.props;

    const request = {
      ..._request,
      permissions: { ..._request.permissions },
      approvedAccounts: selectedIdentities.map(
        (selectedIdentity) => selectedIdentity.address,
      ),
    };

    Object.keys(this.state.selectedPermissions).forEach((key) => {
      if (!this.state.selectedPermissions[key]) {
        delete request.permissions[key];
      }
    });

    if (Object.keys(request.permissions).length > 0) {
      approvePermissionsRequest(request);
    } else {
      rejectPermissionsRequest(request.metadata.id);
    }
  };

  render() {
    const { targetSubjectMetadata, selectedIdentities, allIdentitiesSelected } =
      this.props;

    ///: BEGIN:ONLY_INCLUDE_IN(snaps)
    const setIsShowingSnapsPrivacyWarning = (value) => {
      this.setState({
        isShowingSnapsPrivacyWarning: value,
      });
    };

    const confirmSnapsPrivacyWarning = () => {
      setIsShowingSnapsPrivacyWarning(false);
      this.props.setSnapsInstallPrivacyWarningShownStatus(true);
    };
    ///: END:ONLY_INCLUDE_IN

    return (
      <div className="page-container permission-approval-container">
        {
          ///: BEGIN:ONLY_INCLUDE_IN(snaps)
          <>
            {this.state.isShowingSnapsPrivacyWarning && (
              <SnapPrivacyWarning
                onAccepted={() => confirmSnapsPrivacyWarning()}
                onCanceled={() => this.onCancel()}
              />
            )}
          </>
          ///: END:ONLY_INCLUDE_IN
        }
        <PermissionPageContainerContent
          subjectMetadata={targetSubjectMetadata}
          selectedPermissions={this.state.selectedPermissions}
          selectedIdentities={selectedIdentities}
          allIdentitiesSelected={allIdentitiesSelected}
        />
        <div className="permission-approval-container__footers">
          <PermissionsConnectFooter />
          <PageContainerFooter
            cancelButtonType="default"
            onCancel={() => this.onCancel()}
            cancelText={this.context.t('cancel')}
            onSubmit={() => this.onSubmit()}
            submitText={this.context.t('connect')}
            buttonSizeLarge={false}
          />
        </div>
      </div>
    );
  }
}<|MERGE_RESOLUTION|>--- conflicted
+++ resolved
@@ -1,16 +1,13 @@
 import PropTypes from 'prop-types';
 import React, { Component } from 'react';
 import { isEqual } from 'lodash';
+import { WALLET_SNAP_PERMISSION_KEY } from '@metamask/rpc-methods';
 import { MetaMetricsEventCategory } from '../../../../shared/constants/metametrics';
 import { PageContainerFooter } from '../../ui/page-container';
 import PermissionsConnectFooter from '../permissions-connect-footer';
-<<<<<<< HEAD
-=======
 ///: BEGIN:ONLY_INCLUDE_IN(snaps)
-import { RestrictedMethods } from '../../../../shared/constants/permissions';
 import SnapPrivacyWarning from '../snaps/snap-privacy-warning';
 ///: END:ONLY_INCLUDE_IN
->>>>>>> a4f3a5fd
 import { PermissionPageContainerContent } from '.';
 
 export default class PermissionPageContainer extends Component {
@@ -19,14 +16,10 @@
     rejectPermissionsRequest: PropTypes.func.isRequired,
     selectedIdentities: PropTypes.array,
     allIdentitiesSelected: PropTypes.bool,
-<<<<<<< HEAD
-=======
     ///: BEGIN:ONLY_INCLUDE_IN(snaps)
-    currentPermissions: PropTypes.object,
     snapsInstallPrivacyWarningShown: PropTypes.bool.isRequired,
     setSnapsInstallPrivacyWarningShownStatus: PropTypes.func,
     ///: END:ONLY_INCLUDE_IN
->>>>>>> a4f3a5fd
     request: PropTypes.object,
     targetSubjectMetadata: PropTypes.shape({
       name: PropTypes.string,
@@ -72,36 +65,7 @@
     }, {});
   }
 
-<<<<<<< HEAD
-=======
   ///: BEGIN:ONLY_INCLUDE_IN(snaps)
-  getDedupedSnapPermissions() {
-    const permission =
-      this.props.request.permissions[WALLET_SNAP_PERMISSION_KEY];
-    const requestedSnaps = permission?.caveats[0].value;
-    const currentSnaps =
-      this.props.currentPermissions[WALLET_SNAP_PERMISSION_KEY]?.caveats[0]
-        .value;
-
-    if (!isObject(currentSnaps)) {
-      return permission;
-    }
-
-    const requestedSnapKeys = requestedSnaps ? Object.keys(requestedSnaps) : [];
-    const currentSnapKeys = currentSnaps ? Object.keys(currentSnaps) : [];
-    const dedupedCaveats = requestedSnapKeys.reduce((acc, snapId) => {
-      if (!currentSnapKeys.includes(snapId)) {
-        acc[snapId] = {};
-      }
-      return acc;
-    }, {});
-
-    return {
-      ...permission,
-      caveats: [{ type: SnapCaveatType.SnapIds, value: dedupedCaveats }],
-    };
-  }
-
   showSnapsPrivacyWarning() {
     this.setState({
       isShowingSnapsPrivacyWarning: true,
@@ -109,7 +73,6 @@
   }
   ///: END:ONLY_INCLUDE_IN
 
->>>>>>> a4f3a5fd
   getRequestedMethodNames(props) {
     return Object.keys(props.request.permissions || {});
   }
