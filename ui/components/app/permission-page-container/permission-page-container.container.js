--- conflicted
+++ resolved
@@ -1,24 +1,13 @@
 import { connect } from 'react-redux';
 import {
   getMetaMaskIdentities,
-<<<<<<< HEAD
-  ///: BEGIN:ONLY_INCLUDE_IN(snaps)
-  getPermissions,
-  ///: END:ONLY_INCLUDE_IN
-=======
   getPermissionsDescriptions,
->>>>>>> 5d6a495b
 } from '../../../selectors';
 import PermissionPageContainer from './permission-page-container.component';
 
 const mapStateToProps = (state, ownProps) => {
   const { selectedIdentities } = ownProps;
-  ///: BEGIN:ONLY_INCLUDE_IN(snaps)
-  const currentPermissions = getPermissions(
-    state,
-    ownProps.request.metadata?.origin,
-  );
-  ///: END:ONLY_INCLUDE_IN
+
   const allIdentities = getMetaMaskIdentities(state);
   const allIdentitiesSelected =
     Object.keys(selectedIdentities).length ===
@@ -28,13 +17,7 @@
 
   return {
     allIdentitiesSelected,
-<<<<<<< HEAD
-    ///: BEGIN:ONLY_INCLUDE_IN(snaps)
-    currentPermissions,
-    ///: END:ONLY_INCLUDE_IN
-=======
     permissionsDescriptions,
->>>>>>> 5d6a495b
   };
 };
 
