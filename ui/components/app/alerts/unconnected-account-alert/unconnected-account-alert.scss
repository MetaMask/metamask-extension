.unconnected-account-alert {
  &__content {
    border-radius: 0 !important; // To override the box border radius because of popover
  }

  &__footer {
    flex-direction: column;

    > :only-child {
      margin: 0;
    }
  }

  &__footer-row {
    display: flex;
    flex-direction: row;
  }

  & &__dismiss-button {
    background: var(--color-primary-default);
<<<<<<< HEAD
    color: var(--color-primary-inverse);
=======
    color: white;
>>>>>>> 7485a8a3
    height: 40px;
    width: 100px;
    border: 0;
  }

  &__error {
    @include H6;

    margin-bottom: 16px;
    padding: 16px;
    border: 1px solid var(--color-error-default);
    background: var(--color-error-muted);
    border-radius: 3px;
  }

  &__checkbox-wrapper {
    width: 100%;
    display: flex;
    flex-direction: row;
    align-items: center;
  }

  &__checkbox {
    margin-right: 8px;
    padding-top: 1px; // better alignment with rest of content
  }

  &__checkbox-label {
    @include H7;

    display: flex;
    margin-top: auto;
    margin-bottom: auto;
<<<<<<< HEAD
    color: var(--color-text-alternative);
=======
    color: var(--color-icon-default);
>>>>>>> 7485a8a3
  }

  &__checkbox-label-tooltip {
    margin-left: 8px;
  }
}<|MERGE_RESOLUTION|>--- conflicted
+++ resolved
@@ -1,6 +1,6 @@
 .unconnected-account-alert {
   &__content {
-    border-radius: 0 !important; // To override the box border radius because of popover
+    border-radius: 0;
   }
 
   &__footer {
@@ -18,11 +18,7 @@
 
   & &__dismiss-button {
     background: var(--color-primary-default);
-<<<<<<< HEAD
-    color: var(--color-primary-inverse);
-=======
     color: white;
->>>>>>> 7485a8a3
     height: 40px;
     width: 100px;
     border: 0;
@@ -56,11 +52,7 @@
     display: flex;
     margin-top: auto;
     margin-bottom: auto;
-<<<<<<< HEAD
-    color: var(--color-text-alternative);
-=======
     color: var(--color-icon-default);
->>>>>>> 7485a8a3
   }
 
   &__checkbox-label-tooltip {
