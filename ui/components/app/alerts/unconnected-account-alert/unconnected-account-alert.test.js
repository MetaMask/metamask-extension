import React from 'react';

import sinon from 'sinon';
import thunk from 'redux-thunk';

import { fireEvent } from '@testing-library/react';
import configureMockStore from 'redux-mock-store';

import { tick } from '../../../../../test/lib/timer-helpers';
import { renderWithProvider } from '../../../../../test/lib/render-helpers';

import * as actions from '../../../../store/actions';
import { CHAIN_IDS } from '../../../../../shared/constants/network';
import { KeyringType } from '../../../../../shared/constants/keyring';

import { mockNetworkState } from '../../../../../test/stub/networks';
import UnconnectedAccountAlert from '.';

describe('Unconnected Account Alert', () => {
  const selectedAddress = '0xec1adf982415d2ef5ec55899b9bfb8bc0f29251b';

  const identities = {
    '0x0dcd5d886577d5081b0c52e242ef29e70be3e7bc': {
      address: '0x0dcd5d886577d5081b0c52e242ef29e70be3e7bc',
      name: 'Account 1',
    },
    '0xec1adf982415d2ef5ec55899b9bfb8bc0f29251b': {
      address: '0xec1adf982415d2ef5ec55899b9bfb8bc0f29251b',
      name: 'Account 2',
    },
  };

  const accounts = {
    '0x0dcd5d886577d5081b0c52e242ef29e70be3e7bc': {
      address: '0x0dcd5d886577d5081b0c52e242ef29e70be3e7bc',
      balance: '0x0',
    },
    '0xec1adf982415d2ef5ec55899b9bfb8bc0f29251b': {
      address: '0xec1adf982415d2ef5ec55899b9bfb8bc0f29251b',
      balance: '0x0',
    },
  };

  const accountsByChainId = {
    [CHAIN_IDS.MAINNET]: {
      '0x0dcd5d886577d5081b0c52e242ef29e70be3e7bc': { balance: '0x0' },
      '0xec1adf982415d2ef5ec55899b9bfb8bc0f29251b': { balance: '0x0' },
    },
  };

  const keyrings = [
    {
      type: KeyringType.hdKeyTree,
      accounts: [
        '0x0dcd5d886577d5081b0c52e242ef29e70be3e7bc',
        '0xec1adf982415d2ef5ec55899b9bfb8bc0f29251b',
      ],
    },
  ];

  const internalAccounts = {
    accounts: {
      'cf8dace4-9439-4bd4-b3a8-88c821c8fcb3': {
        address: '0x0dcd5d886577d5081b0c52e242ef29e70be3e7bc',
        id: 'cf8dace4-9439-4bd4-b3a8-88c821c8fcb3',
        metadata: {
          name: 'Account 1',
          keyring: {
            type: 'HD Key Tree',
          },
        },
        options: {},
        methods: [
          'personal_sign',
          'eth_signTransaction',
          'eth_signTypedData_v1',
          'eth_signTypedData_v3',
          'eth_signTypedData_v4',
        ],
        type: 'eip155:eoa',
      },
      '07c2cfec-36c9-46c4-8115-3836d3ac9047': {
        address: '0xec1adf982415d2ef5ec55899b9bfb8bc0f29251b',
        id: '07c2cfec-36c9-46c4-8115-3836d3ac9047',
        metadata: {
          name: 'Account 2',
          keyring: {
            type: 'HD Key Tree',
          },
        },
        options: {},
        methods: [
          'personal_sign',
          'eth_signTransaction',
          'eth_signTypedData_v1',
          'eth_signTypedData_v3',
          'eth_signTypedData_v4',
        ],
        type: 'eip155:eoa',
      },
    },
    selectedAccount: 'cf8dace4-9439-4bd4-b3a8-88c821c8fcb3',
  };

  const mockState = {
    metamask: {
      selectedAddress,
      identities,
      internalAccounts,
      accounts,
      accountsByChainId,
      keyrings,
<<<<<<< HEAD
      networkConfigurationsByChainId: {
        [CHAIN_IDS.MAINNET]: {
          chainId: CHAIN_IDS.MAINNET,
          rpcEndpoints: [{}],
        },
      },
=======
      ...mockNetworkState({ chainId: CHAIN_IDS.MAINNET }),
>>>>>>> 33a33b42
      permissionHistory: {
        'https://test.dapp': {
          eth_accounts: {
            accounts: {
              '0x0dcd5d886577d5081b0c52e242ef29e70be3e7bc': 1596681857076,
            },
          },
        },
      },
      subjects: {
        'https://test.dapp': {
          permissions: {
            eth_accounts: {
              caveats: [
                {
                  type: 'restrictReturnedAccounts',
                  value: ['0x0dcd5d886577d5081b0c52e242ef29e70be3e7bc'],
                },
              ],
              invoker: 'https://test.dapp',
              parentCapability: 'eth_accounts',
            },
          },
        },
      },
    },
    activeTab: {
      origin: 'https://test.dapp',
    },
    unconnectedAccount: {
      state: 'OPEN',
    },
  };

  afterEach(() => {
    sinon.restore();
  });

  it('checks that checkbox is checked', () => {
    const store = configureMockStore()(mockState);

    const { getByRole } = renderWithProvider(
      <UnconnectedAccountAlert />,
      store,
    );

    const dontShowCheckbox = getByRole('checkbox');

    expect(dontShowCheckbox.checked).toStrictEqual(false);
    fireEvent.click(dontShowCheckbox);
    expect(dontShowCheckbox.checked).toStrictEqual(true);
  });

  it('clicks dismiss button and calls dismissAlert action', () => {
    const store = configureMockStore()(mockState);

    const { getByText } = renderWithProvider(
      <UnconnectedAccountAlert />,
      store,
    );

    const dismissButton = getByText(/Dismiss/u);
    fireEvent.click(dismissButton);

    expect(store.getActions()[0].type).toStrictEqual(
      'unconnectedAccount/dismissAlert',
    );
  });

  it('clicks Dont Show checkbox and dismiss to call disable alert request action', async () => {
    sinon.stub(actions, 'setAlertEnabledness').returns(() => Promise.resolve());

    const store = configureMockStore([thunk])(mockState);

    const { getByText, getByRole } = renderWithProvider(
      <UnconnectedAccountAlert />,
      store,
    );

    const dismissButton = getByText(/Dismiss/u);
    const dontShowCheckbox = getByRole('checkbox');

    fireEvent.click(dontShowCheckbox);
    fireEvent.click(dismissButton);

    await tick();

    expect(store.getActions()[0].type).toStrictEqual(
      'unconnectedAccount/disableAlertRequested',
    );
    expect(store.getActions()[1].type).toStrictEqual(
      'unconnectedAccount/disableAlertSucceeded',
    );
  });
});<|MERGE_RESOLUTION|>--- conflicted
+++ resolved
@@ -110,16 +110,7 @@
       accounts,
       accountsByChainId,
       keyrings,
-<<<<<<< HEAD
-      networkConfigurationsByChainId: {
-        [CHAIN_IDS.MAINNET]: {
-          chainId: CHAIN_IDS.MAINNET,
-          rpcEndpoints: [{}],
-        },
-      },
-=======
       ...mockNetworkState({ chainId: CHAIN_IDS.MAINNET }),
->>>>>>> 33a33b42
       permissionHistory: {
         'https://test.dapp': {
           eth_accounts: {
