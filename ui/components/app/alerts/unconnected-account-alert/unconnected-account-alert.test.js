--- conflicted
+++ resolved
@@ -109,16 +109,12 @@
       accounts,
       accountsByChainId,
       keyrings,
-<<<<<<< HEAD
-      selectedNetworkClientId: 'mainnet',
-=======
       networkConfigurationsByChainId: {
         [CHAIN_IDS.MAINNET]: {
           chainId: CHAIN_IDS.MAINNET,
           rpcEndpoints: [{}],
         },
       },
->>>>>>> 74f6a416
       permissionHistory: {
         'https://test.dapp': {
           eth_accounts: {
