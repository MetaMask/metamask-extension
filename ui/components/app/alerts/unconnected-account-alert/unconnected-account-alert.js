--- conflicted
+++ resolved
@@ -13,10 +13,7 @@
   getOriginOfCurrentTab,
   getOrderedConnectedAccountsForActiveTab,
   getSelectedInternalAccount,
-<<<<<<< HEAD
-=======
   getInternalAccounts,
->>>>>>> 263f84b8
 } from '../../../../selectors';
 import { isExtensionUrl, getURLHost } from '../../../../helpers/utils/util';
 import Popover from '../../../ui/popover';
@@ -116,16 +113,12 @@
         connectAccount={() => dispatch(connectAccount(selectedAddress))}
         connectedAccounts={connectedAccountsWithName}
         selectedAddress={selectedAddress}
-<<<<<<< HEAD
-        setSelectedAccount={(accountId) => dispatch(switchToAccount(accountId))}
-=======
         setSelectedAddress={(address) => {
           const { id: accountId } = internalAccounts.find(
             (internalAccount) => internalAccount.address === address,
           );
           dispatch(switchToAccount(accountId));
         }}
->>>>>>> 263f84b8
         shouldRenderListOptions={false}
       />
     </Popover>
