--- conflicted
+++ resolved
@@ -12,12 +12,7 @@
 import {
   getOriginOfCurrentTab,
   getOrderedConnectedAccountsForActiveTab,
-<<<<<<< HEAD
   getSelectedInternalAccount,
-=======
-  getSelectedAddress,
-  getSelectedIdentity,
->>>>>>> 3aa9f336
   getInternalAccounts,
 } from '../../../../selectors';
 import { isExtensionUrl, getURLHost } from '../../../../helpers/utils/util';
@@ -47,22 +42,8 @@
     return account;
   });
   const origin = useSelector(getOriginOfCurrentTab);
-<<<<<<< HEAD
   const account = useSelector(getSelectedInternalAccount);
-  const internalAccounts = useSelector(getInternalAccounts);
   const { address: selectedAddress } = account;
-=======
-  const selectedIdentity = useSelector(getSelectedIdentity);
-  // Temporary fix until https://github.com/MetaMask/metamask-extension/pull/21553
-  const selectedIdentityWithName = {
-    ...selectedIdentity,
-    name: internalAccounts.find(
-      (internalAccount) =>
-        internalAccount.address === selectedIdentity?.address,
-    )?.metadata.name,
-  };
-  const selectedAddress = useSelector(getSelectedAddress);
->>>>>>> 3aa9f336
   const [dontShowThisAgain, setDontShowThisAgain] = useState(false);
 
   const onClose = async () => {
@@ -125,11 +106,7 @@
       footer={footer}
     >
       <ConnectedAccountsList
-<<<<<<< HEAD
         accountToConnect={account}
-=======
-        accountToConnect={selectedIdentityWithName}
->>>>>>> 3aa9f336
         connectAccount={() => dispatch(connectAccount(selectedAddress))}
         connectedAccounts={connectedAccountsWithName}
         selectedAddress={selectedAddress}
