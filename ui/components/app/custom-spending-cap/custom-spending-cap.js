--- conflicted
+++ resolved
@@ -1,75 +1,42 @@
-<<<<<<< HEAD
-=======
-import React, { useState, useContext, useEffect, useRef } from 'react';
-import { useDispatch } from 'react-redux';
-import PropTypes from 'prop-types';
->>>>>>> e02f5972
 import BigNumber from 'bignumber.js';
-import classnames from 'classnames';
 import { addHexPrefix } from 'ethereumjs-util';
-<<<<<<< HEAD
 import PropTypes from 'prop-types';
 import React, { useContext, useEffect, useRef, useState } from 'react';
 import { useDispatch } from 'react-redux';
-
-import { I18nContext } from '../../../contexts/i18n';
-import { ButtonLink, Icon, IconName, Text } from '../../component-library';
-import Box from '../../ui/box';
-import FormField from '../../ui/form-field';
-
 import {
-  DECIMAL_REGEX,
-=======
-import { I18nContext } from '../../../contexts/i18n';
-import {
-  AlignItems,
-  Display,
-  FlexDirection,
-  TextVariant,
-  Size,
-  BackgroundColor,
-  TextColor,
-  BlockSize,
-} from '../../../helpers/constants/design-system';
-import {
-  Text,
-  ButtonLink,
-  Icon,
-  IconName,
-  IconSize,
-  Label,
-  TextField,
-  HelpText,
-  Box,
-} from '../../component-library';
-import { setCustomTokenAmount } from '../../../ducks/app/app';
-import { calcTokenAmount } from '../../../../shared/lib/transactions-controller-utils';
-import { hexToDecimal } from '../../../../shared/modules/conversion.utils';
-import {
->>>>>>> e02f5972
   MAX_TOKEN_ALLOWANCE_AMOUNT,
   NUM_W_OPT_DECIMAL_COMMA_OR_DOT_REGEX,
 } from '../../../../shared/constants/tokens';
 import { calcTokenAmount } from '../../../../shared/lib/transactions-controller-utils';
+import { Numeric } from '../../../../shared/modules/Numeric';
 import { hexToDecimal } from '../../../../shared/modules/conversion.utils';
-import { Numeric } from '../../../../shared/modules/Numeric';
 import { useGasFeeContext } from '../../../contexts/gasFee';
+import { I18nContext } from '../../../contexts/i18n';
 import { setCustomTokenAmount } from '../../../ducks/app/app';
 import {
   AlignItems,
   BackgroundColor,
-  BLOCK_SIZES,
+  BlockSize,
   Display,
   FlexDirection,
-  JustifyContent,
   Size,
-  TextAlign,
   TextColor,
   TextVariant,
 } from '../../../helpers/constants/design-system';
 import ZENDESK_URLS from '../../../helpers/constants/zendesk-url';
 import { getCustomTxParamsData } from '../../../pages/confirm-approve/confirm-approve.util';
 import { estimateGas } from '../../../store/actions';
+import {
+  Box,
+  ButtonLink,
+  HelpText,
+  Icon,
+  IconName,
+  IconSize,
+  Label,
+  Text,
+  TextField,
+} from '../../component-library';
 import { CustomSpendingCapTooltip } from './custom-spending-cap-tooltip';
 
 export default function CustomSpendingCap({
