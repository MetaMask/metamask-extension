--- conflicted
+++ resolved
@@ -3,17 +3,10 @@
 exports[`CustomSpendingCap should match snapshot 1`] = `
 <div>
   <div
-<<<<<<< HEAD
     class="mm-box custom-spending-cap mm-box--padding-4 mm-box--display-flex mm-box--gap-2 mm-box--flex-direction-column mm-box--align-items-flex-start mm-box--background-color-background-alternative mm-box--rounded-sm"
   >
     <div
       class="mm-box mm-box--display-flex mm-box--gap-1 mm-box--align-items-center mm-box--width-full"
-=======
-    class="mm-box custom-spending-cap mm-box--padding-top-2 mm-box--padding-right-6 mm-box--padding-left-6 mm-box--display-flex mm-box--gap-2 mm-box--flex-direction-column mm-box--align-items-flex-start mm-box--background-color-background-alternative mm-box--rounded-sm"
-  >
-    <div
-      class="mm-box custom-spending-cap__input mm-box--display-block mm-box--justify-content-center"
->>>>>>> b825ee8e
     >
       <div>
         <label
@@ -41,7 +34,6 @@
             </div>
           </div>
         </div>
-<<<<<<< HEAD
       </div>
     </div>
     <div
@@ -69,30 +61,17 @@
       class="mm-box mm-text mm-help-text mm-text--body-sm mm-box--color-text-default"
     >
       <span>
-         
-        This allows the third party to spend 
+
+        This allows the third party to spend
         <span
           class="mm-box mm-text mm-text--body-sm-bold mm-box--color-text-default"
-=======
-        <div
-          class="mm-box custom-spending-cap__max mm-box--margin-left-auto mm-box--padding-right-4 mm-box--padding-bottom-2 mm-box--text-align-end mm-box--width-max"
-        >
-          <button
-            class="mm-box mm-text mm-button-base mm-button-link mm-button-link--size-auto mm-text--body-md-medium mm-box--padding-right-0 mm-box--padding-left-0 mm-box--display-inline-flex mm-box--justify-content-center mm-box--align-items-center mm-box--color-primary-default mm-box--background-color-transparent"
-          >
-            Max
-          </button>
-        </div>
-        <div
-          class="mm-box custom-spending-cap__description"
->>>>>>> b825ee8e
         >
           7
-           
+
           TST
         </span>
          from your current balance.
-         
+
       </span>
     </div>
     <a
