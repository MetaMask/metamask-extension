import React, { useContext, useEffect } from 'react';
import { useDispatch, useSelector } from 'react-redux';
import { useHistory } from 'react-router-dom';
import {
  AlignItems,
  Display,
  FlexDirection,
  JustifyContent,
  Size,
  TextAlign,
  TextColor,
  TextVariant,
} from '../../../helpers/constants/design-system';
import { SECURITY_ROUTE } from '../../../helpers/constants/routes';
import { useI18nContext } from '../../../hooks/useI18nContext';
import { useNftsCollections } from '../../../hooks/useNftsCollections';
import {
  getCurrentNetwork,
<<<<<<< HEAD
  getIsMainnet,
  getSelectedAccount,
=======
  ///: BEGIN:ONLY_INCLUDE_IF(build-main,build-beta,build-flask)
  getIsBuyableChain,
>>>>>>> 44e40d01
  getShouldHideZeroBalanceTokens,
  getSelectedAccount,
  ///: END:ONLY_INCLUDE_IF
  getIsMainnet,
  getUseNftDetection,
} from '../../../selectors';
import {
  checkAndUpdateAllNftsOwnershipStatus,
  detectNfts,
  showImportNftsModal,
} from '../../../store/actions';
import { Box, ButtonLink, IconName, Text } from '../../component-library';
import NFTsDetectionNoticeNFTsTab from '../nfts-detection-notice-nfts-tab/nfts-detection-notice-nfts-tab';
import NftsItems from '../nfts-items';
///: BEGIN:ONLY_INCLUDE_IF(build-main,build-beta,build-flask)
import ZENDESK_URLS from '../../../helpers/constants/zendesk-url';
///: END:ONLY_INCLUDE_IF
import { MetaMetricsContext } from '../../../contexts/metametrics';
import { ORIGIN_METAMASK } from '../../../../shared/constants/app';
import {
  MetaMetricsEventCategory,
  MetaMetricsEventName,
} from '../../../../shared/constants/metametrics';
import { getCurrentLocale } from '../../../ducks/locale/locale';
///: BEGIN:ONLY_INCLUDE_IF(build-main,build-beta,build-flask)
import {
  RAMPS_CARD_VARIANT_TYPES,
  RampsCard,
} from '../../multichain/ramps-card/ramps-card';
import { useAccountTotalFiatBalance } from '../../../hooks/useAccountTotalFiatBalance';
<<<<<<< HEAD
import { getIsNativeTokenBuyable } from '../../../ducks/ramps';
=======
///: END:ONLY_INCLUDE_IF
>>>>>>> 44e40d01

export default function NftsTab() {
  const useNftDetection = useSelector(getUseNftDetection);
  const isMainnet = useSelector(getIsMainnet);
  const history = useHistory();
  const t = useI18nContext();
  const dispatch = useDispatch();
  const trackEvent = useContext(MetaMetricsContext);

  ///: BEGIN:ONLY_INCLUDE_IF(build-main,build-beta,build-flask)
  const { address: selectedAddress } = useSelector(getSelectedAccount);
  const shouldHideZeroBalanceTokens = useSelector(
    getShouldHideZeroBalanceTokens,
  );
  const { totalFiatBalance } = useAccountTotalFiatBalance(
    selectedAddress,
    shouldHideZeroBalanceTokens,
  );
  const balanceIsZero = Number(totalFiatBalance) === 0;
  const isBuyableChain = useSelector(getIsNativeTokenBuyable);
  const showRampsCard = isBuyableChain && balanceIsZero;
  ///: END:ONLY_INCLUDE_IF

  const { nftsLoading, collections, previouslyOwnedCollection } =
    useNftsCollections();

  const onEnableAutoDetect = () => {
    history.push(SECURITY_ROUTE);
  };

  const onRefresh = () => {
    if (isMainnet) {
      dispatch(detectNfts());
    }
    checkAndUpdateAllNftsOwnershipStatus();
  };

  const hasAnyNfts = Object.keys(collections).length > 0;
  const showNftBanner = hasAnyNfts === false;
  const { chainId, nickname } = useSelector(getCurrentNetwork);
  const currentLocale = useSelector(getCurrentLocale);

  useEffect(() => {
    if (!showNftBanner) {
      return;
    }
    trackEvent({
      event: MetaMetricsEventName.EmptyNftsBannerDisplayed,
      category: MetaMetricsEventCategory.Navigation,
      properties: {
        chain_id: chainId,
        locale: currentLocale,
        network: nickname,
        referrer: ORIGIN_METAMASK,
      },
    });
  }, [showNftBanner, trackEvent, chainId, nickname, currentLocale]);

  if (nftsLoading) {
    return <div className="nfts-tab__loading">{t('loadingNFTs')}</div>;
  }

  return (
    <>
      {
        ///: BEGIN:ONLY_INCLUDE_IF(build-main,build-beta,build-flask)
        showRampsCard ? (
          <RampsCard variant={RAMPS_CARD_VARIANT_TYPES.NFT} />
        ) : null
        ///: END:ONLY_INCLUDE_IF
      }
      <Box className="nfts-tab">
        {hasAnyNfts > 0 || previouslyOwnedCollection.nfts.length > 0 ? (
          <NftsItems
            collections={collections}
            previouslyOwnedCollection={previouslyOwnedCollection}
          />
        ) : (
          <>
            {isMainnet && !useNftDetection ? (
              <Box paddingTop={4} paddingInlineStart={4} paddingInlineEnd={4}>
                <NFTsDetectionNoticeNFTsTab />
              </Box>
            ) : null}
            <Box
              padding={12}
              display={Display.Flex}
              flexDirection={FlexDirection.Column}
              alignItems={AlignItems.center}
              justifyContent={JustifyContent.center}
            >
              <Box justifyContent={JustifyContent.center}>
                <img src="./images/no-nfts.svg" />
              </Box>
              <Box
                marginTop={4}
                marginBottom={12}
                display={Display.Flex}
                justifyContent={JustifyContent.center}
                alignItems={AlignItems.center}
                flexDirection={FlexDirection.Column}
                className="nfts-tab__link"
              >
                <Text
                  color={TextColor.textMuted}
                  variant={TextVariant.headingSm}
                  align={TextAlign.Center}
                  as="h4"
                >
                  {t('noNFTs')}
                </Text>
                {
                  ///: BEGIN:ONLY_INCLUDE_IF(build-main,build-beta,build-flask)
                  <ButtonLink
                    size={Size.MD}
                    href={ZENDESK_URLS.NFT_TOKENS}
                    externalLink
                  >
                    {t('learnMoreUpperCase')}
                  </ButtonLink>
                  ///: END:ONLY_INCLUDE_IF
                }
              </Box>
            </Box>
          </>
        )}
        <Box
          className="nfts-tab__buttons"
          display={Display.Flex}
          flexDirection={FlexDirection.Column}
          alignItems={AlignItems.flexStart}
          margin={4}
          gap={2}
          marginBottom={2}
        >
          <ButtonLink
            size={Size.MD}
            data-testid="import-nft-button"
            startIconName={IconName.Add}
            onClick={() => {
              dispatch(showImportNftsModal());
            }}
          >
            {t('importNFT')}
          </ButtonLink>
          {!isMainnet && Object.keys(collections).length < 1 ? null : (
            <>
              <Box
                className="nfts-tab__link"
                justifyContent={JustifyContent.flexEnd}
              >
                {isMainnet && !useNftDetection ? (
                  <ButtonLink
                    size={Size.MD}
                    startIconName={IconName.Setting}
                    data-testid="refresh-list-button"
                    onClick={onEnableAutoDetect}
                  >
                    {t('enableAutoDetect')}
                  </ButtonLink>
                ) : (
                  <ButtonLink
                    size={Size.MD}
                    startIconName={IconName.Refresh}
                    data-testid="refresh-list-button"
                    onClick={onRefresh}
                  >
                    {t('refreshList')}
                  </ButtonLink>
                )}
              </Box>
            </>
          )}
        </Box>
      </Box>
    </>
  );
}<|MERGE_RESOLUTION|>--- conflicted
+++ resolved
@@ -16,13 +16,7 @@
 import { useNftsCollections } from '../../../hooks/useNftsCollections';
 import {
   getCurrentNetwork,
-<<<<<<< HEAD
-  getIsMainnet,
-  getSelectedAccount,
-=======
   ///: BEGIN:ONLY_INCLUDE_IF(build-main,build-beta,build-flask)
-  getIsBuyableChain,
->>>>>>> 44e40d01
   getShouldHideZeroBalanceTokens,
   getSelectedAccount,
   ///: END:ONLY_INCLUDE_IF
@@ -53,11 +47,8 @@
   RampsCard,
 } from '../../multichain/ramps-card/ramps-card';
 import { useAccountTotalFiatBalance } from '../../../hooks/useAccountTotalFiatBalance';
-<<<<<<< HEAD
 import { getIsNativeTokenBuyable } from '../../../ducks/ramps';
-=======
 ///: END:ONLY_INCLUDE_IF
->>>>>>> 44e40d01
 
 export default function NftsTab() {
   const useNftDetection = useSelector(getUseNftDetection);
