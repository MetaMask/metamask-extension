import React, { useContext, useEffect } from 'react';
import { useDispatch, useSelector } from 'react-redux';
import { useHistory } from 'react-router-dom';
import {
  AlignItems,
  Display,
  FlexDirection,
  JustifyContent,
  Size,
  TextAlign,
  TextColor,
  TextVariant,
} from '../../../helpers/constants/design-system';
import { SECURITY_ROUTE } from '../../../helpers/constants/routes';
import { useI18nContext } from '../../../hooks/useI18nContext';
import { useNftsCollections } from '../../../hooks/useNftsCollections';
import {
  getCurrentNetwork,
  ///: BEGIN:ONLY_INCLUDE_IF(build-main,build-beta,build-flask)
  getIsBuyableChain,
  getShouldHideZeroBalanceTokens,
  getSelectedAccount,
  ///: END:ONLY_INCLUDE_IF
  getIsMainnet,
  getUseNftDetection,
} from '../../../selectors';
import {
  checkAndUpdateAllNftsOwnershipStatus,
  detectNfts,
  showImportNftsModal,
} from '../../../store/actions';
import { Box, ButtonLink, IconName, Text } from '../../component-library';
import NFTsDetectionNoticeNFTsTab from '../nfts-detection-notice-nfts-tab/nfts-detection-notice-nfts-tab';
import NftsItems from '../nfts-items';
///: BEGIN:ONLY_INCLUDE_IF(build-main,build-beta,build-flask)
import ZENDESK_URLS from '../../../helpers/constants/zendesk-url';
///: END:ONLY_INCLUDE_IF
import { MetaMetricsContext } from '../../../contexts/metametrics';
import { ORIGIN_METAMASK } from '../../../../shared/constants/app';
import {
  MetaMetricsEventCategory,
  MetaMetricsEventName,
} from '../../../../shared/constants/metametrics';
import { getCurrentLocale } from '../../../ducks/locale/locale';
///: BEGIN:ONLY_INCLUDE_IF(build-main,build-beta,build-flask)
import {
  RAMPS_CARD_VARIANT_TYPES,
  RampsCard,
} from '../../multichain/ramps-card/ramps-card';
import { useAccountTotalFiatBalance } from '../../../hooks/useAccountTotalFiatBalance';
///: END:ONLY_INCLUDE_IF

export default function NftsTab() {
  const useNftDetection = useSelector(getUseNftDetection);
  const isMainnet = useSelector(getIsMainnet);
  const history = useHistory();
  const t = useI18nContext();
  const dispatch = useDispatch();
  const trackEvent = useContext(MetaMetricsContext);

  ///: BEGIN:ONLY_INCLUDE_IF(build-main,build-beta,build-flask)
  const { address: selectedAddress } = useSelector(getSelectedAccount);
  const shouldHideZeroBalanceTokens = useSelector(
    getShouldHideZeroBalanceTokens,
  );
  const { totalFiatBalance } = useAccountTotalFiatBalance(
    selectedAddress,
    shouldHideZeroBalanceTokens,
  );
  const balanceIsZero = Number(totalFiatBalance) === 0;
  const isBuyableChain = useSelector(getIsBuyableChain);
  const showRampsCard = isBuyableChain && balanceIsZero;
  ///: END:ONLY_INCLUDE_IF

  const { nftsLoading, collections, previouslyOwnedCollection } =
    useNftsCollections();

  const onEnableAutoDetect = () => {
    history.push(SECURITY_ROUTE);
  };

  const onRefresh = () => {
    if (isMainnet) {
      dispatch(detectNfts());
    }
    checkAndUpdateAllNftsOwnershipStatus();
  };

  const hasAnyNfts = Object.keys(collections).length > 0;
  const showNftBanner = hasAnyNfts === false;
  const { chainId, nickname } = useSelector(getCurrentNetwork);
  const currentLocale = useSelector(getCurrentLocale);

  useEffect(() => {
    if (nftsLoading || !showNftBanner) {
      return;
    }
    trackEvent({
      event: MetaMetricsEventName.EmptyNftsBannerDisplayed,
      category: MetaMetricsEventCategory.Navigation,
      properties: {
        chain_id: chainId,
        locale: currentLocale,
        network: nickname,
        referrer: ORIGIN_METAMASK,
      },
    });
<<<<<<< HEAD
  }, [showNftBanner, trackEvent, chainId, nickname, currentLocale]);
=======
  }, [
    nftsLoading,
    showNftBanner,
    trackEvent,
    chainId,
    nickname,
    currentLocale,
  ]);
>>>>>>> 38199bb1

  if (nftsLoading) {
    return <div className="nfts-tab__loading">{t('loadingNFTs')}</div>;
  }

  return (
    <>
      {
        ///: BEGIN:ONLY_INCLUDE_IF(build-main,build-beta,build-flask)
        showRampsCard ? (
          <RampsCard variant={RAMPS_CARD_VARIANT_TYPES.NFT} />
        ) : null
        ///: END:ONLY_INCLUDE_IF
      }
      <Box className="nfts-tab">
        {hasAnyNfts > 0 || previouslyOwnedCollection.nfts.length > 0 ? (
          <NftsItems
            collections={collections}
            previouslyOwnedCollection={previouslyOwnedCollection}
          />
        ) : (
          <>
            {isMainnet && !useNftDetection ? (
              <Box paddingTop={4} paddingInlineStart={4} paddingInlineEnd={4}>
                <NFTsDetectionNoticeNFTsTab />
              </Box>
            ) : null}
            <Box
              padding={12}
              display={Display.Flex}
              flexDirection={FlexDirection.Column}
              alignItems={AlignItems.center}
              justifyContent={JustifyContent.center}
            >
              <Box justifyContent={JustifyContent.center}>
                <img src="./images/no-nfts.svg" />
              </Box>
              <Box
                marginTop={4}
                marginBottom={12}
                display={Display.Flex}
                justifyContent={JustifyContent.center}
                alignItems={AlignItems.center}
                flexDirection={FlexDirection.Column}
                className="nfts-tab__link"
              >
                <Text
                  color={TextColor.textMuted}
                  variant={TextVariant.headingSm}
                  align={TextAlign.Center}
                  as="h4"
                >
                  {t('noNFTs')}
                </Text>
                {
                  ///: BEGIN:ONLY_INCLUDE_IF(build-main,build-beta,build-flask)
                  <ButtonLink
                    size={Size.MD}
                    href={ZENDESK_URLS.NFT_TOKENS}
                    externalLink
                  >
                    {t('learnMoreUpperCase')}
                  </ButtonLink>
                  ///: END:ONLY_INCLUDE_IF
                }
              </Box>
            </Box>
          </>
        )}
        <Box
          className="nfts-tab__buttons"
          display={Display.Flex}
          flexDirection={FlexDirection.Column}
          alignItems={AlignItems.flexStart}
          margin={4}
          gap={2}
          marginBottom={2}
        >
          <ButtonLink
            size={Size.MD}
            data-testid="import-nft-button"
            startIconName={IconName.Add}
            onClick={() => {
              dispatch(showImportNftsModal());
            }}
          >
            {t('importNFT')}
          </ButtonLink>
          {!isMainnet && Object.keys(collections).length < 1 ? null : (
            <>
              <Box
                className="nfts-tab__link"
                justifyContent={JustifyContent.flexEnd}
              >
                {isMainnet && !useNftDetection ? (
                  <ButtonLink
                    size={Size.MD}
                    startIconName={IconName.Setting}
                    data-testid="refresh-list-button"
                    onClick={onEnableAutoDetect}
                  >
                    {t('enableAutoDetect')}
                  </ButtonLink>
                ) : (
                  <ButtonLink
                    size={Size.MD}
                    startIconName={IconName.Refresh}
                    data-testid="refresh-list-button"
                    onClick={onRefresh}
                  >
                    {t('refreshList')}
                  </ButtonLink>
                )}
              </Box>
            </>
          )}
        </Box>
      </Box>
    </>
  );
}<|MERGE_RESOLUTION|>--- conflicted
+++ resolved
@@ -105,9 +105,6 @@
         referrer: ORIGIN_METAMASK,
       },
     });
-<<<<<<< HEAD
-  }, [showNftBanner, trackEvent, chainId, nickname, currentLocale]);
-=======
   }, [
     nftsLoading,
     showNftBanner,
@@ -116,7 +113,6 @@
     nickname,
     currentLocale,
   ]);
->>>>>>> 38199bb1
 
   if (nftsLoading) {
     return <div className="nfts-tab__loading">{t('loadingNFTs')}</div>;
