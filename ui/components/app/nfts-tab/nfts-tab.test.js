import React from 'react';
import { fireEvent, screen } from '@testing-library/react';
import reactRouterDom from 'react-router-dom';
import { EthAccountType, EthMethod } from '@metamask/keyring-api';
import configureStore from '../../../store/store';
import { renderWithProvider } from '../../../../test/jest';
import { SECURITY_ROUTE } from '../../../helpers/constants/routes';
import { setBackgroundConnection } from '../../../store/background-connection';
import { CHAIN_IDS, NETWORK_TYPES } from '../../../../shared/constants/network';
import NftsTab from '.';

const ETH_BALANCE = '0x16345785d8a0000'; // 0.1 ETH

const NFTS = [
  {
    address: '0x495f947276749Ce646f68AC8c248420045cb7b5e',
    tokenId:
      '58076532811975507823669075598676816378162417803895263482849101575514658701313',
    name: 'Punk #4',
    creator: {
      user: {
        username: null,
      },
      profile_img_url: null,
      address: '0x806627172af48bd5b0765d3449a7def80d6576ff',
      config: '',
    },
    description: 'Red Mohawk bam!',
    image:
      'https://lh3.googleusercontent.com/BdxvLseXcfl57BiuQcQYdJ64v-aI8din7WPk0Pgo3qQFhAUH-B6i-dCqqc_mCkRIzULmwzwecnohLhrcH8A9mpWIZqA7ygc52Sr81hE',
    standard: 'ERC1155',
  },
  {
    address: '0x495f947276749Ce646f68AC8c248420045cb7b5e',
    tokenId:
      '58076532811975507823669075598676816378162417803895263482849101574415147073537',
    name: 'Punk #3',
    creator: {
      user: {
        username: null,
      },
      profile_img_url: null,
      address: '0x806627172af48bd5b0765d3449a7def80d6576ff',
      config: '',
    },
    description: 'Clown PUNK!!!',
    image:
      'https://lh3.googleusercontent.com/H7VrxaalZv4PF1B8U7ADuc8AfuqTVyzmMEDQ5OXKlx0Tqu5XiwsKYj4j_pAF6wUJjLMQbSN_0n3fuj84lNyRhFW9hyrxqDfY1IiQEQ',
    standard: 'ERC1155',
  },
  {
    address: '0x495f947276749Ce646f68AC8c248420045cb7b5e',
    tokenId:
      '58076532811975507823669075598676816378162417803895263482849101573315635445761',
    name: 'Punk #2',
    creator: {
      user: {
        username: null,
      },
      profile_img_url: null,
      address: '0x806627172af48bd5b0765d3449a7def80d6576ff',
      config: '',
    },
    description: 'Got glasses and black hair!',
    image:
      'https://lh3.googleusercontent.com/CHNTSlKB_Gob-iwTq8jcag6XwBkTqBMLt_vEKeBv18Q4AoPFAEPceqK6mRzkad2s5djx6CT5zbGQwDy81WwtNzViK5dQbG60uAWv',
    standard: 'ERC1155',
  },
  {
    address: '0x495f947276749Ce646f68AC8c248420045cb7b5e',
    tokenId:
      '58076532811975507823669075598676816378162417803895263482849101572216123817985',
    name: 'Punk #1',
    creator: {
      user: {
        username: null,
      },
      profile_img_url: null,
      address: '0x806627172af48bd5b0765d3449a7def80d6576ff',
      config: '',
    },
    image:
      'https://lh3.googleusercontent.com/4jfPi-nQNWCUXD5qVNVWX7LX2UufU_elEJcvICFlsTdcBXv70asnDEOlI8oKECZxlXq1wseeIXMwmP5tLyOUxMKk',
    standard: 'ERC1155',
  },
  {
    address: '0x495f947276749Ce646f68AC8c248420045cb7b5e',
    tokenId:
      '58076532811975507823669075598676816378162417803895263482849101571116612190209',
    name: 'Punk #4651',
    creator: {
      user: {
        username: null,
      },
      profile_img_url: null,
      address: '0x806627172af48bd5b0765d3449a7def80d6576ff',
      config: '',
    },
    image:
      'https://lh3.googleusercontent.com/BdxvLseXcfl57BiuQcQYdJ64v-aI8din7WPk0Pgo3qQFhAUH-B6i-dCqqc_mCkRIzULmwzwecnohLhrcH8A9mpWIZqA7ygc52Sr81hE',
    standard: 'ERC1155',
  },
  {
    address: '0xDc7382Eb0Bc9C352A4CbA23c909bDA01e0206414',
    tokenId: '1',
    name: 'MUNK #1',
    description: null,
    image: 'ipfs://QmTSZUNt8AKyDabkyXXXP4oHWDnaVXgNdXoJGEyaYzLbeL',
    standard: 'ERC721',
  },
  {
    address: '0xDc7382Eb0Bc9C352A4CbA23c909bDA01e0206414',
    tokenId: '2',
    name: 'MUNK #2',
    description: null,
    image: 'ipfs://QmTSZUNt8AKyDabkyXXXP4oHWDnaVXgNdXoJGEyaYzLbeL',
    standard: 'ERC721',
  },
  {
    address: '0xDc7382Eb0Bc9C352A4CbA23c909bDA01e0206414',
    tokenId: '3',
    name: 'MUNK #3',
    description: null,
    image: 'ipfs://QmTSZUNt8AKyDabkyXXXP4oHWDnaVXgNdXoJGEyaYzLbeL',
    standard: 'ERC721',
  },
];

const NFTS_CONTRACTS = [
  {
    address: '0x495f947276749Ce646f68AC8c248420045cb7b5e',
    name: 'PUNKS',
    symbol: 'PNKS',
    schemaName: 'ERC1155',
  },
  {
    address: '0xDc7382Eb0Bc9C352A4CbA23c909bDA01e0206414',
    name: 'Munks',
    symbol: 'MNKS',
  },
];

const nftsDropdownState = {
  '0x495f947276749ce646f68ac8c248420045cb7b5e': true,
  '0xdc7382eb0bc9c352a4cba23c909bda01e0206414': true,
};

const ACCOUNT_1 = '0x123';
const ACCOUNT_2 = '0x456';

const render = ({
  nftContracts = [],
  nfts = [],
  selectedAddress,
  chainId = '0x1',
  useNftDetection,
  balance = ETH_BALANCE,
}) => {
  const store = configureStore({
    metamask: {
      allNfts: {
        [ACCOUNT_1]: {
          [chainId]: nfts,
        },
      },
      allNftContracts: {
        [ACCOUNT_1]: {
          [chainId]: nftContracts,
        },
      },
      providerConfig: { chainId, type: NETWORK_TYPES.MAINNET },
<<<<<<< HEAD
      selectedAddress,
=======
>>>>>>> 38199bb1
      accounts: {
        [selectedAddress]: {
          address: selectedAddress,
        },
      },
      accountsByChainId: {
        [CHAIN_IDS.MAINNET]: {
          [selectedAddress]: { balance },
        },
      },
      internalAccounts: {
        accounts: {
          'cf8dace4-9439-4bd4-b3a8-88c821c8fcb3': {
            address: selectedAddress,
            id: 'cf8dace4-9439-4bd4-b3a8-88c821c8fcb3',
            metadata: {
              name: 'Test Account',
              keyring: {
                type: 'HD Key Tree',
              },
            },
            options: {},
            methods: [...Object.values(EthMethod)],
            type: EthAccountType.Eoa,
          },
        },
        selectedAccount: 'cf8dace4-9439-4bd4-b3a8-88c821c8fcb3',
      },
      currentCurrency: 'usd',
      tokenList: {},
      useNftDetection,
      nftsDropdownState,
    },
  });
  return renderWithProvider(<NftsTab />, store);
};

describe('NFT Items', () => {
  const detectNftsStub = jest.fn();
  const getStateStub = jest.fn();
  const checkAndUpdateAllNftsOwnershipStatusStub = jest.fn();
  const updateNftDropDownStateStub = jest.fn();
  setBackgroundConnection({
    detectNfts: detectNftsStub,
    getState: getStateStub,
    checkAndUpdateAllNftsOwnershipStatus:
      checkAndUpdateAllNftsOwnershipStatusStub,
    updateNftDropDownState: updateNftDropDownStateStub,
  });
  const historyPushMock = jest.fn();

  jest
    .spyOn(reactRouterDom, 'useHistory')
    .mockImplementation()
    .mockReturnValue({ push: historyPushMock });

  afterEach(() => {
    jest.clearAllMocks();
  });

  describe('NFTs Detection Notice', () => {
    it('should render the NFTs Detection Notice when currently selected network is Mainnet and currently selected account has no nfts', () => {
      render({
        selectedAddress: ACCOUNT_2,
        nfts: NFTS,
      });
      expect(screen.queryByText('NFT autodetection')).toBeInTheDocument();
    });
    it('should not render the NFTs Detection Notice when currently selected network is Mainnet and currently selected account has NFTs', () => {
      render({
        selectedAddress: ACCOUNT_1,
        nfts: NFTS,
      });
      expect(screen.queryByText('NFT autodetection')).not.toBeInTheDocument();
    });
    it('should take user to the experimental settings tab in settings when user clicks "Turn on NFT detection in Settings"', () => {
      render({
        selectedAddress: ACCOUNT_2,
        nfts: NFTS,
      });
      fireEvent.click(screen.queryByText('Turn on NFT detection in Settings'));
      expect(historyPushMock).toHaveBeenCalledTimes(1);
      expect(historyPushMock).toHaveBeenCalledWith(
        `${SECURITY_ROUTE}#autodetect-nfts`,
      );
    });
    it('should not render the NFTs Detection Notice when currently selected network is Mainnet and currently selected account has no NFTs but use NFT autodetection preference is set to true', () => {
      render({
        selectedAddress: ACCOUNT_1,
        nfts: NFTS,
        useNftDetection: true,
      });
      expect(screen.queryByText('NFT autodetection')).not.toBeInTheDocument();
    });
    it('should not render the NFTs Detection Notice when currently selected network is Mainnet and currently selected account has no NFTs but user has dismissed the notice before', () => {
      render({
        selectedAddress: ACCOUNT_1,
        nfts: NFTS,
      });
      expect(screen.queryByText('NFT autodetection')).not.toBeInTheDocument();
    });
  });

  describe('Collections', () => {
    it('should render the name of the collections and number of NFTs in each collection if current account/chainId combination has NFTs', () => {
      render({
        selectedAddress: ACCOUNT_1,
        nfts: NFTS,
        nftContracts: NFTS_CONTRACTS,
      });
      expect(screen.queryByText('PUNKS (5)')).toBeInTheDocument();
      expect(screen.queryByText('Munks (3)')).toBeInTheDocument();
    });
    it('should not render collections if current account/chainId combination has NFTs', () => {
      render({
        selectedAddress: ACCOUNT_2,
        nfts: NFTS,
        nftContracts: NFTS_CONTRACTS,
      });
      expect(screen.queryByText('PUNKS (5)')).not.toBeInTheDocument();
      expect(screen.queryByText('Munks (3)')).not.toBeInTheDocument();
    });
  });

  describe('NFTs options', () => {
    it('should render a link "Refresh list" when some NFTs are present on mainnet and NFT auto-detection preference is set to true, which, when clicked calls methods DetectNFTs and checkAndUpdateNftsOwnershipStatus', () => {
      render({
        selectedAddress: ACCOUNT_1,
        nfts: NFTS,
        useNftDetection: true,
      });
      expect(detectNftsStub).not.toHaveBeenCalled();
      expect(checkAndUpdateAllNftsOwnershipStatusStub).not.toHaveBeenCalled();
      fireEvent.click(screen.queryByText('Refresh list'));
      expect(detectNftsStub).toHaveBeenCalled();
      expect(checkAndUpdateAllNftsOwnershipStatusStub).toHaveBeenCalled();
    });

    it('should render a link "Refresh list" when some NFTs are present on a non-mainnet chain, which, when clicked calls a method checkAndUpdateNftsOwnershipStatus', () => {
      render({
        chainId: '0x5',
        selectedAddress: ACCOUNT_1,
        nfts: NFTS,
        useNftDetection: true,
      });
      expect(checkAndUpdateAllNftsOwnershipStatusStub).not.toHaveBeenCalled();
      fireEvent.click(screen.queryByText('Refresh list'));
      expect(checkAndUpdateAllNftsOwnershipStatusStub).toHaveBeenCalled();
    });

    it('should render a link "Enable autodetect" when some NFTs are present and NFT auto-detection preference is set to false, which, when clicked sends user to the experimental tab of settings', () => {
      render({
        selectedAddress: ACCOUNT_1,
        nfts: NFTS,
      });
      expect(historyPushMock).toHaveBeenCalledTimes(0);
      fireEvent.click(screen.queryByText('Enable autodetect'));
      expect(historyPushMock).toHaveBeenCalledTimes(1);
      expect(historyPushMock).toHaveBeenCalledWith(SECURITY_ROUTE);
    });
  });

  describe('NFT Tab Ramps Card', () => {
    it('shows the ramp card when user balance is zero', () => {
      const { queryByText } = render({
        selectedAddress: ACCOUNT_1,
        balance: '0x0',
      });
      expect(queryByText('Get ETH to buy NFTs')).toBeInTheDocument();
    });

    it('does not show the ramp card when the account has a balance', () => {
      const { queryByText } = render({
        selectedAddress: ACCOUNT_1,
        balance: ETH_BALANCE,
      });
      expect(queryByText('Get ETH to buy NFTs')).not.toBeInTheDocument();
    });
  });
});<|MERGE_RESOLUTION|>--- conflicted
+++ resolved
@@ -169,10 +169,6 @@
         },
       },
       providerConfig: { chainId, type: NETWORK_TYPES.MAINNET },
-<<<<<<< HEAD
-      selectedAddress,
-=======
->>>>>>> 38199bb1
       accounts: {
         [selectedAddress]: {
           address: selectedAddress,
