import React, { useContext, useState } from 'react';
import PropTypes from 'prop-types';
import { useSelector } from 'react-redux';
import TokenList from '../token-list';
import { PRIMARY, SECONDARY } from '../../../helpers/constants/common';
import { useUserPreferencedCurrency } from '../../../hooks/useUserPreferencedCurrency';
import {
  getSelectedAccountCachedBalance,
  getShouldShowFiat,
  getNativeCurrencyImage,
  getDetectedTokensInCurrentNetwork,
  getIstokenDetectionInactiveOnNonMainnetSupportedNetwork,
  getShouldHideZeroBalanceTokens,
<<<<<<< HEAD
=======
  ///: BEGIN:ONLY_INCLUDE_IF(build-main,build-beta,build-flask)
  getIsBuyableChain,
  ///: END:ONLY_INCLUDE_IF
>>>>>>> 44e40d01
  getCurrentNetwork,
  getSelectedAccount,
  getPreferences,
  getIsMainnet,
} from '../../../selectors';
import {
  getNativeCurrency,
  getProviderConfig,
} from '../../../ducks/metamask/metamask';
import { useCurrencyDisplay } from '../../../hooks/useCurrencyDisplay';
import { MetaMetricsContext } from '../../../contexts/metametrics';
import {
  MetaMetricsEventCategory,
  MetaMetricsEventName,
} from '../../../../shared/constants/metametrics';
import DetectedToken from '../detected-token/detected-token';
import {
  DetectedTokensBanner,
  TokenListItem,
  ImportTokenLink,
  ReceiveTokenLink,
} from '../../multichain';
import { useAccountTotalFiatBalance } from '../../../hooks/useAccountTotalFiatBalance';
import { useIsOriginalNativeTokenSymbol } from '../../../hooks/useIsOriginalNativeTokenSymbol';
import {
  showPrimaryCurrency,
  showSecondaryCurrency,
} from '../../../../shared/modules/currency-display.utils';
import { roundToDecimalPlacesRemovingExtraZeroes } from '../../../helpers/utils/util';
///: BEGIN:ONLY_INCLUDE_IF(build-main,build-beta,build-flask)
import {
  RAMPS_CARD_VARIANT_TYPES,
  RampsCard,
} from '../../multichain/ramps-card/ramps-card';
///: END:ONLY_INCLUDE_IF
import { getIsNativeTokenBuyable } from '../../../ducks/ramps';

const AssetList = ({ onClickAsset }) => {
  const [showDetectedTokens, setShowDetectedTokens] = useState(false);
  const selectedAccountBalance = useSelector(getSelectedAccountCachedBalance);
  const nativeCurrency = useSelector(getNativeCurrency);
  const showFiat = useSelector(getShouldShowFiat);
  const { chainId } = useSelector(getCurrentNetwork);
  const isMainnet = useSelector(getIsMainnet);
  const { useNativeCurrencyAsPrimaryCurrency } = useSelector(getPreferences);
  const { ticker, type } = useSelector(getProviderConfig);
  const isOriginalNativeSymbol = useIsOriginalNativeTokenSymbol(
    chainId,
    ticker,
    type,
  );
  const trackEvent = useContext(MetaMetricsContext);
  const balance = useSelector(getSelectedAccountCachedBalance);
  const balanceIsLoading = !balance;
  const { address: selectedAddress } = useSelector(getSelectedAccount);
  const shouldHideZeroBalanceTokens = useSelector(
    getShouldHideZeroBalanceTokens,
  );

  const {
    currency: primaryCurrency,
    numberOfDecimals: primaryNumberOfDecimals,
  } = useUserPreferencedCurrency(PRIMARY, { ethNumberOfDecimals: 4 });
  const {
    currency: secondaryCurrency,
    numberOfDecimals: secondaryNumberOfDecimals,
  } = useUserPreferencedCurrency(SECONDARY, { ethNumberOfDecimals: 4 });

  const [primaryCurrencyDisplay, primaryCurrencyProperties] =
    useCurrencyDisplay(selectedAccountBalance, {
      numberOfDecimals: primaryNumberOfDecimals,
      currency: primaryCurrency,
    });

  const [secondaryCurrencyDisplay, secondaryCurrencyProperties] =
    useCurrencyDisplay(selectedAccountBalance, {
      numberOfDecimals: secondaryNumberOfDecimals,
      currency: secondaryCurrency,
    });

  const primaryTokenImage = useSelector(getNativeCurrencyImage);
  const detectedTokens = useSelector(getDetectedTokensInCurrentNetwork) || [];
  const isTokenDetectionInactiveOnNonMainnetSupportedNetwork = useSelector(
    getIstokenDetectionInactiveOnNonMainnetSupportedNetwork,
  );

  const { tokensWithBalances, totalFiatBalance, loading } =
    useAccountTotalFiatBalance(selectedAddress, shouldHideZeroBalanceTokens);
  tokensWithBalances.forEach((token) => {
    // token.string is the balance displayed in the TokenList UI
    token.string = roundToDecimalPlacesRemovingExtraZeroes(token.string, 5);
  });
  const balanceIsZero = Number(totalFiatBalance) === 0;
<<<<<<< HEAD
  const isBuyableChain = useSelector(getIsNativeTokenBuyable);
=======
  ///: BEGIN:ONLY_INCLUDE_IF(build-main,build-beta,build-flask)
  const isBuyableChain = useSelector(getIsBuyableChain);
>>>>>>> 44e40d01
  const shouldShowBuy = isBuyableChain && balanceIsZero;
  ///: END:ONLY_INCLUDE_IF

  let isStakeable = isMainnet;
  ///: BEGIN:ONLY_INCLUDE_IF(build-mmi)
  isStakeable = false;
  ///: END:ONLY_INCLUDE_IF

  return (
    <>
      {detectedTokens.length > 0 &&
        !isTokenDetectionInactiveOnNonMainnetSupportedNetwork && (
          <DetectedTokensBanner
            actionButtonOnClick={() => setShowDetectedTokens(true)}
            margin={4}
          />
        )}
      {
        ///: BEGIN:ONLY_INCLUDE_IF(build-main,build-beta,build-flask)
        shouldShowBuy ? (
          <RampsCard variant={RAMPS_CARD_VARIANT_TYPES.TOKEN} />
        ) : null
        ///: END:ONLY_INCLUDE_IF
      }
      <TokenListItem
        onClick={() => onClickAsset(nativeCurrency)}
        title={nativeCurrency}
        // The primary and secondary currencies are subject to change based on the user's settings
        // TODO: rename this primary/secondary concept here to be more intuitive, regardless of setting
        primary={
          showSecondaryCurrency(
            isOriginalNativeSymbol,
            useNativeCurrencyAsPrimaryCurrency,
          )
            ? secondaryCurrencyDisplay
            : undefined
        }
        tokenSymbol={
          useNativeCurrencyAsPrimaryCurrency
            ? primaryCurrencyProperties.suffix
            : secondaryCurrencyProperties.suffix
        }
        secondary={
          showFiat &&
          showPrimaryCurrency(
            isOriginalNativeSymbol,
            useNativeCurrencyAsPrimaryCurrency,
          )
            ? primaryCurrencyDisplay
            : undefined
        }
        tokenImage={balanceIsLoading ? null : primaryTokenImage}
        isOriginalTokenSymbol={isOriginalNativeSymbol}
        isNativeCurrency
        isStakeable={isStakeable}
      />
      <TokenList
        tokens={tokensWithBalances}
        loading={loading}
        onTokenClick={(tokenAddress) => {
          onClickAsset(tokenAddress);
          trackEvent({
            event: MetaMetricsEventName.TokenScreenOpened,
            category: MetaMetricsEventCategory.Navigation,
            properties: {
              token_symbol: primaryCurrencyProperties.suffix,
              location: 'Home',
            },
          });
        }}
      />
      {balanceIsZero && (
        <ReceiveTokenLink
          margin={4}
          marginBottom={0}
          marginTop={detectedTokens.length > 0 ? 0 : 4}
        />
      )}
      <ImportTokenLink
        margin={4}
        marginBottom={2}
        marginTop={detectedTokens.length > 0 && !balanceIsZero ? 0 : 2}
      />
      {showDetectedTokens && (
        <DetectedToken setShowDetectedTokens={setShowDetectedTokens} />
      )}
    </>
  );
};

AssetList.propTypes = {
  onClickAsset: PropTypes.func.isRequired,
};

export default AssetList;<|MERGE_RESOLUTION|>--- conflicted
+++ resolved
@@ -11,12 +11,6 @@
   getDetectedTokensInCurrentNetwork,
   getIstokenDetectionInactiveOnNonMainnetSupportedNetwork,
   getShouldHideZeroBalanceTokens,
-<<<<<<< HEAD
-=======
-  ///: BEGIN:ONLY_INCLUDE_IF(build-main,build-beta,build-flask)
-  getIsBuyableChain,
-  ///: END:ONLY_INCLUDE_IF
->>>>>>> 44e40d01
   getCurrentNetwork,
   getSelectedAccount,
   getPreferences,
@@ -51,8 +45,8 @@
   RAMPS_CARD_VARIANT_TYPES,
   RampsCard,
 } from '../../multichain/ramps-card/ramps-card';
+import { getIsNativeTokenBuyable } from '../../../ducks/ramps';
 ///: END:ONLY_INCLUDE_IF
-import { getIsNativeTokenBuyable } from '../../../ducks/ramps';
 
 const AssetList = ({ onClickAsset }) => {
   const [showDetectedTokens, setShowDetectedTokens] = useState(false);
@@ -110,12 +104,8 @@
     token.string = roundToDecimalPlacesRemovingExtraZeroes(token.string, 5);
   });
   const balanceIsZero = Number(totalFiatBalance) === 0;
-<<<<<<< HEAD
+  ///: BEGIN:ONLY_INCLUDE_IF(build-main,build-beta,build-flask)
   const isBuyableChain = useSelector(getIsNativeTokenBuyable);
-=======
-  ///: BEGIN:ONLY_INCLUDE_IF(build-main,build-beta,build-flask)
-  const isBuyableChain = useSelector(getIsBuyableChain);
->>>>>>> 44e40d01
   const shouldShowBuy = isBuyableChain && balanceIsZero;
   ///: END:ONLY_INCLUDE_IF
 
