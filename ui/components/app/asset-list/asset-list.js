--- conflicted
+++ resolved
@@ -15,10 +15,7 @@
   getCurrentNetwork,
   ///: BEGIN:ONLY_INCLUDE_IF(build-main,build-beta,build-flask)
   getSwapsDefaultToken,
-<<<<<<< HEAD
-=======
-  ///: END:ONLY_INCLUDE_IF
->>>>>>> 7a76c275
+  ///: END:ONLY_INCLUDE_IF
   getSelectedAccount,
   getPreferences,
   getIsMainnet,
@@ -59,11 +56,8 @@
   showSecondaryCurrency,
 } from '../../../../shared/modules/currency-display.utils';
 import { roundToDecimalPlacesRemovingExtraZeroes } from '../../../helpers/utils/util';
-<<<<<<< HEAD
-=======
 import { ORIGIN_METAMASK } from '../../../../shared/constants/app';
 import { getCurrentLocale } from '../../../ducks/locale/locale';
->>>>>>> 7a76c275
 
 const AssetList = ({ onClickAsset }) => {
   const [showDetectedTokens, setShowDetectedTokens] = useState(false);
