.account-menu {
  position: fixed;
  z-index: 100;
  top: 58px;
  width: 320px;
  border-radius: 4px;
  background: $ui-black;
  box-shadow: rgba($black, 0.15) 0 2px 2px 2px;
  min-width: 150px;
  color: $secondary-dark;

  @media screen and (max-width: $break-small) {
    right: calc(((100vw - 100%) / 2) + 8px);
  }

  @media screen and (min-width: $break-large) {
    right: calc((100vw - 85vw) / 2);
  }

  @media screen and (min-width: 769px) {
    right: calc((100vw - 80vw) / 2);
  }

  @media screen and (min-width: 1281px) {
    right: calc((100vw - 65vw) / 2);
  }

  &__item {
    padding: 18px;
    display: flex;
    flex-flow: row wrap;
    align-items: center;
    position: relative;
    z-index: 201;

    @media screen and (max-width: $break-small) {
      padding: 14px;
    }

    &--clickable {
      cursor: pointer;

      &:hover {
        background-color: rgba($white, 0.05);
      }

      &:active {
        background-color: rgba($white, 0.1);
      }
    }

    &__icon {
      height: 16px;
      width: 16px;
      margin-right: 14px;
    }

    &__text {
      @include Paragraph;
    }

    &__subtext {
      @include H7;

      padding: 5px 0 0 30px;
    }
  }

  &__divider {
    background-color: $scorpion;
    width: 100%;
    height: 1px;
  }

  &__close-area {
    position: fixed;
    width: 100%;
    height: 100%;
    top: 0;
    left: 0;
    z-index: 100;
  }

  &__icon {
    margin-left: 1rem;
    cursor: pointer;

    &--disabled {
      cursor: initial;
    }
  }

  &__header {
    display: flex;
    flex-flow: row nowrap;
    justify-content: space-between;
    align-items: center;
  }

  & &__lock-button {
    @include H7;

<<<<<<< HEAD
    border: 2px solid $secondary-dark;
    background-color: transparent;
    color: $secondary-dark;
    border-radius: 4px;
    padding: 3.5px 24px;

    &:hover {
      border: 2px solid $secondary-dark-hover;
      color: $secondary-dark-hover;
    }
=======
    border: 1px solid $ui-white;
    background-color: transparent;
    color: $white;
    padding: 3.5px 24px;
    width: 59px;
>>>>>>> 22378e4f
  }

  &__item-icon {
    width: 16px;
    height: 16px;
  }

  &__accounts-container {
    display: flex;
    position: relative;
    flex-direction: column;
    z-index: 200;

    @media (max-height: 600px) {
      max-height: 236px;
    }
  }

  &__accounts {
    overflow-y: auto;
    position: relative;
    max-height: 256px;
    scrollbar-width: auto;

    @media screen and (max-width: $break-small) {
      max-height: 228px;
    }

    .keyring-label {
      @include H9;

      z-index: 1;
      border-radius: 10px;
      padding: 4px;
      text-align: center;
      height: 15px;
      margin-top: 5px;
      margin-right: 10px;
      background-color: $dusty-gray;
      color: $black;
      font-weight: normal;
      letter-spacing: 0.5px;
      display: flex;
      align-items: center;
    }
  }

  &__no-accounts {
    @include H6;

    padding: 16px 14px;
  }

  &__account {
    display: flex;
    flex-flow: row nowrap;
    padding: 16px 14px;
    flex: 0 0 auto;

    @media screen and (max-width: $break-small) {
      padding: 12px 14px;
    }

    .remove-account-icon {
      width: 15px;
      margin-left: 10px;
      height: 15px;
    }

    &:hover {
      .remove-account-icon::after {
        content: '\00D7';
        font-size: 25px;
        color: $white;
        cursor: pointer;
        position: absolute;
        margin-top: -5px;
      }
    }
  }

  &__account-info {
    flex: 1 0 auto;
    display: flex;
    flex-flow: column nowrap;
  }

  &__check-mark {
    width: 14px;
    margin-right: 12px;
    flex: 0 0 auto;
  }

  &__check-mark-icon {
    background-image: url("/images/check-white.svg");
    height: 18px;
    width: 18px;
    background-repeat: no-repeat;
    background-position: center;
    background-size: contain;
    margin: 3px 0;
  }

  .identicon {
    margin: 0 12px 0 0;
    flex: 0 0 auto;
  }

  &__name {
    @include H4;

    color: $secondary-dark;
    text-overflow: ellipsis;
    overflow: hidden;
    white-space: nowrap;
    max-width: 200px;
  }

  &__balance {
    @include H6;

    color: $secondary-dark;
  }

  &__action {
    @include Paragraph;

    cursor: pointer;
  }

  &__scroll-button {
    position: absolute;
    bottom: 12px;
    right: 12px;
    height: 28px;
    width: 28px;
    border-radius: 14px;
    background: #3f3f3f;
    z-index: 201;
    cursor: pointer;
    opacity: 0.8;
    display: flex;
    justify-content: center;
    align-items: center;

    &:hover {
      opacity: 1;
    }
  }

  &__icon-list {
    display: flex;
  }
}<|MERGE_RESOLUTION|>--- conflicted
+++ resolved
@@ -100,7 +100,6 @@
   & &__lock-button {
     @include H7;
 
-<<<<<<< HEAD
     border: 2px solid $secondary-dark;
     background-color: transparent;
     color: $secondary-dark;
@@ -111,13 +110,7 @@
       border: 2px solid $secondary-dark-hover;
       color: $secondary-dark-hover;
     }
-=======
-    border: 1px solid $ui-white;
-    background-color: transparent;
-    color: $white;
-    padding: 3.5px 24px;
     width: 59px;
->>>>>>> 22378e4f
   }
 
   &__item-icon {
