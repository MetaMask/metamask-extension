--- conflicted
+++ resolved
@@ -11,7 +11,7 @@
   CONTEXT_PROPS,
 } from '../../../../shared/constants/metametrics';
 import { getEnvironmentType } from '../../../../app/scripts/lib/util';
-import { ICON_COLORS } from '../../../helpers/constants/design-system';
+import { IconColor, Color } from '../../../helpers/constants/design-system';
 import { Icon, ICON_NAMES } from '../../component-library';
 import Identicon from '../../ui/identicon';
 import SiteIcon from '../../ui/site-icon';
@@ -33,11 +33,7 @@
   ///: END:ONLY_INCLUDE_IN
 } from '../../../helpers/constants/routes';
 import TextField from '../../ui/text-field';
-<<<<<<< HEAD
 import IconSpeechBubbles from '../../ui/icon/icon-speech-bubbles';
-=======
-import IconCheck from '../../ui/icon/icon-check';
->>>>>>> 58cd3dee
 import IconConnect from '../../ui/icon/icon-connect';
 import IconCog from '../../ui/icon/icon-cog';
 import IconPlus from '../../ui/icon/icon-plus';
@@ -46,8 +42,6 @@
 import Button from '../../ui/button';
 import SearchIcon from '../../ui/icon/search-icon';
 import { SUPPORT_LINK } from '../../../../shared/lib/ui-utils';
-import { Icon, ICON_NAMES } from '../../component-library';
-import { Color } from '../../../helpers/constants/design-system';
 import KeyRingLabel from './keyring-label';
 
 export function AccountMenuItem(props) {
@@ -233,10 +227,7 @@
         >
           <div className="account-menu__check-mark">
             {isSelected ? (
-              <Icon
-                name={ICON_NAMES.CHECK}
-                color={ICON_COLORS.SUCCESS_DEFAULT}
-              />
+              <Icon name={ICON_NAMES.CHECK} color={IconColor.successDefault} />
             ) : null}
           </div>
           <Identicon address={identity.address} diameter={24} />
