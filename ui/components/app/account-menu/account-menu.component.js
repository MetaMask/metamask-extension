import React, { Component } from 'react';
import PropTypes from 'prop-types';
import { debounce } from 'lodash';
import Fuse from 'fuse.js';
import InputAdornment from '@material-ui/core/InputAdornment';
import classnames from 'classnames';
import { ENVIRONMENT_TYPE_POPUP } from '../../../../shared/constants/app';
import {
  EVENT,
  EVENT_NAMES,
  CONTEXT_PROPS,
} from '../../../../shared/constants/metametrics';
import { getEnvironmentType } from '../../../../app/scripts/lib/util';
import Identicon from '../../ui/identicon';
import SiteIcon from '../../ui/site-icon';
import UserPreferencedCurrencyDisplay from '../user-preferenced-currency-display';
import { SUPPORT_LINK } from '../../../../shared/lib/ui-utils';
import { Icon, ICON_NAMES, ICON_SIZES } from '../../component-library';
import {
  PRIMARY,
  SUPPORT_REQUEST_LINK,
} from '../../../helpers/constants/common';
import { Color, IconColor } from '../../../helpers/constants/design-system';
import {
  CONNECT_HARDWARE_ROUTE,
  DEFAULT_ROUTE,
  IMPORT_ACCOUNT_ROUTE,
  NEW_ACCOUNT_ROUTE,
  NOTIFICATIONS_ROUTE,
  SETTINGS_ROUTE,
} from '../../../helpers/constants/routes';
<<<<<<< HEAD
=======
import TextField from '../../ui/text-field';
>>>>>>> 09c60e20
import IconCog from '../../ui/icon/icon-cog';
import IconImport from '../../ui/icon/icon-import';
import Button from '../../ui/button';
import SearchIcon from '../../ui/icon/search-icon';
<<<<<<< HEAD
import TextField from '../../ui/text-field';
=======
import { SUPPORT_LINK } from '../../../../shared/lib/ui-utils';
import { IconColor } from '../../../helpers/constants/design-system';
import { Icon, ICON_NAMES, ICON_SIZES } from '../../component-library';
>>>>>>> 09c60e20
import KeyRingLabel from './keyring-label';

export function AccountMenuItem(props) {
  const { icon, children, text, subText, className, onClick } = props;

  const itemClassName = classnames('account-menu__item', className, {
    'account-menu__item--clickable': Boolean(onClick),
  });
  return children ? (
    <div className={itemClassName} onClick={onClick}>
      {children}
    </div>
  ) : (
    <button className={itemClassName} onClick={onClick}>
      {icon ? <div className="account-menu__item__icon">{icon}</div> : null}
      {text ? <div className="account-menu__item__text">{text}</div> : null}
      {subText ? (
        <div className="account-menu__item__subtext">{subText}</div>
      ) : null}
    </button>
  );
}

AccountMenuItem.propTypes = {
  icon: PropTypes.node,
  children: PropTypes.node,
  text: PropTypes.node,
  subText: PropTypes.node,
  onClick: PropTypes.func,
  className: PropTypes.string,
};

export default class AccountMenu extends Component {
  static contextTypes = {
    t: PropTypes.func,
    trackEvent: PropTypes.func,
  };

  static propTypes = {
    shouldShowAccountsSearch: PropTypes.bool,
    accounts: PropTypes.array,
    history: PropTypes.object,
    isAccountMenuOpen: PropTypes.bool,
    keyrings: PropTypes.array,
    lockMetamask: PropTypes.func,
    selectedAddress: PropTypes.string,
    setSelectedAccount: PropTypes.func,
    toggleAccountMenu: PropTypes.func,
    addressConnectedSubjectMap: PropTypes.object,
    originOfCurrentTab: PropTypes.string,
    ///: BEGIN:ONLY_INCLUDE_IN(flask)
    unreadNotificationsCount: PropTypes.number,
    ///: END:ONLY_INCLUDE_IN
  };

  accountsRef;

  state = {
    shouldShowScrollButton: false,
    searchQuery: '',
  };

  addressFuse = new Fuse([], {
    threshold: 0.55,
    location: 0,
    distance: 100,
    maxPatternLength: 32,
    minMatchCharLength: 1,
    ignoreFieldNorm: true,
    keys: [
      {
        name: 'name',
        weight: 0.5,
      },
      {
        name: 'address',
        weight: 0.5,
      },
    ],
  });

  componentDidUpdate(prevProps, prevState) {
    const { isAccountMenuOpen: prevIsAccountMenuOpen } = prevProps;
    const { searchQuery: prevSearchQuery } = prevState;
    const { isAccountMenuOpen } = this.props;
    const { searchQuery } = this.state;

    if (!prevIsAccountMenuOpen && isAccountMenuOpen) {
      this.setShouldShowScrollButton();
      this.resetSearchQuery();
    }

    // recalculate on each search query change
    // whether we can show scroll down button
    if (isAccountMenuOpen && prevSearchQuery !== searchQuery) {
      this.setShouldShowScrollButton();
    }
  }

  renderAccountsSearch() {
    const handleChange = (e) => {
      const val = e.target.value.length > 1 ? e.target.value : '';
      this.setSearchQuery(val);
    };

    const inputAdornment = (
      <InputAdornment
        position="start"
        style={{
          maxHeight: 'none',
          marginRight: 0,
          marginLeft: '8px',
        }}
      >
        <SearchIcon color="var(--color-icon-muted)" />
      </InputAdornment>
    );

    return [
      <TextField
        key="search-text-field"
        id="search-accounts"
        placeholder={this.context.t('searchAccounts')}
        type="text"
        onChange={handleChange}
        startAdornment={inputAdornment}
        fullWidth
        theme="material-white-padded"
      />,
      <div className="account-menu__divider" key="search-divider" />,
    ];
  }

  renderAccounts() {
    const {
      accounts,
      selectedAddress,
      keyrings,
      setSelectedAccount,
      addressConnectedSubjectMap,
      originOfCurrentTab,
    } = this.props;
    const { searchQuery } = this.state;

    let filteredIdentities = accounts;
    if (searchQuery) {
      this.addressFuse.setCollection(accounts);
      filteredIdentities = this.addressFuse.search(searchQuery);
    }

    if (filteredIdentities.length === 0) {
      return (
        <p className="account-menu__no-accounts">
          {this.context.t('noAccountsFound')}
        </p>
      );
    }

    return filteredIdentities.map((identity) => {
      const isSelected = identity.address === selectedAddress;

      const simpleAddress = identity.address.substring(2).toLowerCase();

      const keyring = keyrings.find((kr) => {
        return (
          kr.accounts.includes(simpleAddress) ||
          kr.accounts.includes(identity.address)
        );
      });
      const addressSubjects =
        addressConnectedSubjectMap[identity.address] || {};
      const iconAndNameForOpenSubject = addressSubjects[originOfCurrentTab];

      return (
        <button
          className="account-menu__account account-menu__item--clickable"
          onClick={() => {
            this.context.trackEvent({
              category: EVENT.CATEGORIES.NAVIGATION,
              event: EVENT_NAMES.NAV_ACCOUNT_SWITCHED,
              properties: {
                location: 'Main Menu',
              },
            });
            setSelectedAccount(identity.address);
          }}
          key={identity.address}
          data-testid="account-menu__account"
        >
          <div className="account-menu__check-mark">
            {isSelected ? (
<<<<<<< HEAD
              <Icon name={ICON_NAMES.CHECK} color={IconColor.successDefault} />
=======
              <Icon
                color={IconColor.successDefault}
                name={ICON_NAMES.CHECK}
                size={ICON_SIZES.LG}
              />
>>>>>>> 09c60e20
            ) : null}
          </div>
          <Identicon address={identity.address} diameter={24} />
          <div className="account-menu__account-info">
            <div className="account-menu__name">{identity.name || ''}</div>
            <UserPreferencedCurrencyDisplay
              className="account-menu__balance"
              data-testid="account-menu__balance"
              value={identity.balance}
              type={PRIMARY}
            />
          </div>
          <KeyRingLabel keyring={keyring} />
          {iconAndNameForOpenSubject ? (
            <div className="account-menu__icon-list">
              <SiteIcon
                icon={iconAndNameForOpenSubject.icon}
                name={iconAndNameForOpenSubject.name}
                size={32}
              />
            </div>
          ) : null}
        </button>
      );
    });
  }

  resetSearchQuery() {
    this.setSearchQuery('');
  }

  setSearchQuery(searchQuery) {
    this.setState({ searchQuery });
  }

  setShouldShowScrollButton = () => {
    if (!this.accountsRef) {
      return;
    }

    const { scrollTop, offsetHeight, scrollHeight } = this.accountsRef;
    const canScroll = scrollHeight > offsetHeight;
    const atAccountListBottom = scrollTop + offsetHeight >= scrollHeight;
    const shouldShowScrollButton = canScroll && !atAccountListBottom;

    this.setState({ shouldShowScrollButton });
  };

  onScroll = debounce(this.setShouldShowScrollButton, 25);

  handleScrollDown = (e) => {
    e.stopPropagation();

    const { scrollHeight } = this.accountsRef;
    this.accountsRef.scroll({
      left: 0,
      top: scrollHeight,
      behavior: 'smooth',
    });

    this.setShouldShowScrollButton();
  };

  renderScrollButton() {
    if (!this.state.shouldShowScrollButton) {
      return null;
    }

    return (
      <div
        className="account-menu__scroll-button"
        onClick={this.handleScrollDown}
      >
        <i className="fa fa-arrow-down" title={this.context.t('scrollDown')} />
      </div>
    );
  }

  render() {
    const { t, trackEvent } = this.context;
    const {
      shouldShowAccountsSearch,
      isAccountMenuOpen,
      toggleAccountMenu,
      lockMetamask,
      history,
      ///: BEGIN:ONLY_INCLUDE_IN(flask)
      unreadNotificationsCount,
      ///: END:ONLY_INCLUDE_IN
    } = this.props;

    if (!isAccountMenuOpen) {
      return null;
    }

    let supportText = t('support');
    let supportLink = SUPPORT_LINK;
    ///: BEGIN:ONLY_INCLUDE_IN(beta,flask)
    supportText = t('needHelpSubmitTicket');
    supportLink = SUPPORT_REQUEST_LINK;
    ///: END:ONLY_INCLUDE_IN

    return (
      <div className="account-menu">
        <div className="account-menu__close-area" onClick={toggleAccountMenu} />
        <AccountMenuItem className="account-menu__header">
          {t('myAccounts')}
          <Button
            className="account-menu__lock-button"
            type="secondary"
            onClick={() => {
              lockMetamask();
              history.push(DEFAULT_ROUTE);
            }}
          >
            {t('lock')}
          </Button>
        </AccountMenuItem>
        <div className="account-menu__divider" />
        <div className="account-menu__accounts-container">
          {shouldShowAccountsSearch ? this.renderAccountsSearch() : null}
          <div
            className="account-menu__accounts"
            onScroll={this.onScroll}
            ref={(ref) => {
              this.accountsRef = ref;
            }}
          >
            {this.renderAccounts()}
          </div>
          {this.renderScrollButton()}
        </div>
        <div className="account-menu__divider" />
        <AccountMenuItem
          onClick={() => {
            toggleAccountMenu();
            trackEvent({
              category: EVENT.CATEGORIES.NAVIGATION,
              event: EVENT_NAMES.ACCOUNT_ADD_SELECTED,
              properties: {
                account_type: EVENT.ACCOUNT_TYPES.DEFAULT,
                location: 'Main Menu',
              },
            });
            history.push(NEW_ACCOUNT_ROUTE);
          }}
          icon={
            <Icon
              name={ICON_NAMES.ADD}
              color={IconColor.iconAlternative}
              ariaLabel={t('createAccount')}
            />
          }
          text={t('createAccount')}
        />
        <AccountMenuItem
          onClick={() => {
            toggleAccountMenu();
            trackEvent({
              category: EVENT.CATEGORIES.NAVIGATION,
              event: EVENT_NAMES.ACCOUNT_ADD_SELECTED,
              properties: {
                account_type: EVENT.ACCOUNT_TYPES.IMPORTED,
                location: 'Main Menu',
              },
            });
            history.push(IMPORT_ACCOUNT_ROUTE);
          }}
          icon={
            <IconImport
              color="var(--color-icon-alternative)"
              ariaLabel={t('importAccount')}
            />
          }
          text={t('importAccount')}
        />
        <AccountMenuItem
          onClick={() => {
            toggleAccountMenu();
            trackEvent({
              category: EVENT.CATEGORIES.NAVIGATION,
              event: EVENT_NAMES.ACCOUNT_ADD_SELECTED,
              properties: {
                account_type: EVENT.ACCOUNT_TYPES.HARDWARE,
                location: 'Main Menu',
              },
            });
            if (getEnvironmentType() === ENVIRONMENT_TYPE_POPUP) {
              global.platform.openExtensionInBrowser(CONNECT_HARDWARE_ROUTE);
            } else {
              history.push(CONNECT_HARDWARE_ROUTE);
            }
          }}
          icon={
            <Icon
              name={ICON_NAMES.HARDWARE}
              color={IconColor.iconAlternative}
            />
          }
          text={t('connectHardwareWallet')}
        />
        <div className="account-menu__divider" />
        {
          ///: BEGIN:ONLY_INCLUDE_IN(flask)
          <>
            <AccountMenuItem
              onClick={() => {
                toggleAccountMenu();
                history.push(NOTIFICATIONS_ROUTE);
              }}
              icon={
                <div className="account-menu__notifications">
                  <Icon name={ICON_NAMES.NOTIFICATION} size={ICON_SIZES.LG} />
                  {unreadNotificationsCount > 0 && (
                    <div className="account-menu__notifications__count">
                      {unreadNotificationsCount}
                    </div>
                  )}
                </div>
              }
              text={t('notifications')}
            />
            <div className="account-menu__divider" />
          </>
          ///: END:ONLY_INCLUDE_IN
        }
        <AccountMenuItem
          onClick={() => {
            trackEvent(
              {
                category: EVENT.CATEGORIES.NAVIGATION,
                event: EVENT_NAMES.SUPPORT_LINK_CLICKED,
                properties: {
                  url: supportLink,
                },
              },
              {
                contextPropsIntoEventProperties: [CONTEXT_PROPS.PAGE_TITLE],
              },
            );
            global.platform.openTab({ url: supportLink });
          }}
          icon={
            <Icon
              name={ICON_NAMES.MESSAGES}
              color={IconColor.iconAlternative}
            />
          }
          text={supportText}
        />

        <AccountMenuItem
          onClick={() => {
            toggleAccountMenu();
            history.push(SETTINGS_ROUTE);
            this.context.trackEvent({
              category: EVENT.CATEGORIES.NAVIGATION,
              event: EVENT_NAMES.NAV_SETTINGS_OPENED,
              properties: {
                location: 'Main Menu',
              },
            });
          }}
          icon={
            <IconCog
              color="var(--color-icon-alternative)"
              ariaLabel={t('settings')}
            />
          }
          text={t('settings')}
        />
      </div>
    );
  }
}<|MERGE_RESOLUTION|>--- conflicted
+++ resolved
@@ -29,21 +29,14 @@
   NOTIFICATIONS_ROUTE,
   SETTINGS_ROUTE,
 } from '../../../helpers/constants/routes';
-<<<<<<< HEAD
-=======
 import TextField from '../../ui/text-field';
->>>>>>> 09c60e20
 import IconCog from '../../ui/icon/icon-cog';
 import IconImport from '../../ui/icon/icon-import';
 import Button from '../../ui/button';
 import SearchIcon from '../../ui/icon/search-icon';
-<<<<<<< HEAD
-import TextField from '../../ui/text-field';
-=======
 import { SUPPORT_LINK } from '../../../../shared/lib/ui-utils';
 import { IconColor } from '../../../helpers/constants/design-system';
 import { Icon, ICON_NAMES, ICON_SIZES } from '../../component-library';
->>>>>>> 09c60e20
 import KeyRingLabel from './keyring-label';
 
 export function AccountMenuItem(props) {
@@ -235,15 +228,7 @@
         >
           <div className="account-menu__check-mark">
             {isSelected ? (
-<<<<<<< HEAD
               <Icon name={ICON_NAMES.CHECK} color={IconColor.successDefault} />
-=======
-              <Icon
-                color={IconColor.successDefault}
-                name={ICON_NAMES.CHECK}
-                size={ICON_SIZES.LG}
-              />
->>>>>>> 09c60e20
             ) : null}
           </div>
           <Identicon address={identity.address} diameter={24} />
