import React from 'react';
import {
  TextColor,
  TextVariant,
} from '../../../helpers/constants/design-system';
import { useI18nContext } from '../../../hooks/useI18nContext';
import { Text } from '../../component-library';
import { SizeNumber } from '../../component-library/box/box.types';
import { useFiatFormatter } from '../../../hooks/useFiatFormatter';
import { FIAT_UNAVAILABLE, FiatAmount } from './types';

const textStyle = {
  color: TextColor.textAlternative,
  variant: TextVariant.bodySm,
  paddingRight: 2 as SizeNumber,
};

const FiatNotAvailableDisplay: React.FC = () => {
  const t = useI18nContext();
  return <Text {...textStyle}>{t('simulationDetailsFiatNotAvailable')}</Text>;
};

export function calculateTotalFiat(balanceChanges: BalanceChange[]): number {
  return balanceChanges.reduce((total, { fiatAmount }) => {
    return fiatAmount === FIAT_UNAVAILABLE ? total : total + fiatAmount;
  }, 0);
}

/**
 * Displays the fiat value of a single balance change.
 *
 * @param props
 * @param props.fiatAmount
 */
export const IndividualFiatDisplay: React.FC<{ fiatAmount: FiatAmount }> = ({
  fiatAmount,
}) => {
  const fiatFormatter = useFiatFormatter();
  if (fiatAmount === FIAT_UNAVAILABLE) {
    return <FiatNotAvailableDisplay />;
  }
  const absFiat = Math.abs(fiatAmount);

  return <Text {...textStyle}>{fiatFormatter(absFiat)}</Text>;
};

/**
 * Displays the total fiat value of a list of balance changes.
 *
 * @param props
 * @param props.fiatAmounts
 */
export const TotalFiatDisplay: React.FC<{
  fiatAmounts: FiatAmount[];
}> = ({ fiatAmounts }) => {
  const t = useI18nContext();
  const fiatFormatter = useFiatFormatter();
<<<<<<< HEAD
  const totalFiat = calculateTotalFiat(balanceChanges);
=======

  const totalFiat = fiatAmounts.reduce((total: number, fiat) => {
    return total + (fiat === FIAT_UNAVAILABLE ? 0 : fiat);
  }, 0);
>>>>>>> a327faa2

  return totalFiat === 0 ? (
    <FiatNotAvailableDisplay />
  ) : (
    <Text {...textStyle}>
      {t('simulationDetailsTotalFiat', [fiatFormatter(Math.abs(totalFiat))])}
    </Text>
  );
};<|MERGE_RESOLUTION|>--- conflicted
+++ resolved
@@ -20,9 +20,9 @@
   return <Text {...textStyle}>{t('simulationDetailsFiatNotAvailable')}</Text>;
 };
 
-export function calculateTotalFiat(balanceChanges: BalanceChange[]): number {
-  return balanceChanges.reduce((total, { fiatAmount }) => {
-    return fiatAmount === FIAT_UNAVAILABLE ? total : total + fiatAmount;
+export function calculateTotalFiat(fiatAmounts: FiatAmount[]): number {
+  return fiatAmounts.reduce((total: number, fiat) => {
+    return total + (fiat === FIAT_UNAVAILABLE ? 0 : fiat);
   }, 0);
 }
 
@@ -55,14 +55,7 @@
 }> = ({ fiatAmounts }) => {
   const t = useI18nContext();
   const fiatFormatter = useFiatFormatter();
-<<<<<<< HEAD
-  const totalFiat = calculateTotalFiat(balanceChanges);
-=======
-
-  const totalFiat = fiatAmounts.reduce((total: number, fiat) => {
-    return total + (fiat === FIAT_UNAVAILABLE ? 0 : fiat);
-  }, 0);
->>>>>>> a327faa2
+  const totalFiat = calculateTotalFiat(fiatAmounts);
 
   return totalFiat === 0 ? (
     <FiatNotAvailableDisplay />
