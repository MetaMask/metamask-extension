import React, { useCallback, useContext, useRef, useState } from 'react';
import PropTypes from 'prop-types';
import classnames from 'classnames';
import { I18nContext } from '../../../contexts/i18n';
import { Button } from '../../component-library';
import Box from '../../ui/box';
import {
  AlignItems,
  DISPLAY,
  JustifyContent,
} from '../../../helpers/constants/design-system';
import { MetaMetricsContext } from '../../../contexts/metametrics';
import {
  MetaMetricsEventCategory,
  MetaMetricsEventKeyType,
  MetaMetricsEventName,
} from '../../../../shared/constants/metametrics';

const radius = 14;
const strokeWidth = 2;
const radiusWithStroke = radius - strokeWidth / 2;

export default function HoldToRevealButton({ buttonText, onLongPressed }) {
  const t = useContext(I18nContext);
  const isLongPressing = useRef(false);
  const [isUnlocking, setIsUnlocking] = useState(false);
  const [hasTriggeredUnlock, setHasTriggeredUnlock] = useState(false);
  const trackEvent = useContext(MetaMetricsContext);

  /**
   * Prevent animation events from propogating up
   *
   * @param e - Native animation event - React.AnimationEvent<HTMLDivElement>
   */
  const preventPropogation = (e) => {
    e.stopPropagation();
  };

  /**
   * Event for mouse click down
   */
  const onMouseDown = () => {
    isLongPressing.current = true;
    trackEvent({
      category: MetaMetricsEventCategory.Keys,
      event: MetaMetricsEventName.SrpHoldToRevealClickStarted,
      properties: {
        key_type: MetaMetricsEventKeyType.Srp,
      },
    });
  };

  /**
   * Event for mouse click up
   */
  const onMouseUp = () => {
    isLongPressing.current = false;
  };

  /**
   * 1. Progress cirle completed. Begin next animation phase (Shrink halo and show unlocked padlock)
   */
  const onProgressComplete = () => {
    isLongPressing.current && setIsUnlocking(true);
  };

  /**
   * 2. Trigger onLongPressed callback. Begin next animation phase (Shrink unlocked padlock and fade in original content)
   *
   * @param e - Native animation event - React.AnimationEvent<HTMLDivElement>
   */
  const triggerOnLongPressed = useCallback(
    (e) => {
      trackEvent({
        category: MetaMetricsEventCategory.Keys,
        event: MetaMetricsEventName.SrpHoldToRevealCompleted,
        properties: {
          key_type: MetaMetricsEventKeyType.Srp,
        },
      });
      trackEvent({
        category: MetaMetricsEventCategory.Keys,
        event: MetaMetricsEventName.SrpRevealViewed,
        properties: {
          key_type: MetaMetricsEventKeyType.Srp,
        },
      });
      onLongPressed();
      setHasTriggeredUnlock(true);
      preventPropogation(e);
    },
    [onLongPressed],
  );

  /**
   * 3. Reset animation states
   */
  const resetAnimationStates = () => {
    setIsUnlocking(false);
    setHasTriggeredUnlock(false);
  };

  const renderPreCompleteContent = useCallback(() => {
    return (
      <Box
        className={classnames('hold-to-reveal-button__absolute-fill', {
          'hold-to-reveal-button__absolute-fill': isUnlocking,
          'hold-to-reveal-button__main-icon-show': hasTriggeredUnlock,
        })}
      >
        <Box className="hold-to-reveal-button__absolute-fill">
          <svg className="hold-to-reveal-button__circle-svg">
            <circle
              className="hold-to-reveal-button__circle-background"
              cx={radius}
              cy={radius}
              r={radiusWithStroke}
            />
          </svg>
        </Box>
        <Box className="hold-to-reveal-button__absolute-fill">
          <svg className="hold-to-reveal-button__circle-svg">
            <circle
<<<<<<< HEAD
              aria-label={t('holdToRevealLockedLabel')}
=======
              aria-label="circle-locked"
>>>>>>> c92d7380
              onTransitionEnd={onProgressComplete}
              className="hold-to-reveal-button__circle-foreground"
              cx={radius}
              cy={radius}
              r={radiusWithStroke}
            />
          </svg>
        </Box>
        <Box
          display={DISPLAY.FLEX}
          alignItems={AlignItems.center}
          justifyContent={JustifyContent.center}
          className="hold-to-reveal-button__lock-icon-container"
        >
          <img
            src="images/lock-icon.svg"
            alt={t('padlock')}
            className="hold-to-reveal-button__lock-icon"
          />
        </Box>
      </Box>
    );
  }, [isUnlocking, hasTriggeredUnlock, t]);

  const renderPostCompleteContent = useCallback(() => {
    return isUnlocking ? (
      <div
        className={classnames('hold-to-reveal-button__absolute-fill', {
          'hold-to-reveal-button__unlock-icon-hide': hasTriggeredUnlock,
        })}
        onAnimationEnd={resetAnimationStates}
      >
        <div
          onAnimationEnd={preventPropogation}
          className="hold-to-reveal-button__absolute-fill hold-to-reveal-button__circle-static-outer-container"
        >
          <svg className="hold-to-reveal-button__circle-svg">
            <circle
              className="hold-to-reveal-button__circle-static-outer"
              cx={14}
              cy={14}
              r={14}
            />
          </svg>
        </div>
        <div
          onAnimationEnd={preventPropogation}
          className="hold-to-reveal-button__absolute-fill hold-to-reveal-button__circle-static-inner-container"
        >
          <svg className="hold-to-reveal-button__circle-svg">
            <circle
              className="hold-to-reveal-button__circle-static-inner"
              cx={14}
              cy={14}
              r={12}
            />
          </svg>
        </div>
        <div
<<<<<<< HEAD
          aria-label={t('holdToRevealUnlockedLabel')}
=======
          aria-label="circle-unlocked"
>>>>>>> c92d7380
          className="hold-to-reveal-button__unlock-icon-container"
          onAnimationEnd={triggerOnLongPressed}
        >
          <img
            src="images/unlock-icon.svg"
            alt={t('padlock')}
            className="hold-to-reveal-button__unlock-icon"
          />
        </div>
      </div>
    ) : null;
  }, [isUnlocking, hasTriggeredUnlock, triggerOnLongPressed, t]);

  return (
    <Button
      onMouseDown={onMouseDown}
      onMouseUp={onMouseUp}
      className="hold-to-reveal-button__button-hold"
      textProps={{ display: DISPLAY.FLEX, alignItems: AlignItems.center }}
    >
      <Box className="hold-to-reveal-button__icon-container" marginRight={2}>
        {renderPreCompleteContent()}
        {renderPostCompleteContent()}
      </Box>
      {buttonText}
    </Button>
  );
}

HoldToRevealButton.propTypes = {
  /**
   * Text to be displayed on the button
   */
  buttonText: PropTypes.string.isRequired,
  /**
   * Function to be called after the animation is finished
   */
  onLongPressed: PropTypes.func.isRequired,
};<|MERGE_RESOLUTION|>--- conflicted
+++ resolved
@@ -121,11 +121,7 @@
         <Box className="hold-to-reveal-button__absolute-fill">
           <svg className="hold-to-reveal-button__circle-svg">
             <circle
-<<<<<<< HEAD
               aria-label={t('holdToRevealLockedLabel')}
-=======
-              aria-label="circle-locked"
->>>>>>> c92d7380
               onTransitionEnd={onProgressComplete}
               className="hold-to-reveal-button__circle-foreground"
               cx={radius}
@@ -185,11 +181,7 @@
           </svg>
         </div>
         <div
-<<<<<<< HEAD
           aria-label={t('holdToRevealUnlockedLabel')}
-=======
-          aria-label="circle-unlocked"
->>>>>>> c92d7380
           className="hold-to-reveal-button__unlock-icon-container"
           onAnimationEnd={triggerOnLongPressed}
         >
