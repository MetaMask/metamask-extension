--- conflicted
+++ resolved
@@ -172,14 +172,7 @@
     <Typography
       variant={TYPOGRAPHY.H7}
       className={classNames('gas-timing', {
-<<<<<<< HEAD
         [`gas-timing--${attitude}`]: attitude,
-=======
-        [`gas-timing--${attitude}`]:
-          attitude && (eip1559V2Enabled || !supportsEIP1559V2),
-        [`gas-timing--${attitude}-V2`]:
-          attitude && (eip1559V2Enabled || supportsEIP1559V2),
->>>>>>> ba25ad40
       })}
     >
       {text}
