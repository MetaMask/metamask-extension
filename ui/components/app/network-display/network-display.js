--- conflicted
+++ resolved
@@ -3,24 +3,25 @@
 import classnames from 'classnames';
 import { useSelector } from 'react-redux';
 import {
-  NETWORK_TYPES,
-  BUILT_IN_NETWORKS,
+  NETWORK_TYPE_RPC,
+  NETWORK_TYPE_TO_ID_MAP,
 } from '../../../../shared/constants/network';
 
 import LoadingIndicator from '../../ui/loading-indicator';
 import ColorIndicator from '../../ui/color-indicator';
 import {
-  BorderColor,
-  IconColor,
-  Size,
-  TypographyVariant,
+  COLORS,
+  SIZES,
+  TYPOGRAPHY,
 } from '../../../helpers/constants/design-system';
 import Chip from '../../ui/chip/chip';
+import IconCaretDown from '../../ui/icon/icon-caret-down';
 import { useI18nContext } from '../../../hooks/useI18nContext';
 import { isNetworkLoading } from '../../../selectors';
-import { Icon, ICON_NAMES, ICON_SIZES } from '../../component-library';
 
 export default function NetworkDisplay({
+  colored,
+  outline,
   indicatorSize,
   disabled,
   labelProps,
@@ -34,18 +35,12 @@
   }));
   const t = useI18nContext();
 
-  const { nickname, type: networkType } = targetNetwork ?? currentNetwork;
+  const { nickname: networkNickname, type: networkType } =
+    targetNetwork ?? currentNetwork;
 
   return (
     <Chip
-<<<<<<< HEAD
-      dataTestId="network-display"
-      borderColor={
-        onClick ? BorderColor.borderDefault : BorderColor.borderMuted
-      }
-=======
       borderColor={outline ? COLORS.BORDER_MUTED : COLORS.TRANSPARENT}
->>>>>>> b1ea3d5e
       onClick={onClick}
       leftIcon={
         <LoadingIndicator
@@ -55,79 +50,56 @@
         >
           <ColorIndicator
             color={
-<<<<<<< HEAD
-              networkType === NETWORK_TYPES.RPC
-                ? IconColor.iconMuted
-=======
               networkType === NETWORK_TYPE_RPC
                 ? COLORS.ICON_DEFAULT
->>>>>>> b1ea3d5e
                 : networkType
             }
             size={indicatorSize}
             type={ColorIndicator.TYPES.FILLED}
             iconClassName={
-              networkType === NETWORK_TYPES.RPC && indicatorSize !== Size.XS
+              networkType === NETWORK_TYPE_RPC && indicatorSize !== SIZES.XS
                 ? 'fa fa-question'
                 : undefined
             }
           />
         </LoadingIndicator>
       }
-      rightIcon={
-        onClick ? (
-          <Icon name={ICON_NAMES.ARROW_DOWN} size={ICON_SIZES.XS} />
-        ) : null
-      }
+      rightIcon={<IconCaretDown size={16} className="network-display__icon" />}
       label={
-        networkType === NETWORK_TYPES.RPC
-          ? nickname ?? t('privateNetwork')
+        networkType === NETWORK_TYPE_RPC
+          ? networkNickname ?? t('privateNetwork')
           : t(networkType)
       }
       className={classnames('network-display', {
+        'network-display--colored': colored,
         'network-display--disabled': disabled,
+        [`network-display--${networkType}`]: colored && networkType,
         'network-display--clickable': typeof onClick === 'function',
       })}
       labelProps={{
-        variant: TypographyVariant.H7,
+        variant: TYPOGRAPHY.H7,
         ...labelProps,
       }}
-      data-testid="current-network"
     />
   );
 }
 NetworkDisplay.propTypes = {
-  /**
-   * The size of the indicator
-   */
-  indicatorSize: PropTypes.oneOf(Object.values(Size)),
-  /**
-   * The label props of the label can use most of the Typography props
-   */
+  colored: PropTypes.bool,
+  indicatorSize: PropTypes.oneOf(Object.values(SIZES)),
   labelProps: Chip.propTypes.labelProps,
-  /**
-   * The target network
-   */
   targetNetwork: PropTypes.shape({
     type: PropTypes.oneOf([
-      ...Object.keys(BUILT_IN_NETWORKS),
-      NETWORK_TYPES.RPC,
+      ...Object.values(NETWORK_TYPE_TO_ID_MAP),
+      NETWORK_TYPE_RPC,
     ]),
     nickname: PropTypes.string,
   }),
-  /**
-   * Whether the NetworkDisplay is disabled
-   */
+  outline: PropTypes.bool,
   disabled: PropTypes.bool,
-  /**
-   * The onClick event handler of the NetworkDisplay
-   * if it is not passed it is assumed that the NetworkDisplay
-   * should not be interactive and removes the caret and changes the border color
-   * of the NetworkDisplay
-   */
   onClick: PropTypes.func,
 };
 
 NetworkDisplay.defaultProps = {
-  indicatorSize: Size.LG,
+  colored: true,
+  indicatorSize: SIZES.LG,
 };