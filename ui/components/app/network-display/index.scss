.network-display {
  display: flex;
  align-items: center;
  justify-content: flex-start;
  padding: 0 10px;
  border-radius: 4px;
  min-height: 25px;
  user-select: none;

  &--disabled {
    cursor: not-allowed;
  }

<<<<<<< HEAD
=======
  &--colored {
    background-color: lighten(rgb(125, 128, 130), 45%);
  }

  &--mainnet {
    background-color: lighten($blue-lagoon, 68%);
  }

  &--ropsten {
    background-color: lighten($crimson, 45%);
  }

  &--kovan {
    background-color: lighten($purple, 65%);
  }

  &--rinkeby {
    background-color: lighten($tulip-tree, 35%);
  }

  &--goerli {
    background-color: lighten($dodger-blue, 35%);
  }

  &--localhost {
    background-color: lighten($blue-lagoon, 68%);
  }

>>>>>>> 49d0467a
  &.chip {
    margin: 0;
    max-width: 100%;
    background-color: var(--app-header-network-chip-background);
  }

  & .chip__label {
    overflow: hidden;
    text-overflow: ellipsis;
    white-space: nowrap;
  }

  & .chip__left-icon {
    margin-left: 4px;
  }

  & .chip__right-icon {
    margin-right: 4px;
  }

  &--clickable {
    cursor: pointer;
  }
}<|MERGE_RESOLUTION|>--- conflicted
+++ resolved
@@ -11,8 +11,6 @@
     cursor: not-allowed;
   }
 
-<<<<<<< HEAD
-=======
   &--colored {
     background-color: lighten(rgb(125, 128, 130), 45%);
   }
@@ -41,11 +39,9 @@
     background-color: lighten($blue-lagoon, 68%);
   }
 
->>>>>>> 49d0467a
   &.chip {
     margin: 0;
     max-width: 100%;
-    background-color: var(--app-header-network-chip-background);
   }
 
   & .chip__label {
@@ -62,6 +58,12 @@
     margin-right: 4px;
   }
 
+  &__icon {
+    height: 8px;
+    width: 12px;
+    display: block;
+  }
+
   &--clickable {
     cursor: pointer;
   }
