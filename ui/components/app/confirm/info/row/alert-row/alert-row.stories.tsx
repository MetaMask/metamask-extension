import React from 'react';
import { ConfirmInfoRowVariant } from '../row';
import { AlertRow } from './alert-row';
import configureStore from '../../../../../../store/store';
import { Provider } from 'react-redux';
import { Meta } from '@storybook/react';
import { baseAlertsMock } from '../../../../confirmations/alerts/alert-modal/alert-modal.stories';

const LABEL_FROM_MOCK = 'From';
<<<<<<< HEAD
=======
const DATA_FROM_MOCK = 'Data';
const CONTRACT_FROM_MOCK = 'Contract';
const alertsMock: Alert[] = [
  {
    key: LABEL_FROM_MOCK,
    field: LABEL_FROM_MOCK,
    severity: Severity.Danger,
    message: 'Description of what may happen if this alert was ignored',
    reason: 'Reason for the alert 1',
    alertDetails: [
      'We found the contract Petname 0xEqT3b9773b1763efa556f55ccbeb20441962d82x to be malicious',
      'Operator is an externally owned account (EOA) ',
      'Operator is untrusted according to previous activity',
    ],
  },
  {
    key: 'Data',
    field: 'Data',
    severity: Severity.Warning,
    message: 'Alert 2',
    alertDetails: ['detail 1 warning', 'detail 2 warning'],
  },
  {
    key: 'Contract',
    field: 'Contract',
    severity: Severity.Info,
    message: 'Alert Info',
    alertDetails: ['detail 1 info', 'detail info'],
  },
];
>>>>>>> 5dc00ec6
const OWNER_ID_MOCK = '123';

const pendingApprovalMock = {
  id: OWNER_ID_MOCK,
  status: 'unapproved',
  time: new Date().getTime(),
  type: 'personal_sign',
};
const storeMock = configureStore({
  metamask: {
    pendingApprovals: {
      [OWNER_ID_MOCK]: pendingApprovalMock,
    },
  },
  confirmAlerts: {
    alerts: { [OWNER_ID_MOCK]: baseAlertsMock },
    confirmed: {
      [OWNER_ID_MOCK]: {
        [LABEL_FROM_MOCK]: false,
<<<<<<< HEAD
        Data: false,
        Contract: false,
=======
        [DATA_FROM_MOCK]: false,
        [CONTRACT_FROM_MOCK]: false,
>>>>>>> 5dc00ec6
      },
    },
  },
  confirm: {
    currentConfirmation: pendingApprovalMock,
  },
});

const ConfirmInfoRowStory = {
  title: 'Components/App/Confirm/AlertRow',

  component: AlertRow,
  argTypes: {
    variant: {
      control: 'select',
      options: Object.values(ConfirmInfoRowVariant),
    },
    label: {
      control: 'text',
    },
    children: {
      control: 'text',
    },
  },
  decorators: [(story) => <Provider store={storeMock}>{story()}</Provider>],
} as Meta<typeof AlertRow>;

export const DefaultStory = (args) => <AlertRow {...args} />;

DefaultStory.storyName = 'Default';

DefaultStory.args = {
  label: 'Key',
  children: 'Value',
};

export default ConfirmInfoRowStory;

/**
 * Row with Critical Alert.
 */
export const AlertRowCritical = DefaultStory.bind({});
AlertRowCritical.args = {
  label: LABEL_FROM_MOCK,
  children: 'Value',
  alertKey: LABEL_FROM_MOCK,
  ownerId: OWNER_ID_MOCK,
  variant: ConfirmInfoRowVariant.Critical,
};

/**
 * Row with Non-Critical Alert.
 */
export const AlertRowWarning = DefaultStory.bind({});
AlertRowWarning.args = {
  label: DATA_FROM_MOCK,
  children: 'Value',
  alertKey: DATA_FROM_MOCK,
  ownerId: OWNER_ID_MOCK,
  variant: ConfirmInfoRowVariant.Warning,
};

/**
 * Row with Informative Alert.
 */
export const AlertRowInformative = DefaultStory.bind({});
AlertRowInformative.args = {
  label: CONTRACT_FROM_MOCK,
  children: 'Value',
  alertKey: CONTRACT_FROM_MOCK,
  ownerId: OWNER_ID_MOCK,
  variant: ConfirmInfoRowVariant.Default,
};<|MERGE_RESOLUTION|>--- conflicted
+++ resolved
@@ -7,39 +7,8 @@
 import { baseAlertsMock } from '../../../../confirmations/alerts/alert-modal/alert-modal.stories';
 
 const LABEL_FROM_MOCK = 'From';
-<<<<<<< HEAD
-=======
 const DATA_FROM_MOCK = 'Data';
 const CONTRACT_FROM_MOCK = 'Contract';
-const alertsMock: Alert[] = [
-  {
-    key: LABEL_FROM_MOCK,
-    field: LABEL_FROM_MOCK,
-    severity: Severity.Danger,
-    message: 'Description of what may happen if this alert was ignored',
-    reason: 'Reason for the alert 1',
-    alertDetails: [
-      'We found the contract Petname 0xEqT3b9773b1763efa556f55ccbeb20441962d82x to be malicious',
-      'Operator is an externally owned account (EOA) ',
-      'Operator is untrusted according to previous activity',
-    ],
-  },
-  {
-    key: 'Data',
-    field: 'Data',
-    severity: Severity.Warning,
-    message: 'Alert 2',
-    alertDetails: ['detail 1 warning', 'detail 2 warning'],
-  },
-  {
-    key: 'Contract',
-    field: 'Contract',
-    severity: Severity.Info,
-    message: 'Alert Info',
-    alertDetails: ['detail 1 info', 'detail info'],
-  },
-];
->>>>>>> 5dc00ec6
 const OWNER_ID_MOCK = '123';
 
 const pendingApprovalMock = {
@@ -59,13 +28,8 @@
     confirmed: {
       [OWNER_ID_MOCK]: {
         [LABEL_FROM_MOCK]: false,
-<<<<<<< HEAD
-        Data: false,
-        Contract: false,
-=======
         [DATA_FROM_MOCK]: false,
         [CONTRACT_FROM_MOCK]: false,
->>>>>>> 5dc00ec6
       },
     },
   },
