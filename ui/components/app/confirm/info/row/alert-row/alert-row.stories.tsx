import React from 'react';
import { ConfirmInfoRow, ConfirmInfoRowVariant } from '../row';
import { AlertRow, AlertRowProps } from './alert-row';
import { Severity } from '../../../../../../helpers/constants/design-system';
import { Alert } from '../../../../../../ducks/confirm-alerts/confirm-alerts';
import configureStore from '../../../../../../store/store';
import { Provider } from 'react-redux';
import { Meta } from '@storybook/react';

const LABEL_FROM_MOCK = 'From';
const alertsMock: Alert[] = [
  {
    key: LABEL_FROM_MOCK,
    field: LABEL_FROM_MOCK,
    severity: Severity.Danger,
    message: 'Description of what may happen if this alert was ignored',
    reason: 'Reason for the alert 1',
    alertDetails: [
      'We found the contract Petname 0xEqT3b9773b1763efa556f55ccbeb20441962d82x to be malicious',
      'Operator is an externally owned account (EOA) ',
      'Operator is untrusted according to previous activity',
    ],
  },
  { key: 'Data', field: 'Data', severity: Severity.Warning, message: 'Alert 2', alertDetails:['detail 1 warning', 'detail 2 warning'] },
  { key: 'Contract', field: 'Contract', severity: Severity.Info, message: 'Alert Info', alertDetails:['detail 1 info', 'detail info'] },
];
const OWNER_ID_MOCK = '123';
const storeMock = configureStore({
  confirmAlerts: {
    alerts: { [OWNER_ID_MOCK]: alertsMock },
    confirmed: { [OWNER_ID_MOCK]: { [LABEL_FROM_MOCK]: false, 'data': false, 'contract': false } },
  },
  confirm: {
    currentConfirmation: {
      id: OWNER_ID_MOCK,
      status: 'unapproved',
      time: new Date().getTime(),
      type: 'json_request',
    },
  },
});

const ConfirmInfoRowStory = {
  title: 'Components/App/Confirm/AlertRow',

  component: AlertRow,
  argTypes: {
    variant: {
      control: 'select',
      options: Object.values(ConfirmInfoRowVariant),
    },
    label: {
      control: 'text',
    },
    children: {
      control: 'text',
    },
  },
  decorators: [(story) => <Provider store={storeMock}>{story()}</Provider>],
} as Meta<typeof AlertRow>;

export const DefaultStory = (args) => <AlertRow {...args} />;

DefaultStory.storyName = 'Default';

DefaultStory.args = {
  label: 'Key',
  children: 'Value',
};

export default ConfirmInfoRowStory;

/**
 * Row with Critical Alert.
 */
export const AlertRowCritical = DefaultStory.bind({});
AlertRowCritical.args = {
  label: LABEL_FROM_MOCK,
  children: 'Value',
  alertKey: LABEL_FROM_MOCK,
  ownerId: OWNER_ID_MOCK,
  variant: ConfirmInfoRowVariant.Critical,
};

/**
 * Row with Non-Critical Alert.
 */
export const AlertRowWarning = DefaultStory.bind({});
AlertRowWarning.args = {
  label: LABEL_FROM_MOCK,
  children: 'Value',
  alertKey: LABEL_FROM_MOCK,
  ownerId: OWNER_ID_MOCK,
  variant: ConfirmInfoRowVariant.Warning,
};

/**
 * Row with Informative Alert.
 */
export const AlertRowInformative = DefaultStory.bind({});
AlertRowInformative.args = {
  label: LABEL_FROM_MOCK,
  children: 'Value',
  alertKey: LABEL_FROM_MOCK,
<<<<<<< HEAD
  ownerId: OWNER_ID_MOCK,
=======
  alertOwnerId: OWNER_ID_MOCK,
  variant: ConfirmInfoRowVariant.Default,
>>>>>>> 3acec3fe
};<|MERGE_RESOLUTION|>--- conflicted
+++ resolved
@@ -102,10 +102,6 @@
   label: LABEL_FROM_MOCK,
   children: 'Value',
   alertKey: LABEL_FROM_MOCK,
-<<<<<<< HEAD
   ownerId: OWNER_ID_MOCK,
-=======
-  alertOwnerId: OWNER_ID_MOCK,
   variant: ConfirmInfoRowVariant.Default,
->>>>>>> 3acec3fe
 };