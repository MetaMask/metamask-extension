--- conflicted
+++ resolved
@@ -43,23 +43,8 @@
   }
 }
 
-<<<<<<< HEAD
-export const InlineAlertContext = createContext<React.ReactNode | null>(null);
-
-export const AlertRow = ({
-  alertKey,
-  ownerId,
-  children,
-  label,
-  tooltip,
-  variant = ConfirmInfoRowVariant.Default,
-  style,
-}: AlertRowProps) => {
-  const processAlertAction = useConfirmationAlertActions();
-=======
 export const AlertRow = (props: AlertRowProps) => {
   const { alertKey, ownerId, style, variant, ...rowProperties } = props;
->>>>>>> bc98fb40
   const { getFieldAlerts } = useAlerts(ownerId);
   const hasFieldAlert = getFieldAlerts(alertKey).length > 0;
 
