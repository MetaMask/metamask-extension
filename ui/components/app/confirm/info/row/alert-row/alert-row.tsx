--- conflicted
+++ resolved
@@ -42,20 +42,8 @@
   }
 }
 
-<<<<<<< HEAD
-export const AlertRow = ({
-  alertKey,
-  ownerId,
-  children,
-  label,
-  tooltip,
-  variant = ConfirmInfoRowVariant.Default,
-  style,
-}: AlertRowProps) => {
-=======
 export const AlertRow = (props: AlertRowProps) => {
   const { alertKey, ownerId, style, variant, ...rowProperties } = props;
->>>>>>> a3aa6dff
   const { getFieldAlerts } = useAlerts(ownerId);
   const hasFieldAlert = getFieldAlerts(alertKey).length > 0;
 
