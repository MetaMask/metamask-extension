--- conflicted
+++ resolved
@@ -8,10 +8,7 @@
   >
     <div
       class="mm-box mm-box--display-flex mm-box--flex-direction-row mm-box--justify-content-center mm-box--align-items-flex-start mm-box--color-text-default"
-<<<<<<< HEAD
-=======
       style="align-items: center;"
->>>>>>> f3548885
     >
       <p
         class="mm-box mm-text mm-text--body-md-medium mm-box--color-inherit"
