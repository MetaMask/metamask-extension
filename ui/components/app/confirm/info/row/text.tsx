--- conflicted
+++ resolved
@@ -7,13 +7,8 @@
   IconColor,
   TextColor,
 } from '../../../../../helpers/constants/design-system';
-<<<<<<< HEAD
+import { Box, ButtonIcon, IconName, Text } from '../../../../component-library';
 import Tooltip from '../../../../ui/tooltip';
-
-export type ConfirmInfoRowTextProps = {
-  text: string;
-  tooltip?: string;
-};
 
 const InfoText = ({ text }: { text: string }) => (
   <Text color={TextColor.inherit} style={{ whiteSpace: 'pre-wrap' }}>
@@ -21,29 +16,23 @@
   </Text>
 );
 
-export const ConfirmInfoRowText = ({
-  text,
-  tooltip,
-}: ConfirmInfoRowTextProps) => {
-=======
-import { Box, ButtonIcon, IconName, Text } from '../../../../component-library';
-
 export type ConfirmInfoRowTextProps = {
   text: string;
   onEditClick?: () => void;
   editIconClassName?: string;
+  tooltip?: string;
 };
 
 export const ConfirmInfoRowText: React.FC<ConfirmInfoRowTextProps> = ({
   text,
   onEditClick,
   editIconClassName,
+  tooltip,
 }) => {
   const t = useContext(I18nContext);
 
   const isEditable = Boolean(onEditClick);
 
->>>>>>> 5c745db8
   return (
     <Box
       display={Display.Flex}
@@ -51,22 +40,19 @@
       flexWrap={FlexWrap.Wrap}
       gap={2}
     >
-<<<<<<< HEAD
-      {tooltip ? (
-        <Tooltip
-          position="bottom"
-          title={tooltip}
-          wrapperStyle={{ minWidth: 0 }}
-          interactive
-        >
+      <Text color={TextColor.inherit} style={{ whiteSpace: 'pre-wrap' }}>
+        {tooltip ? (
+          <Tooltip
+            position="bottom"
+            title={tooltip}
+            wrapperStyle={{ minWidth: 0 }}
+            interactive
+          >
+            <InfoText text={text} />
+          </Tooltip>
+        ) : (
           <InfoText text={text} />
-        </Tooltip>
-      ) : (
-        <InfoText text={text} />
-      )}
-=======
-      <Text color={TextColor.inherit} style={{ whiteSpace: 'pre-wrap' }}>
-        {text}
+        )}
       </Text>
       {isEditable ? (
         <ButtonIcon
@@ -78,7 +64,6 @@
           onClick={onEditClick}
         />
       ) : null}
->>>>>>> 5c745db8
     </Box>
   );
 };