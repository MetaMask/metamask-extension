--- conflicted
+++ resolved
@@ -93,10 +93,7 @@
   tooltipIcon,
   tooltipIconColor,
   onClick,
-<<<<<<< HEAD
-=======
   labelChildrenStyleOverride,
->>>>>>> 1371d2d0
 }) => {
   const [expanded, setExpanded] = useState(!collapsed);
 
