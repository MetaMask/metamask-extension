import React, { createContext, useContext } from 'react';
import Tooltip from '../../../../ui/tooltip/tooltip';
import {
  Box,
  Icon,
  IconName,
  IconSize,
  Text,
} from '../../../../component-library';
import {
  AlignItems,
  BackgroundColor,
  BorderRadius,
  Color,
  Display,
  FlexDirection,
  FlexWrap,
  IconColor,
  JustifyContent,
  OverflowWrap,
  TextColor,
  TextVariant,
} from '../../../../../helpers/constants/design-system';
import { InlineAlertContext } from './alert-row';

export enum ConfirmInfoRowVariant {
  Default = 'default',
  Critical = 'critical',
  Warning = 'warning',
}

export type ConfirmInfoRowProps = {
  label: string;
  children: React.ReactNode | string;
  tooltip?: string;
  variant?: ConfirmInfoRowVariant;
  style?: React.CSSProperties;
};

const BACKGROUND_COLORS = {
  [ConfirmInfoRowVariant.Default]: undefined,
  [ConfirmInfoRowVariant.Critical]: BackgroundColor.errorMuted,
  [ConfirmInfoRowVariant.Warning]: BackgroundColor.warningMuted,
};

const TEXT_COLORS = {
  [ConfirmInfoRowVariant.Default]: TextColor.textDefault,
  [ConfirmInfoRowVariant.Critical]: Color.errorAlternative,
  [ConfirmInfoRowVariant.Warning]: Color.warningAlternative,
};

const TOOLTIP_ICONS = {
  [ConfirmInfoRowVariant.Default]: IconName.Question,
  [ConfirmInfoRowVariant.Critical]: IconName.Warning,
  [ConfirmInfoRowVariant.Warning]: IconName.Warning,
};

const TOOLTIP_ICON_COLORS = {
  [ConfirmInfoRowVariant.Default]: Color.iconMuted,
  [ConfirmInfoRowVariant.Critical]: Color.errorAlternative,
  [ConfirmInfoRowVariant.Warning]: Color.warningAlternative,
};

export const ConfirmInfoRowContext = createContext({
  variant: ConfirmInfoRowVariant.Default,
});

export const ConfirmInfoRow = ({
  label,
  children,
  variant = ConfirmInfoRowVariant.Default,
  tooltip,
  style,
}: ConfirmInfoRowProps) => {
  const inlineAlert = useContext(InlineAlertContext);

  return (
    <ConfirmInfoRowContext.Provider value={{ variant }}>
      <Box
        className="confirm-info-row"
        display={Display.Flex}
        flexDirection={FlexDirection.Row}
        justifyContent={JustifyContent.spaceBetween}
        flexWrap={FlexWrap.Wrap}
        backgroundColor={BACKGROUND_COLORS[variant]}
        borderRadius={BorderRadius.LG}
        marginTop={2}
        marginBottom={2}
        paddingLeft={2}
        paddingRight={2}
        color={TEXT_COLORS[variant] as TextColor}
        style={{
          overflowWrap: OverflowWrap.Anywhere,
          minHeight: '24px',
          ...style,
        }}
      >
<<<<<<< HEAD
        <Box
          display={Display.Flex}
          flexDirection={FlexDirection.Row}
          justifyContent={JustifyContent.center}
          alignItems={AlignItems.center}
        >
          <Text variant={TextVariant.bodyMdMedium} color={TextColor.inherit}>
            {label}
          </Text>
          {inlineAlert}
          {tooltip && tooltip.length > 0 && (
            <Tooltip title={tooltip} style={{ display: 'flex' }}>
              <Icon
                name={TOOLTIP_ICONS[variant]}
                marginLeft={1}
                color={TOOLTIP_ICON_COLORS[variant] as unknown as IconColor}
              />
            </Tooltip>
          )}
        </Box>
        {typeof children === 'string' ? (
          <Text color={TextColor.inherit}>{children}</Text>
        ) : (
          children
=======
        <Text variant={TextVariant.bodyMdMedium} color={TextColor.inherit}>
          {label}
        </Text>
        {tooltip && tooltip.length > 0 && (
          <Tooltip
            position="bottom"
            title={tooltip}
            style={{ display: 'flex' }}
          >
            <Icon
              name={TOOLTIP_ICONS[variant]}
              marginLeft={1}
              color={TOOLTIP_ICON_COLORS[variant] as unknown as IconColor}
              size={IconSize.Sm}
            />
          </Tooltip>
>>>>>>> c0cbdd9a
        )}
      </Box>
    </ConfirmInfoRowContext.Provider>
  );
};<|MERGE_RESOLUTION|>--- conflicted
+++ resolved
@@ -95,7 +95,6 @@
           ...style,
         }}
       >
-<<<<<<< HEAD
         <Box
           display={Display.Flex}
           flexDirection={FlexDirection.Row}
@@ -107,11 +106,16 @@
           </Text>
           {inlineAlert}
           {tooltip && tooltip.length > 0 && (
-            <Tooltip title={tooltip} style={{ display: 'flex' }}>
+            <Tooltip
+              position="bottom"
+              title={tooltip}
+              style={{ display: 'flex' }}
+            >
               <Icon
                 name={TOOLTIP_ICONS[variant]}
                 marginLeft={1}
                 color={TOOLTIP_ICON_COLORS[variant] as unknown as IconColor}
+                size={IconSize.Sm}
               />
             </Tooltip>
           )}
@@ -120,24 +124,6 @@
           <Text color={TextColor.inherit}>{children}</Text>
         ) : (
           children
-=======
-        <Text variant={TextVariant.bodyMdMedium} color={TextColor.inherit}>
-          {label}
-        </Text>
-        {tooltip && tooltip.length > 0 && (
-          <Tooltip
-            position="bottom"
-            title={tooltip}
-            style={{ display: 'flex' }}
-          >
-            <Icon
-              name={TOOLTIP_ICONS[variant]}
-              marginLeft={1}
-              color={TOOLTIP_ICON_COLORS[variant] as unknown as IconColor}
-              size={IconSize.Sm}
-            />
-          </Tooltip>
->>>>>>> c0cbdd9a
         )}
       </Box>
     </ConfirmInfoRowContext.Provider>
