import React, { createContext } from 'react';
import Tooltip from '../../../../ui/tooltip/tooltip';
import {
  Box,
  Icon,
  IconName,
  IconSize,
  Text,
} from '../../../../component-library';
import {
  AlignItems,
  BackgroundColor,
  BorderRadius,
  Color,
  Display,
  FlexDirection,
  FlexWrap,
  IconColor,
  JustifyContent,
  OverflowWrap,
  TextColor,
  TextVariant,
} from '../../../../../helpers/constants/design-system';
import { CopyIcon } from './copy-icon';

export enum ConfirmInfoRowVariant {
  Default = 'default',
  Critical = 'critical',
  Warning = 'warning',
}

export type ConfirmInfoRowProps = {
  label: string;
  children: React.ReactNode | string;
  tooltip?: string;
  variant?: ConfirmInfoRowVariant;
  style?: React.CSSProperties;
  labelChildren?: React.ReactNode;
  color?: TextColor;
<<<<<<< HEAD
=======
  copyEnabled?: boolean;
  copyText?: string;
>>>>>>> 717376e8
};

const BACKGROUND_COLORS = {
  [ConfirmInfoRowVariant.Default]: undefined,
  [ConfirmInfoRowVariant.Critical]: BackgroundColor.errorMuted,
  [ConfirmInfoRowVariant.Warning]: BackgroundColor.warningMuted,
};

const TEXT_COLORS = {
  [ConfirmInfoRowVariant.Default]: TextColor.textDefault,
  [ConfirmInfoRowVariant.Critical]: Color.errorAlternative,
  [ConfirmInfoRowVariant.Warning]: Color.warningDefault,
};

const TOOLTIP_ICONS = {
  [ConfirmInfoRowVariant.Default]: IconName.Question,
  [ConfirmInfoRowVariant.Critical]: IconName.Warning,
  [ConfirmInfoRowVariant.Warning]: IconName.Warning,
};

const TOOLTIP_ICON_COLORS = {
  [ConfirmInfoRowVariant.Default]: Color.iconMuted,
  [ConfirmInfoRowVariant.Critical]: Color.errorAlternative,
  [ConfirmInfoRowVariant.Warning]: Color.warningDefault,
};

export const ConfirmInfoRowContext = createContext({
  variant: ConfirmInfoRowVariant.Default,
});

export const ConfirmInfoRow: React.FC<ConfirmInfoRowProps> = ({
  label,
  children,
  variant = ConfirmInfoRowVariant.Default,
  tooltip,
  style,
  labelChildren,
  color,
<<<<<<< HEAD
}: ConfirmInfoRowProps) => (
=======
  copyEnabled = false,
  copyText = undefined,
}) => (
>>>>>>> 717376e8
  <ConfirmInfoRowContext.Provider value={{ variant }}>
    <Box
      className="confirm-info-row"
      display={Display.Flex}
      flexDirection={FlexDirection.Row}
      justifyContent={JustifyContent.spaceBetween}
      flexWrap={FlexWrap.Wrap}
      backgroundColor={BACKGROUND_COLORS[variant]}
      borderRadius={BorderRadius.LG}
      marginTop={2}
      marginBottom={2}
      paddingLeft={2}
      paddingRight={copyEnabled ? 5 : 2}
      color={TEXT_COLORS[variant] as TextColor}
      style={{
        overflowWrap: OverflowWrap.Anywhere,
        minHeight: '24px',
        position: 'relative',
        ...style,
      }}
    >
      {copyEnabled && <CopyIcon copyText={copyText ?? ''} />}
      <Box
        display={Display.Flex}
        flexDirection={FlexDirection.Row}
        justifyContent={JustifyContent.center}
        alignItems={AlignItems.center}
        color={color}
      >
        <Text variant={TextVariant.bodyMdMedium} color={TextColor.inherit}>
          {label}
        </Text>
        {labelChildren}
        {tooltip && tooltip.length > 0 && (
          <Tooltip
            position="bottom"
            title={tooltip}
            style={{ display: 'flex' }}
          >
            <Icon
              name={TOOLTIP_ICONS[variant]}
              marginLeft={1}
              color={TOOLTIP_ICON_COLORS[variant] as unknown as IconColor}
              size={IconSize.Sm}
            />
          </Tooltip>
        )}
      </Box>
      {typeof children === 'string' ? (
        <Text marginRight={copyEnabled ? 3 : 0} color={TextColor.inherit}>
          {children}
        </Text>
      ) : (
        children
      )}
    </Box>
  </ConfirmInfoRowContext.Provider>
);<|MERGE_RESOLUTION|>--- conflicted
+++ resolved
@@ -37,11 +37,8 @@
   style?: React.CSSProperties;
   labelChildren?: React.ReactNode;
   color?: TextColor;
-<<<<<<< HEAD
-=======
   copyEnabled?: boolean;
   copyText?: string;
->>>>>>> 717376e8
 };
 
 const BACKGROUND_COLORS = {
@@ -80,13 +77,9 @@
   style,
   labelChildren,
   color,
-<<<<<<< HEAD
-}: ConfirmInfoRowProps) => (
-=======
   copyEnabled = false,
   copyText = undefined,
 }) => (
->>>>>>> 717376e8
   <ConfirmInfoRowContext.Provider value={{ variant }}>
     <Box
       className="confirm-info-row"
