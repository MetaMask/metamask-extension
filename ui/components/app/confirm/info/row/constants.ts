export const TEST_ADDRESS = '0x5CfE73b6021E818B776b421B1c4Db2474086a7e1';

export enum RowAlertKey {
  AccountTypeUpgrade = 'accountTypeUpgrade',
  EstimatedChangesStatic = 'estimatedChangesStatic',
  EstimatedFee = 'estimatedFee',
  IncomingTokens = 'incomingTokens',
  InteractingWith = 'interactingWith',
  Network = 'network',
  RequestFrom = 'requestFrom',
  Resimulation = 'resimulation',
  ShieldFooterCoverageIndicator = 'shieldFooterCoverageIndicator',
  SigningInWith = 'signingInWith',
  Speed = 'speed',
<<<<<<< HEAD
  InteractingWith = 'interactingWith',
  EstimatedChangesStatic = 'estimatedChangesStatic',
  Spender = 'spender',
  IncomingTokens = 'incomingTokens',
=======
>>>>>>> b71ba597
}

export enum AlertActionKey {
  Buy = 'buy',
  ShowAdvancedGasFeeModal = 'showAdvancedGasModal',
  ShowGasFeeModal = 'showGasFeeModal',
  ShowPendingConfirmation = 'showPendingConfirmation',
}<|MERGE_RESOLUTION|>--- conflicted
+++ resolved
@@ -3,6 +3,7 @@
 export enum RowAlertKey {
   AccountTypeUpgrade = 'accountTypeUpgrade',
   EstimatedChangesStatic = 'estimatedChangesStatic',
+  Spender = 'spender',
   EstimatedFee = 'estimatedFee',
   IncomingTokens = 'incomingTokens',
   InteractingWith = 'interactingWith',
@@ -12,13 +13,6 @@
   ShieldFooterCoverageIndicator = 'shieldFooterCoverageIndicator',
   SigningInWith = 'signingInWith',
   Speed = 'speed',
-<<<<<<< HEAD
-  InteractingWith = 'interactingWith',
-  EstimatedChangesStatic = 'estimatedChangesStatic',
-  Spender = 'spender',
-  IncomingTokens = 'incomingTokens',
-=======
->>>>>>> b71ba597
 }
 
 export enum AlertActionKey {
