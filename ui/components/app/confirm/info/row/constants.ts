--- conflicted
+++ resolved
@@ -12,12 +12,6 @@
   ShieldFooterCoverageIndicator = 'shieldFooterCoverageIndicator',
   SigningInWith = 'signingInWith',
   Speed = 'speed',
-<<<<<<< HEAD
-  InteractingWith = 'interactingWith',
-  EstimatedChangesStatic = 'estimatedChangesStatic',
-  IncomingTokens = 'incomingTokens',
-=======
->>>>>>> 1371d2d0
 }
 
 export enum AlertActionKey {
