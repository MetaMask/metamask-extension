import React, { useContext } from 'react';
import { getAccountLink } from '@metamask/etherscan-link';
import {
  formatChainIdToCaip,
  formatChainIdToHex,
} from '@metamask/bridge-controller';
import { TransactionStatus } from '@metamask/transaction-controller';
<<<<<<< HEAD
import { getBridgeStatusKey } from '@metamask/bridge-status-controller';
=======
import { isNumber } from 'lodash';
import { getBridgeStatusKey } from '../../../../shared/lib/bridge-status/utils';
>>>>>>> 05e8fa59
import {
  Display,
  FlexDirection,
  AlignItems,
  JustifyContent,
  TextVariant,
  IconColor,
  FontWeight,
  TextColor,
  TextAlign,
  BorderColor,
} from '../../../helpers/constants/design-system';
import { useI18nContext } from '../../../hooks/useI18nContext';
import {
  ModalOverlay,
  ModalContent,
  ModalHeader,
  Modal,
  Box,
  Text,
  ModalFooter,
  Button,
  IconName,
  ButtonVariant,
  Icon,
  IconSize,
  ButtonSize,
  ButtonLink,
  ButtonLinkSize,
  AvatarNetwork,
  AvatarNetworkSize,
} from '../../component-library';
import {
  MetaMetricsEventCategory,
  MetaMetricsEventName,
  MetaMetricsEventLinkType,
} from '../../../../shared/constants/metametrics';
import { MetaMetricsContext } from '../../../contexts/metametrics';
import { ConfirmInfoRowDivider as Divider } from '../confirm/info/row';
import { getURLHostName } from '../../../helpers/utils/util';
import { KEYRING_TRANSACTION_STATUS_KEY } from '../../../hooks/useMultichainTransactionDisplay';
import {
  formatTimestamp,
  getTransactionUrl,
  shortenTransactionId,
} from '../multichain-transaction-details-modal/helpers';
import { formatBlockExplorerTransactionUrl } from '../../../../shared/lib/multichain/networks';
import {
  MULTICHAIN_PROVIDER_CONFIGS,
  MultichainNetworks,
  SOLANA_TOKEN_IMAGE_URL,
  MULTICHAIN_NETWORK_BLOCK_EXPLORER_FORMAT_URLS_MAP,
} from '../../../../shared/constants/multichain/networks';
import { CHAIN_ID_TO_NETWORK_IMAGE_URL_MAP } from '../../../../shared/constants/network';
import { CHAINID_DEFAULT_BLOCK_EXPLORER_URL_MAP } from '../../../../shared/constants/common';
import {
  ExtendedTransaction,
  BridgeOriginatedItem,
} from '../../../hooks/bridge/useSolanaBridgeTransactionMapping';

type MultichainBridgeTransactionDetailsModalProps = {
  transaction: ExtendedTransaction | BridgeOriginatedItem;
  onClose: () => void;
};

function MultichainBridgeTransactionDetailsModal({
  transaction,
  onClose,
}: MultichainBridgeTransactionDetailsModalProps): JSX.Element {
  const t = useI18nContext();
  const trackEvent = useContext(MetaMetricsContext);

  // --- Extract data directly from transaction ---
  const { id, timestamp, from, bridgeInfo, isBridgeOriginated } = transaction;
  const chain = transaction.network ?? transaction.chain ?? undefined;
  // Use TransactionStatus.submitted as the default
  const sourceTxRawStatus = isBridgeOriginated
    ? TransactionStatus.submitted
    : transaction.status;
  const assetData = from?.[0]?.asset;
  const baseFeeAsset = isBridgeOriginated
    ? null
    : transaction.fees?.find((fee) => fee.type === 'base')?.asset;
  // --- End direct extraction ---

  // TODO: Fix in https://github.com/MetaMask/metamask-extension/issues/31880
  // eslint-disable-next-line @typescript-eslint/prefer-nullish-coalescing
  const currentBridgeInfo = bridgeInfo || {};

  const sourceTxStatusKey = KEYRING_TRANSACTION_STATUS_KEY[sourceTxRawStatus];

  // Determine final display status key using utility
  const finalDisplayStatusKey = getBridgeStatusKey(
    { ...transaction, isBridgeTx: transaction.isBridgeTx ?? false },
    sourceTxStatusKey,
  );

  // Determine display status text and color based on finalDisplayStatusKey
  let displayStatus = t('bridgeStatusInProgress');
  let statusColor = TextColor.primaryDefault;

  if (finalDisplayStatusKey === TransactionStatus.confirmed) {
    displayStatus = t('bridgeStatusComplete');
    statusColor = TextColor.successDefault;
  } else if (finalDisplayStatusKey === TransactionStatus.failed) {
    displayStatus = t('bridgeStatusFailed');
    statusColor = TextColor.errorDefault;
  }

  const getChainExplorerUrl = (
    txHash: string,
    chainId: string,
    networkProps?: { blockExplorerUrl?: string },
  ): string => {
    if (!txHash || !chainId) {
      return '';
    }

    try {
      const caipChainId = formatChainIdToCaip(chainId);
      const isSolana = caipChainId === MultichainNetworks.SOLANA;

      let blockExplorerUrl = '';

      if (isSolana) {
        const blockExplorerUrls =
          MULTICHAIN_NETWORK_BLOCK_EXPLORER_FORMAT_URLS_MAP[caipChainId];
        if (blockExplorerUrls) {
          blockExplorerUrl = formatBlockExplorerTransactionUrl(
            blockExplorerUrls,
            txHash.split(':').at(-1) ?? txHash,
          );
        }
      } else {
        // Handle EVM chains using MetaMask's predefined block explorer URLs
        // Make sure chainId is in the correct format (0x-prefixed hex string)
        const formattedChainId = chainId.startsWith('0x')
          ? chainId
          : `0x${Number(chainId).toString(16)}`;

        // Use common mapping of chain IDs to block explorer URLs
        const explorerBaseUrl =
          CHAINID_DEFAULT_BLOCK_EXPLORER_URL_MAP[formattedChainId];

        if (explorerBaseUrl) {
          blockExplorerUrl = `${explorerBaseUrl}tx/${txHash}`;
        } else if (networkProps?.blockExplorerUrl) {
          // Use provided explorer URL if available
          blockExplorerUrl = getAccountLink(
            txHash,
            chainId,
            {
              blockExplorerUrl: networkProps.blockExplorerUrl,
            },
            undefined,
          );
        } else {
          // Fallback to Etherscan as a last resort
          blockExplorerUrl = `https://etherscan.io/tx/${txHash}`;
        }
      }

      return blockExplorerUrl;
    } catch (error) {
      console.error('Error generating block explorer URL:', error);
      return '';
    }
  };

  const formatDestTokenAmount = (
    amount: string | undefined,
    decimals: number | undefined = 18,
  ): string => {
    if (!amount) {
      return '0';
    }
    try {
      const amountBN = BigInt(amount);
      const divisor = BigInt(10) ** BigInt(decimals);
      const integerPart = amountBN / divisor;
      const remainder = amountBN % divisor;
      const remainderStr = remainder.toString().padStart(decimals, '0');
      const decimalPlaces = 4;
      const formattedDecimal = remainderStr
        .substring(0, decimalPlaces)
        .replace(/0+$/u, '');
      return formattedDecimal.length > 0
        ? `${integerPart}.${formattedDecimal}`
        : `${integerPart}`;
    } catch (e) {
      console.error('Error formatting destination token amount:', e);
      return amount.toString();
    }
  };

  return (
    <Modal
      onClose={onClose}
      data-testid="solana-bridge-transaction-details-modal"
      isOpen
      isClosedOnOutsideClick
      isClosedOnEscapeKey
    >
      <ModalOverlay />
      <ModalContent
        className="solana-bridge-transaction-details-modal"
        modalDialogProps={{
          display: Display.Flex,
          flexDirection: FlexDirection.Column,
          padding: 4,
        }}
      >
        <ModalHeader onClose={onClose} padding={0}>
          <Text variant={TextVariant.headingMd} textAlign={TextAlign.Center}>
            {t('bridgeDetailsTitle')}
          </Text>
          <Text
            variant={TextVariant.bodyMd}
            color={TextColor.textAlternative}
            textAlign={TextAlign.Center}
          >
            {formatTimestamp(timestamp)}
          </Text>
        </ModalHeader>
        <Box paddingBottom={4}>
          <Divider />
        </Box>
        {/* Scrollable Content Section */}
        <Box
          className="solana-bridge-transaction-details-modal__content"
          style={{ overflow: 'auto', flex: '1' }}
        >
          {/* Status Section */}
          <Box>
            <Box
              display={Display.Flex}
              flexDirection={FlexDirection.Column}
              gap={4}
            >
              <Box
                display={Display.Flex}
                justifyContent={JustifyContent.spaceBetween}
              >
                <Text
                  variant={TextVariant.bodyMd}
                  fontWeight={FontWeight.Medium}
                >
                  {t('status')}
                </Text>
                <Text variant={TextVariant.bodyMd} color={statusColor}>
                  {displayStatus}
                </Text>
              </Box>

              {/* Transaction ID */}
              <Box
                display={Display.Flex}
                justifyContent={JustifyContent.spaceBetween}
              >
                <Text
                  variant={TextVariant.bodyMd}
                  fontWeight={FontWeight.Medium}
                >
                  {t('transactionIdLabel')}
                </Text>
                <Box
                  display={Display.Flex}
                  alignItems={AlignItems.center}
                  gap={1}
                >
                  <ButtonLink
                    size={ButtonLinkSize.Inherit}
                    textProps={{
                      variant: TextVariant.bodyMd,
                      alignItems: AlignItems.flexStart,
                    }}
                    as="a"
                    externalLink
                    href={getTransactionUrl(id, chain)}
                  >
                    {shortenTransactionId(id)}
                    <Icon
                      marginLeft={2}
                      name={IconName.Export}
                      size={IconSize.Sm}
                      color={IconColor.primaryDefault}
                    />
                  </ButtonLink>
                </Box>
              </Box>

              {/* If destination transaction exists, show it */}
              {currentBridgeInfo?.destTxHash && (
                <Box
                  display={Display.Flex}
                  justifyContent={JustifyContent.spaceBetween}
                >
                  <Text
                    variant={TextVariant.bodyMd}
                    fontWeight={FontWeight.Medium}
                  >
                    {t('destinationTransactionIdLabel')}
                  </Text>
                  <Box
                    display={Display.Flex}
                    alignItems={AlignItems.center}
                    gap={1}
                  >
                    <ButtonLink
                      size={ButtonLinkSize.Inherit}
                      textProps={{
                        variant: TextVariant.bodyMd,
                        alignItems: AlignItems.flexStart,
                      }}
                      as="a"
                      externalLink
                      href={getChainExplorerUrl(
                        currentBridgeInfo.destTxHash,
                        currentBridgeInfo.destChainId?.toString() ?? '',
                        {
                          blockExplorerUrl:
                            currentBridgeInfo.destBlockExplorerUrl,
                        },
                      )}
                    >
                      {shortenTransactionId(currentBridgeInfo.destTxHash)}
                      <Icon
                        marginLeft={2}
                        name={IconName.Export}
                        size={IconSize.Sm}
                        color={IconColor.primaryDefault}
                      />
                    </ButtonLink>
                  </Box>
                </Box>
              )}
            </Box>

            <Box paddingTop={4} paddingBottom={4}>
              <Divider />
            </Box>

            {/* Bridging Section */}
            <Box marginBottom={4}>
              <Text
                variant={TextVariant.bodyMd}
                fontWeight={FontWeight.Medium}
                marginBottom={2}
              >
                {t('bridging')}
              </Text>

              {/* From section with source chain details */}
              <Box
                display={Display.Flex}
                justifyContent={JustifyContent.spaceBetween}
                alignItems={AlignItems.center}
                marginBottom={2}
              >
                <Text
                  variant={TextVariant.bodyMd}
                  fontWeight={FontWeight.Medium}
                >
                  {t('from')}
                </Text>
                <Box
                  display={Display.Flex}
                  gap={2}
                  alignItems={AlignItems.center}
                >
                  <AvatarNetwork
                    size={AvatarNetworkSize.Sm}
                    className="solana-bridge-transaction-details-modal__network-badge"
                    name={
                      MULTICHAIN_PROVIDER_CONFIGS[MultichainNetworks.SOLANA]
                        .nickname
                    }
                    src={SOLANA_TOKEN_IMAGE_URL}
                    borderColor={BorderColor.backgroundDefault}
                  />
                  <Text variant={TextVariant.bodyMd}>
                    {
                      MULTICHAIN_PROVIDER_CONFIGS[MultichainNetworks.SOLANA]
                        .nickname
                    }
                  </Text>
                </Box>
              </Box>

              {/* To section with destination chain details */}
              <Box
                display={Display.Flex}
                justifyContent={JustifyContent.spaceBetween}
                alignItems={AlignItems.center}
              >
                <Text
                  variant={TextVariant.bodyMd}
                  fontWeight={FontWeight.Medium}
                >
                  {t('to')}
                </Text>
                <Box
                  display={Display.Flex}
                  gap={2}
                  alignItems={AlignItems.center}
                >
                  <AvatarNetwork
                    size={AvatarNetworkSize.Sm}
                    className="solana-bridge-transaction-details-modal__network-badge"
                    name={currentBridgeInfo?.destChainName ?? ''}
                    src={
                      CHAIN_ID_TO_NETWORK_IMAGE_URL_MAP[
                        isNumber(currentBridgeInfo?.destChainId)
                          ? formatChainIdToHex(currentBridgeInfo?.destChainId)
                          : (currentBridgeInfo?.destChainId as keyof typeof CHAIN_ID_TO_NETWORK_IMAGE_URL_MAP)
                      ] || ''
                    }
                    borderColor={BorderColor.backgroundDefault}
                  />
                  <Text variant={TextVariant.bodyMd}>
                    {bridgeInfo?.destChainName ?? ''}
                  </Text>
                </Box>
              </Box>
            </Box>

            <Box
              display={Display.Flex}
              flexDirection={FlexDirection.Column}
              gap={4}
            >
              {/* Source Amount */}
              <Box
                display={Display.Flex}
                justifyContent={JustifyContent.spaceBetween}
              >
                <Text
                  variant={TextVariant.bodyMd}
                  fontWeight={FontWeight.Medium}
                >
                  {t('youSent')}
                </Text>
                <Box
                  display={Display.Flex}
                  flexDirection={FlexDirection.Column}
                  alignItems={AlignItems.flexEnd}
                >
                  <Text
                    variant={TextVariant.bodyMd}
                    data-testid="transaction-source-amount"
                  >
                    {(() => {
                      if (assetData?.fungible) {
                        const displayAmount = assetData.amount?.startsWith('-')
                          ? assetData.amount.substring(1)
                          : assetData.amount;
                        return `${displayAmount} ${assetData.unit}`;
                      }
                      return '';
                    })()}
                  </Text>
                </Box>
              </Box>

              {/* Destination Amount - Show only when truly complete */}
              {finalDisplayStatusKey === TransactionStatus.confirmed &&
                bridgeInfo?.destAsset &&
                bridgeInfo?.destTokenAmount && (
                  <Box
                    display={Display.Flex}
                    justifyContent={JustifyContent.spaceBetween}
                  >
                    <Text
                      variant={TextVariant.bodyMd}
                      fontWeight={FontWeight.Medium}
                    >
                      {t('youReceived')}
                    </Text>
                    <Box
                      display={Display.Flex}
                      flexDirection={FlexDirection.Column}
                      alignItems={AlignItems.flexEnd}
                    >
                      <Text
                        variant={TextVariant.bodyMd}
                        data-testid="transaction-dest-amount"
                      >
                        {formatDestTokenAmount(
                          bridgeInfo.destTokenAmount,
                          bridgeInfo.destAsset.decimals,
                        )}{' '}
                        {bridgeInfo.destAsset.symbol}
                      </Text>
                    </Box>
                  </Box>
                )}

              {/* Gas Fee */}
              {baseFeeAsset && baseFeeAsset.fungible && (
                <Box
                  display={Display.Flex}
                  justifyContent={JustifyContent.spaceBetween}
                >
                  <Text
                    variant={TextVariant.bodyMd}
                    fontWeight={FontWeight.Medium}
                  >
                    {t('transactionTotalGasFee')}
                  </Text>
                  <Box
                    display={Display.Flex}
                    flexDirection={FlexDirection.Column}
                    alignItems={AlignItems.flexEnd}
                  >
                    <Text
                      variant={TextVariant.bodyMd}
                      data-testid="transaction-gas-fee"
                    >
                      {baseFeeAsset.amount} {baseFeeAsset.unit}
                    </Text>
                  </Box>
                </Box>
              )}
            </Box>
          </Box>

          <Box paddingTop={4}>
            <Divider />
          </Box>
        </Box>
        {/* Close scrollable content */}
        <ModalFooter>
          <Button
            block
            size={ButtonSize.Md}
            variant={ButtonVariant.Link}
            onClick={() => {
              global.platform.openTab({
                url: getTransactionUrl(id, chain),
              });

              trackEvent({
                event: MetaMetricsEventName.ExternalLinkClicked,
                category: MetaMetricsEventCategory.Navigation,
                properties: {
                  link_type: MetaMetricsEventLinkType.AccountTracker,
                  location: 'Transaction Details',
                  url_domain: getURLHostName(getTransactionUrl(id, chain)),
                },
              });
            }}
            endIconName={IconName.Export}
          >
            {t('viewOnBlockExplorer')}
          </Button>
        </ModalFooter>
      </ModalContent>
    </Modal>
  );
}

export default MultichainBridgeTransactionDetailsModal;<|MERGE_RESOLUTION|>--- conflicted
+++ resolved
@@ -5,12 +5,8 @@
   formatChainIdToHex,
 } from '@metamask/bridge-controller';
 import { TransactionStatus } from '@metamask/transaction-controller';
-<<<<<<< HEAD
 import { getBridgeStatusKey } from '@metamask/bridge-status-controller';
-=======
 import { isNumber } from 'lodash';
-import { getBridgeStatusKey } from '../../../../shared/lib/bridge-status/utils';
->>>>>>> 05e8fa59
 import {
   Display,
   FlexDirection,
