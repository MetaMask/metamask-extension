--- conflicted
+++ resolved
@@ -84,13 +84,9 @@
   } = useMultichainTransactionDisplay(transaction, networkConfig);
 
   const getStatusColor = (txStatus: string) => {
-<<<<<<< HEAD
-    switch (txStatus.toLowerCase()) {
+    switch (txStatus?.toLowerCase()) {
       // TODO: Fix in https://github.com/MetaMask/metamask-extension/issues/31894
       // eslint-disable-next-line @typescript-eslint/no-unsafe-enum-comparison
-=======
-    switch (txStatus?.toLowerCase()) {
->>>>>>> 27b064f0
       case TransactionStatus.Confirmed:
         return TextColor.successDefault;
       // TODO: Fix in https://github.com/MetaMask/metamask-extension/issues/31894
