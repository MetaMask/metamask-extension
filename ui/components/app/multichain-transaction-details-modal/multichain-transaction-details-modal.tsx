--- conflicted
+++ resolved
@@ -70,10 +70,6 @@
   const t = useI18nContext();
   const trackEvent = useContext(MetaMetricsContext);
 
-<<<<<<< HEAD
-  const { assetInputs, assetOutputs, isRedeposit, baseFee, priorityFee } =
-    useMultichainTransactionDisplay(transaction, networkConfig);
-=======
   const {
     from,
     to,
@@ -86,7 +82,6 @@
     timestamp,
     id,
   } = useMultichainTransactionDisplay(transaction, networkConfig);
->>>>>>> 4c122d36
 
   const getStatusColor = (txStatus: string) => {
     switch (txStatus.toLowerCase()) {
@@ -100,15 +95,6 @@
         return TextColor.textDefault;
     }
   };
-<<<<<<< HEAD
-  const statusKey = KEYRING_TRANSACTION_STATUS_KEY[transaction.status];
-
-  const accountComponent = (title: string, address?: string) =>
-    address ? (
-      <Box display={Display.Flex} justifyContent={JustifyContent.spaceBetween}>
-        <Text variant={TextVariant.bodyMd} fontWeight={FontWeight.Medium}>
-          {title}
-=======
   const statusKey = KEYRING_TRANSACTION_STATUS_KEY[status];
 
   const accountComponent = (label: string, address?: string) =>
@@ -116,7 +102,6 @@
       <Box display={Display.Flex} justifyContent={JustifyContent.spaceBetween}>
         <Text variant={TextVariant.bodyMd} fontWeight={FontWeight.Medium}>
           {label}
->>>>>>> 4c122d36
         </Text>
         <Box display={Display.Flex} alignItems={AlignItems.center} gap={1}>
           <ButtonLink
@@ -127,11 +112,7 @@
             }}
             as="a"
             externalLink
-<<<<<<< HEAD
-            href={getAddressUrl(address, transaction.chain)}
-=======
             href={getAddressUrl(address, chain)}
->>>>>>> 4c122d36
           >
             {shortenAddress(address)}
             <Icon
@@ -141,11 +122,7 @@
               color={IconColor.primaryDefault}
               onClick={() =>
                 navigator.clipboard.writeText(
-<<<<<<< HEAD
-                  getAddressUrl(address as string, transaction.chain),
-=======
                   getAddressUrl(address as string, chain),
->>>>>>> 4c122d36
                 )
               }
             />
@@ -155,33 +132,6 @@
     ) : null;
 
   const amountComponent = (
-<<<<<<< HEAD
-    {
-      amount,
-      unit,
-    }: {
-      amount: string;
-      unit: string;
-    },
-    title: string,
-    dataTestId: string,
-  ) => (
-    <Box display={Display.Flex} justifyContent={JustifyContent.spaceBetween}>
-      <Text variant={TextVariant.bodyMd} fontWeight={FontWeight.Medium}>
-        {title}
-      </Text>
-      <Box
-        display={Display.Flex}
-        flexDirection={FlexDirection.Column}
-        alignItems={AlignItems.flexEnd}
-      >
-        <Text variant={TextVariant.bodyMd} data-testid={dataTestId}>
-          {amount} {unit}
-        </Text>
-      </Box>
-    </Box>
-  );
-=======
     asset:
       | {
           amount: string;
@@ -220,7 +170,6 @@
     [TransactionType.Swap]: t('swap'),
     [TransactionType.Unknown]: t('interaction'),
   };
->>>>>>> 4c122d36
 
   return (
     <Modal
@@ -240,18 +189,14 @@
       >
         <ModalHeader onClose={onClose} padding={0}>
           <Text variant={TextVariant.headingMd} textAlign={TextAlign.Center}>
-<<<<<<< HEAD
-            {capitalize(isRedeposit ? t('redeposit') : transaction.type)}
-=======
             {capitalize(isRedeposit ? t('redeposit') : typeToTitle[type])}
->>>>>>> 4c122d36
           </Text>
           <Text
             variant={TextVariant.bodyMd}
             color={TextColor.textAlternative}
             textAlign={TextAlign.Center}
           >
-            {formatTimestamp(transaction.timestamp)}
+            {formatTimestamp(timestamp)}
           </Text>
         </ModalHeader>
 
@@ -272,14 +217,7 @@
               <Text variant={TextVariant.bodyMd} fontWeight={FontWeight.Medium}>
                 {t('status')}
               </Text>
-<<<<<<< HEAD
-              <Text
-                variant={TextVariant.bodyMd}
-                color={getStatusColor(transaction.status)}
-              >
-=======
               <Text variant={TextVariant.bodyMd} color={getStatusColor(status)}>
->>>>>>> 4c122d36
                 {capitalize(t(statusKey))}
               </Text>
             </Box>
@@ -305,9 +243,9 @@
                   }}
                   as="a"
                   externalLink
-                  href={getTransactionUrl(transaction.id, transaction.chain)}
+                  href={getTransactionUrl(id, chain)}
                 >
-                  {shortenTransactionId(transaction.id)}
+                  {shortenTransactionId(id)}
                   <Icon
                     marginLeft={2}
                     name={IconName.Export}
@@ -315,7 +253,7 @@
                     color={IconColor.primaryDefault}
                     onClick={() =>
                       navigator.clipboard.writeText(
-                        getTransactionUrl(transaction.id, transaction.chain),
+                        getTransactionUrl(id, chain),
                       )
                     }
                   />
@@ -334,35 +272,6 @@
             gap={4}
           >
             {/* From */}
-<<<<<<< HEAD
-            {transaction.type === TransactionType.Send
-              ? accountComponent(t('from'), userAddress)
-              : assetInputs.map((input) =>
-                  accountComponent(t('from'), input.address),
-                )}
-
-            {/* Amounts per token */}
-            {assetOutputs.map((output) => (
-              <>
-                {accountComponent(t('to'), output.address)}
-                {amountComponent(output, t('amount'), 'transaction-amount')}
-              </>
-            ))}
-
-            {/* Base Fees */}
-            {baseFee.map((fee) =>
-              amountComponent(fee, t('networkFee'), 'transaction-base-fee'),
-            )}
-
-            {/* Priority Fees */}
-            {priorityFee.map((fee) =>
-              amountComponent(
-                fee,
-                t('priorityFee'),
-                'transaction-priority-fee',
-              ),
-            )}
-=======
             {type === TransactionType.Send
               ? accountComponent(t('from'), userAddress)
               : accountComponent(t('from'), from?.address)}
@@ -384,7 +293,6 @@
               t('priorityFee'),
               'transaction-priority-fee',
             )}
->>>>>>> 4c122d36
           </Box>
         </Box>
 
@@ -399,7 +307,7 @@
             variant={ButtonVariant.Link}
             onClick={() => {
               global.platform.openTab({
-                url: getTransactionUrl(transaction.id, transaction.chain),
+                url: getTransactionUrl(id, chain),
               });
 
               trackEvent({
@@ -408,9 +316,7 @@
                 properties: {
                   link_type: MetaMetricsEventLinkType.AccountTracker,
                   location: 'Transaction Details',
-                  url_domain: getURLHostName(
-                    getTransactionUrl(transaction.id, transaction.chain),
-                  ),
+                  url_domain: getURLHostName(getTransactionUrl(id, chain)),
                 },
               });
             }}
