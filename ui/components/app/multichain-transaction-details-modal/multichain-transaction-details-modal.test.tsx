import React from 'react';
import { CaipChainId } from '@metamask/utils';
import {
  CaipAssetType,
  Transaction,
  TransactionStatus,
} from '@metamask/keyring-api';
import { screen, fireEvent } from '@testing-library/react';
import { useI18nContext } from '../../../hooks/useI18nContext';
import { renderWithProvider } from '../../../../test/lib/render-helpers';
import { MOCK_ACCOUNT_SOLANA_MAINNET } from '../../../../test/data/mock-accounts';
import { MetaMetricsContext } from '../../../contexts/metametrics';
import {
  MULTICHAIN_PROVIDER_CONFIGS,
  MultichainNetworks,
  MultichainProviderConfig,
  SOLANA_BLOCK_EXPLORER_URL,
} from '../../../../shared/constants/multichain/networks';
import mockState from '../../../../test/data/mock-state.json';
import configureStore from '../../../store/store';
import { MultichainTransactionDetailsModal } from './multichain-transaction-details-modal';
import {
  getAddressUrl,
  getTransactionUrl,
  shortenTransactionId,
} from './helpers';

jest.mock('../../../hooks/useI18nContext', () => ({
  useI18nContext: jest.fn(),
}));

const mockTransaction = {
  type: 'send' as const,
  status: TransactionStatus.Confirmed as TransactionStatus,
  timestamp: new Date('2023-09-30T12:56:00').getTime(),
  id: 'b93ea2cb4eed0f9e13284ed8860bcfc45de2488bb6a8b0b2a843c4b2fbce40f3',
  chain: 'bip122:000000000019d6689c085ae165831e93' as CaipChainId,
  account: 'test-account-id',
  events: [],
  from: [
    {
      address: 'bc1ql49ydapnjafl5t2cp9zqpjwe6pdgmxy98859v2',
      asset: {
        fungible: true as const,
        type: 'native' as CaipAssetType,
        amount: '1.2',
        unit: 'BTC',
      },
    },
  ],
  to: [
    {
      address: 'bc1qar0srrr7xfkvy5l643lydnw9re59gtzzwf5mdq',
      asset: {
        fungible: true as const,
        type: 'native' as CaipAssetType,
        amount: '1.1',
        unit: 'BTC',
      },
    },
    {
      address: 'bc1qar0srrr7xfkvy5l643lydnw9re59gtzzwf5mdq',
      asset: {
        fungible: true as const,
        type: 'native' as CaipAssetType,
        amount: '0.1',
        unit: 'BTC',
      },
    },
  ],
  fees: [
    {
      type: 'base' as const,
      asset: {
        fungible: true as const,
        type: 'native' as CaipAssetType,
        amount: '1.0001',
        unit: 'BTC',
      },
    },
  ],
};

const mockSwapTransaction = {
  type: 'swap' as const,
  status: TransactionStatus.Confirmed as TransactionStatus,
  timestamp: new Date('2023-09-30T12:56:00').getTime(),
  id: '5Y64J6gUNd67hM63Aeks3qVLGWRM3A52PFFjqKSPTVDdAZFbaPDHHLTFCs3ioeFcAAXFmqcUftZeLJVZCzqovAJ4',
  chain: MultichainNetworks.SOLANA as CaipChainId,
  account: 'test-account-id',
  events: [],
  from: [
    {
      address: MOCK_ACCOUNT_SOLANA_MAINNET.address,
      asset: {
        fungible: true as const,
        type: 'native' as CaipAssetType,
        amount: '2.5',
        unit: 'SOL',
      },
    },
  ],
  to: [
    {
      address: MOCK_ACCOUNT_SOLANA_MAINNET.address,
      asset: {
        fungible: true as const,
        type: 'token' as CaipAssetType,
        amount: '100',
        unit: 'USDC',
      },
    },
  ],
  fees: [
    {
      type: 'base' as const,
      asset: {
        fungible: true as const,
        type: 'native' as CaipAssetType,
        amount: '0.000005',
        unit: 'SOL',
      },
    },
  ],
};

const mockProps = {
  transaction: mockTransaction,
  onClose: jest.fn(),
  userAddress: MOCK_ACCOUNT_SOLANA_MAINNET.address,
  networkConfig: MULTICHAIN_PROVIDER_CONFIGS[MultichainNetworks.BITCOIN],
};

describe('MultichainTransactionDetailsModal', () => {
  const mockTrackEvent = jest.fn();
  const useI18nContextMock = useI18nContext as jest.Mock;

  beforeEach(() => {
    useI18nContextMock.mockReturnValue((key: string) => key);
  });

  afterEach(() => {
    jest.clearAllMocks();
  });

  const renderComponent = (
    props: {
      transaction: Transaction;
      onClose: jest.Mock;
      userAddress: string;
      networkConfig: MultichainProviderConfig;
    } = mockProps,
  ) => {
    const store = configureStore(mockState.metamask);
    return renderWithProvider(
      <MetaMetricsContext.Provider value={mockTrackEvent}>
        <MultichainTransactionDetailsModal {...props} />
      </MetaMetricsContext.Provider>,
      store,
    );
  };

  it('renders the modal with transaction details', () => {
    renderComponent();

    expect(screen.getByText('Send')).toBeInTheDocument();
    expect(screen.getByText('Confirmed')).toBeInTheDocument();
    expect(screen.getByTestId('transaction-amount')).toHaveTextContent(
      '1.2 BTC',
    );
  });

  it('displays the correct transaction status with appropriate color', () => {
    renderComponent();
    const statusElement = screen.getByText('Confirmed');
    expect(statusElement).toHaveClass('mm-box--color-success-default');
  });

  it('shows transaction ID in shortened format', () => {
    renderComponent();
    const txId = mockTransaction.id;
    const shortenedId = screen.getByText(shortenTransactionId(txId));
    expect(shortenedId).toBeInTheDocument();
  });

  it('displays network fee when present', () => {
    renderComponent();

    const feeElement =
      // TODO: Fix in https://github.com/MetaMask/metamask-extension/issues/31880
      // eslint-disable-next-line @typescript-eslint/prefer-nullish-coalescing
      screen.queryByTestId('transaction-network-fee') ||
      screen.queryByTestId('transaction-base-fee');

    expect(feeElement).not.toBeNull();
    expect(feeElement?.textContent).toContain('1.0001');
    expect(feeElement?.textContent).toContain('BTC');
  });

  it('calls onClose when close button is clicked', () => {
    renderComponent();
    const closeButton = screen.getByRole('button', { name: /close/iu });
    fireEvent.click(closeButton);
    expect(mockProps.onClose).toHaveBeenCalled();
  });

  it('renders the view details button with correct link', () => {
    renderComponent();
    const viewDetailsButton = screen.getByText('viewDetails');
    expect(viewDetailsButton).toBeInTheDocument();
    fireEvent.click(viewDetailsButton);
    expect(mockTrackEvent).toHaveBeenCalled();
  });

  // @ts-expect-error This is missing from the Mocha type definitions
  it.each([
    [TransactionStatus.Confirmed, 'Confirmed'],
    [TransactionStatus.Unconfirmed, 'Pending'],
    [TransactionStatus.Failed, 'Failed'],
    [TransactionStatus.Submitted, 'Submitted'],
  ])(
    'handles different transaction status: %s',
    (status: TransactionStatus, expectedLabel: string) => {
      const propsWithStatus = {
        ...mockProps,
        transaction: {
          ...mockTransaction,
          status,
        },
      };
      renderComponent(propsWithStatus);
      expect(screen.getByText(expectedLabel)).toBeInTheDocument();
    },
  );

  it('returns correct Bitcoin mainnet transaction URL', () => {
    const txId =
      '447755f24ab40f469309f357cfdd9e375e9569b2cf68aaeba2ebcc232eac9568';
    const chainId = MultichainNetworks.BITCOIN;

    expect(getTransactionUrl(txId, chainId)).toBe(
      `https://mempool.space/tx/${txId}`,
    );
  });

  it('returns correct Bitcoin testnet transaction URL', () => {
    const txId =
      '447755f24ab40f469309f357cfdd9e375e9569b2cf68aaeba2ebcc232eac9568';
    const chainId = MultichainNetworks.BITCOIN_TESTNET;

    expect(getTransactionUrl(txId, chainId)).toBe(
      `https://mempool.space/testnet/tx/${txId}`,
    );
  });

  it('returns correct Solana mainnet transaction URL', () => {
    const txId =
      '5Y64J6gUNd67hM63Aeks3qVLGWRM3A52PFFjqKSPTVDdAZFbaPDHHLTFCs3ioeFcAAXFmqcUftZeLJVZCzqovAJ4';
    const chainId = MultichainNetworks.SOLANA;

    expect(getTransactionUrl(txId, chainId)).toBe(
      `${SOLANA_BLOCK_EXPLORER_URL}/tx/${txId}`,
    );
  });

  it('returns correct Solana devnet transaction URL', () => {
    const txId =
      '5Y64J6gUNd67hM63Aeks3qVLGWRM3A52PFFjqKSPTVDdAZFbaPDHHLTFCs3ioeFcAAXFmqcUftZeLJVZCzqovAJ4';
    const chainId = MultichainNetworks.SOLANA_DEVNET;

    expect(getTransactionUrl(txId, chainId)).toBe(
      `${SOLANA_BLOCK_EXPLORER_URL}/tx/${txId}?cluster=devnet`,
    );
  });

  it('returns correct Solana mainnet address URL', () => {
    const address = 'FKrZTPRmX6WpJL1YUCJmVH1AcmqLfjUt2rzovhLqLJQZ';
    const chainId = MultichainNetworks.SOLANA;

    expect(getAddressUrl(address, chainId)).toBe(
      `${SOLANA_BLOCK_EXPLORER_URL}/account/${address}`,
    );
  });

  it('returns correct Solana devnet address URL', () => {
    const address = 'FKrZTPRmX6WpJL1YUCJmVH1AcmqLfjUt2rzovhLqLJQZ';
    const chainId = MultichainNetworks.SOLANA_DEVNET;

    expect(getAddressUrl(address, chainId)).toBe(
      `${SOLANA_BLOCK_EXPLORER_URL}/account/${address}?cluster=devnet`,
    );
  });

  it('returns correct Bitcoin mainnet address URL', () => {
    const address = 'bc1qar0srrr7xfkvy5l643lydnw9re59gtzzwf5mdq';
    const chainId = MultichainNetworks.BITCOIN;

    expect(getAddressUrl(address, chainId)).toBe(
      `https://mempool.space/address/${address}`,
    );
  });

  it('returns correct Bitcoin testnet address URL', () => {
    const address = 'tb1qw508d6qejxtdg4y5r3zarvary0c5xw7kxpjzsx';
    const chainId = MultichainNetworks.BITCOIN_TESTNET;

    expect(getAddressUrl(address, chainId)).toBe(
      `https://mempool.space/testnet/address/${address}`,
    );
  });

  it('renders Solana swap transaction details correctly', () => {
    const userAddress = MOCK_ACCOUNT_SOLANA_MAINNET.address;
    const swapProps = {
      transaction: mockSwapTransaction,
      onClose: jest.fn(),
      userAddress,
      networkConfig: MULTICHAIN_PROVIDER_CONFIGS[MultichainNetworks.SOLANA],
    };

    renderComponent(swapProps);

    expect(screen.getByText('Swap')).toBeInTheDocument();
    expect(screen.getByTestId('transaction-amount')).toHaveTextContent(
<<<<<<< HEAD
      '100 USDC',
=======
      '-2.5 SOL',
>>>>>>> 4c122d36
    );

    const addressStart = userAddress.substring(0, 6);
    const addressElements = screen.getAllByText((_content, element) => {
      // TODO: Fix in https://github.com/MetaMask/metamask-extension/issues/31880
      // eslint-disable-next-line @typescript-eslint/prefer-nullish-coalescing
      return element?.textContent?.includes(addressStart) || false;
    });

    expect(addressElements.length).toBeGreaterThan(0);

    const feeElement =
      // TODO: Fix in https://github.com/MetaMask/metamask-extension/issues/31880
      // eslint-disable-next-line @typescript-eslint/prefer-nullish-coalescing
      screen.queryByTestId('transaction-network-fee') ||
      screen.queryByTestId('transaction-base-fee');

    expect(feeElement).not.toBeNull();
    expect(feeElement?.textContent).toContain('0.000005');
    expect(feeElement?.textContent).toContain('SOL');
  });
});<|MERGE_RESOLUTION|>--- conflicted
+++ resolved
@@ -322,11 +322,7 @@
 
     expect(screen.getByText('Swap')).toBeInTheDocument();
     expect(screen.getByTestId('transaction-amount')).toHaveTextContent(
-<<<<<<< HEAD
-      '100 USDC',
-=======
       '-2.5 SOL',
->>>>>>> 4c122d36
     );
 
     const addressStart = userAddress.substring(0, 6);
