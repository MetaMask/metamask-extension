import React from 'react';
import { CaipChainId } from '@metamask/utils';
import {
  CaipAssetType,
  Transaction,
  TransactionStatus,
} from '@metamask/keyring-api';
import { screen, fireEvent } from '@testing-library/react';
import { useI18nContext } from '../../../hooks/useI18nContext';
import { renderWithProvider } from '../../../../test/lib/render-helpers';
import { MOCK_ACCOUNT_SOLANA_MAINNET } from '../../../../test/data/mock-accounts';
import { MetaMetricsContext } from '../../../contexts/metametrics';
import {
  MultichainNetworks,
  SOLANA_BLOCK_EXPLORER_URL,
} from '../../../../shared/constants/multichain/networks';
import mockState from '../../../../test/data/mock-state.json';
import configureStore from '../../../store/store';
import { MultichainTransactionDetailsModal } from './multichain-transaction-details-modal';
import {
  getAddressUrl,
  getTransactionUrl,
  shortenTransactionId,
} from './helpers';

jest.mock('../../../hooks/useI18nContext', () => ({
  useI18nContext: jest.fn(),
}));

const mockTransaction = {
  type: 'send' as const,
  status: TransactionStatus.Confirmed as TransactionStatus,
  timestamp: new Date('2023-09-30T12:56:00').getTime(),
  id: 'b93ea2cb4eed0f9e13284ed8860bcfc45de2488bb6a8b0b2a843c4b2fbce40f3',
  chain: 'bip122:000000000019d6689c085ae165831e93' as CaipChainId,
  account: 'test-account-id',
  events: [],
  from: [
    {
      address: 'bc1ql49ydapnjafl5t2cp9zqpjwe6pdgmxy98859v2',
      asset: {
        fungible: true as const,
        type: 'native' as CaipAssetType,
        amount: '1.2',
        unit: 'BTC',
      },
    },
  ],
  to: [
    {
      address: 'bc1qar0srrr7xfkvy5l643lydnw9re59gtzzwf5mdq',
      asset: {
        fungible: true as const,
        type: 'native' as CaipAssetType,
        amount: '1.2',
        unit: 'BTC',
      },
    },
  ],
  fees: [
    {
      type: 'base' as const,
      asset: {
        fungible: true as const,
        type: 'native' as CaipAssetType,
        amount: '1.0001',
        unit: 'BTC',
      },
    },
  ],
};

const mockSwapTransaction = {
  type: 'swap' as const,
  status: TransactionStatus.Confirmed as TransactionStatus,
  timestamp: new Date('2023-09-30T12:56:00').getTime(),
  id: '5Y64J6gUNd67hM63Aeks3qVLGWRM3A52PFFjqKSPTVDdAZFbaPDHHLTFCs3ioeFcAAXFmqcUftZeLJVZCzqovAJ4',
  chain: MultichainNetworks.SOLANA as CaipChainId,
  account: 'test-account-id',
  events: [],
  from: [
    {
      address: MOCK_ACCOUNT_SOLANA_MAINNET.address,
      asset: {
        fungible: true as const,
        type: 'native' as CaipAssetType,
        amount: '2.5',
        unit: 'SOL',
      },
    },
  ],
  to: [
    {
      address: MOCK_ACCOUNT_SOLANA_MAINNET.address,
      asset: {
        fungible: true as const,
        type: 'token' as CaipAssetType,
        amount: '100',
        unit: 'USDC',
      },
    },
  ],
  fees: [
    {
      type: 'base' as const,
      asset: {
        fungible: true as const,
        type: 'native' as CaipAssetType,
        amount: '0.000005',
        unit: 'SOL',
      },
    },
  ],
};

const mockProps = {
  transaction: mockTransaction,
  onClose: jest.fn(),
  userAddress: MOCK_ACCOUNT_SOLANA_MAINNET.address,
};

describe('MultichainTransactionDetailsModal', () => {
  const mockTrackEvent = jest.fn();
  const useI18nContextMock = useI18nContext as jest.Mock;

  beforeEach(() => {
    useI18nContextMock.mockReturnValue((key: string) => key);
  });

  afterEach(() => {
    jest.clearAllMocks();
  });

  const renderComponent = (
    props: {
      transaction: Transaction;
      onClose: jest.Mock;
      userAddress: string;
    } = mockProps,
  ) => {
    const store = configureStore(mockState.metamask);
    return renderWithProvider(
      <MetaMetricsContext.Provider value={mockTrackEvent}>
        <MultichainTransactionDetailsModal {...props} />
      </MetaMetricsContext.Provider>,
      store,
    );
  };

  it('renders the modal with transaction details', () => {
    renderComponent();

    expect(screen.getByText('Send')).toBeInTheDocument();
    expect(screen.getByText('Confirmed')).toBeInTheDocument();
    expect(screen.getByTestId('transaction-amount')).toHaveTextContent(
      '1.2 BTC',
    );
  });

  it('displays the correct transaction status with appropriate color', () => {
    renderComponent();
    const statusElement = screen.getByText('Confirmed');
    expect(statusElement).toHaveClass('mm-box--color-success-default');
  });

  it('shows transaction ID in shortened format', () => {
    renderComponent();
    const txId = mockTransaction.id;
    const shortenedId = screen.getByText(shortenTransactionId(txId));
    expect(shortenedId).toBeInTheDocument();
  });

  it('displays network fee when present', () => {
    renderComponent();

    const feeElement =
      screen.queryByTestId('transaction-network-fee') ||
      screen.queryByTestId('transaction-base-fee');

    expect(feeElement).not.toBeNull();
    expect(feeElement?.textContent).toContain('1.0001');
    expect(feeElement?.textContent).toContain('BTC');
  });

  it('calls onClose when close button is clicked', () => {
    renderComponent();
    const closeButton = screen.getByRole('button', { name: /close/iu });
    fireEvent.click(closeButton);
    expect(mockProps.onClose).toHaveBeenCalled();
  });

  it('renders the view details button with correct link', () => {
    renderComponent();
    const viewDetailsButton = screen.getByText('viewDetails');
    expect(viewDetailsButton).toBeInTheDocument();
    fireEvent.click(viewDetailsButton);
    expect(mockTrackEvent).toHaveBeenCalled();
  });

<<<<<<< HEAD
  it.each(['confirmed', 'pending', 'failed'] as const)(
=======
  // @ts-expect-error This is missing from the Mocha type definitions
  it.each([
    [TransactionStatus.Confirmed, 'Confirmed'],
    [TransactionStatus.Unconfirmed, 'Pending'],
    [TransactionStatus.Failed, 'Failed'],
    [TransactionStatus.Submitted, 'Submitted'],
  ])(
>>>>>>> 478b45f3
    'handles different transaction status: %s',
    (status: TransactionStatus, expectedLabel: string) => {
      const propsWithStatus = {
        ...mockProps,
        transaction: {
          ...mockTransaction,
          status,
        },
      };
      renderComponent(propsWithStatus);
      expect(screen.getByText(expectedLabel)).toBeInTheDocument();
    },
  );

  it('returns correct Bitcoin mainnet transaction URL', () => {
    const txId =
      '447755f24ab40f469309f357cfdd9e375e9569b2cf68aaeba2ebcc232eac9568';
    const chainId = MultichainNetworks.BITCOIN;

    expect(getTransactionUrl(txId, chainId)).toBe(
      `https://mempool.space/tx/${txId}`,
    );
  });

  it('returns correct Bitcoin testnet transaction URL', () => {
    const txId =
      '447755f24ab40f469309f357cfdd9e375e9569b2cf68aaeba2ebcc232eac9568';
    const chainId = MultichainNetworks.BITCOIN_TESTNET;

    expect(getTransactionUrl(txId, chainId)).toBe(
      `https://mempool.space/testnet/tx/${txId}`,
    );
  });

  it('returns correct Solana mainnet transaction URL', () => {
    const txId =
      '5Y64J6gUNd67hM63Aeks3qVLGWRM3A52PFFjqKSPTVDdAZFbaPDHHLTFCs3ioeFcAAXFmqcUftZeLJVZCzqovAJ4';
    const chainId = MultichainNetworks.SOLANA;

    expect(getTransactionUrl(txId, chainId)).toBe(
      `${SOLANA_BLOCK_EXPLORER_URL}/tx/${txId}`,
    );
  });

  it('returns correct Solana devnet transaction URL', () => {
    const txId =
      '5Y64J6gUNd67hM63Aeks3qVLGWRM3A52PFFjqKSPTVDdAZFbaPDHHLTFCs3ioeFcAAXFmqcUftZeLJVZCzqovAJ4';
    const chainId = MultichainNetworks.SOLANA_DEVNET;

    expect(getTransactionUrl(txId, chainId)).toBe(
      `${SOLANA_BLOCK_EXPLORER_URL}/tx/${txId}?cluster=devnet`,
    );
  });

  it('returns correct Solana mainnet address URL', () => {
    const address = 'FKrZTPRmX6WpJL1YUCJmVH1AcmqLfjUt2rzovhLqLJQZ';
    const chainId = MultichainNetworks.SOLANA;

    expect(getAddressUrl(address, chainId)).toBe(
      `${SOLANA_BLOCK_EXPLORER_URL}/account/${address}`,
    );
  });

  it('returns correct Solana devnet address URL', () => {
    const address = 'FKrZTPRmX6WpJL1YUCJmVH1AcmqLfjUt2rzovhLqLJQZ';
    const chainId = MultichainNetworks.SOLANA_DEVNET;

    expect(getAddressUrl(address, chainId)).toBe(
      `${SOLANA_BLOCK_EXPLORER_URL}/account/${address}?cluster=devnet`,
    );
  });

  it('returns correct Bitcoin mainnet address URL', () => {
    const address = 'bc1qar0srrr7xfkvy5l643lydnw9re59gtzzwf5mdq';
    const chainId = MultichainNetworks.BITCOIN;

    expect(getAddressUrl(address, chainId)).toBe(
      `https://mempool.space/address/${address}`,
    );
  });

  it('returns correct Bitcoin testnet address URL', () => {
    const address = 'tb1qw508d6qejxtdg4y5r3zarvary0c5xw7kxpjzsx';
    const chainId = MultichainNetworks.BITCOIN_TESTNET;

    expect(getAddressUrl(address, chainId)).toBe(
      `https://mempool.space/testnet/address/${address}`,
    );
  });

  it('renders Solana swap transaction details correctly', () => {
    const userAddress = MOCK_ACCOUNT_SOLANA_MAINNET.address;
    const swapProps = {
      transaction: mockSwapTransaction,
      onClose: jest.fn(),
      userAddress,
    };

    renderComponent(swapProps);

    expect(screen.getByText('Swap')).toBeInTheDocument();
    expect(screen.getByTestId('transaction-amount')).toHaveTextContent(
      '2.5 SOL',
    );

    const addressStart = userAddress.substring(0, 6);
    const addressElements = screen.getAllByText((_content, element) => {
      return element?.textContent?.includes(addressStart) || false;
    });

    expect(addressElements.length).toBeGreaterThan(0);

    const feeElement =
      screen.queryByTestId('transaction-network-fee') ||
      screen.queryByTestId('transaction-base-fee');

    expect(feeElement).not.toBeNull();
    expect(feeElement?.textContent).toContain('0.000005');
    expect(feeElement?.textContent).toContain('SOL');
  });
});<|MERGE_RESOLUTION|>--- conflicted
+++ resolved
@@ -197,17 +197,12 @@
     expect(mockTrackEvent).toHaveBeenCalled();
   });
 
-<<<<<<< HEAD
-  it.each(['confirmed', 'pending', 'failed'] as const)(
-=======
-  // @ts-expect-error This is missing from the Mocha type definitions
   it.each([
     [TransactionStatus.Confirmed, 'Confirmed'],
     [TransactionStatus.Unconfirmed, 'Pending'],
     [TransactionStatus.Failed, 'Failed'],
     [TransactionStatus.Submitted, 'Submitted'],
   ])(
->>>>>>> 478b45f3
     'handles different transaction status: %s',
     (status: TransactionStatus, expectedLabel: string) => {
       const propsWithStatus = {
