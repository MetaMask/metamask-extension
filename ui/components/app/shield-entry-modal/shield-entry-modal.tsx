import React from 'react';
import { useDispatch, useSelector } from 'react-redux';
import { useNavigate } from 'react-router-dom-v5-compat';
import { SubscriptionUserEvent } from '@metamask/subscription-controller';
import {
  Button,
  ButtonSize,
  ButtonVariant,
  FontFamily,
  FontWeight,
  Text,
  TextVariant,
} from '@metamask/design-system-react';
import { useI18nContext } from '../../../hooks/useI18nContext';
import {
  Modal,
  ModalContent,
  ModalHeader,
  ModalOverlay,
  ModalFooter,
  ModalBody,
} from '../../component-library';
import {
  setShowShieldEntryModalOnce,
  submitSubscriptionUserEvents,
} from '../../../store/actions';
import { SHIELD_PLAN_ROUTE } from '../../../helpers/constants/routes';
import {
  getModalTypeForShieldEntryModal,
  getShouldSubmitEventsForShieldEntryModal,
} from '../../../selectors';
import {
  AlignItems,
  Display,
  FlexDirection,
} from '../../../helpers/constants/design-system';
import { TRANSACTION_SHIELD_LINK } from '../../../helpers/constants/common';
import { ThemeType } from '../../../../shared/constants/preferences';

<<<<<<< HEAD
const ShieldEntryModal = () => {
=======
// TODO: Fix in https://github.com/MetaMask/metamask-extension/issues/31860
// eslint-disable-next-line @typescript-eslint/naming-convention
export default function ShieldEntryModal({
  // Whether to skip event submission (e.g., when opened from a user action)
  skipEventSubmission = false,
  onClose,
}: {
  skipEventSubmission?: boolean;
  onClose?: () => void;
}) {
>>>>>>> 248ea41b
  const t = useI18nContext();
  const dispatch = useDispatch();
  const navigate = useNavigate();
  const shouldSubmitEvent = useSelector(
    getShouldSubmitEventsForShieldEntryModal,
  );
  const modalType = useSelector(getModalTypeForShieldEntryModal);

  const handleOnClose = () => {
    if (skipEventSubmission) {
      onClose?.();
      return;
    }
    if (shouldSubmitEvent) {
      dispatch(
        submitSubscriptionUserEvents({
          event: SubscriptionUserEvent.ShieldEntryModalViewed,
        }),
      );
    }
    dispatch(setShowShieldEntryModalOnce(false));
  };

  const handleOnGetStarted = () => {
    handleOnClose();
    navigate(SHIELD_PLAN_ROUTE);
  };

  return (
    <Modal
      data-testid="shield-entry-modal"
      isOpen
      autoFocus={false}
      isClosedOnOutsideClick={false}
      isClosedOnEscapeKey={false}
      onClose={handleOnClose}
      className="shield-entry-modal"
      data-theme={ThemeType.dark}
    >
      <ModalOverlay />
      <ModalContent
        modalDialogProps={{
          className: 'shield-entry-modal__dialog',
        }}
        className="shield-entry-modal__content"
      >
        <ModalHeader
          onClose={handleOnClose}
          closeButtonProps={{
            'data-testid': 'shield-entry-modal-close-button',
            className: 'absolute top-2 right-2',
          }}
        />
        <ModalBody
          display={Display.Flex}
          alignItems={AlignItems.center}
          flexDirection={FlexDirection.Column}
          gap={3}
          paddingTop={4}
        >
          <Text
            fontFamily={FontFamily.Hero}
            fontWeight={FontWeight.Regular}
            className="shield-entry-modal__title text-center text-accent04-light"
          >
            {modalType === 'A'
              ? t('shieldEntryModalTitleA')
              : t('shieldEntryModalTitleB')}
          </Text>
          <Text
            variant={TextVariant.BodyMd}
            fontWeight={FontWeight.Medium}
            className="text-center"
          >
            {modalType === 'A'
              ? t('shieldEntryModalSubtitleA', ['$10,000'])
              : t('shieldEntryModalSubtitleB', ['$10,000'])}
          </Text>
          <img
            src="/images/shield-entry-modal.png"
            alt="Shield Entry Illustration"
          />
        </ModalBody>
        <ModalFooter
          display={Display.Flex}
          flexDirection={FlexDirection.Column}
          className="shield-entry-modal__footer"
        >
          <Button
            data-testid="shield-entry-modal-get-started-button"
            size={ButtonSize.Lg}
            onClick={handleOnGetStarted}
            className="w-full mb-2"
          >
            {t('shieldEntryModalGetStarted')}
          </Button>
          <Button asChild variant={ButtonVariant.Secondary} className="w-full">
            <a
              href={TRANSACTION_SHIELD_LINK}
              target="_blank"
              rel="noopener noreferrer"
            >
              {t('learnMoreUpperCase')}
            </a>
          </Button>
        </ModalFooter>
      </ModalContent>
    </Modal>
  );
};

export default ShieldEntryModal;<|MERGE_RESOLUTION|>--- conflicted
+++ resolved
@@ -37,20 +37,13 @@
 import { TRANSACTION_SHIELD_LINK } from '../../../helpers/constants/common';
 import { ThemeType } from '../../../../shared/constants/preferences';
 
-<<<<<<< HEAD
-const ShieldEntryModal = () => {
-=======
-// TODO: Fix in https://github.com/MetaMask/metamask-extension/issues/31860
-// eslint-disable-next-line @typescript-eslint/naming-convention
-export default function ShieldEntryModal({
-  // Whether to skip event submission (e.g., when opened from a user action)
+const ShieldEntryModal = ({
   skipEventSubmission = false,
   onClose,
 }: {
   skipEventSubmission?: boolean;
   onClose?: () => void;
-}) {
->>>>>>> 248ea41b
+}) => {
   const t = useI18nContext();
   const dispatch = useDispatch();
   const navigate = useNavigate();
