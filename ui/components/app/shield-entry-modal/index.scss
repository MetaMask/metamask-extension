--- conflicted
+++ resolved
@@ -7,10 +7,6 @@
 
     @include design-system.screen-sm-max {
       font-size: 2rem;
-<<<<<<< HEAD
-      margin-top: 16px;
-=======
->>>>>>> ff2e75d2
     }
   }
 
