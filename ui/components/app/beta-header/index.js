--- conflicted
+++ resolved
@@ -13,16 +13,9 @@
 import { BETA_BUGS_URL } from '../../../helpers/constants/beta';
 
 import { hideBetaHeader } from '../../../store/actions';
-<<<<<<< HEAD
-import { ButtonIcon } from '../../component-library/button-icon/deprecated';
-import {
-  ICON_NAMES,
-  ICON_SIZES,
-} from '../../component-library/icon/deprecated';
+
+import { ButtonIcon, ButtonIconSize, IconName } from '../../component-library';
 import { Text } from '../../component-library';
-=======
-import { ButtonIcon, ButtonIconSize, IconName } from '../../component-library';
->>>>>>> 7f00c2f3
 
 const BetaHeader = () => {
   const t = useI18nContext();
