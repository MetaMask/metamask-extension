--- conflicted
+++ resolved
@@ -2,11 +2,7 @@
 import React from 'react';
 import { useI18nContext } from '../../../hooks/useI18nContext';
 
-<<<<<<< HEAD
-import Box from '../../ui/box/box';
-=======
 import Box from '../../ui/box/box'
->>>>>>> 3f5862a0
 import {
   TextVariant,
   Color,
@@ -18,16 +14,7 @@
 import { BETA_BUGS_URL } from '../../../helpers/constants/beta';
 
 import { hideBetaHeader } from '../../../store/actions';
-<<<<<<< HEAD
-import {
-  ButtonIcon,
-  ButtonIconSize,
-  IconName,
-  Text,
-} from '../../component-library';
-=======
 import { ButtonIcon, ButtonIconSize, IconName, Text } from '../../component-library';
->>>>>>> 3f5862a0
 
 const BetaHeader = () => {
   const t = useI18nContext();
@@ -42,12 +29,7 @@
       alignItems={AlignItems.center}
     >
       <Text
-<<<<<<< HEAD
-        variant={TextVariant.bodySm}
-        as="h6"
-=======
         variant={TextVariant.bodySm} as="h6"
->>>>>>> 3f5862a0
         marginTop={0}
         marginBottom={0}
         className="beta-header__message"
