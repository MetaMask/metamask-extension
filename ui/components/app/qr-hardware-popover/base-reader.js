--- conflicted
+++ resolved
@@ -96,10 +96,6 @@
       }
     }
     // initial attempt is required to trigger permission prompt
-<<<<<<< HEAD
-    // eslint-disable-next-line no-use-before-define
-=======
->>>>>>> 76631aaa
     return initCamera();
   }, [initCamera]);
 
@@ -132,11 +128,7 @@
       clearTimeout(permissionCheckerRef.current);
       permissionCheckerRef.current = null;
     };
-<<<<<<< HEAD
-  }, [checkEnvironment]);
-=======
   }, []);
->>>>>>> 76631aaa
 
   useEffect(() => {
     if (ready === READY_STATE.READY) {
