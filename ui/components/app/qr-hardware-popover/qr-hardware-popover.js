--- conflicted
+++ resolved
@@ -27,12 +27,7 @@
   // we want to block the changing by sign request id;
   const _txData = useMemo(() => {
     return txData;
-<<<<<<< HEAD
-  }, [sign?.request?.requestId]);
-=======
-    // eslint-disable-next-line react-hooks/exhaustive-deps
   }, [activeScanRequest?.requestId]);
->>>>>>> 8f653e86
 
   const dispatch = useDispatch();
   const walletImporterCancel = useCallback(
