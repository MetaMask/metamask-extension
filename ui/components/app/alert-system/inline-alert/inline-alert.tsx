import classnames from 'classnames';
<<<<<<< HEAD
import { Box, Icon, IconName, IconSize } from '../../../component-library';
=======
import React from 'react';
>>>>>>> 1371d2d0
import {
  AlignItems,
  BorderRadius,
  Display,
  Severity,
} from '../../../../helpers/constants/design-system';
<<<<<<< HEAD
=======
import { useI18nContext } from '../../../../hooks/useI18nContext';
import {
  Box,
  Icon,
  IconName,
  IconSize,
  Text,
} from '../../../component-library';
>>>>>>> 1371d2d0

export type InlineAlertProps = {
  /** The onClick handler for the inline alerts */
  onClick?: () => void;
  /** The severity of the alert, e.g. Severity.Warning */
  severity?: Severity;
  /** Additional styles to apply to the inline alert */
  style?: React.CSSProperties;
  /** The text to override the default text */
  textOverride?: string;
  /** Whether to show the arrow icon */
  showArrow?: boolean;
};

// TODO: Fix in https://github.com/MetaMask/metamask-extension/issues/31860
// eslint-disable-next-line @typescript-eslint/naming-convention
export default function InlineAlert({
  onClick,
  severity = Severity.Info,
  style,
  textOverride,
  showArrow = true,
}: InlineAlertProps) {
  return (
    <Box display={Display.Flex}>
      <Box
        data-testid="inline-alert"
        borderRadius={BorderRadius.SM}
        gap={1}
        display={Display.InlineFlex}
        alignItems={AlignItems.center}
        className={classnames({
          'inline-alert': true,
          'inline-alert__info': severity === Severity.Info,
          'inline-alert__warning': severity === Severity.Warning,
          'inline-alert__danger': severity === Severity.Danger,
          'inline-alert__success': severity === Severity.Success,
        })}
        style={{
          cursor: onClick ? 'pointer' : 'default',
          ...style,
        }}
        onClick={onClick}
      >
        <Icon
          name={severity === Severity.Danger ? IconName.Danger : IconName.Info}
          size={IconSize.Sm}
        />
<<<<<<< HEAD
=======
        <Text variant={TextVariant.bodySm} color={TextColor.inherit}>
          {textOverride ?? t('alert')}
        </Text>
        {showArrow && <Icon name={IconName.ArrowRight} size={IconSize.Xs} />}
>>>>>>> 1371d2d0
      </Box>
    </Box>
  );
}<|MERGE_RESOLUTION|>--- conflicted
+++ resolved
@@ -1,17 +1,13 @@
 import classnames from 'classnames';
-<<<<<<< HEAD
-import { Box, Icon, IconName, IconSize } from '../../../component-library';
-=======
 import React from 'react';
->>>>>>> 1371d2d0
 import {
   AlignItems,
   BorderRadius,
   Display,
   Severity,
+  TextColor,
+  TextVariant,
 } from '../../../../helpers/constants/design-system';
-<<<<<<< HEAD
-=======
 import { useI18nContext } from '../../../../hooks/useI18nContext';
 import {
   Box,
@@ -20,7 +16,6 @@
   IconSize,
   Text,
 } from '../../../component-library';
->>>>>>> 1371d2d0
 
 export type InlineAlertProps = {
   /** The onClick handler for the inline alerts */
@@ -44,6 +39,8 @@
   textOverride,
   showArrow = true,
 }: InlineAlertProps) {
+  const t = useI18nContext();
+
   return (
     <Box display={Display.Flex}>
       <Box
@@ -69,13 +66,10 @@
           name={severity === Severity.Danger ? IconName.Danger : IconName.Info}
           size={IconSize.Sm}
         />
-<<<<<<< HEAD
-=======
         <Text variant={TextVariant.bodySm} color={TextColor.inherit}>
           {textOverride ?? t('alert')}
         </Text>
         {showArrow && <Icon name={IconName.ArrowRight} size={IconSize.Xs} />}
->>>>>>> 1371d2d0
       </Box>
     </Box>
   );
