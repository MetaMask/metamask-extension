--- conflicted
+++ resolved
@@ -261,16 +261,10 @@
   const t = useI18nContext();
   const severityStyle = getSeverityStyle(selectedAlert.severity);
 
-<<<<<<< HEAD
-  if (selectedAlert.isBlocking || selectedAlert.severity !== Severity.Danger) {
-    return null;
-  }
-=======
   if (!requiresAcknowledgement(selectedAlert)) {
     return null;
   }
 
->>>>>>> 81d2550e
   return (
     <Box
       display={Display.Flex}
