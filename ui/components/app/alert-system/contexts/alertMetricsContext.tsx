import React, { createContext, useContext, ReactNode, useMemo } from 'react';
<<<<<<< HEAD
=======

type TrackFunctionType = (alertKey: string) => void;
>>>>>>> 46e05e6d

const AlertMetricsContext = createContext<{
  trackAlertActionClicked: TrackFunctionType;
  trackAlertRender: TrackFunctionType;
  trackInlineAlertClicked: TrackFunctionType;
} | null>(null);

type AlertMetricsProps = {
  children: ReactNode;
  metrics: {
<<<<<<< HEAD
    trackAlertActionClicked: (alertKey: string) => void;
    trackAlertRender: (alertKey: string) => void;
    trackInlineAlertClicked: (alertKey: string) => void;
=======
    trackAlertActionClicked: TrackFunctionType;
    trackAlertRender: TrackFunctionType;
    trackInlineAlertClicked: TrackFunctionType;
>>>>>>> 46e05e6d
  };
};

export const AlertMetricsProvider: React.FC<AlertMetricsProps> = ({
  children,
  metrics,
}) => {
  const { trackAlertActionClicked, trackAlertRender, trackInlineAlertClicked } =
    metrics;

  const value = useMemo(
    () => ({
      trackAlertActionClicked,
      trackAlertRender,
      trackInlineAlertClicked,
    }),
    [trackAlertActionClicked, trackAlertRender, trackInlineAlertClicked],
  );

  return (
    <AlertMetricsContext.Provider value={value}>
      {children}
    </AlertMetricsContext.Provider>
  );
};

export const useAlertMetrics = () => {
  const context = useContext(AlertMetricsContext);
  if (!context) {
    throw new Error(
      'useAlertMetrics must be used within an AlertMetricsProvider',
    );
  }
  return context;
};<|MERGE_RESOLUTION|>--- conflicted
+++ resolved
@@ -1,9 +1,6 @@
 import React, { createContext, useContext, ReactNode, useMemo } from 'react';
-<<<<<<< HEAD
-=======
 
 type TrackFunctionType = (alertKey: string) => void;
->>>>>>> 46e05e6d
 
 const AlertMetricsContext = createContext<{
   trackAlertActionClicked: TrackFunctionType;
@@ -14,15 +11,9 @@
 type AlertMetricsProps = {
   children: ReactNode;
   metrics: {
-<<<<<<< HEAD
-    trackAlertActionClicked: (alertKey: string) => void;
-    trackAlertRender: (alertKey: string) => void;
-    trackInlineAlertClicked: (alertKey: string) => void;
-=======
     trackAlertActionClicked: TrackFunctionType;
     trackAlertRender: TrackFunctionType;
     trackInlineAlertClicked: TrackFunctionType;
->>>>>>> 46e05e6d
   };
 };
 
