import React from 'react';
import configureMockStore from 'redux-mock-store';
import { fireEvent } from '@testing-library/react';
import { Severity } from '../../../../helpers/constants/design-system';
import { renderWithProvider } from '../../../../../test/lib/render-helpers';
import mockState from '../../../../../test/data/mock-state.json';
import * as useAlertsModule from '../../../../hooks/useAlerts';
import {
  MultipleAlertModal,
  MultipleAlertModalProps,
} from './multiple-alert-modal';

jest.mock('../contexts/alertMetricsContext', () => ({
  useAlertMetrics: jest.fn(() => ({
    trackInlineAlertClicked: jest.fn(),
    trackAlertRender: jest.fn(),
    trackAlertActionClicked: jest.fn(),
  })),
}));

describe('MultipleAlertModal', () => {
  const OWNER_ID_MOCK = '123';
  const FROM_ALERT_KEY_MOCK = 'from';
  const CONTRACT_ALERT_KEY_MOCK = 'contract';
  const DATA_ALERT_KEY_MOCK = 'data';
  const onAcknowledgeClickMock = jest.fn();
  const onCloseMock = jest.fn();

  const alertsMock = [
    {
      key: FROM_ALERT_KEY_MOCK,
      field: FROM_ALERT_KEY_MOCK,
      severity: Severity.Warning,
      message: 'Alert 1',
      reason: 'Reason 1',
      alertDetails: ['Detail 1', 'Detail 2'],
    },
    {
      key: DATA_ALERT_KEY_MOCK,
      field: DATA_ALERT_KEY_MOCK,
      severity: Severity.Danger,
      message: 'Alert 2',
    },
    {
      key: CONTRACT_ALERT_KEY_MOCK,
      field: CONTRACT_ALERT_KEY_MOCK,
      severity: Severity.Info,
      message: 'Alert 3',
    },
  ];

  const STATE_MOCK = {
    ...mockState,
    confirmAlerts: {
      alerts: { [OWNER_ID_MOCK]: alertsMock },
      confirmed: {
        [OWNER_ID_MOCK]: {
          [FROM_ALERT_KEY_MOCK]: false,
          [DATA_ALERT_KEY_MOCK]: false,
          [CONTRACT_ALERT_KEY_MOCK]: false,
        },
      },
    },
  };
  const mockStore = configureMockStore([])(STATE_MOCK);

  const defaultProps: MultipleAlertModalProps = {
    ownerId: OWNER_ID_MOCK,
    onFinalAcknowledgeClick: onAcknowledgeClickMock,
    alertKey: FROM_ALERT_KEY_MOCK,
    onClose: onCloseMock,
  };

  const mockStoreAcknowledgeAlerts = configureMockStore([])({
    ...STATE_MOCK,
    confirmAlerts: {
      alerts: { [OWNER_ID_MOCK]: alertsMock },
      confirmed: {
        [OWNER_ID_MOCK]: {
          [FROM_ALERT_KEY_MOCK]: true,
          [DATA_ALERT_KEY_MOCK]: true,
          [CONTRACT_ALERT_KEY_MOCK]: false,
        },
      },
    },
  });

<<<<<<< HEAD
  it('defaults to the first alert if the selected alert is not found', async () => {
    const setAlertConfirmedMock = jest.fn();
    const useAlertsSpy = jest.spyOn(useAlertsModule, 'default');
    const dangerAlertMock = alertsMock.find(
      (alert) => alert.key === DATA_ALERT_KEY_MOCK,
    );
    (useAlertsSpy as jest.Mock).mockReturnValue({
      setAlertConfirmed: setAlertConfirmedMock,
      alerts: alertsMock,
      generalAlerts: [],
      fieldAlerts: alertsMock,
      getFieldAlerts: () => alertsMock,
      isAlertConfirmed: () => false,
    });

    const { getByText, queryByText, rerender } = renderWithProvider(
      <MultipleAlertModal
        {...defaultProps}
        alertKey={CONTRACT_ALERT_KEY_MOCK}
      />,
      mockStore,
    );

    // shows the contract alert
    expect(getByText(alertsMock[2].message)).toBeInTheDocument();

    // Update the mock to return only the data alert
    (useAlertsSpy as jest.Mock).mockReturnValue({
      setAlertConfirmed: setAlertConfirmedMock,
      alerts: [dangerAlertMock],
      generalAlerts: [],
      fieldAlerts: [dangerAlertMock],
      getFieldAlerts: () => [dangerAlertMock],
      isAlertConfirmed: () => false,
    });

    // Rerender the component to apply the updated mock
    rerender(
      <MultipleAlertModal
        {...defaultProps}
        alertKey={CONTRACT_ALERT_KEY_MOCK}
      />,
    );

    // verifies the data alert is shown
    expect(queryByText(alertsMock[0].message)).not.toBeInTheDocument();
    expect(getByText(alertsMock[1].message)).toBeInTheDocument();
    useAlertsSpy.mockRestore();
  });

=======
>>>>>>> 62f7b61b
  it('renders the multiple alert modal', () => {
    const { getByTestId } = renderWithProvider(
      <MultipleAlertModal {...defaultProps} />,
      mockStore,
    );

    expect(getByTestId('alert-modal-next-button')).toBeDefined();
  });

  it('invokes the onFinalAcknowledgeClick when the button is clicked', () => {
    const { getByTestId } = renderWithProvider(
      <MultipleAlertModal
        {...defaultProps}
        alertKey={CONTRACT_ALERT_KEY_MOCK}
      />,
      mockStoreAcknowledgeAlerts,
    );

    fireEvent.click(getByTestId('alert-modal-button'));

    expect(onAcknowledgeClickMock).toHaveBeenCalledTimes(1);
  });

<<<<<<< HEAD
  it('renders the next alert when the "Got it" button is clicked', () => {
=======
  it('render the next alert when the "Got it" button is clicked', () => {
>>>>>>> 62f7b61b
    const { getByTestId, getByText } = renderWithProvider(
      <MultipleAlertModal {...defaultProps} alertKey={DATA_ALERT_KEY_MOCK} />,
      mockStoreAcknowledgeAlerts,
    );

    fireEvent.click(getByTestId('alert-modal-button'));

    expect(getByText(alertsMock[1].message)).toBeInTheDocument();
  });

  it('closes modal when the "Got it" button is clicked', () => {
    onAcknowledgeClickMock.mockReset();
    const { getByTestId } = renderWithProvider(
      <MultipleAlertModal
        {...defaultProps}
        alertKey={DATA_ALERT_KEY_MOCK}
        skipAlertNavigation={true}
      />,
      mockStoreAcknowledgeAlerts,
    );

    fireEvent.click(getByTestId('alert-modal-button'));

    expect(onAcknowledgeClickMock).toHaveBeenCalledTimes(1);
<<<<<<< HEAD
  });

  it('resets to the first alert if there are unconfirmed alerts and the final alert is acknowledged', () => {
    const { getByTestId, getByText } = renderWithProvider(
      <MultipleAlertModal
        {...defaultProps}
        alertKey={CONTRACT_ALERT_KEY_MOCK}
      />,
      mockStore,
    );

    fireEvent.click(getByTestId('alert-modal-button'));

    expect(getByText(alertsMock[0].message)).toBeInTheDocument();
=======
>>>>>>> 62f7b61b
  });

  describe('Navigation', () => {
    it('calls next alert when the next button is clicked', () => {
      const { getByTestId, getByText } = renderWithProvider(
        <MultipleAlertModal {...defaultProps} />,
        mockStore,
      );

      fireEvent.click(getByTestId('alert-modal-next-button'));

      expect(getByText(alertsMock[2].message)).toBeInTheDocument();
    });

    it('calls previous alert when the previous button is clicked', () => {
      const selectSecondAlertMock = {
        ...defaultProps,
        alertKey: CONTRACT_ALERT_KEY_MOCK,
      };
      const { getByTestId, getByText } = renderWithProvider(
        <MultipleAlertModal {...selectSecondAlertMock} />,
        mockStore,
      );

      fireEvent.click(getByTestId('alert-modal-back-button'));

      expect(getByText(alertsMock[1].message)).toBeInTheDocument();
    });
  });
});<|MERGE_RESOLUTION|>--- conflicted
+++ resolved
@@ -85,7 +85,6 @@
     },
   });
 
-<<<<<<< HEAD
   it('defaults to the first alert if the selected alert is not found', async () => {
     const setAlertConfirmedMock = jest.fn();
     const useAlertsSpy = jest.spyOn(useAlertsModule, 'default');
@@ -136,8 +135,6 @@
     useAlertsSpy.mockRestore();
   });
 
-=======
->>>>>>> 62f7b61b
   it('renders the multiple alert modal', () => {
     const { getByTestId } = renderWithProvider(
       <MultipleAlertModal {...defaultProps} />,
@@ -161,11 +158,7 @@
     expect(onAcknowledgeClickMock).toHaveBeenCalledTimes(1);
   });
 
-<<<<<<< HEAD
   it('renders the next alert when the "Got it" button is clicked', () => {
-=======
-  it('render the next alert when the "Got it" button is clicked', () => {
->>>>>>> 62f7b61b
     const { getByTestId, getByText } = renderWithProvider(
       <MultipleAlertModal {...defaultProps} alertKey={DATA_ALERT_KEY_MOCK} />,
       mockStoreAcknowledgeAlerts,
@@ -190,7 +183,6 @@
     fireEvent.click(getByTestId('alert-modal-button'));
 
     expect(onAcknowledgeClickMock).toHaveBeenCalledTimes(1);
-<<<<<<< HEAD
   });
 
   it('resets to the first alert if there are unconfirmed alerts and the final alert is acknowledged', () => {
@@ -205,8 +197,6 @@
     fireEvent.click(getByTestId('alert-modal-button'));
 
     expect(getByText(alertsMock[0].message)).toBeInTheDocument();
-=======
->>>>>>> 62f7b61b
   });
 
   describe('Navigation', () => {
@@ -218,6 +208,7 @@
 
       fireEvent.click(getByTestId('alert-modal-next-button'));
 
+      expect(getByText(alertsMock[2].message)).toBeInTheDocument();
       expect(getByText(alertsMock[2].message)).toBeInTheDocument();
     });
 
