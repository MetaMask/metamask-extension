--- conflicted
+++ resolved
@@ -14,10 +14,7 @@
 import Tooltip from '../../ui/tooltip/tooltip';
 import { AvatarIcon, Text } from '../../component-library';
 import ActionableMessage from '../../ui/actionable-message/actionable-message';
-<<<<<<< HEAD
-=======
 import { AccountListItem } from '../../multichain';
->>>>>>> 93a950fa
 ///: BEGIN:ONLY_INCLUDE_IF(snaps)
 import { ConfirmInfoRow, ConfirmInfoRowAddress } from '../confirm/info/row';
 import { SnapDelineator } from '../snaps/snap-delineator';
@@ -75,9 +72,6 @@
   RemoveSnapAccount,
   SnapAuthorshipHeader,
   SnapAccountRedirect,
-<<<<<<< HEAD
-=======
   SnapAccountCard,
->>>>>>> 93a950fa
   ///: END:ONLY_INCLUDE_IF
 };