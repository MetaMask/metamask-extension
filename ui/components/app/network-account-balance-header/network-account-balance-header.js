import React, { useContext } from 'react';
import PropTypes from 'prop-types';
import IconWithFallback from '../../ui/icon-with-fallback';
import Identicon from '../../ui/identicon';
import {
  DISPLAY,
  FLEX_DIRECTION,
<<<<<<< HEAD
  TypographyVariant,
=======
  TextVariant,
>>>>>>> 6267fa37
  FontWeight,
  AlignItems,
  JustifyContent,
  TextAlign,
  TextColor,
} from '../../../helpers/constants/design-system';
import Box from '../../ui/box/box';
import { I18nContext } from '../../../contexts/i18n';
import { CHAIN_ID_TO_NETWORK_IMAGE_URL_MAP } from '../../../../shared/constants/network';
import { Text } from '../../component-library';

export default function NetworkAccountBalanceHeader({
  networkName,
  accountName,
  accountBalance,
  tokenName, // Derived from nativeCurrency
  accountAddress,
  chainId,
}) {
  const t = useContext(I18nContext);
  const networkIcon = CHAIN_ID_TO_NETWORK_IMAGE_URL_MAP[chainId];
  const networkIconWrapperClass = networkIcon
    ? 'network-account-balance-header__network-account__ident-icon-ethereum'
    : 'network-account-balance-header__network-account__ident-icon-ethereum--gray';

  return (
    <Box
      display={DISPLAY.FLEX}
      flexDirection={FLEX_DIRECTION.ROW}
      padding={4}
      className="network-account-balance-header"
      alignItems={AlignItems.center}
      justifyContent={JustifyContent.spaceBetween}
    >
      <Box
        display={DISPLAY.FLEX}
        flexDirection={FLEX_DIRECTION.ROW}
        alignItems={AlignItems.center}
        gap={2}
      >
        <Box
          display={DISPLAY.FLEX}
          flexDirection={FLEX_DIRECTION.ROW}
          alignItems={AlignItems.center}
        >
          <Identicon address={accountAddress} diameter={32} />
          <IconWithFallback
            name={networkName}
            size={16}
            icon={networkIcon}
            wrapperClassName={networkIconWrapperClass}
          />
        </Box>
        <Box
          display={DISPLAY.FLEX}
          alignItems={AlignItems.flexStart}
          flexDirection={FLEX_DIRECTION.COLUMN}
        >
          <Text
            variant={TextVariant.bodySm}
            as="h6"
            color={TextColor.textAlternative}
            marginBottom={0}
          >
            {networkName}
          </Text>

          <Text
            variant={TextVariant.bodySm}
            as="h6"
            color={TextColor.textDefault}
            fontWeight={FontWeight.Bold}
            marginTop={0}
          >
            {accountName}
          </Text>
        </Box>
      </Box>
      <Box
        display={DISPLAY.FLEX}
        alignItems={AlignItems.flexEnd}
        flexDirection={FLEX_DIRECTION.COLUMN}
      >
        <Text
          variant={TextVariant.bodySm}
          as="h6"
          color={TextColor.textAlternative}
          marginBottom={0}
        >
          {t('balance')}
        </Text>

        <Text
          variant={TextVariant.bodySm}
          as="h6"
          color={TextColor.textDefault}
          fontWeight={FontWeight.Bold}
          marginTop={0}
          align={TextAlign.End}
        >
          {accountBalance} {tokenName}
        </Text>
      </Box>
    </Box>
  );
}

NetworkAccountBalanceHeader.propTypes = {
  networkName: PropTypes.string,
  accountName: PropTypes.string,
  accountBalance: PropTypes.string,
  tokenName: PropTypes.string,
  accountAddress: PropTypes.string,
  chainId: PropTypes.string,
};<|MERGE_RESOLUTION|>--- conflicted
+++ resolved
@@ -5,11 +5,7 @@
 import {
   DISPLAY,
   FLEX_DIRECTION,
-<<<<<<< HEAD
-  TypographyVariant,
-=======
   TextVariant,
->>>>>>> 6267fa37
   FontWeight,
   AlignItems,
   JustifyContent,
