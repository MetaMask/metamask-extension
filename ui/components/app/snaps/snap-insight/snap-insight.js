import React, { useEffect } from 'react';

import PropTypes from 'prop-types';

import { useSelector, useDispatch } from 'react-redux';
import { Text } from '../../../component-library';
import {
  AlignItems,
  FLEX_DIRECTION,
  JustifyContent,
  TextAlign,
  TextColor,
  TextVariant,
} from '../../../../helpers/constants/design-system';
import { useI18nContext } from '../../../../hooks/useI18nContext';
import Box from '../../../ui/box/box';
import { SnapUIRenderer } from '../snap-ui-renderer';
import { SnapDelineator } from '../snap-delineator';
import { DelineatorType } from '../../../../helpers/constants/snaps';
import { Copyable } from '../copyable';
<<<<<<< HEAD
import { getSnapMetadata } from '../../../../selectors';
///: BEGIN:ONLY_INCLUDE_IF(build-flask)
import { trackInsightSnapUsage } from '../../../../store/actions';
///: END:ONLY_INCLUDE_IF
=======
import { getTargetSubjectMetadata } from '../../../../selectors';
import {
  ///: BEGIN:ONLY_INCLUDE_IF(build-main,build-mmi,build-beta)
  deleteInterface,
  ///: END:ONLY_INCLUDE_IF
  ///: BEGIN:ONLY_INCLUDE_IF(build-flask)
  trackInsightSnapUsage,
  ///: END:ONLY_INCLUDE_IF
} from '../../../../store/actions';
>>>>>>> 1803b49d
///: BEGIN:ONLY_INCLUDE_IF(build-main,build-mmi,build-beta)
import { useTransactionInsightSnaps } from '../../../../hooks/snaps/useTransactionInsightSnaps';
///: END:ONLY_INCLUDE_IF

export const SnapInsight = ({
  snapId,
  ///: BEGIN:ONLY_INCLUDE_IF(build-flask)
  data,
  ///: END:ONLY_INCLUDE_IF
  loading,
  ///: BEGIN:ONLY_INCLUDE_IF(build-main,build-mmi,build-beta)
  insightHookParams,
  ///: END:ONLY_INCLUDE_IF
}) => {
  const dispatch = useDispatch();
  const t = useI18nContext();
  let error, interfaceId;
  let isLoading = loading;
  ///: BEGIN:ONLY_INCLUDE_IF(build-flask)
  error = data?.error;
  interfaceId = data?.response?.id;
  useEffect(() => {
    const trackInsightUsage = async () => {
      try {
        await dispatch(trackInsightSnapUsage(snapId));
      } catch {
        /** no-op */
      }
    };
    trackInsightUsage();
  }, [snapId, dispatch]);
  ///: END:ONLY_INCLUDE_IF

  ///: BEGIN:ONLY_INCLUDE_IF(build-main,build-mmi,build-beta)
  const insights = useTransactionInsightSnaps(insightHookParams);
  error = insights.data?.[0]?.error;
  interfaceId = insights.data?.[0]?.response?.id;
  isLoading = insights.loading;

  useEffect(() => {
    return () => {
      interfaceId && dispatch(deleteInterface(interfaceId));
    };
  }, [interfaceId]);
  ///: END:ONLY_INCLUDE_IF

  const { name: snapName } = useSelector((state) =>
    getSnapMetadata(state, snapId),
  );

<<<<<<< HEAD
  const hasNoData = !error && !isLoading && !content;
=======
  const snapName = getSnapName(snapId, targetSubjectMetadata);

  const hasNoData = !error && !isLoading && !interfaceId;

>>>>>>> 1803b49d
  return (
    <Box
      flexDirection={FLEX_DIRECTION.COLUMN}
      height="full"
      marginTop={hasNoData && 12}
      marginBottom={hasNoData && 12}
      alignItems={hasNoData && AlignItems.center}
      justifyContent={hasNoData && JustifyContent.center}
      textAlign={hasNoData && TextAlign.Center}
      className="snap-insight"
    >
      {!error && (
        <Box
          height="full"
          width="full"
          flexDirection={FLEX_DIRECTION.COLUMN}
          className="snap-insight__container"
        >
          {isLoading || interfaceId ? (
            <SnapUIRenderer
              snapId={snapId}
              interfaceId={interfaceId}
              delineatorType={DelineatorType.Insights}
              isLoading={isLoading}
            />
          ) : (
            <Text
              color={TextColor.textAlternative}
              variant={TextVariant.bodySm}
              as="h6"
            >
              {t('snapsNoInsight')}
            </Text>
          )}
        </Box>
      )}

      {!isLoading && error && (
        <Box padding={4} className="snap-insight__container__error">
          <SnapDelineator snapName={snapName} type={DelineatorType.Error}>
            <Text variant={TextVariant.bodySm} marginBottom={4}>
              {t('snapsUIError', [<b key="0">{snapName}</b>])}
            </Text>
            <Copyable text={error.message} />
          </SnapDelineator>
        </Box>
      )}
    </Box>
  );
};

SnapInsight.propTypes = {
  snapId: PropTypes.string,
  ///: BEGIN:ONLY_INCLUDE_IF(build-flask)
  /*
   * The insight object
   */
  data: PropTypes.object,
  ///: END:ONLY_INCLUDE_IF
  /*
   * Boolean as to whether or not the insights are loading
   */
  loading: PropTypes.bool,
  ///: BEGIN:ONLY_INCLUDE_IF(build-main,build-mmi,build-beta)
  /**
   * Params object for the useTransactionInsightSnaps hook
   */
  insightHookParams: PropTypes.object,
  ///: END:ONLY_INCLUDE_IF
};<|MERGE_RESOLUTION|>--- conflicted
+++ resolved
@@ -18,13 +18,7 @@
 import { SnapDelineator } from '../snap-delineator';
 import { DelineatorType } from '../../../../helpers/constants/snaps';
 import { Copyable } from '../copyable';
-<<<<<<< HEAD
 import { getSnapMetadata } from '../../../../selectors';
-///: BEGIN:ONLY_INCLUDE_IF(build-flask)
-import { trackInsightSnapUsage } from '../../../../store/actions';
-///: END:ONLY_INCLUDE_IF
-=======
-import { getTargetSubjectMetadata } from '../../../../selectors';
 import {
   ///: BEGIN:ONLY_INCLUDE_IF(build-main,build-mmi,build-beta)
   deleteInterface,
@@ -33,7 +27,6 @@
   trackInsightSnapUsage,
   ///: END:ONLY_INCLUDE_IF
 } from '../../../../store/actions';
->>>>>>> 1803b49d
 ///: BEGIN:ONLY_INCLUDE_IF(build-main,build-mmi,build-beta)
 import { useTransactionInsightSnaps } from '../../../../hooks/snaps/useTransactionInsightSnaps';
 ///: END:ONLY_INCLUDE_IF
@@ -84,14 +77,8 @@
     getSnapMetadata(state, snapId),
   );
 
-<<<<<<< HEAD
-  const hasNoData = !error && !isLoading && !content;
-=======
-  const snapName = getSnapName(snapId, targetSubjectMetadata);
-
   const hasNoData = !error && !isLoading && !interfaceId;
 
->>>>>>> 1803b49d
   return (
     <Box
       flexDirection={FLEX_DIRECTION.COLUMN}
