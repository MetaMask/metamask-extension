import React, { useCallback, useReducer } from 'react';
import PropTypes from 'prop-types';
import { produce } from 'immer';
import { useI18nContext } from '../../../../hooks/useI18nContext';

import {
  AlignItems,
  BackgroundColor,
  Display,
  FlexDirection,
  FontWeight,
  IconColor,
<<<<<<< HEAD
  JustifyContent,
  TextAlign,
  TextVariant,
} from '../../../../helpers/constants/design-system';

=======
  TextVariant,
  TextAlign,
  JustifyContent,
  FontWeight,
  Display,
} from '../../../../helpers/constants/design-system';
import Popover from '../../../ui/popover';
import Button from '../../../ui/button';
>>>>>>> 8a54f653
import {
  AvatarIcon,
  AvatarIconSize,
  Box,
<<<<<<< HEAD
  BUTTON_SIZES,
  Button,
  Checkbox,
  IconName,
  Modal,
  ModalContent,
  ModalHeader,
  ModalOverlay,
=======
  IconName,
>>>>>>> 8a54f653
  Text,
} from '../../../component-library';

/**
 * a very simple reducer using produce from Immer to keep checkboxes state manipulation
 * immutable and painless.
 */
const checkboxStateReducer = produce((state, action) => {
  switch (action.type) {
    case 'check':
      state[action.checkboxId] = state[action.checkboxId]
        ? !state[action.checkboxId]
        : true;
      break;
    default:
      throw new Error(
        'You must provide a type when dispatching an action for checkboxState',
      );
  }
});
export default function SnapInstallWarning({
  onCancel,
  onSubmit,
  warnings,
  snapName,
  isOpen,
}) {
  const t = useI18nContext();
  const [checkboxState, dispatch] = useReducer(checkboxStateReducer, {});
  const isAllChecked = warnings.every((warning) => checkboxState[warning.id]);
  const onCheckboxClicked = useCallback((checkboxId) => {
    dispatch({ type: 'check', checkboxId });
  }, []);

  return (
    <Modal className="snap-install-warning" onClose={onCancel} isOpen={isOpen}>
      <ModalOverlay />
      <ModalContent
        modalDialogProps={{
          display: Display.Flex,
          flexDirection: FlexDirection.Column,
          gap: 4,
        }}
      >
        <ModalHeader
          onClose={onCancel}
          childrenWrapperProps={{
            display: Display.Flex,
            flexDirection: FlexDirection.Column,
            alignItems: AlignItems.center,
            justifyContent: JustifyContent.Center,
            gap: 4,
          }}
        >
          <AvatarIcon
            iconName={IconName.Danger}
            color={IconColor.warningDefault}
            backgroundColor={BackgroundColor.warningMuted}
            size={AvatarIconSize.Xl}
          />
          <Text variant={TextVariant.headingMd} textAlign={TextAlign.Center}>
            {t('snapInstallWarningHeading')}
          </Text>
        </ModalHeader>
        <Text textAlign={TextAlign.Center} marginBottom={4}>
          {warnings.length > 1
            ? t('snapInstallWarningCheckPlural', [
                <Text
                  key="snapNameInWarningDescription"
                  fontWeight={FontWeight.Medium}
                  as="span"
                >
                  {snapName}
                </Text>,
              ])
            : t('snapInstallWarningCheck', [
                <Text
                  key="snapNameInWarningDescription"
                  fontWeight={FontWeight.Medium}
                  as="span"
                >
                  {snapName}
                </Text>,
              ])}
        </Text>
        <Box
          display={Display.Flex}
          flexDirection={FlexDirection.Column}
          gap={4}
          marginBottom={4}
        >
          {warnings.map((warning) => (
            <Box
              key={warning.id}
              display={Display.Flex}
              gap={2}
              alignItems={AlignItems.center}
            >
              <Checkbox
                isChecked={checkboxState[warning.id] ?? false}
                id={warning.id}
                onChange={() => onCheckboxClicked(warning.id)}
                label={warning.message}
              />
            </Box>
          ))}
        </Box>
        <Button
          size={BUTTON_SIZES.LG}
          disabled={!isAllChecked}
          onClick={onSubmit}
        >
          {t('confirm')}
        </Button>
<<<<<<< HEAD
      </ModalContent>
    </Modal>
=======
      </div>
    );
  };

  return (
    <Popover
      className="snap-install-warning"
      footer={<SnapInstallWarningFooter />}
      headerProps={{ padding: [6, 6, 0] }}
      contentProps={{
        paddingLeft: [6, 4],
        paddingRight: [6, 4],
        paddingTop: 0,
        paddingBottom: [6, 4],
      }}
      footerProps={{ padding: [4, 6] }}
      onClose={onCancel}
    >
      <Box
        display={Display.Flex}
        justifyContent={JustifyContent.center}
        marginBottom={6}
      >
        <AvatarIcon
          iconName={IconName.Danger}
          backgroundColor={BackgroundColor.warningMuted}
          color={IconColor.warningDefault}
          size={AvatarIconSize.Xl}
        />
      </Box>
      <Text
        paddingBottom={6}
        textAlign={TextAlign.Center}
        variant={TextVariant.headingMd}
        as="h2"
      >
        {t('snapInstallWarningHeading')}
      </Text>
      <Text paddingBottom={6} textAlign={TextAlign.Center}>
        {warnings.length > 1
          ? t('snapInstallWarningCheckPlural', [
              <Text
                key="snapNameInWarningDescription"
                fontWeight={FontWeight.Medium}
                as="span"
              >
                {snapName}
              </Text>,
            ])
          : t('snapInstallWarningCheck', [
              <Text
                key="snapNameInWarningDescription"
                fontWeight={FontWeight.Medium}
                as="span"
              >
                {snapName}
              </Text>,
            ])}
      </Text>
      {warnings.map((warning, i) => (
        <div
          className={classnames('checkbox-label', {
            'checkbox-label--first': i === 0,
          })}
          key={warning.id}
        >
          <CheckBox
            checked={checkboxState[warning.id] ?? false}
            id={warning.id}
            onClick={() => onCheckboxClicked(warning.id)}
          />
          <label htmlFor={warning.id}>
            <Text variant={TextVariant.bodyMd}>{warning.message}</Text>
          </label>
        </div>
      ))}
    </Popover>
>>>>>>> 8a54f653
  );
}

SnapInstallWarning.propTypes = {
  /**
   * Whether the modal is open or not
   */
  isOpen: PropTypes.bool,
  /**
   * onCancel handler
   */
  onCancel: PropTypes.func,
  /**
   * onSubmit handler
   */
  onSubmit: PropTypes.func,
  /**
   * warnings list
   */
  warnings: PropTypes.arrayOf(
    PropTypes.shape({
      message: PropTypes.node,
      id: PropTypes.string,
    }),
  ),
  /**
   * Snap name
   */
  snapName: PropTypes.string.isRequired,
};<|MERGE_RESOLUTION|>--- conflicted
+++ resolved
@@ -10,27 +10,15 @@
   FlexDirection,
   FontWeight,
   IconColor,
-<<<<<<< HEAD
   JustifyContent,
   TextAlign,
   TextVariant,
 } from '../../../../helpers/constants/design-system';
 
-=======
-  TextVariant,
-  TextAlign,
-  JustifyContent,
-  FontWeight,
-  Display,
-} from '../../../../helpers/constants/design-system';
-import Popover from '../../../ui/popover';
-import Button from '../../../ui/button';
->>>>>>> 8a54f653
 import {
   AvatarIcon,
   AvatarIconSize,
   Box,
-<<<<<<< HEAD
   BUTTON_SIZES,
   Button,
   Checkbox,
@@ -39,9 +27,7 @@
   ModalContent,
   ModalHeader,
   ModalOverlay,
-=======
   IconName,
->>>>>>> 8a54f653
   Text,
 } from '../../../component-library';
 
@@ -156,88 +142,8 @@
         >
           {t('confirm')}
         </Button>
-<<<<<<< HEAD
       </ModalContent>
     </Modal>
-=======
-      </div>
-    );
-  };
-
-  return (
-    <Popover
-      className="snap-install-warning"
-      footer={<SnapInstallWarningFooter />}
-      headerProps={{ padding: [6, 6, 0] }}
-      contentProps={{
-        paddingLeft: [6, 4],
-        paddingRight: [6, 4],
-        paddingTop: 0,
-        paddingBottom: [6, 4],
-      }}
-      footerProps={{ padding: [4, 6] }}
-      onClose={onCancel}
-    >
-      <Box
-        display={Display.Flex}
-        justifyContent={JustifyContent.center}
-        marginBottom={6}
-      >
-        <AvatarIcon
-          iconName={IconName.Danger}
-          backgroundColor={BackgroundColor.warningMuted}
-          color={IconColor.warningDefault}
-          size={AvatarIconSize.Xl}
-        />
-      </Box>
-      <Text
-        paddingBottom={6}
-        textAlign={TextAlign.Center}
-        variant={TextVariant.headingMd}
-        as="h2"
-      >
-        {t('snapInstallWarningHeading')}
-      </Text>
-      <Text paddingBottom={6} textAlign={TextAlign.Center}>
-        {warnings.length > 1
-          ? t('snapInstallWarningCheckPlural', [
-              <Text
-                key="snapNameInWarningDescription"
-                fontWeight={FontWeight.Medium}
-                as="span"
-              >
-                {snapName}
-              </Text>,
-            ])
-          : t('snapInstallWarningCheck', [
-              <Text
-                key="snapNameInWarningDescription"
-                fontWeight={FontWeight.Medium}
-                as="span"
-              >
-                {snapName}
-              </Text>,
-            ])}
-      </Text>
-      {warnings.map((warning, i) => (
-        <div
-          className={classnames('checkbox-label', {
-            'checkbox-label--first': i === 0,
-          })}
-          key={warning.id}
-        >
-          <CheckBox
-            checked={checkboxState[warning.id] ?? false}
-            id={warning.id}
-            onClick={() => onCheckboxClicked(warning.id)}
-          />
-          <label htmlFor={warning.id}>
-            <Text variant={TextVariant.bodyMd}>{warning.message}</Text>
-          </label>
-        </div>
-      ))}
-    </Popover>
->>>>>>> 8a54f653
   );
 }
 
