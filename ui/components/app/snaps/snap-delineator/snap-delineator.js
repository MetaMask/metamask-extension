--- conflicted
+++ resolved
@@ -105,13 +105,9 @@
 SnapDelineator.propTypes = {
   snapName: PropTypes.string,
   type: PropTypes.string,
-<<<<<<< HEAD
-  children: PropTypes.ReactNode,
   isCollapsable: PropTypes.bool,
   isCollapsed: PropTypes.bool,
   onClick: PropTypes.func,
   boxProps: PropTypes.object,
-=======
   children: PropTypes.node,
->>>>>>> 4abda55a
 };