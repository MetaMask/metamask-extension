import { getSnapPrefix, stripSnapPrefix } from '@metamask/snaps-utils';
import classnames from 'classnames';
import PropTypes from 'prop-types';
import React from 'react';
import { useDispatch, useSelector } from 'react-redux';
import {
  AlignItems,
  BackgroundColor,
  BlockSize,
  BorderColor,
  BorderRadius,
  BorderStyle,
  Color,
  Display,
  FlexDirection,
  FontWeight,
  JustifyContent,
  OverflowWrap,
  TextColor,
  TextVariant,
} from '../../../../helpers/constants/design-system';
import { formatDate } from '../../../../helpers/utils/util';
import { useI18nContext } from '../../../../hooks/useI18nContext';
import { useOriginMetadata } from '../../../../hooks/useOriginMetadata';
<<<<<<< HEAD
import { getSnapMetadata, getSnapRegistryData } from '../../../../selectors';
import {
  disableSnap,
  enableSnap,
  getPhishingResult,
} from '../../../../store/actions';
=======
import {
  getSnapRegistryData,
  getTargetSubjectMetadata,
} from '../../../../selectors';
import { disableSnap, enableSnap } from '../../../../store/actions';
>>>>>>> 1803b49d
import { Box, ButtonLink, Text } from '../../../component-library';
import ToggleButton from '../../../ui/toggle-button';
import Tooltip from '../../../ui/tooltip/tooltip';
import SnapAvatar from '../snap-avatar';
import SnapExternalPill from '../snap-version/snap-external-pill';
import { useSafeWebsite } from '../../../../hooks/snaps/useSafeWebsite';

const SnapAuthorshipExpanded = ({ snapId, className, snap }) => {
  const t = useI18nContext();
  const dispatch = useDispatch();

  // We're using optional chaining with snapId, because with the current implementation
  // of snap update in the snap controller, we do not have reference to snapId when an
  // update request is rejected because the reference comes from the request itself and not subject metadata
  // like it is done with snap install
  const snapPrefix = snapId && getSnapPrefix(snapId);
  const packageName = snapId && stripSnapPrefix(snapId);
  const isNPM = snapPrefix === 'npm:';

  const versionPath = snap?.version ? `/v/${snap?.version}` : '';
  const url = isNPM
    ? `https://www.npmjs.com/package/${packageName}${versionPath}`
    : packageName;

  const snapRegistryData = useSelector((state) =>
    getSnapRegistryData(state, snapId),
  );

  const { name: friendlyName } = useSelector((state) =>
    getSnapMetadata(state, snapId),
  );

  const { website = undefined } = snapRegistryData?.metadata ?? {};
<<<<<<< HEAD
  const [safeWebsite, setSafeWebsite] = useState(null);

  useEffect(() => {
    const performPhishingCheck = async () => {
      const phishingResult = await getPhishingResult(website);

      if (!phishingResult.result) {
        setSafeWebsite(website);
      }
    };

    if (website) {
      performPhishingCheck();
    }
  }, [website]);
=======
  const safeWebsite = useSafeWebsite(website);
>>>>>>> 1803b49d

  const versionHistory = snap?.versionHistory ?? [];
  const installInfo = versionHistory.length
    ? versionHistory[versionHistory.length - 1]
    : undefined;
  const installOrigin = useOriginMetadata(installInfo?.origin);

  const onToggle = () => {
    if (snap?.enabled) {
      dispatch(disableSnap(snap?.id));
    } else {
      dispatch(enableSnap(snap?.id));
    }
  };

  return (
    <Box
      className={classnames('snaps-authorship-expanded', className)}
      backgroundColor={BackgroundColor.backgroundDefault}
      borderColor={BorderColor.borderDefault}
      borderWidth={1}
      width={BlockSize.Full}
      borderRadius={BorderRadius.LG}
    >
      <Box
        alignItems={AlignItems.center}
        display={Display.Flex}
        width={BlockSize.Full}
        paddingLeft={4}
        paddingRight={4}
        paddingTop={3}
        paddingBottom={3}
      >
        <Box>
          <SnapAvatar snapId={snapId} />
        </Box>
        <Box
          marginLeft={4}
          marginRight={0}
          display={Display.Flex}
          flexDirection={FlexDirection.Column}
          style={{ overflow: 'hidden' }}
        >
          <Text ellipsis fontWeight={FontWeight.Medium}>
            {friendlyName}
          </Text>
          <Text
            ellipsis
            variant={TextVariant.bodySm}
            color={TextColor.textAlternative}
          >
            {packageName}
          </Text>
        </Box>
      </Box>
      <Box
        display={Display.Flex}
        flexDirection={FlexDirection.Row}
        justifyContent={JustifyContent.spaceBetween}
        paddingLeft={4}
        paddingTop={4}
        paddingBottom={4}
        borderColor={BorderColor.borderDefault}
        width={BlockSize.Full}
        style={{
          borderLeft: BorderStyle.none,
          borderRight: BorderStyle.none,
        }}
      >
        <Text variant={TextVariant.bodyMd} fontWeight={FontWeight.Medium}>
          {t('enabled')}
        </Text>
        <Box style={{ maxWidth: '52px' }}>
          <Tooltip interactive position="left" html={t('snapsToggle')}>
            <ToggleButton value={snap?.enabled} onToggle={onToggle} />
          </Tooltip>
        </Box>
      </Box>
      <Box padding={4} width={BlockSize.Full}>
        {safeWebsite && (
          <Box
            display={Display.Flex}
            flexDirection={FlexDirection.Row}
            justifyContent={JustifyContent.spaceBetween}
            width={BlockSize.Full}
            marginBottom={4}
          >
            <Text variant={TextVariant.bodyMd} fontWeight={FontWeight.Medium}>
              {t('snapDetailWebsite')}
            </Text>
            <Box
              paddingLeft={8}
              display={Display.Flex}
              flexDirection={FlexDirection.Column}
              alignItems={AlignItems.flexEnd}
            >
              <ButtonLink
                href={safeWebsite.toString()}
                target="_blank"
                overflowWrap={OverflowWrap.Anywhere}
              >
                {safeWebsite.host}
              </ButtonLink>
            </Box>
          </Box>
        )}
        {installOrigin && installInfo && (
          <Box
            display={Display.Flex}
            flexDirection={FlexDirection.Row}
            justifyContent={JustifyContent.spaceBetween}
            width={BlockSize.Full}
          >
            <Text variant={TextVariant.bodyMd} fontWeight={FontWeight.Medium}>
              {t('installOrigin')}
            </Text>
            <Box
              display={Display.Flex}
              flexDirection={FlexDirection.Column}
              alignItems={AlignItems.flexEnd}
            >
              <Text>{installOrigin.host}</Text>
              <Text color={Color.textMuted}>
                {t('installedOn', [
                  formatDate(installInfo.date, 'dd MMM yyyy'),
                ])}
              </Text>
            </Box>
          </Box>
        )}
        <Box
          display={Display.Flex}
          flexDirection={FlexDirection.Row}
          justifyContent={JustifyContent.spaceBetween}
          alignItems={AlignItems.center}
          marginTop={4}
        >
          <Text variant={TextVariant.bodyMd} fontWeight={FontWeight.Medium}>
            {t('version')}
          </Text>
          <SnapExternalPill value={snap?.version} url={url} />
        </Box>
      </Box>
    </Box>
  );
};

SnapAuthorshipExpanded.propTypes = {
  /**
   * The id of the snap
   */
  snapId: PropTypes.string,
  /**
   * The className of the SnapAuthorship
   */
  className: PropTypes.string,
  /**
   * The snap object.
   */
  snap: PropTypes.object,
};

export default SnapAuthorshipExpanded;<|MERGE_RESOLUTION|>--- conflicted
+++ resolved
@@ -22,20 +22,8 @@
 import { formatDate } from '../../../../helpers/utils/util';
 import { useI18nContext } from '../../../../hooks/useI18nContext';
 import { useOriginMetadata } from '../../../../hooks/useOriginMetadata';
-<<<<<<< HEAD
-import { getSnapMetadata, getSnapRegistryData } from '../../../../selectors';
-import {
-  disableSnap,
-  enableSnap,
-  getPhishingResult,
-} from '../../../../store/actions';
-=======
-import {
-  getSnapRegistryData,
-  getTargetSubjectMetadata,
-} from '../../../../selectors';
+import { getSnapRegistryData, getSnapMetadata } from '../../../../selectors';
 import { disableSnap, enableSnap } from '../../../../store/actions';
->>>>>>> 1803b49d
 import { Box, ButtonLink, Text } from '../../../component-library';
 import ToggleButton from '../../../ui/toggle-button';
 import Tooltip from '../../../ui/tooltip/tooltip';
@@ -69,25 +57,7 @@
   );
 
   const { website = undefined } = snapRegistryData?.metadata ?? {};
-<<<<<<< HEAD
-  const [safeWebsite, setSafeWebsite] = useState(null);
-
-  useEffect(() => {
-    const performPhishingCheck = async () => {
-      const phishingResult = await getPhishingResult(website);
-
-      if (!phishingResult.result) {
-        setSafeWebsite(website);
-      }
-    };
-
-    if (website) {
-      performPhishingCheck();
-    }
-  }, [website]);
-=======
   const safeWebsite = useSafeWebsite(website);
->>>>>>> 1803b49d
 
   const versionHistory = snap?.versionHistory ?? [];
   const installInfo = versionHistory.length
