import { getSnapPrefix, stripSnapPrefix } from '@metamask/snaps-utils';
import classnames from 'classnames';
import PropTypes from 'prop-types';
import React from 'react';
import { useDispatch, useSelector } from 'react-redux';
import {
  AlignItems,
  BackgroundColor,
  BlockSize,
  BorderColor,
  BorderRadius,
  BorderStyle,
  Color,
  Display,
  FlexDirection,
  FontWeight,
  JustifyContent,
  OverflowWrap,
  TextColor,
  TextVariant,
} from '../../../../helpers/constants/design-system';
import { formatDate } from '../../../../helpers/utils/util';
import { useI18nContext } from '../../../../hooks/useI18nContext';
import { useOriginMetadata } from '../../../../hooks/useOriginMetadata';
<<<<<<< HEAD
import {
  getSnapRegistryData,
  getTargetSubjectMetadata,
} from '../../../../selectors';
=======
import { getSnapRegistryData, getSnapMetadata } from '../../../../selectors';
>>>>>>> 5c849941
import { disableSnap, enableSnap } from '../../../../store/actions';
import { Box, ButtonLink, Text } from '../../../component-library';
import ToggleButton from '../../../ui/toggle-button';
import Tooltip from '../../../ui/tooltip/tooltip';
import SnapAvatar from '../snap-avatar';
import SnapExternalPill from '../snap-version/snap-external-pill';
import { useSafeWebsite } from '../../../../hooks/snaps/useSafeWebsite';

const SnapAuthorshipExpanded = ({ snapId, className, snap }) => {
  const t = useI18nContext();
  const dispatch = useDispatch();

  // We're using optional chaining with snapId, because with the current implementation
  // of snap update in the snap controller, we do not have reference to snapId when an
  // update request is rejected because the reference comes from the request itself and not subject metadata
  // like it is done with snap install
  const snapPrefix = snapId && getSnapPrefix(snapId);
  const packageName = snapId && stripSnapPrefix(snapId);
  const isNPM = snapPrefix === 'npm:';

  const versionPath = snap?.version ? `/v/${snap?.version}` : '';
  const url = isNPM
    ? `https://www.npmjs.com/package/${packageName}${versionPath}`
    : packageName;

  const snapRegistryData = useSelector((state) =>
    getSnapRegistryData(state, snapId),
  );
<<<<<<< HEAD
  const { website = undefined } = snapRegistryData?.metadata ?? {};
  const safeWebsite = useSafeWebsite(website);
=======

  const { name: snapName } = useSelector((state) =>
    getSnapMetadata(state, snapId),
  );
>>>>>>> 5c849941

  const { website = undefined } = snapRegistryData?.metadata ?? {};
  const safeWebsite = useSafeWebsite(website);

  const versionHistory = snap?.versionHistory ?? [];
  const installInfo = versionHistory.length
    ? versionHistory[versionHistory.length - 1]
    : undefined;
  const installOrigin = useOriginMetadata(installInfo?.origin);

  const onToggle = () => {
    if (snap?.enabled) {
      dispatch(disableSnap(snap?.id));
    } else {
      dispatch(enableSnap(snap?.id));
    }
  };

  return (
    <Box
      className={classnames('snaps-authorship-expanded', className)}
      backgroundColor={BackgroundColor.backgroundDefault}
      borderColor={BorderColor.borderDefault}
      borderWidth={1}
      width={BlockSize.Full}
      borderRadius={BorderRadius.LG}
    >
      <Box
        alignItems={AlignItems.center}
        display={Display.Flex}
        width={BlockSize.Full}
        paddingLeft={4}
        paddingRight={4}
        paddingTop={3}
        paddingBottom={3}
      >
        <Box>
          <SnapAvatar snapId={snapId} />
        </Box>
        <Box
          marginLeft={4}
          marginRight={0}
          display={Display.Flex}
          flexDirection={FlexDirection.Column}
          style={{ overflow: 'hidden' }}
        >
          <Text ellipsis fontWeight={FontWeight.Medium}>
            {snapName}
          </Text>
          <Text
            ellipsis
            variant={TextVariant.bodySm}
            color={TextColor.textAlternative}
          >
            {packageName}
          </Text>
        </Box>
      </Box>
      <Box
        display={Display.Flex}
        flexDirection={FlexDirection.Row}
        justifyContent={JustifyContent.spaceBetween}
        paddingLeft={4}
        paddingTop={4}
        paddingBottom={4}
        borderColor={BorderColor.borderDefault}
        width={BlockSize.Full}
        style={{
          borderLeft: BorderStyle.none,
          borderRight: BorderStyle.none,
        }}
      >
        <Text variant={TextVariant.bodyMd} fontWeight={FontWeight.Medium}>
          {t('enabled')}
        </Text>
        <Box style={{ maxWidth: '52px' }}>
          <Tooltip interactive position="left" html={t('snapsToggle')}>
            <ToggleButton value={snap?.enabled} onToggle={onToggle} />
          </Tooltip>
        </Box>
      </Box>
      <Box padding={4} width={BlockSize.Full}>
        {safeWebsite && (
          <Box
            display={Display.Flex}
            flexDirection={FlexDirection.Row}
            justifyContent={JustifyContent.spaceBetween}
            width={BlockSize.Full}
            marginBottom={4}
          >
            <Text variant={TextVariant.bodyMd} fontWeight={FontWeight.Medium}>
              {t('snapDetailWebsite')}
            </Text>
            <Box
              paddingLeft={8}
              display={Display.Flex}
              flexDirection={FlexDirection.Column}
              alignItems={AlignItems.flexEnd}
            >
              <ButtonLink
                href={safeWebsite.toString()}
                target="_blank"
                overflowWrap={OverflowWrap.Anywhere}
              >
                {safeWebsite.host}
              </ButtonLink>
            </Box>
          </Box>
        )}
        {installOrigin && installInfo && (
          <Box
            display={Display.Flex}
            flexDirection={FlexDirection.Row}
            justifyContent={JustifyContent.spaceBetween}
            width={BlockSize.Full}
          >
            <Text variant={TextVariant.bodyMd} fontWeight={FontWeight.Medium}>
              {t('installOrigin')}
            </Text>
            <Box
              display={Display.Flex}
              flexDirection={FlexDirection.Column}
              alignItems={AlignItems.flexEnd}
            >
              <Text>{installOrigin.host}</Text>
              <Text color={Color.textMuted}>
                {t('installedOn', [
                  formatDate(installInfo.date, 'dd MMM yyyy'),
                ])}
              </Text>
            </Box>
          </Box>
        )}
        <Box
          display={Display.Flex}
          flexDirection={FlexDirection.Row}
          justifyContent={JustifyContent.spaceBetween}
          alignItems={AlignItems.center}
          marginTop={4}
        >
          <Text variant={TextVariant.bodyMd} fontWeight={FontWeight.Medium}>
            {t('version')}
          </Text>
          <SnapExternalPill value={snap?.version} url={url} />
        </Box>
      </Box>
    </Box>
  );
};

SnapAuthorshipExpanded.propTypes = {
  /**
   * The id of the snap
   */
  snapId: PropTypes.string,
  /**
   * The className of the SnapAuthorship
   */
  className: PropTypes.string,
  /**
   * The snap object.
   */
  snap: PropTypes.object,
};

export default SnapAuthorshipExpanded;<|MERGE_RESOLUTION|>--- conflicted
+++ resolved
@@ -22,14 +22,7 @@
 import { formatDate } from '../../../../helpers/utils/util';
 import { useI18nContext } from '../../../../hooks/useI18nContext';
 import { useOriginMetadata } from '../../../../hooks/useOriginMetadata';
-<<<<<<< HEAD
-import {
-  getSnapRegistryData,
-  getTargetSubjectMetadata,
-} from '../../../../selectors';
-=======
 import { getSnapRegistryData, getSnapMetadata } from '../../../../selectors';
->>>>>>> 5c849941
 import { disableSnap, enableSnap } from '../../../../store/actions';
 import { Box, ButtonLink, Text } from '../../../component-library';
 import ToggleButton from '../../../ui/toggle-button';
@@ -58,15 +51,10 @@
   const snapRegistryData = useSelector((state) =>
     getSnapRegistryData(state, snapId),
   );
-<<<<<<< HEAD
-  const { website = undefined } = snapRegistryData?.metadata ?? {};
-  const safeWebsite = useSafeWebsite(website);
-=======
 
   const { name: snapName } = useSelector((state) =>
     getSnapMetadata(state, snapId),
   );
->>>>>>> 5c849941
 
   const { website = undefined } = snapRegistryData?.metadata ?? {};
   const safeWebsite = useSafeWebsite(website);
