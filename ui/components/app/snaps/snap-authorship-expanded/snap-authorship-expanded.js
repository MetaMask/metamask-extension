import React from 'react';
import PropTypes from 'prop-types';
import classnames from 'classnames';
import { getSnapPrefix } from '@metamask/snaps-utils';
import { useDispatch, useSelector } from 'react-redux';

import {
  BackgroundColor,
  TextColor,
  FlexDirection,
  TextVariant,
  BorderColor,
  AlignItems,
  Display,
  BlockSize,
  JustifyContent,
  BorderStyle,
  Color,
  BorderRadius,
  FontWeight,
} from '../../../../helpers/constants/design-system';
import {
  formatDate,
  getSnapName,
  removeSnapIdPrefix,
} from '../../../../helpers/utils/util';

import { Text, ButtonLink, Box } from '../../../component-library';
import { getTargetSubjectMetadata } from '../../../../selectors';
import SnapAvatar from '../snap-avatar';
import { useI18nContext } from '../../../../hooks/useI18nContext';
import Tooltip from '../../../ui/tooltip/tooltip';
import ToggleButton from '../../../ui/toggle-button';
import { disableSnap, enableSnap } from '../../../../store/actions';
import { useOriginMetadata } from '../../../../hooks/useOriginMetadata';
import SnapVersion from '../snap-version/snap-version';

const SnapAuthorshipExpanded = ({ snapId, className, snap }) => {
  const t = useI18nContext();
  const dispatch = useDispatch();

  // We're using optional chaining with snapId, because with the current implementation
  // of snap update in the snap controller, we do not have reference to snapId when an
  // update request is rejected because the reference comes from the request itself and not subject metadata
  // like it is done with snap install
  const snapPrefix = snapId && getSnapPrefix(snapId);
  const packageName = snapId && removeSnapIdPrefix(snapId);
  const isNPM = snapPrefix === 'npm:';
  const url = isNPM
    ? `https://www.npmjs.com/package/${packageName}`
    : packageName;

  const subjectMetadata = useSelector((state) =>
    getTargetSubjectMetadata(state, snapId),
  );

  const friendlyName = snapId && getSnapName(snapId, subjectMetadata);

  const versionHistory = snap?.versionHistory ?? [];
  const installInfo = versionHistory.length
    ? versionHistory[versionHistory.length - 1]
    : undefined;
  const installOrigin = useOriginMetadata(installInfo?.origin);

  const onToggle = () => {
    if (snap?.enabled) {
      dispatch(disableSnap(snap?.id));
    } else {
      dispatch(enableSnap(snap?.id));
    }
  };

  return (
    <Box
      className={classnames('snaps-authorship-expanded', className)}
      backgroundColor={BackgroundColor.backgroundDefault}
      borderColor={BorderColor.borderDefault}
      borderWidth={1}
      width={BlockSize.Full}
      borderRadius={BorderRadius.LG}
    >
      <Box
        alignItems={AlignItems.center}
        display={Display.Flex}
        width={BlockSize.Full}
        paddingLeft={4}
        paddingRight={4}
        paddingTop={3}
        paddingBottom={3}
      >
        <Box>
          <SnapAvatar snapId={snapId} />
        </Box>
        <Box
          marginLeft={4}
          display={Display.Flex}
          flexDirection={FlexDirection.Column}
          style={{ overflow: 'hidden' }}
        >
          <Text ellipsis fontWeight={FontWeight.Medium}>
            {friendlyName}
          </Text>
          <Text
            ellipsis
            variant={TextVariant.bodySm}
            color={TextColor.textAlternative}
          >
            {packageName}
          </Text>
        </Box>
      </Box>
      <Box flexDirection={FlexDirection.Column} width={BlockSize.Full}>
        <Box
<<<<<<< HEAD
=======
          display={Display.Flex}
>>>>>>> 823ade09
          flexDirection={FlexDirection.Row}
          justifyContent={JustifyContent.spaceBetween}
          paddingLeft={4}
          paddingTop={4}
          paddingBottom={4}
          borderColor={BorderColor.borderDefault}
          width={BlockSize.Full}
          style={{
            borderLeft: BorderStyle.none,
            borderRight: BorderStyle.none,
          }}
        >
          <Text variant={TextVariant.bodyMd} fontWeight={FontWeight.Medium}>
            {t('enabled')}
          </Text>
          <Box style={{ maxWidth: '52px' }}>
            <Tooltip interactive position="left" html={t('snapsToggle')}>
              <ToggleButton value={snap?.enabled} onToggle={onToggle} />
            </Tooltip>
          </Box>
        </Box>
        <Box
          flexDirection={FlexDirection.Column}
          padding={4}
          width={BlockSize.Full}
        >
          {installOrigin && installInfo && (
            <Box
<<<<<<< HEAD
=======
              display={Display.Flex}
>>>>>>> 823ade09
              flexDirection={FlexDirection.Row}
              justifyContent={JustifyContent.spaceBetween}
              width={BlockSize.Full}
            >
              <Text variant={TextVariant.bodyMd} fontWeight={FontWeight.Medium}>
                {t('installOrigin')}
              </Text>
              <Box
                flexDirection={FlexDirection.Column}
                alignItems={AlignItems.flexEnd}
              >
                <ButtonLink href={installOrigin.origin} target="_blank">
                  {installOrigin.host}
                </ButtonLink>
                <Text color={Color.textMuted}>
                  {t('installedOn', [
                    formatDate(installInfo.date, 'dd MMM yyyy'),
                  ])}
                </Text>
              </Box>
            </Box>
          )}
          <Box
<<<<<<< HEAD
=======
            display={Display.Flex}
>>>>>>> 823ade09
            flexDirection={FlexDirection.Row}
            justifyContent={JustifyContent.spaceBetween}
            alignItems={AlignItems.center}
            marginTop={4}
          >
            <Text variant={TextVariant.bodyMd} fontWeight={FontWeight.Medium}>
              {t('version')}
            </Text>
            <SnapVersion version={snap?.version} url={url} />
          </Box>
        </Box>
      </Box>
    </Box>
  );
};

SnapAuthorshipExpanded.propTypes = {
  /**
   * The id of the snap
   */
  snapId: PropTypes.string,
  /**
   * The className of the SnapAuthorship
   */
  className: PropTypes.string,
  /**
   * The snap object.
   */
  snap: PropTypes.object,
};

export default SnapAuthorshipExpanded;<|MERGE_RESOLUTION|>--- conflicted
+++ resolved
@@ -111,10 +111,7 @@
       </Box>
       <Box flexDirection={FlexDirection.Column} width={BlockSize.Full}>
         <Box
-<<<<<<< HEAD
-=======
           display={Display.Flex}
->>>>>>> 823ade09
           flexDirection={FlexDirection.Row}
           justifyContent={JustifyContent.spaceBetween}
           paddingLeft={4}
@@ -143,10 +140,7 @@
         >
           {installOrigin && installInfo && (
             <Box
-<<<<<<< HEAD
-=======
               display={Display.Flex}
->>>>>>> 823ade09
               flexDirection={FlexDirection.Row}
               justifyContent={JustifyContent.spaceBetween}
               width={BlockSize.Full}
@@ -170,10 +164,7 @@
             </Box>
           )}
           <Box
-<<<<<<< HEAD
-=======
             display={Display.Flex}
->>>>>>> 823ade09
             flexDirection={FlexDirection.Row}
             justifyContent={JustifyContent.spaceBetween}
             alignItems={AlignItems.center}
