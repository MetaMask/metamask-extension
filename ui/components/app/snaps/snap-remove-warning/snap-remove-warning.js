import React from 'react';
import PropTypes from 'prop-types';
import { useI18nContext } from '../../../../hooks/useI18nContext';
import {
  Text,
  Box,
  Button,
  Modal,
  ModalContent,
  ModalHeader,
  ModalOverlay,
  ButtonSize,
  ButtonVariant,
} from '../../../component-library';

import {
  BlockSize,
  Display,
  FlexDirection,
} from '../../../../helpers/constants/design-system';

export default function SnapRemoveWarning({
  isOpen,
  onCancel,
  onSubmit,
  snapName,
}) {
  const t = useI18nContext();

  return (
<<<<<<< HEAD
    <>
      <Modal isOpen={isOpen} onClose={onCancel}>
        <ModalOverlay />
        <ModalContent
          modalDialogProps={{
            display: Display.Flex,
            flexDirection: FlexDirection.Column,
            gap: 4,
          }}
        >
          <ModalHeader onClose={onCancel}>{t('pleaseConfirm')}</ModalHeader>
          <Text>{t('removeSnapConfirmation', [snapName])}</Text>

          <Box width={BlockSize.Full} display={Display.Flex} gap={4}>
            <Button
              block
              variant={ButtonVariant.Secondary}
              size={ButtonSize.Lg}
              onClick={onCancel}
            >
              {t('nevermind')}
            </Button>
            <Button
              block
              size={ButtonSize.Lg}
              id="popoverRemoveSnapButton"
              danger
              onClick={async () => {
                await onSubmit();
              }}
            >
              {t('removeSnap')}
            </Button>
          </Box>
        </ModalContent>
      </Modal>
    </>
=======
    <Modal isOpen={isOpen} onClose={onCancel}>
      <ModalOverlay />
      <ModalContent
        modalDialogProps={{
          display: Display.Flex,
          flexDirection: FlexDirection.Column,
          gap: 4,
        }}
      >
        <ModalHeader onClose={onCancel}>{t('pleaseConfirm')}</ModalHeader>
        <Text>{t('removeSnapConfirmation', [snapName])}</Text>
        <Box width={BlockSize.Full} display={Display.Flex} gap={4}>
          <Button
            block
            variant={BUTTON_VARIANT.SECONDARY}
            size={BUTTON_SIZES.LG}
            onClick={onCancel}
          >
            {t('cancel')}
          </Button>
          <Button
            block
            size={BUTTON_SIZES.LG}
            id="popoverRemoveSnapButton"
            danger
            onClick={onSubmit}
          >
            {t('removeSnap')}
          </Button>
        </Box>
      </ModalContent>
    </Modal>
>>>>>>> 9dd98a93
  );
}

SnapRemoveWarning.propTypes = {
  /**
   * onCancel handler
   */
  onCancel: PropTypes.func,
  /**
   * onSubmit handler
   */
  onSubmit: PropTypes.func,
  /**
   * Name of snap
   */
  snapName: PropTypes.string,
  /**
   * Whether the modal is open
   */
  isOpen: PropTypes.bool,
};<|MERGE_RESOLUTION|>--- conflicted
+++ resolved
@@ -28,45 +28,6 @@
   const t = useI18nContext();
 
   return (
-<<<<<<< HEAD
-    <>
-      <Modal isOpen={isOpen} onClose={onCancel}>
-        <ModalOverlay />
-        <ModalContent
-          modalDialogProps={{
-            display: Display.Flex,
-            flexDirection: FlexDirection.Column,
-            gap: 4,
-          }}
-        >
-          <ModalHeader onClose={onCancel}>{t('pleaseConfirm')}</ModalHeader>
-          <Text>{t('removeSnapConfirmation', [snapName])}</Text>
-
-          <Box width={BlockSize.Full} display={Display.Flex} gap={4}>
-            <Button
-              block
-              variant={ButtonVariant.Secondary}
-              size={ButtonSize.Lg}
-              onClick={onCancel}
-            >
-              {t('nevermind')}
-            </Button>
-            <Button
-              block
-              size={ButtonSize.Lg}
-              id="popoverRemoveSnapButton"
-              danger
-              onClick={async () => {
-                await onSubmit();
-              }}
-            >
-              {t('removeSnap')}
-            </Button>
-          </Box>
-        </ModalContent>
-      </Modal>
-    </>
-=======
     <Modal isOpen={isOpen} onClose={onCancel}>
       <ModalOverlay />
       <ModalContent
@@ -81,15 +42,15 @@
         <Box width={BlockSize.Full} display={Display.Flex} gap={4}>
           <Button
             block
-            variant={BUTTON_VARIANT.SECONDARY}
-            size={BUTTON_SIZES.LG}
+            variant={ButtonVariant.Secondary}
+            size={ButtonSize.Lg}
             onClick={onCancel}
           >
             {t('cancel')}
           </Button>
           <Button
             block
-            size={BUTTON_SIZES.LG}
+            size={ButtonSize.Lg}
             id="popoverRemoveSnapButton"
             danger
             onClick={onSubmit}
@@ -99,7 +60,6 @@
         </Box>
       </ModalContent>
     </Modal>
->>>>>>> 9dd98a93
   );
 }
 
