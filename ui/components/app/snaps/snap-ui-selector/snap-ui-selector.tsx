--- conflicted
+++ resolved
@@ -74,16 +74,12 @@
 
   return (
     <ButtonBase
-<<<<<<< HEAD
-      className="snap-ui-renderer__selector-item"
-=======
       className={
         className
           ? classnames('snap-ui-renderer__selector-item', className)
           : 'snap-ui-renderer__selector-item'
       }
       data-testid="snap-ui-renderer__selector-item"
->>>>>>> c9f5c5a9
       backgroundColor={
         selected ? BackgroundColor.primaryMuted : BackgroundColor.transparent
       }
@@ -189,6 +185,9 @@
       <Box
         display={Display.Flex}
         flexDirection={FlexDirection.Column}
+        style={{
+          overflow: 'hidden',
+        }}
         className={classnames({
           'snap-ui-renderer__field': label !== undefined,
         })}
