--- conflicted
+++ resolved
@@ -14,17 +14,9 @@
   FontWeight,
   IconColor,
 } from '../../../../helpers/constants/design-system';
-import {
-  getSnapMetadata,
-  getTargetSubjectMetadata,
-} from '../../../../selectors';
+import { getSnapMetadata } from '../../../../selectors';
 
-<<<<<<< HEAD
-import { Text, Box } from '../../../component-library';
-=======
 import { Text, Box, AvatarIcon, IconName } from '../../../component-library';
-import { getTargetSubjectMetadata } from '../../../../selectors';
->>>>>>> 1803b49d
 import SnapAvatar from '../snap-avatar';
 import { SnapMetadataModal } from '../snap-metadata-modal';
 
@@ -40,29 +32,13 @@
   // like it is done with snap install
   const packageName = snapId && stripSnapPrefix(snapId);
 
-  const subjectMetadata = useSelector((state) =>
-    getTargetSubjectMetadata(state, snapId),
-  );
-
-<<<<<<< HEAD
   const { name: snapName } = useSelector((state) =>
     getSnapMetadata(state, snapId),
   );
 
-  const versionPath = subjectMetadata?.version
-    ? `/v/${subjectMetadata?.version}`
-    : '';
-
-  const url = isNPM
-    ? `https://www.npmjs.com/package/${packageName}${versionPath}`
-    : packageName;
-=======
-  const friendlyName = snapId && getSnapName(snapId, subjectMetadata);
-
   const openModal = () => setIsModalOpen(true);
 
   const closeModal = () => setIsModalOpen(false);
->>>>>>> 1803b49d
 
   return (
     <Box
