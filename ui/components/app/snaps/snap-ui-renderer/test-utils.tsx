--- conflicted
+++ resolved
@@ -48,10 +48,7 @@
  * @param options.contentBackgroundColor - The background color of the content.
  * @param options.state - The state of the interface.
  * @param options.metamaskState - The initial state of the MetaMask store.
-<<<<<<< HEAD
-=======
  * @param options.snapId - The ID of the snap to render the interface for.
->>>>>>> 82db9a9c
  * @returns Testing utilities with render result, plus updateInterface and getRenderCount functions.
  */
 export function renderInterface(
@@ -93,11 +90,7 @@
           ...storeState.metamask,
           interfaces: {
             [MOCK_INTERFACE_ID]: {
-<<<<<<< HEAD
-              snapId: MOCK_SNAP_ID as SnapId,
-=======
               snapId,
->>>>>>> 82db9a9c
               content: action.content,
               state: action.state ?? reduxState,
               context: null,
