import { box } from './box';
import { heading } from './heading';
import { text } from './text';
import { divider } from './divider';
import { spinner } from './spinner';
import { image } from './image';
import { row } from './row';
import { address } from './address';
import { copyable } from './copyable';
import { button } from './button';
import { fileInput } from './file-input';
import { form } from './form';
import { input } from './input';
import { bold } from './bold';
import { italic } from './italic';
import { link } from './link';
import { field } from './field';
import { dropdown } from './dropdown';
import { radioGroup } from './radioGroup';
import { value } from './value';
import { checkbox } from './checkbox';
import { tooltip } from './tooltip';
import { card } from './card';
import { footer } from './footer';
import { container } from './container';
import { selector } from './selector';
import { icon } from './icon';
import { section } from './section';
import { avatar } from './avatar';
import { banner } from './banner';
<<<<<<< HEAD
import { avatarIcon } from './avatar-icon';
=======
import { skeleton } from './skeleton';
>>>>>>> d9a2a12f

export const COMPONENT_MAPPING = {
  Box: box,
  Heading: heading,
  Text: text,
  Divider: divider,
  Spinner: spinner,
  Icon: icon,
  Image: image,
  Copyable: copyable,
  Row: row,
  Address: address,
  Avatar: avatar,
  Button: button,
  FileInput: fileInput,
  Form: form,
  Input: input,
  Bold: bold,
  Italic: italic,
  Link: link,
  Field: field,
  Dropdown: dropdown,
  RadioGroup: radioGroup,
  Value: value,
  Checkbox: checkbox,
  Tooltip: tooltip,
  Card: card,
  Footer: footer,
  Container: container,
  Selector: selector,
  Section: section,
  Banner: banner,
<<<<<<< HEAD
  AvatarIcon: avatarIcon,
=======
  Skeleton: skeleton,
>>>>>>> d9a2a12f
};<|MERGE_RESOLUTION|>--- conflicted
+++ resolved
@@ -28,11 +28,8 @@
 import { section } from './section';
 import { avatar } from './avatar';
 import { banner } from './banner';
-<<<<<<< HEAD
 import { avatarIcon } from './avatar-icon';
-=======
 import { skeleton } from './skeleton';
->>>>>>> d9a2a12f
 
 export const COMPONENT_MAPPING = {
   Box: box,
@@ -65,9 +62,6 @@
   Selector: selector,
   Section: section,
   Banner: banner,
-<<<<<<< HEAD
   AvatarIcon: avatarIcon,
-=======
   Skeleton: skeleton,
->>>>>>> d9a2a12f
 };