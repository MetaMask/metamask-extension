import { box } from './box';
import { heading } from './heading';
import { text } from './text';
import { divider } from './divider';
import { spinner } from './spinner';
import { image } from './image';
import { row } from './row';
import { address } from './address';
import { copyable } from './copyable';
import { button } from './button';
import { fileInput } from './file-input';
import { form } from './form';
import { input } from './input';
import { bold } from './bold';
import { italic } from './italic';
import { link } from './link';
import { field } from './field';
import { dropdown } from './dropdown';
import { value } from './value';
<<<<<<< HEAD
=======
import { checkbox } from './checkbox';
import { tooltip } from './tooltip';
>>>>>>> 717376e8

export const COMPONENT_MAPPING = {
  Box: box,
  Heading: heading,
  Text: text,
  Divider: divider,
  Spinner: spinner,
  Image: image,
  Copyable: copyable,
  Row: row,
  Address: address,
  Button: button,
<<<<<<< HEAD
=======
  FileInput: fileInput,
>>>>>>> 717376e8
  Form: form,
  Input: input,
  Bold: bold,
  Italic: italic,
  Link: link,
  Field: field,
  Dropdown: dropdown,
  Value: value,
<<<<<<< HEAD
=======
  Checkbox: checkbox,
  Tooltip: tooltip,
>>>>>>> 717376e8
};<|MERGE_RESOLUTION|>--- conflicted
+++ resolved
@@ -17,11 +17,8 @@
 import { field } from './field';
 import { dropdown } from './dropdown';
 import { value } from './value';
-<<<<<<< HEAD
-=======
 import { checkbox } from './checkbox';
 import { tooltip } from './tooltip';
->>>>>>> 717376e8
 
 export const COMPONENT_MAPPING = {
   Box: box,
@@ -34,10 +31,7 @@
   Row: row,
   Address: address,
   Button: button,
-<<<<<<< HEAD
-=======
   FileInput: fileInput,
->>>>>>> 717376e8
   Form: form,
   Input: input,
   Bold: bold,
@@ -46,9 +40,6 @@
   Field: field,
   Dropdown: dropdown,
   Value: value,
-<<<<<<< HEAD
-=======
   Checkbox: checkbox,
   Tooltip: tooltip,
->>>>>>> 717376e8
 };