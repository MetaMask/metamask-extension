--- conflicted
+++ resolved
@@ -1,7 +1,4 @@
-<<<<<<< HEAD
-=======
 import { ChangeEvent as ReactChangeEvent } from 'react';
->>>>>>> f3548885
 import { JSXElement, SnapsChildren } from '@metamask/snaps-sdk/jsx';
 
 export type UIComponentParams<T extends JSXElement> = {
