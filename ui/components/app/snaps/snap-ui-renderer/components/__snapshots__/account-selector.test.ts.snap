--- conflicted
+++ resolved
@@ -42,13 +42,6 @@
                         class="mm-box mm-badge-wrapper mm-box--display-inline-block"
                       >
                         <div
-<<<<<<< HEAD
-                          class="items-center justify-center overflow-hidden bg-section rounded-full h-8 w-8 flex"
-                        >
-                          <div
-                            class="flex [&>div]:!rounded-none"
-                          />
-=======
                           class="flex-shrink-0 items-center justify-center overflow-hidden bg-section rounded-lg h-8 w-8 flex"
                         >
                           <div
@@ -90,7 +83,6 @@
                               </svg>
                             </div>
                           </div>
->>>>>>> fd295214
                         </div>
                         <div
                           class="mm-box mm-badge-wrapper__badge-container mm-badge-wrapper__badge-container--rectangular-bottom-right"
@@ -102,13 +94,6 @@
                     class="mm-box mm-box--display-none mm-box--sm:display-flex"
                   >
                     <div
-<<<<<<< HEAD
-                      class="inline-flex items-center justify-center overflow-hidden bg-section rounded-full h-8 w-8"
-                    >
-                      <div
-                        class="flex [&>div]:!rounded-none"
-                      />
-=======
                       class="inline-flex flex-shrink-0 items-center justify-center overflow-hidden bg-section rounded-lg h-8 w-8"
                     >
                       <div
@@ -150,7 +135,6 @@
                           </svg>
                         </div>
                       </div>
->>>>>>> fd295214
                     </div>
                   </div>
                   <div
@@ -369,11 +353,7 @@
                         class="mm-box mm-badge-wrapper mm-box--display-inline-block"
                       >
                         <div
-<<<<<<< HEAD
-                          class="items-center justify-center overflow-hidden bg-section rounded-full h-8 w-8 flex"
-=======
                           class="flex-shrink-0 items-center justify-center overflow-hidden bg-section rounded-lg h-8 w-8 flex"
->>>>>>> fd295214
                         >
                           <div
                             class="flex [&>div]:!rounded-none"
@@ -425,11 +405,7 @@
                     class="mm-box mm-box--display-none mm-box--sm:display-flex"
                   >
                     <div
-<<<<<<< HEAD
-                      class="inline-flex items-center justify-center overflow-hidden bg-section rounded-full h-8 w-8"
-=======
                       class="inline-flex flex-shrink-0 items-center justify-center overflow-hidden bg-section rounded-lg h-8 w-8"
->>>>>>> fd295214
                     >
                       <div
                         class="flex [&>div]:!rounded-none"
