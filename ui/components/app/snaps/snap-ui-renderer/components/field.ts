import {
  FieldElement,
  InputElement,
  JSXElement,
  DropdownElement,
  RadioGroupElement,
  CheckboxElement,
  SelectorElement,
<<<<<<< HEAD
  AddressInputElement,
=======
  AssetSelectorElement,
>>>>>>> ebe681e5
} from '@metamask/snaps-sdk/jsx';
import { getJsxChildren } from '@metamask/snaps-utils';
import { getPrimaryChildElementIndex, mapToTemplate } from '../utils';
import { dropdown as dropdownFn } from './dropdown';
import { radioGroup as radioGroupFn } from './radioGroup';
import { checkbox as checkboxFn } from './checkbox';
import { selector as selectorFn } from './selector';
import { assetSelector as assetSelectorFn } from './asset-selector';
import { UIComponentFactory, UIComponentParams } from './types';
import { constructInputProps } from './input';

export const field: UIComponentFactory<FieldElement> = ({
  element,
  form,
  ...params
}) => {
  // For fields we don't render the Input itself, we just adapt SnapUIInput.
  const children = getJsxChildren(element);

  const primaryChildIndex = getPrimaryChildElementIndex(
    children as JSXElement[],
  );
  const child = children[primaryChildIndex] as JSXElement;

  switch (child.type) {
    case 'AddressInput': {
      const addressInput = child as AddressInputElement;
      return {
        element: 'SnapUIAddressInput',
        props: {
          name: addressInput.props.name,
          placeholder: addressInput.props.placeholder,
          chainId: addressInput.props.chainId,
          displayAvatar: addressInput.props.displayAvatar,
          label: element.props.label,
          form,
          error: element.props.error,
          disabled: addressInput.props.disabled,
        },
      };
    }

    case 'FileInput': {
      return {
        element: 'SnapUIFileInput',
        props: {
          name: child.props.name,
          accept: child.props.accept,
          compact: child.props.compact,
          label: element.props.label,
          form,
          error: element.props.error !== undefined,
          helpText: element.props.error,
          disabled: child.props.disabled,
        },
      };
    }

    case 'Input': {
      const getLeftAccessory = () => {
        return mapToTemplate({
          ...params,
          element: children[0] as JSXElement,
        });
      };

      const getRightAccessory = (accessoryIndex: number) => {
        return mapToTemplate({
          ...params,
          element: children[accessoryIndex] as JSXElement,
        });
      };

      const input = child as InputElement;

      const leftAccessoryMapped =
        primaryChildIndex > 0 ? getLeftAccessory() : undefined;

      let rightAccessoryIndex: number | undefined;
      if (children[2]) {
        rightAccessoryIndex = 2;
      } else if (primaryChildIndex === 0 && children[1]) {
        rightAccessoryIndex = 1;
      }
      const rightAccessoryMapped = rightAccessoryIndex
        ? getRightAccessory(rightAccessoryIndex)
        : undefined;

      return {
        element: 'SnapUIInput',
        props: {
          id: input.props.name,
          placeholder: input.props.placeholder,
          label: element.props.label,
          ...constructInputProps(input.props),
          name: input.props.name,
          form,
          error: element.props.error !== undefined,
          helpText: element.props.error,
          disabled: child.props.disabled,
        },
        propComponents: {
          startAccessory: leftAccessoryMapped && {
            ...leftAccessoryMapped,
            props: {
              ...leftAccessoryMapped.props,
              padding: 0,
            },
          },
          endAccessory: rightAccessoryMapped && {
            ...rightAccessoryMapped,
            props: {
              ...rightAccessoryMapped.props,
              padding: 0,
            },
          },
        },
      };
    }

    case 'Dropdown': {
      const dropdown = child as DropdownElement;
      const dropdownMapped = dropdownFn({
        element: dropdown,
      } as UIComponentParams<DropdownElement>);
      return {
        element: 'SnapUIDropdown',
        props: {
          ...dropdownMapped.props,
          id: dropdown.props.name,
          label: element.props.label,
          name: dropdown.props.name,
          form,
          error: element.props.error,
          disabled: child.props.disabled,
        },
      };
    }

    case 'RadioGroup': {
      const radioGroup = child as RadioGroupElement;
      const radioGroupMapped = radioGroupFn({
        element: radioGroup,
      } as UIComponentParams<RadioGroupElement>);
      return {
        element: 'SnapUIRadioGroup',
        props: {
          ...radioGroupMapped.props,
          id: radioGroup.props.name,
          label: element.props.label,
          name: radioGroup.props.name,
          form,
          error: element.props.error,
          disabled: child.props.disabled,
        },
      };
    }

    case 'Checkbox': {
      const checkbox = child as CheckboxElement;
      const checkboxMapped = checkboxFn({
        element: checkbox,
      } as UIComponentParams<CheckboxElement>);
      return {
        element: 'SnapUICheckbox',
        props: {
          ...checkboxMapped.props,
          fieldLabel: element.props.label,
          form,
          error: element.props.error,
          disabled: child.props.disabled,
        },
      };
    }

    case 'Selector': {
      const selector = child as SelectorElement;
      const selectorMapped = selectorFn({
        ...params,
        element: selector,
      } as UIComponentParams<SelectorElement>);
      return {
        ...selectorMapped,
        element: 'SnapUISelector',
        props: {
          ...selectorMapped.props,
          label: element.props.label,
          form,
          error: element.props.error,
          disabled: child.props.disabled,
        },
      };
    }

    case 'AssetSelector': {
      const assetSelector = child as AssetSelectorElement;
      const assetSelectorMapped = assetSelectorFn({
        ...params,
        element: assetSelector,
      } as UIComponentParams<AssetSelectorElement>);

      return {
        ...assetSelectorMapped,
        element: 'SnapUIAssetSelector',
        props: {
          ...assetSelectorMapped.props,
          label: element.props.label,
          form,
          error: element.props.error,
        },
      };
    }

    default:
      throw new Error(`Invalid Field child: ${child.type}`);
  }
};<|MERGE_RESOLUTION|>--- conflicted
+++ resolved
@@ -6,11 +6,8 @@
   RadioGroupElement,
   CheckboxElement,
   SelectorElement,
-<<<<<<< HEAD
   AddressInputElement,
-=======
   AssetSelectorElement,
->>>>>>> ebe681e5
 } from '@metamask/snaps-sdk/jsx';
 import { getJsxChildren } from '@metamask/snaps-utils';
 import { getPrimaryChildElementIndex, mapToTemplate } from '../utils';
