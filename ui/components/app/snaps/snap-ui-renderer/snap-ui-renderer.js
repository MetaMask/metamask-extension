import React, { memo, useMemo, useRef } from 'react';
import PropTypes from 'prop-types';
import { useSelector } from 'react-redux';
import { Container } from '@metamask/snaps-sdk/jsx';

import { isEqual } from 'lodash';
import { MuiPickersUtilsProvider } from '@material-ui/pickers';
import LuxonUtils from '@date-io/luxon';
import { ThemeProvider } from '@material-ui/core/styles';
import MetaMaskTemplateRenderer from '../../metamask-template-renderer/metamask-template-renderer';
import { getMemoizedInterface } from '../../../../selectors';
import { Box } from '../../../component-library';

import { SnapInterfaceContextProvider } from '../../../../contexts/snaps';
import PulseLoader from '../../../ui/pulse-loader';
import {
  AlignItems,
  BackgroundColor,
  BlockSize,
  Display,
  JustifyContent,
} from '../../../../helpers/constants/design-system';
import { useI18nContext } from '../../../../hooks/useI18nContext';
import { getIntlLocale } from '../../../../ducks/locale/locale';
import {
  mapToExtensionCompatibleColor,
  mapToTemplate,
  muiPickerTheme,
} from './utils';
import { COMPONENT_MAPPING } from './components';

// Component for tracking the number of re-renders
// DO NOT USE IN PRODUCTION
const PerformanceTracker = () => {
  const rendersRef = useRef(0);
  rendersRef.current += 1;

  return <span data-testid="performance" data-renders={rendersRef.current} />;
};

// Component that maps Snaps UI JSON format to MetaMask Template Renderer format
const SnapUIRendererComponent = ({
  snapId,
  isLoading = false,
  // This is a workaround while we have the prompt dialog type since we can't inject the SnapUIRenderer in the template renderer.
  isPrompt = false,
  inputValue,
  onInputChange,
  placeholder,
  interfaceId,
  useFooter = false,
  onCancel,
  contentBackgroundColor,
  PERF_DEBUG,
}) => {
  // eslint-disable-next-line react-compiler/react-compiler
  'use no memo';

  const t = useI18nContext();
  const locale = useSelector(getIntlLocale);

  const interfaceState = useSelector(
    (state) => getMemoizedInterface(state, interfaceId),
    // We only want to update the state if the content has changed.
    // We do this to avoid useless re-renders.
    (oldState, newState) => isEqual(oldState.content, newState.content),
  );
  const rawContent = interfaceState?.content;
  const content =
    rawContent?.type === 'Container' || !rawContent
      ? rawContent
      : Container({ children: rawContent });

  const promptLegacyProps = useMemo(
    () =>
      isPrompt && {
        inputValue,
        onInputChange,
        placeholder,
      },
    [inputValue, onInputChange, placeholder, isPrompt],
  );

  const backgroundColor =
    contentBackgroundColor ??
    mapToExtensionCompatibleColor(content?.props?.backgroundColor) ??
    BackgroundColor.backgroundAlternative;

  const sections = useMemo(
    () =>
      content &&
      mapToTemplate({
        map: {},
        element: content,
        onCancel,
        useFooter,
        promptLegacyProps,
        t,
        contentBackgroundColor: backgroundColor,
        componentMap: COMPONENT_MAPPING,
      }),
    [content, onCancel, useFooter, promptLegacyProps, t, backgroundColor],
  );

  if (isLoading || !content) {
    return (
      <Box
        display={Display.Flex}
        justifyContent={JustifyContent.center}
        alignItems={AlignItems.center}
        height={BlockSize.Full}
        width={BlockSize.Full}
      >
        <PulseLoader />
      </Box>
    );
  }

  const { state: initialState } = interfaceState;

  return (
    <SnapInterfaceContextProvider
      snapId={snapId}
      interfaceId={interfaceId}
      initialState={initialState}
    >
<<<<<<< HEAD
      <Box
        className="snap-ui-renderer__content"
        height={BlockSize.Full}
        backgroundColor={backgroundColor}
        style={{
          overflowY: 'auto',
        }}
      >
        <MetaMaskTemplateRenderer sections={sections} />
        {PERF_DEBUG && <PerformanceTracker />}
      </Box>
=======
      <ThemeProvider theme={muiPickerTheme}>
        <MuiPickersUtilsProvider utils={LuxonUtils} locale={locale}>
          <Box
            className="snap-ui-renderer__content"
            height={BlockSize.Full}
            backgroundColor={backgroundColor}
            style={{
              overflowY: 'auto',
              marginBottom: useFooter && hasFooter ? '80px' : '0',
            }}
          >
            <MetaMaskTemplateRenderer sections={sections} />
            {PERF_DEBUG && <PerformanceTracker />}
          </Box>
        </MuiPickersUtilsProvider>
      </ThemeProvider>
>>>>>>> 57eb9f37
    </SnapInterfaceContextProvider>
  );
};

// SnapUIRenderer is memoized to avoid useless re-renders if one of the parents element re-renders.
export const SnapUIRenderer = memo(
  SnapUIRendererComponent,
  (prevProps, nextProps) => isEqual(prevProps, nextProps),
);

SnapUIRendererComponent.propTypes = {
  snapId: PropTypes.string,
  isLoading: PropTypes.bool,
  isPrompt: PropTypes.bool,
  inputValue: PropTypes.string,
  onInputChange: PropTypes.func,
  placeholder: PropTypes.string,
  interfaceId: PropTypes.string,
  useFooter: PropTypes.bool,
  onCancel: PropTypes.func,
  contentBackgroundColor: PropTypes.string,
  PERF_DEBUG: PropTypes.bool, // DO NOT USE THIS IN PRODUCTION
};<|MERGE_RESOLUTION|>--- conflicted
+++ resolved
@@ -124,19 +124,6 @@
       interfaceId={interfaceId}
       initialState={initialState}
     >
-<<<<<<< HEAD
-      <Box
-        className="snap-ui-renderer__content"
-        height={BlockSize.Full}
-        backgroundColor={backgroundColor}
-        style={{
-          overflowY: 'auto',
-        }}
-      >
-        <MetaMaskTemplateRenderer sections={sections} />
-        {PERF_DEBUG && <PerformanceTracker />}
-      </Box>
-=======
       <ThemeProvider theme={muiPickerTheme}>
         <MuiPickersUtilsProvider utils={LuxonUtils} locale={locale}>
           <Box
@@ -145,7 +132,6 @@
             backgroundColor={backgroundColor}
             style={{
               overflowY: 'auto',
-              marginBottom: useFooter && hasFooter ? '80px' : '0',
             }}
           >
             <MetaMaskTemplateRenderer sections={sections} />
@@ -153,7 +139,6 @@
           </Box>
         </MuiPickersUtilsProvider>
       </ThemeProvider>
->>>>>>> 57eb9f37
     </SnapInterfaceContextProvider>
   );
 };
