--- conflicted
+++ resolved
@@ -62,21 +62,6 @@
 
   if (isLoading || !content) {
     return (
-<<<<<<< HEAD
-      <SnapDelineator
-        snapName={snapName}
-        type={delineatorType}
-        isCollapsable={isCollapsable}
-        isCollapsed={isCollapsed}
-        onClick={onClick}
-        boxProps={boxProps}
-        isLoading
-      />
-    );
-  }
-
-  const { state: initialState, context } = interfaceState;
-=======
       <Box
         display={Display.Flex}
         justifyContent={JustifyContent.center}
@@ -88,7 +73,6 @@
       </Box>
     );
   }
->>>>>>> 717376e8
 
   const { state: initialState, context } = interfaceState;
 
