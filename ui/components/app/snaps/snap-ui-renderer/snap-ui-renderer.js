--- conflicted
+++ resolved
@@ -1,8 +1,4 @@
-<<<<<<< HEAD
-import React, { memo, useCallback, useMemo } from 'react';
-=======
-import React, { memo, useMemo, useRef } from 'react';
->>>>>>> e259b817
+import React, { memo, useCallback, useMemo, useRef } from 'react';
 import PropTypes from 'prop-types';
 import { useSelector } from 'react-redux';
 import { Container } from '@metamask/snaps-sdk/jsx';
