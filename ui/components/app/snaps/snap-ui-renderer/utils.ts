--- conflicted
+++ resolved
@@ -85,17 +85,6 @@
   return `${hash}_${count}`;
 }
 
-<<<<<<< HEAD
-export const mapToTemplate = (params: MapToTemplateParams) => {
-  const { type } = params.element;
-  const indexKey = generateKey(params.map, params.element);
-  // @ts-expect-error This seems to be compatibility issue between superstruct and this repo.
-  // TODO: Replace `any` with type
-  // eslint-disable-next-line @typescript-eslint/no-explicit-any
-  const mapped = COMPONENT_MAPPING[type](params as any);
-  return { ...mapped, key: indexKey };
-};
-=======
 export const mapToTemplate = (params: MapToTemplateParams): UIComponent => {
   const { type, key } = params.element;
   const elementKey = key ?? generateKey(params.map, params.element);
@@ -119,5 +108,4 @@
     }
 
     return mapToTemplate({ ...params, element });
-  });
->>>>>>> af8ef253
+  });