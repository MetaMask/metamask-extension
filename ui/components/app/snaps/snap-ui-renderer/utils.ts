--- conflicted
+++ resolved
@@ -98,11 +98,7 @@
   const { type, key } = params.element;
   const elementKey = key ?? generateKey(params.map, params.element);
   const mapped = COMPONENT_MAPPING[
-<<<<<<< HEAD
-    type as Exclude<JSXElement['type'], 'Option' | 'Radio'>
-=======
     type as Exclude<JSXElement['type'], 'Option' | 'Radio' | 'SelectorOption'>
->>>>>>> ad7a5462
     // TODO: Replace `any` with type
     // eslint-disable-next-line @typescript-eslint/no-explicit-any
   ](params as any);
