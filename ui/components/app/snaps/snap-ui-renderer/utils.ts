--- conflicted
+++ resolved
@@ -85,16 +85,9 @@
   return `${hash}_${count}`;
 }
 
-<<<<<<< HEAD
-export const mapToTemplate = (params: MapToTemplateParams) => {
-  const { type } = params.element;
-  const indexKey = generateKey(params.map, params.element);
-  // @ts-expect-error This seems to be compatibility issue between superstruct and this repo.
-=======
 export const mapToTemplate = (params: MapToTemplateParams): UIComponent => {
   const { type, key } = params.element;
   const elementKey = key ?? generateKey(params.map, params.element);
->>>>>>> 38199bb1
   // TODO: Replace `any` with type
   // eslint-disable-next-line @typescript-eslint/no-explicit-any
   const mapped = COMPONENT_MAPPING[type](params as any);
