--- conflicted
+++ resolved
@@ -4,14 +4,8 @@
   AlignItems,
   BackgroundColor,
   BorderRadius,
-<<<<<<< HEAD
-  Color,
-  FlexDirection,
-  TextVariant,
-=======
   Display,
   FlexDirection,
->>>>>>> 823ade09
 } from '../../../../helpers/constants/design-system';
 import { Icon, IconName, IconSize, Tag, Box } from '../../../component-library';
 import Preloader from '../../../ui/icon/preloader/preloader-icon.component';
@@ -25,35 +19,6 @@
       href={url}
       target="_blank"
       className="snap-version"
-<<<<<<< HEAD
-    >
-      <Box
-        className="snap-version__wrapper"
-        flexDirection={FlexDirection.Row}
-        alignItems={AlignItems.center}
-        backgroundColor={BackgroundColor.backgroundAlternative}
-        borderRadius={BorderRadius.pill}
-        paddingTop={1}
-        paddingBottom={1}
-        paddingLeft={2}
-        paddingRight={2}
-      >
-        {version ? (
-          <Text color={Color.textAlternative} variant={TextVariant.bodyMd}>
-            {t('shortVersion', [version])}
-          </Text>
-        ) : (
-          <Preloader size={18} />
-        )}
-        <Icon
-          name={IconName.Export}
-          color={Color.textAlternative}
-          size={IconSize.Sm}
-          marginLeft={1}
-        />
-      </Box>
-    </Button>
-=======
       backgroundColor={BackgroundColor.backgroundAlternative}
       borderRadius={BorderRadius.pill}
       paddingLeft={2}
@@ -76,7 +41,6 @@
         alignItems: AlignItems.center,
       }}
     />
->>>>>>> 823ade09
   );
 };
 
