import React from 'react';
import PropTypes from 'prop-types';
<<<<<<< HEAD
import Box from '../../../ui/box';
=======

>>>>>>> 823ade09
import {
  AlignItems,
  BorderRadius,
  JustifyContent,
  OverflowWrap,
  FlexDirection,
  TextVariant,
  BackgroundColor,
  TextColor,
  Color,
} from '../../../../helpers/constants/design-system';
import { useCopyToClipboard } from '../../../../hooks/useCopyToClipboard';
<<<<<<< HEAD
import { Icon, IconName, IconSize, Text } from '../../../component-library';
=======
import {
  Icon,
  IconName,
  IconSize,
  Text,
  Box,
} from '../../../component-library';
>>>>>>> 823ade09

export const Copyable = ({ text }) => {
  const [copied, handleCopy] = useCopyToClipboard();
  return (
    <Box
      className="copyable"
      backgroundColor={BackgroundColor.backgroundAlternative}
      alignItems={AlignItems.stretch}
      justifyContent={JustifyContent.spaceBetween}
      borderRadius={BorderRadius.SM}
      paddingLeft={4}
      paddingRight={4}
      paddingTop={2}
      paddingBottom={2}
    >
      <Text
        variant={TextVariant.bodySm}
<<<<<<< HEAD
        as="h6"
=======
>>>>>>> 823ade09
        color={TextColor.textAlternative}
        marginRight={2}
        overflowWrap={OverflowWrap.Anywhere}
      >
        {text}
      </Text>
      <Box
        flexDirection={FlexDirection.Column}
        alignItems={AlignItems.center}
        justifyContent={JustifyContent.flexStart}
        marginTop={2}
        marginBottom={1}
      >
        {copied ? (
          <Icon
            name={IconName.CopySuccess}
            size={IconSize.Lg}
            color={Color.iconAlternative}
          />
        ) : (
          <Icon
            name={IconName.Copy}
            size={IconSize.Lg}
            color={Color.iconAlternative}
            onClick={() => handleCopy(text)}
          />
        )}
      </Box>
    </Box>
  );
};

Copyable.propTypes = {
  text: PropTypes.string,
};<|MERGE_RESOLUTION|>--- conflicted
+++ resolved
@@ -1,10 +1,6 @@
 import React from 'react';
 import PropTypes from 'prop-types';
-<<<<<<< HEAD
-import Box from '../../../ui/box';
-=======
 
->>>>>>> 823ade09
 import {
   AlignItems,
   BorderRadius,
@@ -17,9 +13,6 @@
   Color,
 } from '../../../../helpers/constants/design-system';
 import { useCopyToClipboard } from '../../../../hooks/useCopyToClipboard';
-<<<<<<< HEAD
-import { Icon, IconName, IconSize, Text } from '../../../component-library';
-=======
 import {
   Icon,
   IconName,
@@ -27,7 +20,6 @@
   Text,
   Box,
 } from '../../../component-library';
->>>>>>> 823ade09
 
 export const Copyable = ({ text }) => {
   const [copied, handleCopy] = useCopyToClipboard();
@@ -45,10 +37,6 @@
     >
       <Text
         variant={TextVariant.bodySm}
-<<<<<<< HEAD
-        as="h6"
-=======
->>>>>>> 823ade09
         color={TextColor.textAlternative}
         marginRight={2}
         overflowWrap={OverflowWrap.Anywhere}
