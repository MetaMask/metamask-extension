--- conflicted
+++ resolved
@@ -34,11 +34,7 @@
       <ButtonLink
         as="a"
         size={ButtonLinkSize.Inherit}
-<<<<<<< HEAD
-        className="snap-ui-link"
-=======
         className="snap-ui-renderer__link"
->>>>>>> be68e2ca
         onClick={handleLinkClick}
       >
         {children}
