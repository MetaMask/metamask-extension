import React, { useEffect } from 'react';
import PropTypes from 'prop-types';
import { useHistory } from 'react-router-dom';
import { useDispatch, useSelector } from 'react-redux';
import { Box, Text } from '../../../component-library';
import { SnapUIRenderer } from '../snap-ui-renderer';
import {
  getSnapMetadata,
  getMemoizedUnapprovedConfirmations,
  getMemoizedUnapprovedTemplatedConfirmations,
} from '../../../../selectors';
import { SnapDelineator } from '../snap-delineator';
import { DelineatorType } from '../../../../helpers/constants/snaps';
import {
<<<<<<< HEAD
=======
  BackgroundColor,
>>>>>>> ad7a5462
  BlockSize,
  TextVariant,
} from '../../../../helpers/constants/design-system';
import { Copyable } from '../copyable';
import { useI18nContext } from '../../../../hooks/useI18nContext';
import { deleteInterface } from '../../../../store/actions';
import {
  CONFIRMATION_V_NEXT_ROUTE,
  CONFIRM_TRANSACTION_ROUTE,
} from '../../../../helpers/constants/routes';
import { useSnapHome } from './useSnapHome';

export const SnapHomeRenderer = ({ snapId }) => {
  const dispatch = useDispatch();
  const t = useI18nContext();
  const { name: snapName } = useSelector((state) =>
    getSnapMetadata(state, snapId),
  );

  const unapprovedTemplatedConfirmations = useSelector(
    getMemoizedUnapprovedTemplatedConfirmations,
  );
  const unapprovedConfirmations = useSelector(
    getMemoizedUnapprovedConfirmations,
  );
  const history = useHistory();

  const { data, error, loading } = useSnapHome({ snapId });

  const interfaceId = !loading && !error ? data?.id : undefined;

  useEffect(() => {
    return () => interfaceId && dispatch(deleteInterface(interfaceId));
  }, [interfaceId]);

  useEffect(() => {
    // Snaps are allowed to redirect to their own pending confirmations (templated or not)
    const templatedSnapApproval = unapprovedTemplatedConfirmations.find(
      (approval) => approval.origin === snapId,
    );
    const snapApproval = unapprovedConfirmations.find(
      (approval) => approval.origin === snapId,
    );

    if (templatedSnapApproval) {
      history.push(`${CONFIRMATION_V_NEXT_ROUTE}/${templatedSnapApproval.id}`);
    } else if (snapApproval) {
      history.push(`${CONFIRM_TRANSACTION_ROUTE}/${snapApproval.id}`);
    }
  }, [unapprovedTemplatedConfirmations, unapprovedConfirmations, history]);

  return (
<<<<<<< HEAD
    <Box height={BlockSize.Full}>
=======
    <Box
      height={BlockSize.Full}
      width={BlockSize.Full}
      backgroundColor={BackgroundColor.backgroundAlternative}
      style={{
        overflowY: 'auto',
      }}
    >
>>>>>>> ad7a5462
      {error && (
        <Box height={BlockSize.Full} padding={4}>
          <SnapDelineator snapName={snapName} type={DelineatorType.Error}>
            <Text variant={TextVariant.bodySm} marginBottom={4}>
              {t('snapsUIError', [<b key="0">{snapName}</b>])}
            </Text>
            <Copyable text={error.message} />
          </SnapDelineator>
        </Box>
      )}
      {(interfaceId || loading) && (
        <SnapUIRenderer
          snapId={snapId}
          interfaceId={interfaceId}
          isLoading={loading}
          useDelineator={false}
<<<<<<< HEAD
=======
          useFooter
          contentBackgroundColor={BackgroundColor.backgroundAlternative}
>>>>>>> ad7a5462
        />
      )}
    </Box>
  );
};

SnapHomeRenderer.propTypes = {
  snapId: PropTypes.string,
};<|MERGE_RESOLUTION|>--- conflicted
+++ resolved
@@ -12,10 +12,7 @@
 import { SnapDelineator } from '../snap-delineator';
 import { DelineatorType } from '../../../../helpers/constants/snaps';
 import {
-<<<<<<< HEAD
-=======
   BackgroundColor,
->>>>>>> ad7a5462
   BlockSize,
   TextVariant,
 } from '../../../../helpers/constants/design-system';
@@ -68,9 +65,6 @@
   }, [unapprovedTemplatedConfirmations, unapprovedConfirmations, history]);
 
   return (
-<<<<<<< HEAD
-    <Box height={BlockSize.Full}>
-=======
     <Box
       height={BlockSize.Full}
       width={BlockSize.Full}
@@ -79,7 +73,6 @@
         overflowY: 'auto',
       }}
     >
->>>>>>> ad7a5462
       {error && (
         <Box height={BlockSize.Full} padding={4}>
           <SnapDelineator snapName={snapName} type={DelineatorType.Error}>
@@ -96,11 +89,8 @@
           interfaceId={interfaceId}
           isLoading={loading}
           useDelineator={false}
-<<<<<<< HEAD
-=======
           useFooter
           contentBackgroundColor={BackgroundColor.backgroundAlternative}
->>>>>>> ad7a5462
         />
       )}
     </Box>
