$progress-bar-width: calc(100% - 34px); // 100% - (circle size + (circle border size * 2))
$progress-bar-position-left: calc(-50% + 17px); // -50% + ((circle size / 2) + circle border size)

.progressbar {
  counter-reset: step;
  display: flex;
  justify-content: space-between;
  margin: 0 auto;
}

ul.two-steps {
  margin: 0 auto;
}

.progressbar li {
  @include H7;

  list-style-type: none;
  position: relative;
  text-align: center;
  color: var(--color-text-alternative);
  z-index: 2;
  align-items: center;
  display: flex;
  flex: 1;
  flex-direction: column;
}

.progressbar li::before {
  width: 30px;
  height: 30px;
  content: counter(step);
  counter-increment: step;
  line-height: 30px;
  border: 2px solid var(--color-border-muted);
  display: flex;
  justify-content: center;
  align-items: center;
  text-align: center;
  margin: 0 auto 10px auto;
  border-radius: 50%;
<<<<<<< HEAD
  background-color: var(--color-background-default);
=======
  background-color: var(--white);
  z-index: -1;
>>>>>>> b345b5ab
}

.progressbar li::after {
  width: $progress-bar-width;
  height: 2px;
  content: '';
  position: absolute;
  background-color: var(--color-background-alternative);
  top: 15px;
  left: $progress-bar-position-left;

  [dir='rtl'] & {
    width: $progress-bar-width;
    height: 2px;
    content: '';
    position: absolute;
    background-color: var(--color-background-alternative);
  }
}

.progressbar li:first-child::after {
  content: none;

  [dir='rtl'] & {
    content: none;
  }
}

.progressbar li.active {
  color: var(--color-primary-default);

  [dir='rtl'] & {
    color: var(--color-primary-default);
  }
}

.progressbar li.active::before {
  border-color: var(--color-primary-default);
  z-index: 1;

  [dir='rtl'] & {
    border-color: var(--color-primary-default);
    z-index: 1;
  }
}

.progressbar li.complete + li::after {
  background-color: var(--color-primary-default);
  z-index: -1;

  [dir='rtl'] & {
    background-color: var(--color-primary-default);
    z-index: -1;
  }
}

.progressbar li.complete::before {
  background-color: var(--color-primary-default);
  color: var(--color-primary-inverse);

  [dir='rtl'] & {
    background-color: var(--color-primary-default);
    color: var(--color-primary-inverse);
  }
}

.progressbar li.two-steps::after {
  height: 2px;
  content: '';
  position: absolute;
  background-color: var(--color-background-alternative);
  top: 15px;
  z-index: -1;

  [dir='rtl'] & {
    width: 180px;
    height: 2px;
    content: '';
    position: absolute;
    background-color: var(--color-background-alternative);
    z-index: -1;
  }
}<|MERGE_RESOLUTION|>--- conflicted
+++ resolved
@@ -1,10 +1,8 @@
-$progress-bar-width: calc(100% - 34px); // 100% - (circle size + (circle border size * 2))
-$progress-bar-position-left: calc(-50% + 17px); // -50% + ((circle size / 2) + circle border size)
-
 .progressbar {
   counter-reset: step;
   display: flex;
-  justify-content: space-between;
+  justify-content: space-evenly;
+  width: 500px;
   margin: 0 auto;
 }
 
@@ -13,17 +11,15 @@
 }
 
 .progressbar li {
-  @include H7;
-
   list-style-type: none;
+  width: 25%;
+  float: left;
+  font-size: 12px;
   position: relative;
   text-align: center;
-  color: var(--color-text-alternative);
+  text-transform: uppercase;
+  color: #7d7d7d;
   z-index: 2;
-  align-items: center;
-  display: flex;
-  flex: 1;
-  flex-direction: column;
 }
 
 .progressbar li::before {
@@ -32,36 +28,33 @@
   content: counter(step);
   counter-increment: step;
   line-height: 30px;
-  border: 2px solid var(--color-border-muted);
-  display: flex;
-  justify-content: center;
-  align-items: center;
+  border: 2px solid #d6d9dc;
+  display: block;
   text-align: center;
   margin: 0 auto 10px auto;
   border-radius: 50%;
-<<<<<<< HEAD
-  background-color: var(--color-background-default);
-=======
   background-color: var(--white);
   z-index: -1;
->>>>>>> b345b5ab
 }
 
 .progressbar li::after {
-  width: $progress-bar-width;
+  width: 100%;
   height: 2px;
   content: '';
   position: absolute;
-  background-color: var(--color-background-alternative);
+  background-color: #d6d9dc;
   top: 15px;
-  left: $progress-bar-position-left;
+  right: 77px;
+  z-index: -1;
 
   [dir='rtl'] & {
-    width: $progress-bar-width;
+    width: 100%;
     height: 2px;
     content: '';
     position: absolute;
-    background-color: var(--color-background-alternative);
+    background-color: #d6d9dc;
+    right: 77px;
+    z-index: -1;
   }
 }
 
@@ -74,49 +67,51 @@
 }
 
 .progressbar li.active {
-  color: var(--color-primary-default);
+  color: var(--primary-blue);
 
   [dir='rtl'] & {
-    color: var(--color-primary-default);
+    color: var(--primary-blue);
   }
 }
 
 .progressbar li.active::before {
-  border-color: var(--color-primary-default);
+  border-color: var(--primary-blue);
   z-index: 1;
 
   [dir='rtl'] & {
-    border-color: var(--color-primary-default);
+    border-color: var(--primary-blue);
     z-index: 1;
   }
 }
 
-.progressbar li.complete + li::after {
-  background-color: var(--color-primary-default);
+.progressbar li.active + li::after {
+  background-color: var(--primary-blue);
   z-index: -1;
 
   [dir='rtl'] & {
-    background-color: var(--color-primary-default);
+    background-color: var(--primary-blue);
     z-index: -1;
   }
 }
 
 .progressbar li.complete::before {
-  background-color: var(--color-primary-default);
-  color: var(--color-primary-inverse);
+  background-color: var(--primary-blue);
+  color: var(--ui-white);
 
   [dir='rtl'] & {
-    background-color: var(--color-primary-default);
-    color: var(--color-primary-inverse);
+    background-color: var(--primary-blue);
+    color: var(--ui-white);
   }
 }
 
 .progressbar li.two-steps::after {
+  width: 180px;
   height: 2px;
   content: '';
   position: absolute;
-  background-color: var(--color-background-alternative);
+  background-color: #d6d9dc;
   top: 15px;
+  right: 75px;
   z-index: -1;
 
   [dir='rtl'] & {
@@ -124,7 +119,8 @@
     height: 2px;
     content: '';
     position: absolute;
-    background-color: var(--color-background-alternative);
+    background-color: #d6d9dc;
+    right: 75px;
     z-index: -1;
   }
 }