--- conflicted
+++ resolved
@@ -10,12 +10,7 @@
   doesAddressRequireLedgerHidConnection,
   unconfirmedMessagesHashSelector,
   getTotalUnapprovedMessagesCount,
-<<<<<<< HEAD
   isHardwareWallet,
-  getPreferences,
-  getCurrentCurrency,
-=======
->>>>>>> 5f57ad15
   ///: BEGIN:ONLY_INCLUDE_IN(build-mmi)
   getSelectedAccount,
   ///: END:ONLY_INCLUDE_IN
@@ -44,15 +39,7 @@
     mostRecentOverviewPage: getMostRecentOverviewPage(state),
     hardwareWalletRequiresConnection,
     isLedgerWallet,
-<<<<<<< HEAD
     isHardwareWallet: isHdWallet,
-    nativeCurrency: getNativeCurrency(state),
-    currentCurrency: getCurrentCurrency(state),
-    conversionRate: useNativeCurrencyAsPrimaryCurrency
-      ? null
-      : conversionRateSelector(state),
-=======
->>>>>>> 5f57ad15
     // not passed to component
     allAccounts: accountsWithSendEtherInfoSelector(state),
     subjectMetadata: getSubjectMetadata(state),
