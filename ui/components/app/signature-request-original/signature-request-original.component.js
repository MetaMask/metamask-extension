import React, { Component } from 'react';
import PropTypes from 'prop-types';
import classnames from 'classnames';
import { ObjectInspector } from 'react-inspector';
import { ethErrors, serializeError } from 'eth-rpc-errors';
///: BEGIN:ONLY_INCLUDE_IN(snaps)
import { SubjectType } from '@metamask/permission-controller';
///: END:ONLY_INCLUDE_IN
import LedgerInstructionField from '../ledger-instruction-field';
import { MESSAGE_TYPE } from '../../../../shared/constants/app';
import {
  getURLHostName,
  sanitizeString,
  ///: BEGIN:ONLY_INCLUDE_IN(build-mmi)
  shortenAddress,
  ///: END:ONLY_INCLUDE_IN
} from '../../../helpers/utils/util';
import { stripHexPrefix } from '../../../../shared/modules/hexstring-utils';
import { isSuspiciousResponse } from '../../../../shared/modules/security-provider.utils';
import SiteOrigin from '../../ui/site-origin';
import Typography from '../../ui/typography/typography';
import { PageContainerFooter } from '../../ui/page-container';
import {
  TypographyVariant,
  FontWeight,
  TextAlign,
  TextColor,
  Size,
  ///: BEGIN:ONLY_INCLUDE_IN(build-mmi)
  IconColor,
  DISPLAY,
  BLOCK_SIZES,
  TextVariant,
  BackgroundColor,
  ///: END:ONLY_INCLUDE_IN
} from '../../../helpers/constants/design-system';
import {
  ButtonLink,
  ///: BEGIN:ONLY_INCLUDE_IN(build-mmi)
  Icon,
  IconName,
  Text,
  ///: END:ONLY_INCLUDE_IN
} from '../../component-library';
///: BEGIN:ONLY_INCLUDE_IN(build-mmi)
import Box from '../../ui/box/box';
///: END:ONLY_INCLUDE_IN
import ConfirmPageContainerNavigation from '../confirm-page-container/confirm-page-container-navigation';
import SecurityProviderBannerMessage from '../security-provider-banner-message/security-provider-banner-message';

import SignatureRequestHeader from '../signature-request-header';
///: BEGIN:ONLY_INCLUDE_IN(snaps)
import SnapLegacyAuthorshipHeader from '../snaps/snap-legacy-authorship-header';
///: END:ONLY_INCLUDE_IN
import SignatureRequestOriginalWarning from './signature-request-original-warning';

export default class SignatureRequestOriginal extends Component {
  static contextTypes = {
    t: PropTypes.func.isRequired,
  };

  static propTypes = {
    fromAccount: PropTypes.shape({
      address: PropTypes.string.isRequired,
      name: PropTypes.string,
    }).isRequired,
    clearConfirmTransaction: PropTypes.func.isRequired,
    history: PropTypes.object.isRequired,
    mostRecentOverviewPage: PropTypes.string.isRequired,
    txData: PropTypes.object.isRequired,
    subjectMetadata: PropTypes.object,
    hardwareWalletRequiresConnection: PropTypes.bool,
    isLedgerWallet: PropTypes.bool,
    messagesCount: PropTypes.number,
    showRejectTransactionsConfirmationModal: PropTypes.func.isRequired,
    cancelAllApprovals: PropTypes.func.isRequired,
    rejectPendingApproval: PropTypes.func.isRequired,
    ///: BEGIN:ONLY_INCLUDE_IN(build-main,build-beta,build-flask)
    resolvePendingApproval: PropTypes.func.isRequired,
    completedTx: PropTypes.func.isRequired,
    ///: END:ONLY_INCLUDE_IN
    ///: BEGIN:ONLY_INCLUDE_IN(build-mmi)
    // Used to show a warning if the signing account is not the selected account
    // Largely relevant for contract wallet custodians
    selectedAccount: PropTypes.object,
    mmiOnSignCallback: PropTypes.func,
    ///: END:ONLY_INCLUDE_IN
  };

  state = {
    showSignatureRequestWarning: false,
  };

  msgHexToText = (hex) => {
    try {
      const stripped = stripHexPrefix(hex);
      const buff = Buffer.from(stripped, 'hex');
      return buff.length === 32 ? hex : buff.toString('utf8');
    } catch (e) {
      return hex;
    }
  };

  renderTypedData = (data) => {
    const { t } = this.context;
    const { domain, message } = JSON.parse(data);
    return (
      <div className="request-signature__typed-container">
        {domain ? (
          <div>
            <h1>{t('domain')}</h1>
            <ObjectInspector data={domain} expandLevel={1} name="domain" />
          </div>
        ) : (
          ''
        )}
        {message ? (
          <div>
            <h1>{t('message')}</h1>
            <ObjectInspector data={message} expandLevel={1} name="message" />
          </div>
        ) : (
          ''
        )}
      </div>
    );
  };

  renderBody = () => {
    let rows;
    const notice = `${this.context.t('youSign')}:`;

    const { txData, subjectMetadata } = this.props;
    const {
      type,
      msgParams: { data },
    } = txData;

    if (type === MESSAGE_TYPE.PERSONAL_SIGN) {
      rows = [
        { name: this.context.t('message'), value: this.msgHexToText(data) },
      ];
    } else if (type === MESSAGE_TYPE.ETH_SIGN_TYPED_DATA) {
      rows = data;
    } else if (type === MESSAGE_TYPE.ETH_SIGN) {
      rows = [{ name: this.context.t('message'), value: data }];
    }

    const targetSubjectMetadata = txData.msgParams.origin
      ? subjectMetadata?.[txData.msgParams.origin]
      : null;

    return (
      <div className="request-signature__body">
        {isSuspiciousResponse(txData?.securityProviderResponse) && (
          <SecurityProviderBannerMessage
            securityProviderResponse={txData.securityProviderResponse}
          />
        )}

        {
          ///: BEGIN:ONLY_INCLUDE_IN(build-mmi)
          this.props.selectedAccount.address ===
          this.props.fromAccount.address ? null : (
            <Box
              className="request-signature__mismatch-info"
              display={DISPLAY.FLEX}
              width={BLOCK_SIZES.FULL}
              padding={4}
              marginBottom={4}
              backgroundColor={BackgroundColor.primaryMuted}
            >
              <Icon
                name={IconName.Info}
                color={IconColor.infoDefault}
                marginRight={2}
              />
              <Text variant={TextVariant.bodyXs} color={TextColor.textDefault}>
                {this.context.t('mismatchAccount', [
                  shortenAddress(this.props.selectedAccount.address),
                  shortenAddress(this.props.fromAccount.address),
                ])}
              </Text>
            </Box>
          )
          ///: END:ONLY_INCLUDE_IN
        }

        <div className="request-signature__origin">
          {
            // Use legacy authorship header for snaps
            ///: BEGIN:ONLY_INCLUDE_IN(snaps)
            targetSubjectMetadata?.subjectType === SubjectType.Snap ? (
              <SnapLegacyAuthorshipHeader
                snapId={targetSubjectMetadata.origin}
                marginLeft={4}
                marginRight={4}
              />
            ) : (
              ///: END:ONLY_INCLUDE_IN
              <SiteOrigin
                title={txData.msgParams.origin}
                siteOrigin={txData.msgParams.origin}
                iconSrc={targetSubjectMetadata?.iconUrl}
                iconName={
                  getURLHostName(targetSubjectMetadata?.origin) ||
                  targetSubjectMetadata?.origin
                }
                chip
              />
              ///: BEGIN:ONLY_INCLUDE_IN(snaps)
            )
            ///: END:ONLY_INCLUDE_IN
          }
        </div>

        <Typography
          className="request-signature__content__title"
          variant={TypographyVariant.H3}
          fontWeight={FontWeight.Bold}
        >
          {this.context.t('sigRequest')}
        </Typography>
        <Typography
          className="request-signature__content__subtitle"
          variant={TypographyVariant.H7}
          color={TextColor.textAlternative}
          align={TextAlign.Center}
          margin={12}
          marginTop={3}
        >
          {this.context.t('signatureRequestGuidance')}
        </Typography>

        <div className={classnames('request-signature__notice')}>{notice}</div>
        <div className="request-signature__rows">
          {rows.map(({ name, value }, index) => {
            if (typeof value === 'boolean') {
              // eslint-disable-next-line no-param-reassign
              value = value.toString();
            }
            return (
              <div
                className="request-signature__row"
                key={`request-signature-row-${index}`}
              >
                <div className="request-signature__row-title">
                  {sanitizeString(`${name}:`)}
                </div>
                <div className="request-signature__row-value">
                  {sanitizeString(value)}
                </div>
              </div>
            );
          })}
        </div>
      </div>
    );
  };

  onSubmit = async () => {
    const {
      clearConfirmTransaction,
      history,
      mostRecentOverviewPage,
      ///: BEGIN:ONLY_INCLUDE_IN(build-main,build-beta,build-flask)
      resolvePendingApproval,
      completedTx,
<<<<<<< HEAD
      ///: END:ONLY_INCLUDE_IN
=======
>>>>>>> 13faeeac
      txData,
    } = this.props;
    ///: BEGIN:ONLY_INCLUDE_IN(build-mmi)
    if (this.props.mmiOnSignCallback) {
      await this.props.mmiOnSignCallback(txData);
      return;
    }
    ///: END:ONLY_INCLUDE_IN
<<<<<<< HEAD

    ///: BEGIN:ONLY_INCLUDE_IN(build-main,build-beta,build-flask)
    await resolvePendingApproval(txData.id);
    completedTx(txData.id);
    ///: END:ONLY_INCLUDE_IN

=======

    ///: BEGIN:ONLY_INCLUDE_IN(build-main,build-beta,build-flask)
    await resolvePendingApproval(txData.id);
    completedTx(txData.id);
>>>>>>> 13faeeac
    clearConfirmTransaction();
    history.push(mostRecentOverviewPage);
    ///: END:ONLY_INCLUDE_IN
  };

  onCancel = async () => {
    const {
      clearConfirmTransaction,
      history,
      mostRecentOverviewPage,
      rejectPendingApproval,
      txData: { id },
    } = this.props;

    await rejectPendingApproval(
      id,
      serializeError(ethErrors.provider.userRejectedRequest()),
    );
    clearConfirmTransaction();
    history.push(mostRecentOverviewPage);
  };

  renderFooter = () => {
    const {
      clearConfirmTransaction,
      history,
      mostRecentOverviewPage,
      txData,
      hardwareWalletRequiresConnection,
      rejectPendingApproval,
      ///: BEGIN:ONLY_INCLUDE_IN(build-main,build-beta,build-flask)
      resolvePendingApproval,
      ///: END:ONLY_INCLUDE_IN
    } = this.props;
    const { t } = this.context;

    return (
      <PageContainerFooter
        cancelText={t('reject')}
        submitText={t('sign')}
        onCancel={async () => {
          await rejectPendingApproval(
            txData.id,
            serializeError(ethErrors.provider.userRejectedRequest()),
          );
          clearConfirmTransaction();
          history.push(mostRecentOverviewPage);
        }}
        onSubmit={async () => {
          if (txData.type === MESSAGE_TYPE.ETH_SIGN) {
            this.setState({ showSignatureRequestWarning: true });
          } else {
            ///: BEGIN:ONLY_INCLUDE_IN(build-mmi)
            if (this.props.mmiOnSignCallback) {
              await this.props.mmiOnSignCallback(txData);
              return;
            }
            ///: END:ONLY_INCLUDE_IN

            ///: BEGIN:ONLY_INCLUDE_IN(build-main,build-beta,build-flask)
            await resolvePendingApproval(txData.id);
            ///: END:ONLY_INCLUDE_IN

            clearConfirmTransaction();
            history.push(mostRecentOverviewPage);
            ///: END:ONLY_INCLUDE_IN
          }
        }}
        disabled={
          ///: BEGIN:ONLY_INCLUDE_IN(build-mmi)
          Boolean(txData?.custodyId) ||
          ///: END:ONLY_INCLUDE_IN
          hardwareWalletRequiresConnection
        }
      />
    );
  };

  handleCancelAll = () => {
    const {
      clearConfirmTransaction,
      history,
      mostRecentOverviewPage,
      showRejectTransactionsConfirmationModal,
      messagesCount,
      cancelAllApprovals,
    } = this.props;
    const unapprovedTxCount = messagesCount;

    showRejectTransactionsConfirmationModal({
      unapprovedTxCount,
      onSubmit: async () => {
        await cancelAllApprovals();
        clearConfirmTransaction();
        history.push(mostRecentOverviewPage);
      },
    });
  };

  render = () => {
    const {
      messagesCount,
      fromAccount: { address, name },
      txData,
    } = this.props;
    const { showSignatureRequestWarning } = this.state;
    const { t } = this.context;

    const rejectNText = t('rejectRequestsN', [messagesCount]);

    return (
      <div className="request-signature__container">
        <div className="request-signature__navigation">
          <ConfirmPageContainerNavigation />
        </div>
        <div className="request-signature__account">
          <SignatureRequestHeader txData={txData} />
        </div>
        {this.renderBody()}
        {this.props.isLedgerWallet ? (
          <div className="confirm-approve-content__ledger-instruction-wrapper">
            <LedgerInstructionField showDataInstruction />
          </div>
        ) : null}
        {showSignatureRequestWarning && (
          <SignatureRequestOriginalWarning
            senderAddress={address}
            name={name}
            onSubmit={async (event) => await this.onSubmit(event)}
            onCancel={async (event) => await this.onCancel(event)}
          />
        )}
        {this.renderFooter()}
        {messagesCount > 1 ? (
          <ButtonLink
            size={Size.inherit}
            className="request-signature__container__reject"
            onClick={() => this.handleCancelAll()}
          >
            {rejectNText}
          </ButtonLink>
        ) : null}
      </div>
    );
  };
}<|MERGE_RESOLUTION|>--- conflicted
+++ resolved
@@ -64,9 +64,6 @@
       address: PropTypes.string.isRequired,
       name: PropTypes.string,
     }).isRequired,
-    clearConfirmTransaction: PropTypes.func.isRequired,
-    history: PropTypes.object.isRequired,
-    mostRecentOverviewPage: PropTypes.string.isRequired,
     txData: PropTypes.object.isRequired,
     subjectMetadata: PropTypes.object,
     hardwareWalletRequiresConnection: PropTypes.bool,
@@ -75,10 +72,11 @@
     showRejectTransactionsConfirmationModal: PropTypes.func.isRequired,
     cancelAllApprovals: PropTypes.func.isRequired,
     rejectPendingApproval: PropTypes.func.isRequired,
-    ///: BEGIN:ONLY_INCLUDE_IN(build-main,build-beta,build-flask)
+    clearConfirmTransaction: PropTypes.func.isRequired,
+    history: PropTypes.object.isRequired,
+    mostRecentOverviewPage: PropTypes.string.isRequired,
     resolvePendingApproval: PropTypes.func.isRequired,
     completedTx: PropTypes.func.isRequired,
-    ///: END:ONLY_INCLUDE_IN
     ///: BEGIN:ONLY_INCLUDE_IN(build-mmi)
     // Used to show a warning if the signing account is not the selected account
     // Largely relevant for contract wallet custodians
@@ -260,16 +258,11 @@
 
   onSubmit = async () => {
     const {
+      resolvePendingApproval,
+      completedTx,
       clearConfirmTransaction,
       history,
       mostRecentOverviewPage,
-      ///: BEGIN:ONLY_INCLUDE_IN(build-main,build-beta,build-flask)
-      resolvePendingApproval,
-      completedTx,
-<<<<<<< HEAD
-      ///: END:ONLY_INCLUDE_IN
-=======
->>>>>>> 13faeeac
       txData,
     } = this.props;
     ///: BEGIN:ONLY_INCLUDE_IN(build-mmi)
@@ -278,22 +271,11 @@
       return;
     }
     ///: END:ONLY_INCLUDE_IN
-<<<<<<< HEAD
-
-    ///: BEGIN:ONLY_INCLUDE_IN(build-main,build-beta,build-flask)
+
     await resolvePendingApproval(txData.id);
     completedTx(txData.id);
-    ///: END:ONLY_INCLUDE_IN
-
-=======
-
-    ///: BEGIN:ONLY_INCLUDE_IN(build-main,build-beta,build-flask)
-    await resolvePendingApproval(txData.id);
-    completedTx(txData.id);
->>>>>>> 13faeeac
     clearConfirmTransaction();
     history.push(mostRecentOverviewPage);
-    ///: END:ONLY_INCLUDE_IN
   };
 
   onCancel = async () => {
@@ -321,9 +303,7 @@
       txData,
       hardwareWalletRequiresConnection,
       rejectPendingApproval,
-      ///: BEGIN:ONLY_INCLUDE_IN(build-main,build-beta,build-flask)
       resolvePendingApproval,
-      ///: END:ONLY_INCLUDE_IN
     } = this.props;
     const { t } = this.context;
 
@@ -350,13 +330,9 @@
             }
             ///: END:ONLY_INCLUDE_IN
 
-            ///: BEGIN:ONLY_INCLUDE_IN(build-main,build-beta,build-flask)
             await resolvePendingApproval(txData.id);
-            ///: END:ONLY_INCLUDE_IN
-
             clearConfirmTransaction();
             history.push(mostRecentOverviewPage);
-            ///: END:ONLY_INCLUDE_IN
           }
         }}
         disabled={
