import PropTypes from 'prop-types';
import React, { useRef } from 'react';
import { Menu } from '../../../ui/menu';
<<<<<<< HEAD
import { ICON_NAMES } from '../../../component-library/icon/deprecated';
import { ButtonIcon } from '../../../component-library';
=======
import { IconName, ButtonIcon } from '../../../component-library';
>>>>>>> b14b6ba0
import { useI18nContext } from '../../../../hooks/useI18nContext';

const ConnectedAccountsListOptions = ({
  children,
  onShowOptions,
  onHideOptions,
  show,
}) => {
  const ref = useRef(false);
  const t = useI18nContext();

  return (
    <div ref={ref}>
      <ButtonIcon
        iconName={IconName.MoreVertical}
        className="connected-accounts-options__button"
        onClick={onShowOptions}
        ariaLabel={t('options')}
      />
      {show ? (
        <Menu
          anchorElement={ref.current}
          onHide={onHideOptions}
          popperOptions={{
            modifiers: [
              { name: 'preventOverflow', options: { altBoundary: true } },
            ],
          }}
        >
          {children}
        </Menu>
      ) : null}
    </div>
  );
};

ConnectedAccountsListOptions.propTypes = {
  children: PropTypes.node.isRequired,
  onHideOptions: PropTypes.func.isRequired,
  onShowOptions: PropTypes.func.isRequired,
  show: PropTypes.bool.isRequired,
};

export default ConnectedAccountsListOptions;<|MERGE_RESOLUTION|>--- conflicted
+++ resolved
@@ -1,12 +1,7 @@
 import PropTypes from 'prop-types';
 import React, { useRef } from 'react';
 import { Menu } from '../../../ui/menu';
-<<<<<<< HEAD
-import { ICON_NAMES } from '../../../component-library/icon/deprecated';
-import { ButtonIcon } from '../../../component-library';
-=======
 import { IconName, ButtonIcon } from '../../../component-library';
->>>>>>> b14b6ba0
 import { useI18nContext } from '../../../../hooks/useI18nContext';
 
 const ConnectedAccountsListOptions = ({
