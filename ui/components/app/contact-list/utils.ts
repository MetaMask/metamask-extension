--- conflicted
+++ resolved
@@ -7,11 +7,7 @@
 ) => {
   const contactMap = new Map<string, string[]>(
     internalAccounts.map((account) => [
-<<<<<<< HEAD
-      account.metadata?.name?.trim().toLowerCase(),
-=======
       account.metadata?.name?.trim().toLowerCase() || '',
->>>>>>> 3fd5b5ef
       [`account-id-${account.id}`],
     ]),
   );
@@ -39,11 +35,7 @@
   );
 
   const hasAccountNameCollision = internalAccounts.some((account) =>
-<<<<<<< HEAD
-    uniqueContactNames.includes(account.metadata?.name?.toLowerCase().trim()),
-=======
     uniqueContactNames.includes(account.metadata?.name?.toLowerCase().trim() || ''),
->>>>>>> 3fd5b5ef
   );
 
   return (
@@ -62,11 +54,7 @@
 
   const nameExistsInAccountList = internalAccounts.some(
     ({ metadata }) =>
-<<<<<<< HEAD
-      metadata?.name?.toLowerCase().trim() === newName.toLowerCase().trim(),
-=======
       (metadata?.name?.toLowerCase().trim() || '') === newName.toLowerCase().trim(),
->>>>>>> 3fd5b5ef
   );
 
   return nameExistsInAddressBook || nameExistsInAccountList;
