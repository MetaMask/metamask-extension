import React from 'react';
import { AlertModal } from './alert-modal';
import { Severity } from '../../../../../helpers/constants/design-system';
import { Meta } from '@storybook/react';
import configureStore from '../../../../../store/store';
import { Provider } from 'react-redux';
import { Alert } from '../../../../../ducks/confirm-alerts/confirm-alerts';

export const baseAlertsMock: Alert[] = [
  {
    key: 'From',
    field: 'From',
    severity: Severity.Danger,
    message: 'Description of what may happen if this alert was ignored',
    reason: 'Reason for the alert 1',
    alertDetails: [
      'We found the contract Petname 0xEqT3b9773b1763efa556f55ccbeb20441962d82x to be malicious',
      'Operator is an externally owned account (EOA) ',
      'Operator is untrusted according to previous activity',
    ],
  },
  {
    key: 'Data',
    field: 'Data',
    severity: Severity.Warning,
    message: 'Alert 2',
    alertDetails: ['detail 1 warning', 'detail 2 warning'],
    actions: [{ key: 'go-to-gas-modal', label: 'Update gas option' }],
<<<<<<< HEAD
    isBlocking: true,
=======
>>>>>>> cf17babe
  },
  {
    key: 'Contract',
    field: 'Contract',
    severity: Severity.Info,
    message: 'Alert Info',
    alertDetails: ['detail 1 info', 'detail  info'],
  },
];
const ownerIdMock = '123';
const storeMock = configureStore({
  confirmAlerts: {
    alerts: { [ownerIdMock]: baseAlertsMock },
    confirmed: { [ownerIdMock]: { From: false, Data: false, Contract: false } },
  },
});

export default {
  title: 'Confirmations/Components/Alerts/AlertModal',
  component: AlertModal,
  argTypes: {
    ownerId: {
      control: 'text',
      description: 'The unique identifier of the entity that owns the alert.',
    },
    onAcknowledgeClick: {
      action: 'onClick',
      description: 'The handler for the alert modal.',
    },
    onClose: {
      action: 'onClick',
      description:
        'The function to be executed when the modal needs to be closed.',
    },
    alertKey: {
      control: 'text',
      description: 'The unique key representing the specific alert field .',
    },
  },
  args: {
    onAcknowledgeClick: () => {},
    ownerId: ownerIdMock,
  },
  decorators: [(story) => <Provider store={storeMock}>{story()}</Provider>],
  excludeStories: ['baseAlertsMock'],
} as Meta<typeof AlertModal>;

export const DefaultStory = (args) => {
  return <AlertModal alertKey={'From'} {...args} />;
};

DefaultStory.storyName = 'Critical Alert';<|MERGE_RESOLUTION|>--- conflicted
+++ resolved
@@ -26,10 +26,6 @@
     message: 'Alert 2',
     alertDetails: ['detail 1 warning', 'detail 2 warning'],
     actions: [{ key: 'go-to-gas-modal', label: 'Update gas option' }],
-<<<<<<< HEAD
-    isBlocking: true,
-=======
->>>>>>> cf17babe
   },
   {
     key: 'Contract',
