import React from 'react';
import { AlertModal } from './alert-modal';
import { Severity } from '../../../../../helpers/constants/design-system';
import { Meta, StoryFn } from '@storybook/react';
import configureStore from '../../../../../store/store';
import { Provider } from 'react-redux';
import { Alert } from '../../../../../ducks/confirm-alerts/confirm-alerts';
import { useArgs } from '@storybook/client-api';
import { Box, Button } from '../../../../component-library';

export const baseAlertsMock: Alert[] = [
  {
    key: 'From',
    field: 'From',
    severity: Severity.Danger,
    message: 'Description of what may happen if this alert was ignored',
    reason: 'Reason for the alert 1',
    alertDetails: [
      'We found the contract Petname 0xEqT3b9773b1763efa556f55ccbeb20441962d82x to be malicious',
      'Operator is an externally owned account (EOA) ',
      'Operator is untrusted according to previous activity',
    ],
  },
  {
    key: 'Data',
    field: 'Data',
    severity: Severity.Warning,
    message: 'Alert 2',
    alertDetails: ['detail 1 warning', 'detail 2 warning'],
    actions: [{ key: 'go-to-gas-modal', label: 'Update gas option' }],
  },
  {
    key: 'Contract',
    field: 'Contract',
    severity: Severity.Info,
    message: 'Alert Info',
    alertDetails: ['detail 1 info', 'detail  info'],
  },
];
const ownerIdMock = '123';
const storeMock = configureStore({
  confirmAlerts: {
    alerts: { [ownerIdMock]: baseAlertsMock },
    confirmed: { [ownerIdMock]: { From: false, Data: false, Contract: false } },
  },
});

export default {
  title: 'Confirmations/Components/Alerts/AlertModal',
  component: AlertModal,
  argTypes: {
    ownerId: {
      control: 'text',
      description: 'The unique identifier of the entity that owns the alert.',
    },
    onAcknowledgeClick: {
      action: 'onClick',
      description: 'The handler for the alert modal.',
    },
    onClose: {
      action: 'onClick',
      description:
        'The function to be executed when the modal needs to be closed.',
    },
    alertKey: {
      control: 'text',
      description: 'The unique key representing the specific alert field .',
    },
  },
  args: {
    onAcknowledgeClick: () => {},
    ownerId: ownerIdMock,
  },
  decorators: [(story) => <Provider store={storeMock}>{story()}</Provider>],
  excludeStories: ['baseAlertsMock'],
} as Meta<typeof AlertModal>;

export const DefaultStory: StoryFn<typeof AlertModal> = (args) => {
  const [{ isOpen }, updateArgs] = useArgs();
  const handleOnClick = () => {
    updateArgs({ isOpen: true });
  };
  const handleOnClose = () => {
    updateArgs({ isOpen: false });
  };
  return (
    <Box>
      {isOpen && (
        <AlertModal
          {...args}
<<<<<<< HEAD
          alertKey={'From'}
=======
          alertKey={'from'}
>>>>>>> 85d7f8a8
          onClose={handleOnClose}
          onAcknowledgeClick={handleOnClose}
        />
      )}
      <Button onClick={handleOnClick} danger={true}>Open alert modal</Button>
    </Box>
  );
};

DefaultStory.storyName = 'Critical Alert';<|MERGE_RESOLUTION|>--- conflicted
+++ resolved
@@ -1,6 +1,7 @@
 import React from 'react';
 import { AlertModal } from './alert-modal';
 import { Severity } from '../../../../../helpers/constants/design-system';
+import { Meta, StoryFn } from '@storybook/react';
 import { Meta, StoryFn } from '@storybook/react';
 import configureStore from '../../../../../store/store';
 import { Provider } from 'react-redux';
@@ -88,11 +89,7 @@
       {isOpen && (
         <AlertModal
           {...args}
-<<<<<<< HEAD
           alertKey={'From'}
-=======
-          alertKey={'from'}
->>>>>>> 85d7f8a8
           onClose={handleOnClose}
           onAcknowledgeClick={handleOnClose}
         />
