import React from 'react';
import { AlertModal } from './alert-modal';
import { Severity } from '../../../../../helpers/constants/design-system';
import { Meta, StoryFn } from '@storybook/react';
import configureStore from '../../../../../store/store';
import { Provider } from 'react-redux';
import { Alert } from '../../../../../ducks/confirm-alerts/confirm-alerts';
import { useArgs } from '@storybook/client-api';
import { Box, Button } from '../../../../component-library';

export const baseAlertsMock: Alert[] = [
  {
    key: 'From',
    field: 'From',
    severity: Severity.Danger,
    message: 'Description of what may happen if this alert was ignored',
    reason: 'Reason for the alert 1',
    alertDetails: [
      'We found the contract Petname 0xEqT3b9773b1763efa556f55ccbeb20441962d82x to be malicious',
      'Operator is an externally owned account (EOA) ',
      'Operator is untrusted according to previous activity',
    ],
  },
  {
    key: 'Data',
    field: 'Data',
    severity: Severity.Warning,
    message: 'Alert 2',
    alertDetails: ['detail 1 warning', 'detail 2 warning'],
    actions: [{ key: 'go-to-gas-modal', label: 'Update gas option' }],
  },
  {
    key: 'Contract',
    field: 'Contract',
    severity: Severity.Info,
    message: 'Alert Info',
    alertDetails: ['detail 1 info', 'detail  info'],
  },
];
const ownerIdMock = '123';
const storeMock = configureStore({
  confirmAlerts: {
    alerts: { [ownerIdMock]: baseAlertsMock },
    confirmed: { [ownerIdMock]: { From: false, Data: false, Contract: false } },
  },
});

export default {
  title: 'Confirmations/Components/Alerts/AlertModal',
  component: AlertModal,
  argTypes: {
    ownerId: {
      control: 'text',
      description: 'The unique identifier of the entity that owns the alert.',
    },
    onAcknowledgeClick: {
      action: 'onClick',
      description: 'The handler for the alert modal.',
    },
    onClose: {
      action: 'onClick',
      description:
        'The function to be executed when the modal needs to be closed.',
    },
    alertKey: {
      control: 'text',
      description: 'The unique key representing the specific alert field .',
    },
  },
  args: {
    onAcknowledgeClick: () => {},
    ownerId: ownerIdMock,
  },
  decorators: [(story) => <Provider store={storeMock}>{story()}</Provider>],
  excludeStories: ['baseAlertsMock'],
} as Meta<typeof AlertModal>;

<<<<<<< HEAD
export const DefaultStory = (args) => {
  return <AlertModal alertKey={'From'} {...args} />;
=======
export const DefaultStory: StoryFn<typeof AlertModal> = (args) => {
  const [{ isOpen }, updateArgs] = useArgs();
  const handleOnClick = () => {
    updateArgs({ isOpen: true });
  };
  const handleOnClose = () => {
    updateArgs({ isOpen: false });
  };
  return (
    <Box>
      {isOpen && (
        <AlertModal
          {...args}
          alertKey={'from'}
          onClose={handleOnClose}
          onAcknowledgeClick={handleOnClose}
        />
      )}
      <Button onClick={handleOnClick} danger={true}>Open alert modal</Button>
    </Box>
  );
>>>>>>> 89bf2dce
};

DefaultStory.storyName = 'Critical Alert';<|MERGE_RESOLUTION|>--- conflicted
+++ resolved
@@ -75,10 +75,6 @@
   excludeStories: ['baseAlertsMock'],
 } as Meta<typeof AlertModal>;
 
-<<<<<<< HEAD
-export const DefaultStory = (args) => {
-  return <AlertModal alertKey={'From'} {...args} />;
-=======
 export const DefaultStory: StoryFn<typeof AlertModal> = (args) => {
   const [{ isOpen }, updateArgs] = useArgs();
   const handleOnClick = () => {
@@ -92,7 +88,7 @@
       {isOpen && (
         <AlertModal
           {...args}
-          alertKey={'from'}
+          alertKey={'From'}
           onClose={handleOnClose}
           onAcknowledgeClick={handleOnClose}
         />
@@ -100,7 +96,6 @@
       <Button onClick={handleOnClick} danger={true}>Open alert modal</Button>
     </Box>
   );
->>>>>>> 89bf2dce
 };
 
 DefaultStory.storyName = 'Critical Alert';