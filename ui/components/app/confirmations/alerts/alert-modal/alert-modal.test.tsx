--- conflicted
+++ resolved
@@ -197,97 +197,6 @@
 
     expect(onProcessActionMock).toHaveBeenCalledTimes(1);
   });
-<<<<<<< HEAD
-
-  describe('Friction modal', () => {
-    const onCancelMock = jest.fn();
-    const onSubmitMock = jest.fn();
-    const onFrictionLinkClickMock = jest.fn();
-    const frictionModalConfig: FrictionModalConfig = {
-      onAlertLinkClick: onFrictionLinkClickMock,
-      onSubmit: onSubmitMock,
-      onCancel: onCancelMock,
-    };
-
-    it('renders the alert modal with friction mode', () => {
-      const { getByText } = renderWithProvider(
-        <AlertModal
-          ownerId={OWNER_ID_MOCK}
-          onAcknowledgeClick={onAcknowledgeClickMock}
-          onClose={onCloseMock}
-          alertKey={FROM_ALERT_KEY_MOCK}
-          frictionModalConfig={frictionModalConfig}
-        />,
-        mockStore,
-      );
-
-      expect(getByText('Your assets may be at risk')).toBeInTheDocument();
-    });
-
-    it('disables submit button when friction modal is not acknowledged', () => {
-      const { getByTestId } = renderWithProvider(
-        <AlertModal
-          ownerId={OWNER_ID_MOCK}
-          onAcknowledgeClick={onAcknowledgeClickMock}
-          onClose={onCloseMock}
-          alertKey={'data'}
-          frictionModalConfig={frictionModalConfig}
-        />,
-        mockStore,
-      );
-
-      expect(getByTestId('alert-modal-submit-button')).toBeDisabled();
-    });
-
-    it('calls onCancel when the button is clicked', () => {
-      const { getByTestId } = renderWithProvider(
-        <AlertModal
-          ownerId={OWNER_ID_MOCK}
-          onAcknowledgeClick={onAcknowledgeClickMock}
-          onClose={onCloseMock}
-          alertKey={FROM_ALERT_KEY_MOCK}
-          frictionModalConfig={frictionModalConfig}
-        />,
-        mockStore,
-      );
-
-      fireEvent.click(getByTestId('alert-modal-cancel-button'));
-      expect(onCancelMock).toHaveBeenCalledTimes(1);
-    });
-
-    it('calls onSubmit when the button is clicked', () => {
-      const { getByTestId } = renderWithProvider(
-        <AlertModal
-          ownerId={OWNER_ID_MOCK}
-          onAcknowledgeClick={onAcknowledgeClickMock}
-          onClose={onCloseMock}
-          alertKey={FROM_ALERT_KEY_MOCK}
-          frictionModalConfig={frictionModalConfig}
-        />,
-        mockStore,
-      );
-
-      fireEvent.click(getByTestId('alert-modal-acknowledge-checkbox'));
-      fireEvent.click(getByTestId('alert-modal-submit-button'));
-      expect(onSubmitMock).toHaveBeenCalledTimes(1);
-    });
-
-    it('calls friction link when the link is clicked', () => {
-      const { getByTestId } = renderWithProvider(
-        <AlertModal
-          ownerId={OWNER_ID_MOCK}
-          onAcknowledgeClick={onAcknowledgeClickMock}
-          onClose={onCloseMock}
-          alertKey={FROM_ALERT_KEY_MOCK}
-          frictionModalConfig={frictionModalConfig}
-        />,
-        mockStore,
-      );
-
-      fireEvent.click(getByTestId('alert-modal-review-all-alerts'));
-      expect(onFrictionLinkClickMock).toHaveBeenCalledTimes(1);
-    });
-  });
 
   describe('Blocking alerts', () => {
     it('renders blocking alert', () => {
@@ -321,6 +230,4 @@
       expect(getByTestId('alert-modal-button')).toBeDefined();
     });
   });
-=======
->>>>>>> 91355f43
 });