import React from 'react';
import { fireEvent } from '@testing-library/react';
import configureMockStore from 'redux-mock-store';
import { Severity } from '../../../../../helpers/constants/design-system';
import { renderWithProvider } from '../../../../../../test/lib/render-helpers';
<<<<<<< HEAD
import * as useAlertsModule from '../../../../../hooks/useAlerts';
import mockState from '../../../../../../test/data/mock-state.json';
import { Alert } from '../../../../../ducks/confirm-alerts/confirm-alerts';
import { AlertModal, FrictionModalConfig } from './alert-modal';
=======
import { AlertModal } from './alert-modal';
>>>>>>> 516e39db

const onProcessActionMock = jest.fn();

const mockAlertActionHandlerProviderValue = {
  processAction: onProcessActionMock,
};

jest.mock('../multiple-alert-modal/multiple-alert-modal', () => ({
  useAlertActionHandler: jest.fn(() => mockAlertActionHandlerProviderValue),
}));

describe('AlertModal', () => {
  const OWNER_ID_MOCK = '123';
  const FROM_ALERT_KEY_MOCK = 'from';
  const CONTRACT_ALERT_KEY_MOCK = 'contract';
  const ALERT_MESSAGE_MOCK = 'Alert 1';
  const ACTION_KEY_MOCK = 'key-mock';
  const ACTION_LABEL_MOCK = 'Label Mock';
  const onAcknowledgeClickMock = jest.fn();
  const onCloseMock = jest.fn();

  const alertsMock: Alert[] = [
    {
      key: FROM_ALERT_KEY_MOCK,
      severity: Severity.Warning,
      message: ALERT_MESSAGE_MOCK,
      reason: 'Reason 1',
      alertDetails: ['Detail 1', 'Detail 2'],
    },
    {
      key: 'data',
      severity: Severity.Danger,
      message: 'Alert 2',
    },
    {
      key: CONTRACT_ALERT_KEY_MOCK,
      severity: Severity.Info,
      message: 'Alert 3',
      actions: [{ key: ACTION_KEY_MOCK, label: ACTION_LABEL_MOCK }],
    },
  ];

  const STATE_MOCK = {
    ...mockState,
    confirmAlerts: {
      alerts: { [OWNER_ID_MOCK]: alertsMock },
      confirmed: {
        [OWNER_ID_MOCK]: {
          [FROM_ALERT_KEY_MOCK]: false,
          data: false,
          [CONTRACT_ALERT_KEY_MOCK]: false,
        },
      },
    },
    confirm: {
      currentConfirmation: {
        id: OWNER_ID_MOCK,
        status: 'unapproved',
        time: new Date().getTime(),
        type: 'personal_sign',
      },
    },
  };
  const mockStore = configureMockStore([])(STATE_MOCK);

  it('renders the alert modal', () => {
    const { getByText } = renderWithProvider(
      <AlertModal
        ownerId={OWNER_ID_MOCK}
        onAcknowledgeClick={onAcknowledgeClickMock}
        onClose={onCloseMock}
        alertKey={FROM_ALERT_KEY_MOCK}
      />,
      mockStore,
    );

    expect(getByText(ALERT_MESSAGE_MOCK)).toBeInTheDocument();
  });

  it('disables button when alert is not acknowledged', () => {
    const { getByTestId } = renderWithProvider(
      <AlertModal
        ownerId={OWNER_ID_MOCK}
        onAcknowledgeClick={onAcknowledgeClickMock}
        onClose={onCloseMock}
        alertKey={'data'}
      />,
      mockStore,
    );

    expect(getByTestId('alert-modal-button')).toBeDisabled();
  });

  it('calls onAcknowledgeClick when the button is clicked', () => {
    const mockStoreAcknowledgeAlerts = configureMockStore([])({
      ...STATE_MOCK,
      confirmAlerts: {
        alerts: { [OWNER_ID_MOCK]: alertsMock },
        confirmed: { [OWNER_ID_MOCK]: { from: true, data: true } },
      },
    });
    const { getByTestId } = renderWithProvider(
      <AlertModal
        ownerId={OWNER_ID_MOCK}
        onAcknowledgeClick={onAcknowledgeClickMock}
        onClose={onCloseMock}
        alertKey={FROM_ALERT_KEY_MOCK}
      />,
      mockStoreAcknowledgeAlerts,
    );

    fireEvent.click(getByTestId('alert-modal-button'));
    expect(onAcknowledgeClickMock).toHaveBeenCalledTimes(1);
  });
<<<<<<< HEAD

  it('sets the alert as confirmed when checkbox is called', () => {
    const setAlertConfirmedMock = jest.fn();
    const useAlertsSpy = jest.spyOn(useAlertsModule, 'default');
    const newMockStore = configureMockStore([])({
      ...STATE_MOCK,
      confirmAlerts: {
        alerts: { [OWNER_ID_MOCK]: [alertsMock[0]] },
        confirmed: {
          [OWNER_ID_MOCK]: {
            [FROM_ALERT_KEY_MOCK]: false,
          },
        },
      },
    });

    useAlertsSpy.mockReturnValue({
      setAlertConfirmed: setAlertConfirmedMock,
      alerts: [alertsMock[0]],
      generalAlerts: [],
      getFieldAlerts: () => [],
      isAlertConfirmed: () => false,
    });
    const { getByTestId } = renderWithProvider(
      <AlertModal
        ownerId={OWNER_ID_MOCK}
        onAcknowledgeClick={onAcknowledgeClickMock}
        onClose={onCloseMock}
        alertKey={FROM_ALERT_KEY_MOCK}
      />,
      newMockStore,
    );

    fireEvent.click(getByTestId('alert-modal-acknowledge-checkbox'));
    expect(setAlertConfirmedMock).toHaveBeenCalled();
    expect(setAlertConfirmedMock).toHaveBeenCalledWith(
      FROM_ALERT_KEY_MOCK,
      true,
    );
    useAlertsSpy.mockRestore();
  });

  it('calls onClose when the button is clicked', () => {
    const { getByLabelText } = renderWithProvider(
      <AlertModal
        ownerId={OWNER_ID_MOCK}
        onAcknowledgeClick={onAcknowledgeClickMock}
        onClose={onCloseMock}
        alertKey={FROM_ALERT_KEY_MOCK}
      />,
      mockStore,
    );

    fireEvent.click(getByLabelText('Close'));
    expect(onCloseMock).toHaveBeenCalledTimes(1);
  });

  it('calls process action when action button is clicked', () => {
    const { getByText } = renderWithProvider(
      <AlertModal
        ownerId={OWNER_ID_MOCK}
        onAcknowledgeClick={onAcknowledgeClickMock}
        onClose={onCloseMock}
        alertKey={CONTRACT_ALERT_KEY_MOCK}
      />,
      mockStore,
    );

    expect(getByText(ACTION_LABEL_MOCK)).toBeInTheDocument();

    fireEvent.click(getByText(ACTION_LABEL_MOCK));

    expect(onProcessActionMock).toHaveBeenCalledTimes(1);
  });

  describe('Friction modal', () => {
    const onCancelMock = jest.fn();
    const onSubmitMock = jest.fn();
    const onFrictionLinkClickMock = jest.fn();
    const frictionModalConfig: FrictionModalConfig = {
      onAlertLinkClick: onFrictionLinkClickMock,
      onSubmit: onSubmitMock,
      onCancel: onCancelMock,
    };

    it('renders the alert modal with friction mode', () => {
      const { getByText } = renderWithProvider(
        <AlertModal
          ownerId={OWNER_ID_MOCK}
          onAcknowledgeClick={onAcknowledgeClickMock}
          onClose={onCloseMock}
          alertKey={FROM_ALERT_KEY_MOCK}
          frictionModalConfig={frictionModalConfig}
        />,
        mockStore,
      );

      expect(getByText('Your assets may be at risk')).toBeInTheDocument();
    });

    it('disables submit button when friction modal is not acknowledged', () => {
      const { getByTestId } = renderWithProvider(
        <AlertModal
          ownerId={OWNER_ID_MOCK}
          onAcknowledgeClick={onAcknowledgeClickMock}
          onClose={onCloseMock}
          alertKey={'data'}
          frictionModalConfig={frictionModalConfig}
        />,
        mockStore,
      );

      expect(getByTestId('alert-modal-submit-button')).toBeDisabled();
    });

    it('calls onCancel when the button is clicked', () => {
      const { getByTestId } = renderWithProvider(
        <AlertModal
          ownerId={OWNER_ID_MOCK}
          onAcknowledgeClick={onAcknowledgeClickMock}
          onClose={onCloseMock}
          alertKey={FROM_ALERT_KEY_MOCK}
          frictionModalConfig={frictionModalConfig}
        />,
        mockStore,
      );

      fireEvent.click(getByTestId('alert-modal-cancel-button'));
      expect(onCancelMock).toHaveBeenCalledTimes(1);
    });

    it('calls onSubmit when the button is clicked', () => {
      const { getByTestId } = renderWithProvider(
        <AlertModal
          ownerId={OWNER_ID_MOCK}
          onAcknowledgeClick={onAcknowledgeClickMock}
          onClose={onCloseMock}
          alertKey={FROM_ALERT_KEY_MOCK}
          frictionModalConfig={frictionModalConfig}
        />,
        mockStore,
      );

      fireEvent.click(getByTestId('alert-modal-acknowledge-checkbox'));
      fireEvent.click(getByTestId('alert-modal-submit-button'));
      expect(onSubmitMock).toHaveBeenCalledTimes(1);
    });

    it('calls friction link when the link is clicked', () => {
      const { getByTestId } = renderWithProvider(
        <AlertModal
          ownerId={OWNER_ID_MOCK}
          onAcknowledgeClick={onAcknowledgeClickMock}
          onClose={onCloseMock}
          alertKey={FROM_ALERT_KEY_MOCK}
          frictionModalConfig={frictionModalConfig}
        />,
        mockStore,
      );

      fireEvent.click(getByTestId('alert-modal-review-all-alerts'));
      expect(onFrictionLinkClickMock).toHaveBeenCalledTimes(1);
    });
  });
=======
>>>>>>> 516e39db
});<|MERGE_RESOLUTION|>--- conflicted
+++ resolved
@@ -3,14 +3,10 @@
 import configureMockStore from 'redux-mock-store';
 import { Severity } from '../../../../../helpers/constants/design-system';
 import { renderWithProvider } from '../../../../../../test/lib/render-helpers';
-<<<<<<< HEAD
 import * as useAlertsModule from '../../../../../hooks/useAlerts';
 import mockState from '../../../../../../test/data/mock-state.json';
 import { Alert } from '../../../../../ducks/confirm-alerts/confirm-alerts';
-import { AlertModal, FrictionModalConfig } from './alert-modal';
-=======
 import { AlertModal } from './alert-modal';
->>>>>>> 516e39db
 
 const onProcessActionMock = jest.fn();
 
@@ -125,7 +121,6 @@
     fireEvent.click(getByTestId('alert-modal-button'));
     expect(onAcknowledgeClickMock).toHaveBeenCalledTimes(1);
   });
-<<<<<<< HEAD
 
   it('sets the alert as confirmed when checkbox is called', () => {
     const setAlertConfirmedMock = jest.fn();
@@ -200,96 +195,4 @@
 
     expect(onProcessActionMock).toHaveBeenCalledTimes(1);
   });
-
-  describe('Friction modal', () => {
-    const onCancelMock = jest.fn();
-    const onSubmitMock = jest.fn();
-    const onFrictionLinkClickMock = jest.fn();
-    const frictionModalConfig: FrictionModalConfig = {
-      onAlertLinkClick: onFrictionLinkClickMock,
-      onSubmit: onSubmitMock,
-      onCancel: onCancelMock,
-    };
-
-    it('renders the alert modal with friction mode', () => {
-      const { getByText } = renderWithProvider(
-        <AlertModal
-          ownerId={OWNER_ID_MOCK}
-          onAcknowledgeClick={onAcknowledgeClickMock}
-          onClose={onCloseMock}
-          alertKey={FROM_ALERT_KEY_MOCK}
-          frictionModalConfig={frictionModalConfig}
-        />,
-        mockStore,
-      );
-
-      expect(getByText('Your assets may be at risk')).toBeInTheDocument();
-    });
-
-    it('disables submit button when friction modal is not acknowledged', () => {
-      const { getByTestId } = renderWithProvider(
-        <AlertModal
-          ownerId={OWNER_ID_MOCK}
-          onAcknowledgeClick={onAcknowledgeClickMock}
-          onClose={onCloseMock}
-          alertKey={'data'}
-          frictionModalConfig={frictionModalConfig}
-        />,
-        mockStore,
-      );
-
-      expect(getByTestId('alert-modal-submit-button')).toBeDisabled();
-    });
-
-    it('calls onCancel when the button is clicked', () => {
-      const { getByTestId } = renderWithProvider(
-        <AlertModal
-          ownerId={OWNER_ID_MOCK}
-          onAcknowledgeClick={onAcknowledgeClickMock}
-          onClose={onCloseMock}
-          alertKey={FROM_ALERT_KEY_MOCK}
-          frictionModalConfig={frictionModalConfig}
-        />,
-        mockStore,
-      );
-
-      fireEvent.click(getByTestId('alert-modal-cancel-button'));
-      expect(onCancelMock).toHaveBeenCalledTimes(1);
-    });
-
-    it('calls onSubmit when the button is clicked', () => {
-      const { getByTestId } = renderWithProvider(
-        <AlertModal
-          ownerId={OWNER_ID_MOCK}
-          onAcknowledgeClick={onAcknowledgeClickMock}
-          onClose={onCloseMock}
-          alertKey={FROM_ALERT_KEY_MOCK}
-          frictionModalConfig={frictionModalConfig}
-        />,
-        mockStore,
-      );
-
-      fireEvent.click(getByTestId('alert-modal-acknowledge-checkbox'));
-      fireEvent.click(getByTestId('alert-modal-submit-button'));
-      expect(onSubmitMock).toHaveBeenCalledTimes(1);
-    });
-
-    it('calls friction link when the link is clicked', () => {
-      const { getByTestId } = renderWithProvider(
-        <AlertModal
-          ownerId={OWNER_ID_MOCK}
-          onAcknowledgeClick={onAcknowledgeClickMock}
-          onClose={onCloseMock}
-          alertKey={FROM_ALERT_KEY_MOCK}
-          frictionModalConfig={frictionModalConfig}
-        />,
-        mockStore,
-      );
-
-      fireEvent.click(getByTestId('alert-modal-review-all-alerts'));
-      expect(onFrictionLinkClickMock).toHaveBeenCalledTimes(1);
-    });
-  });
-=======
->>>>>>> 516e39db
 });