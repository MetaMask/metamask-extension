--- conflicted
+++ resolved
@@ -162,13 +162,8 @@
         borderRadius={BorderRadius.SM}
       >
         {customAlertDetails ?? (
-<<<<<<< HEAD
-          <>
+          <Box>
             <Text variant={TextVariant.bodyMd}>{selectedAlert.message}</Text>
-=======
-          <Box>
-            <Text variant={TextVariant.bodySm}>{selectedAlert.message}</Text>
->>>>>>> 397a652e
             {selectedAlert.alertDetails?.length ? (
               <Text variant={TextVariant.bodyMdBold} marginTop={1}>
                 {t('alertModalDetails')}
