--- conflicted
+++ resolved
@@ -61,29 +61,25 @@
    */
   headerStartAccessory?: React.ReactNode;
   /**
+   * The function invoked when the user acknowledges the alert.
+   */
+  onAcknowledgeClick: () => void;
+  /**
+   * The function to be executed when the modal needs to be closed.
+   */
+  onClose: () => void;
+  /**
    * The owner ID of the relevant alert from the `confirmAlerts` reducer.
    */
   ownerId: string;
-  /**
-   * The function invoked when the user acknowledges the alert.
-   */
-  onAcknowledgeClick: () => void;
-  /**
-   * The function to be executed when the modal needs to be closed.
-   */
-  onClose: () => void;
 };
 
-<<<<<<< HEAD
 export type AlertChildrenDefaultProps = {
   selectedAlert: Alert;
   isFrictionModal: boolean;
 };
 
-function getSeverityStyle(severity: Severity) {
-=======
 export function getSeverityStyle(severity?: Severity) {
->>>>>>> 91355f43
   switch (severity) {
     case Severity.Warning:
       return {
@@ -105,16 +101,11 @@
 
 function AlertHeader({
   selectedAlert,
-<<<<<<< HEAD
-  isFrictionModal,
-}: AlertChildrenDefaultProps) {
-=======
   customAlertTitle,
 }: {
   selectedAlert: Alert;
   customAlertTitle?: string;
 }) {
->>>>>>> 91355f43
   const t = useI18nContext();
   const severityStyle = getSeverityStyle(selectedAlert.severity);
   return (
@@ -150,17 +141,10 @@
 
 function AlertDetails({
   selectedAlert,
-<<<<<<< HEAD
-  isFrictionModal,
-  onFrictionLinkClick,
-}: AlertChildrenDefaultProps & {
-  onFrictionLinkClick?: () => void;
-=======
   customAlertDetails,
 }: {
   selectedAlert: Alert;
   customAlertDetails?: React.ReactNode;
->>>>>>> 91355f43
 }) {
   const t = useI18nContext();
   const severityStyle = getSeverityStyle(selectedAlert.severity);
@@ -207,21 +191,12 @@
   selectedAlert,
   setAlertConfirmed,
   isConfirmed,
-<<<<<<< HEAD
-  isFrictionModal,
-  setFrictionCheckbox,
-}: AlertChildrenDefaultProps & {
-  setAlertConfirmed: (alertKey: string, isConfirmed: boolean) => void;
-  isConfirmed: boolean;
-  setFrictionCheckbox: (value: boolean) => void;
-=======
 }: {
   selectedAlert: Alert;
   setAlertConfirmed: (alertKey: string, isConfirmed: boolean) => void;
   isConfirmed: boolean;
->>>>>>> 91355f43
 }) {
-  if (!isFrictionModal && selectedAlert.isBlocking) {
+  if (selectedAlert.isBlocking) {
     return null;
   }
 
@@ -328,14 +303,6 @@
     return null;
   }
   const isConfirmed = isAlertConfirmed(selectedAlert.key);
-<<<<<<< HEAD
-  const [frictionCheckbox, setFrictionCheckbox] = useState<boolean>(false);
-  const defaultAlertChildrenProps = {
-    selectedAlert,
-    isFrictionModal,
-  };
-=======
->>>>>>> 91355f43
 
   return (
     <Modal isOpen onClose={handleClose}>
@@ -348,19 +315,6 @@
           borderWidth={1}
           display={headerStartAccessory ? Display.InlineFlex : Display.Block}
         />
-<<<<<<< HEAD
-        <AlertHeader {...defaultAlertChildrenProps} />
-        <ModalBody>
-          <AlertDetails
-            onFrictionLinkClick={frictionModalConfig?.onAlertLinkClick}
-            {...defaultAlertChildrenProps}
-          />
-          <AcknowledgeCheckbox
-            isConfirmed={isFrictionModal ? frictionCheckbox : isConfirmed}
-            setAlertConfirmed={setAlertConfirmed}
-            setFrictionCheckbox={setFrictionCheckbox}
-            {...defaultAlertChildrenProps}
-=======
         <AlertHeader
           selectedAlert={selectedAlert}
           customAlertTitle={customAlertTitle}
@@ -369,7 +323,6 @@
           <AlertDetails
             selectedAlert={selectedAlert}
             customAlertDetails={customAlertDetails}
->>>>>>> 91355f43
           />
           {customAcknowledgeCheckbox ?? (
             <AcknowledgeCheckbox
@@ -386,31 +339,19 @@
             gap={4}
             width={BlockSize.Full}
           >
-<<<<<<< HEAD
-            <AcknowledgeButton
-              onAcknowledgeClick={onAcknowledgeClick}
-              isConfirmed={isFrictionModal ? frictionCheckbox : isConfirmed}
-              frictionModalConfig={frictionModalConfig}
-              hasActions={Boolean(selectedAlert.actions)}
-              isBlocking={selectedAlert.isBlocking}
-            />
-            {(selectedAlert.actions ?? []).map((action) => (
-              <ActionButton key={action.key} action={action} />
-            ))}
-=======
             {customAcknowledgeButton ?? (
               <>
                 <AcknowledgeButton
                   onAcknowledgeClick={onAcknowledgeClick}
                   isConfirmed={isConfirmed}
                   hasActions={Boolean(selectedAlert.actions)}
+                  isBlocking={selectedAlert.isBlocking}
                 />
                 {(selectedAlert.actions ?? []).map((action) => (
                   <ActionButton key={action.key} action={action} />
                 ))}
               </>
             )}
->>>>>>> 91355f43
           </Box>
         </ModalFooter>
       </ModalContent>
