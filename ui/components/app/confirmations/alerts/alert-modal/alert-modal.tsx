import React, { useCallback, useState } from 'react';
import { ButtonVariant } from '@metamask/snaps-sdk';
import {
  Box,
  Button,
  ButtonLink,
  ButtonLinkSize,
  ButtonSize,
  Checkbox,
  Icon,
  IconName,
  IconSize,
  Modal,
  ModalBody,
  ModalContent,
  ModalFooter,
  ModalHeader,
  ModalOverlay,
  Text,
} from '../../../../component-library';
import {
  AlignItems,
  BackgroundColor,
  BlockSize,
  BorderRadius,
  Display,
  FlexDirection,
  IconColor,
  Severity,
  TextAlign,
  TextColor,
  TextVariant,
} from '../../../../../helpers/constants/design-system';
import { useI18nContext } from '../../../../../hooks/useI18nContext';
import useAlerts from '../../../../../hooks/useAlerts';
import { Alert } from '../../../../../ducks/confirm-alerts/confirm-alerts';

export type FrictionModalConfig = {
  /** Callback function that is called when the alert link is clicked. */
  onAlertLinkClick?: () => void;
  /** Callback function that is called when the cancel button is clicked. */
  onCancel?: () => void;
  /** Callback function that is called when the submit button is clicked. */
  onSubmit?: () => void;
};

export type AlertModalProps = {
  /** The unique key representing the specific alert field. */
  alertKey: string;
  /**
   * The start (left) content area of ModalHeader.
   * It override `startAccessory` of ModalHeaderDefault and by default no content is present.
   */
  headerStartAccessory?: React.ReactNode;
  /** The function invoked when the user acknowledges the alert. */
  onAcknowledgeClick: () => void;
  /** The function to execute a determinate action based on the action key. */
  onActionClick?: (actionKey: string) => void;
  /** The function to be executed when the modal needs to be closed. */
  onClose: () => void;
<<<<<<< HEAD
  /** The owner ID of the relevant alert from the `confirmAlerts` reducer. */
  ownerId: string;
=======
  /**
   * The configuration for the friction modal.
   * Once this property is used, it enables the friction modal.
   */
  frictionModalConfig?: FrictionModalConfig;
>>>>>>> bc98fb40
};

function getSeverityStyle(severity: Severity) {
  switch (severity) {
    case Severity.Warning:
      return {
        background: BackgroundColor.warningMuted,
        icon: IconColor.warningDefault,
      };
    case Severity.Danger:
      return {
        background: BackgroundColor.errorMuted,
        icon: IconColor.errorDefault,
      };
    default:
      return {
        background: BackgroundColor.infoMuted,
        icon: IconColor.infoDefault,
      };
  }
}

function AlertHeader({
  selectedAlert,
  isFrictionModal,
}: {
  selectedAlert: Alert;
  isFrictionModal: boolean;
}) {
  const t = useI18nContext();
  const severityStyle = getSeverityStyle(selectedAlert.severity);
  return (
    <>
      <Box
        gap={3}
        display={Display.Block}
        alignItems={AlignItems.center}
        textAlign={TextAlign.Center}
        marginTop={3}
      >
        <Icon
          name={
            selectedAlert.severity === Severity.Info
              ? IconName.Info
              : IconName.Danger
          }
          size={IconSize.Xl}
          color={severityStyle.icon}
        />
        <Text
          variant={TextVariant.headingSm}
          color={TextColor.inherit}
          marginTop={3}
          marginBottom={4}
        >
          {isFrictionModal
            ? t('alertModalFrictionTitle')
            : selectedAlert.reason ?? t('alert')}
        </Text>
      </Box>
    </>
  );
}

function FrictionDetails({
  onFrictionLinkClick,
}: {
  onFrictionLinkClick?: () => void;
}) {
  const t = useI18nContext();
  return (
    <>
      <Box alignItems={AlignItems.center} textAlign={TextAlign.Center}>
        <Text variant={TextVariant.bodySm}>
          {t('alertModalFrictionDetails')}
        </Text>
        <ButtonLink
          paddingTop={5}
          paddingBottom={5}
          size={ButtonLinkSize.Inherit}
          textProps={{
            variant: TextVariant.bodyMd,
            alignItems: AlignItems.flexStart,
          }}
          as="a"
          onClick={onFrictionLinkClick}
          target="_blank"
          rel="noopener noreferrer"
          data-testid={'alert-modal-review-all-alerts'}
        >
          <Icon
            name={IconName.SecuritySearch}
            size={IconSize.Inherit}
            marginLeft={1}
          />
          {t('alertModalReviewAllAlerts')}
        </ButtonLink>
      </Box>
    </>
  );
}

function AlertDetails({
  selectedAlert,
  isFrictionModal,
  onFrictionLinkClick,
}: {
  selectedAlert: Alert;
  isFrictionModal: boolean;
  onFrictionLinkClick?: () => void;
}) {
  const t = useI18nContext();
  const severityStyle = getSeverityStyle(selectedAlert.severity);
  return (
    <>
      <Box
        key={selectedAlert.key}
        display={Display.InlineBlock}
        padding={2}
        width={BlockSize.Full}
        backgroundColor={isFrictionModal ? undefined : severityStyle.background}
        gap={2}
        borderRadius={BorderRadius.SM}
      >
        {isFrictionModal ? (
          <FrictionDetails onFrictionLinkClick={onFrictionLinkClick} />
        ) : (
          <>
            <Text variant={TextVariant.bodySm}>{selectedAlert.message}</Text>
            {selectedAlert.alertDetails?.length ? (
              <Text variant={TextVariant.bodySmBold} marginTop={1}>
                {t('alertModalDetails')}
              </Text>
            ) : null}
            <Box
              as="ul"
              className={'alert-modal__alert-details'}
              paddingLeft={6}
            >
              {selectedAlert.alertDetails?.map((detail, index) => (
                <Box as="li" key={`${selectedAlert.key}-detail-${index}`}>
                  <Text variant={TextVariant.bodySm}>{detail}</Text>
                </Box>
              ))}
            </Box>
          </>
        )}
      </Box>
    </>
  );
}

function AcknowledgeCheckbox({
  selectedAlert,
  setAlertConfirmed,
  isConfirmed,
  isFrictionModal,
  setFrictionCheckbox,
}: {
  selectedAlert: Alert;
  setAlertConfirmed: (alertKey: string, isConfirmed: boolean) => void;
  isConfirmed: boolean;
  isFrictionModal: boolean;
  setFrictionCheckbox: (value: boolean) => void;
}) {
  const t = useI18nContext();
  const severityStyle = getSeverityStyle(selectedAlert.severity);
  const handleCheckboxClick = () => {
    return setAlertConfirmed(selectedAlert.key, !isConfirmed);
  };
  return (
    <Box
      display={Display.Flex}
      padding={3}
      width={BlockSize.Full}
      gap={3}
      backgroundColor={severityStyle.background}
      marginTop={4}
      borderRadius={BorderRadius.LG}
    >
      <Checkbox
        label={
          isFrictionModal
            ? t('alertModalFrictionAcknowledge')
            : t('alertModalAcknowledge')
        }
        data-testid="alert-modal-acknowledge-checkbox"
        isChecked={isConfirmed}
        onChange={
          isFrictionModal
            ? () => setFrictionCheckbox(!isConfirmed)
            : handleCheckboxClick
        }
        alignItems={AlignItems.flexStart}
        className={'alert-modal__acknowledge-checkbox'}
      />
    </Box>
  );
}

function FrictionButtons({
  onCancel,
  onSubmit,
  isConfirmed,
}: {
  onCancel?: () => void;
  onSubmit?: () => void;
  isConfirmed: boolean;
}) {
  const t = useI18nContext();
  return (
    <>
      <Button
        block
        onClick={onCancel}
        size={ButtonSize.Lg}
        variant={ButtonVariant.Secondary}
        data-testid="alert-modal-cancel-button"
      >
        {t('cancel')}
      </Button>
      <Button
        variant={ButtonVariant.Primary}
        onClick={onSubmit}
        size={ButtonSize.Lg}
        data-testid="alert-modal-submit-button"
        disabled={!isConfirmed}
        danger
      >
        {t('confirm')}
      </Button>
    </>
  );
}

<<<<<<< HEAD
function ActionButton({
  action,
  onActionClick,
}: {
  action?: { key: string; label: string };
  onActionClick?: (actionKey: string) => void;
}) {
  if (!onActionClick || !action) {
    return null;
  }

  const handleActionClick = (key: string) => {
    onActionClick(key);
  };

  const { key, label } = action;

  return (
    <Button
      key={key}
      variant={ButtonVariant.Secondary}
      width={BlockSize.Full}
      size={ButtonSize.Lg}
      onClick={() => handleActionClick(key)}
    >
      {label}
=======
function AcknowledgeButton({
  onAcknowledgeClick,
  isConfirmed,
  frictionModalConfig,
}: {
  onAcknowledgeClick: () => void;
  isConfirmed: boolean;
  frictionModalConfig?: FrictionModalConfig;
}) {
  const t = useI18nContext();
  const isFrictionModal = Boolean(frictionModalConfig);

  if (isFrictionModal) {
    return (
      <FrictionButtons
        onCancel={frictionModalConfig?.onCancel}
        onSubmit={frictionModalConfig?.onSubmit}
        isConfirmed={isConfirmed}
      />
    );
  }

  return (
    <Button
      variant={ButtonVariant.Primary}
      width={BlockSize.Full}
      onClick={onAcknowledgeClick}
      size={ButtonSize.Lg}
      data-testid="alert-modal-button"
      disabled={!isConfirmed}
    >
      {t('gotIt')}
>>>>>>> bc98fb40
    </Button>
  );
}

export function AlertModal({
  ownerId,
  onAcknowledgeClick,
  onActionClick,
  alertKey,
  onClose,
  headerStartAccessory,
  frictionModalConfig,
}: AlertModalProps) {
  const { alerts, isAlertConfirmed, setAlertConfirmed } = useAlerts(ownerId);
  const isFrictionModal = Boolean(frictionModalConfig);

  const handleClose = useCallback(() => {
    onClose();
  }, [onClose]);

  const selectedAlert = alerts.find((alert) => alert.key === alertKey);

  if (!selectedAlert) {
    return null;
  }
  const isConfirmed = isAlertConfirmed(selectedAlert.key);
  const [frictionCheckbox, setFrictionCheckbox] = useState<boolean>(false);

  return (
    <Modal isOpen onClose={handleClose}>
      <ModalOverlay />
      <ModalContent>
        <ModalHeader
          onClose={handleClose}
          startAccessory={headerStartAccessory}
          className={'alert-modal__header'}
          borderWidth={1}
          display={headerStartAccessory ? Display.InlineFlex : Display.Block}
        />
        <AlertHeader
          selectedAlert={selectedAlert}
          isFrictionModal={isFrictionModal}
        />
        <ModalBody>
          <AlertDetails
            selectedAlert={selectedAlert}
            isFrictionModal={isFrictionModal}
            onFrictionLinkClick={frictionModalConfig?.onAlertLinkClick}
          />
          <AcknowledgeCheckbox
            selectedAlert={selectedAlert}
            isConfirmed={isFrictionModal ? frictionCheckbox : isConfirmed}
            setAlertConfirmed={setAlertConfirmed}
            isFrictionModal={isFrictionModal}
            setFrictionCheckbox={setFrictionCheckbox}
          />
        </ModalBody>
        <ModalFooter>
          <Box
            display={Display.Flex}
            flexDirection={FlexDirection.Column}
<<<<<<< HEAD
            gap={3}
=======
            gap={4}
>>>>>>> bc98fb40
            width={BlockSize.Full}
          >
            <AcknowledgeButton
              onAcknowledgeClick={onAcknowledgeClick}
<<<<<<< HEAD
              isConfirmed={isConfirmed}
            />
            {(selectedAlert.actions ?? []).map((action) => (
              <ActionButton
                key={action.key}
                action={action}
                onActionClick={onActionClick}
              />
            ))}
=======
              isConfirmed={isFrictionModal ? frictionCheckbox : isConfirmed}
              frictionModalConfig={frictionModalConfig}
            />
>>>>>>> bc98fb40
          </Box>
        </ModalFooter>
      </ModalContent>
    </Modal>
  );
}<|MERGE_RESOLUTION|>--- conflicted
+++ resolved
@@ -51,6 +51,11 @@
    * The start (left) content area of ModalHeader.
    * It override `startAccessory` of ModalHeaderDefault and by default no content is present.
    */
+  /**
+   * The configuration for the friction modal.
+   * Once this property is used, it enables the friction modal.
+   */
+  frictionModalConfig?: FrictionModalConfig;
   headerStartAccessory?: React.ReactNode;
   /** The function invoked when the user acknowledges the alert. */
   onAcknowledgeClick: () => void;
@@ -58,16 +63,8 @@
   onActionClick?: (actionKey: string) => void;
   /** The function to be executed when the modal needs to be closed. */
   onClose: () => void;
-<<<<<<< HEAD
   /** The owner ID of the relevant alert from the `confirmAlerts` reducer. */
   ownerId: string;
-=======
-  /**
-   * The configuration for the friction modal.
-   * Once this property is used, it enables the friction modal.
-   */
-  frictionModalConfig?: FrictionModalConfig;
->>>>>>> bc98fb40
 };
 
 function getSeverityStyle(severity: Severity) {
@@ -303,34 +300,6 @@
   );
 }
 
-<<<<<<< HEAD
-function ActionButton({
-  action,
-  onActionClick,
-}: {
-  action?: { key: string; label: string };
-  onActionClick?: (actionKey: string) => void;
-}) {
-  if (!onActionClick || !action) {
-    return null;
-  }
-
-  const handleActionClick = (key: string) => {
-    onActionClick(key);
-  };
-
-  const { key, label } = action;
-
-  return (
-    <Button
-      key={key}
-      variant={ButtonVariant.Secondary}
-      width={BlockSize.Full}
-      size={ButtonSize.Lg}
-      onClick={() => handleActionClick(key)}
-    >
-      {label}
-=======
 function AcknowledgeButton({
   onAcknowledgeClick,
   isConfirmed,
@@ -363,7 +332,36 @@
       disabled={!isConfirmed}
     >
       {t('gotIt')}
->>>>>>> bc98fb40
+    </Button>
+  );
+}
+
+function ActionButton({
+  action,
+  onActionClick,
+}: {
+  action?: { key: string; label: string };
+  onActionClick?: (actionKey: string) => void;
+}) {
+  if (!onActionClick || !action) {
+    return null;
+  }
+
+  const handleActionClick = (key: string) => {
+    onActionClick(key);
+  };
+
+  const { key, label } = action;
+
+  return (
+    <Button
+      key={key}
+      variant={ButtonVariant.Secondary}
+      width={BlockSize.Full}
+      size={ButtonSize.Lg}
+      onClick={() => handleActionClick(key)}
+    >
+      {label}
     </Button>
   );
 }
@@ -425,17 +423,13 @@
           <Box
             display={Display.Flex}
             flexDirection={FlexDirection.Column}
-<<<<<<< HEAD
-            gap={3}
-=======
             gap={4}
->>>>>>> bc98fb40
             width={BlockSize.Full}
           >
             <AcknowledgeButton
               onAcknowledgeClick={onAcknowledgeClick}
-<<<<<<< HEAD
-              isConfirmed={isConfirmed}
+              isConfirmed={isFrictionModal ? frictionCheckbox : isConfirmed}
+              frictionModalConfig={frictionModalConfig}
             />
             {(selectedAlert.actions ?? []).map((action) => (
               <ActionButton
@@ -444,11 +438,6 @@
                 onActionClick={onActionClick}
               />
             ))}
-=======
-              isConfirmed={isFrictionModal ? frictionCheckbox : isConfirmed}
-              frictionModalConfig={frictionModalConfig}
-            />
->>>>>>> bc98fb40
           </Box>
         </ModalFooter>
       </ModalContent>
