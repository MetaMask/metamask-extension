--- conflicted
+++ resolved
@@ -32,10 +32,7 @@
   const [confirmPassword, setConfirmPassword] = useState('');
   const [showConfirmPassword, setShowConfirmPassword] = useState(false);
   const [confirmPasswordError, setConfirmPasswordError] = useState('');
-<<<<<<< HEAD
-=======
   const [passwordLengthError, setPasswordLengthError] = useState(false);
->>>>>>> 17d008f4
 
   const handlePasswordChange = useCallback(
     (passwordInput: string) => {
@@ -106,11 +103,8 @@
           'data-testid': 'short-password-error',
         }}
         helpText={t('passwordNotLongEnough')}
-<<<<<<< HEAD
-=======
         onBlur={handlePasswordBlur}
         error={passwordLengthError}
->>>>>>> 17d008f4
         endAccessory={
           <ButtonIcon
             iconName={showPassword ? IconName.EyeSlash : IconName.Eye}
