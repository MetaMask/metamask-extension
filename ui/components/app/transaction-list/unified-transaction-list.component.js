--- conflicted
+++ resolved
@@ -370,27 +370,6 @@
     const isNonEvm =
       tokenChainIdOverride.startsWith('solana') ||
       tokenChainIdOverride.startsWith('bip122');
-<<<<<<< HEAD
-
-    return {
-      evmChainIds: isNonEvm ? [] : [tokenChainIdOverride],
-      nonEvmChainIds: isNonEvm ? [tokenChainIdOverride] : [],
-    };
-  }
-
-  const filteredUniqueEVMChainIds = Object.keys(enabledNetworks?.eip155) ?? [];
-  const filteredUniqueNonEvmChainIds =
-    [
-      ...new Set(
-        Object.keys(enabledNetworks)
-          .filter((namespace) => namespace !== 'eip155')
-          .reduce((acc, namespace) => {
-            return [...acc, ...Object.keys(enabledNetworks[namespace])];
-          }, []),
-      ),
-    ] ?? [];
-
-=======
 
     return {
       evmChainIds: isNonEvm ? [] : [tokenChainIdOverride],
@@ -409,7 +388,6 @@
     ),
   ];
 
->>>>>>> 315e4239
   return {
     evmChainIds: filteredUniqueEVMChainIds,
     nonEvmChainIds: filteredUniqueNonEvmChainIds,
