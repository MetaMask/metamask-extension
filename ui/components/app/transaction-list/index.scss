.transaction-list {
  display: flex;
  flex-direction: column;
  flex: 1;

  &__completed-transactions {
    display: flex;
    flex-direction: column;
    flex: 1;
  }

  &__header {
    @include H6;

    flex: 0 0 auto;
<<<<<<< HEAD
    color: var(--color-text-muted);
=======
    color: var(--color-text-default);
>>>>>>> 7485a8a3
    border-bottom: 1px solid var(--color-border-muted);
    padding: 8px 0 8px 20px;

    @include screen-sm-max {
      padding: 8px 0 8px 16px;
    }
  }

  &__transactions {
    flex: 1;
  }

  &__pending-transactions {
    margin-bottom: 16px;
  }

  &__empty {
    flex: 1;
    display: grid;
    grid-template-rows: auto;
    padding-top: 24px;
  }

  &__empty-text {
    grid-row-start: 2;
    display: flex;
    justify-content: center;
    color: var(--color-text-muted);
  }

  &__view-more {
    margin: 16px auto;
    max-width: 200px;
  }
}<|MERGE_RESOLUTION|>--- conflicted
+++ resolved
@@ -13,15 +13,11 @@
     @include H6;
 
     flex: 0 0 auto;
-<<<<<<< HEAD
-    color: var(--color-text-muted);
-=======
     color: var(--color-text-default);
->>>>>>> 7485a8a3
     border-bottom: 1px solid var(--color-border-muted);
     padding: 8px 0 8px 20px;
 
-    @include screen-sm-max {
+    @media screen and (max-width: $break-small) {
       padding: 8px 0 8px 16px;
     }
   }
