import React, {
  useMemo,
  useState,
  useCallback,
  Fragment,
  ///: BEGIN:ONLY_INCLUDE_IF(multichain)
  useContext,
  ///: END:ONLY_INCLUDE_IF
  useEffect,
} from 'react';
import PropTypes from 'prop-types';
import { useSelector } from 'react-redux';
import { TransactionType } from '@metamask/transaction-controller';
///: BEGIN:ONLY_INCLUDE_IF(multichain)
import { capitalize } from 'lodash';
import { isEvmAccountType } from '@metamask/keyring-api';
///: END:ONLY_INCLUDE_IF
import {
  nonceSortedCompletedTransactionsSelector,
  nonceSortedCompletedTransactionsSelectorAllChains,
  nonceSortedPendingTransactionsSelector,
  nonceSortedPendingTransactionsSelectorAllChains,
} from '../../../selectors/transactions';
import { getCurrentChainId } from '../../../../shared/modules/selectors/networks';
import {
  getCurrentNetwork,
  getIsTokenNetworkFilterEqualCurrentNetwork,
  getSelectedAccount,
  ///: BEGIN:ONLY_INCLUDE_IF(build-main,build-beta,build-flask)
  getShouldHideZeroBalanceTokens,
  ///: END:ONLY_INCLUDE_IF
} from '../../../selectors';
///: BEGIN:ONLY_INCLUDE_IF(multichain)
import useSolanaBridgeTransactionMapping from '../../../hooks/bridge/useSolanaBridgeTransactionMapping';
import SolanaBridgeTransactionListItem from '../solana-bridge-transaction-list-item/solana-bridge-transaction-list-item';
import SolanaBridgeTransactionDetailsModal from '../solana-bridge-transaction-details-modal/solana-bridge-transaction-details-modal';
///: END:ONLY_INCLUDE_IF
import { useI18nContext } from '../../../hooks/useI18nContext';
import TransactionListItem from '../transaction-list-item';
import SmartTransactionListItem from '../transaction-list-item/smart-transaction-list-item.component';
import { TOKEN_CATEGORY_HASH } from '../../../helpers/constants/transactions';
import { SWAPS_CHAINID_CONTRACT_ADDRESS_MAP } from '../../../../shared/constants/swaps';
import { isEqualCaseInsensitive } from '../../../../shared/modules/string-utils';
import { useMultichainSelector } from '../../../hooks/useMultichainSelector';
import { getSelectedInternalAccount } from '../../../selectors/accounts';
import {
  getMultichainNetwork,
  ///: BEGIN:ONLY_INCLUDE_IF(multichain)
  getSelectedAccountMultichainTransactions,
  ///: END:ONLY_INCLUDE_IF
} from '../../../selectors/multichain';

import {
  Box,
  Button,
  Text,
  ///: BEGIN:ONLY_INCLUDE_IF(multichain)
  ButtonSize,
  ButtonVariant,
  IconName,
  BadgeWrapper,
  AvatarNetwork,
  AvatarNetworkSize,
  BadgeWrapperAnchorElementShape,
  ///: END:ONLY_INCLUDE_IF
} from '../../component-library';
///: BEGIN:ONLY_INCLUDE_IF(multichain)
import TransactionIcon from '../transaction-icon';
import TransactionStatusLabel from '../transaction-status-label/transaction-status-label';
import { MultichainTransactionDetailsModal } from '../multichain-transaction-details-modal';
import { formatTimestamp } from '../multichain-transaction-details-modal/helpers';
///: END:ONLY_INCLUDE_IF
import {
  ///: BEGIN:ONLY_INCLUDE_IF(multichain)
  BackgroundColor,
  Display,
  ///: END:ONLY_INCLUDE_IF
  TextColor,
  TextVariant,
} from '../../../helpers/constants/design-system';
import { formatDateWithYearContext } from '../../../helpers/utils/util';
///: BEGIN:ONLY_INCLUDE_IF(build-main,build-beta,build-flask)
import { useAccountTotalFiatBalance } from '../../../hooks/useAccountTotalFiatBalance';
import {
  RAMPS_CARD_VARIANT_TYPES,
  RampsCard,
} from '../../multichain/ramps-card/ramps-card';
import { getIsNativeTokenBuyable } from '../../../ducks/ramps';
///: END:ONLY_INCLUDE_IF
///: BEGIN:ONLY_INCLUDE_IF(multichain)
import { openBlockExplorer } from '../../multichain/menu-items/view-explorer-menu-item';
import { getMultichainAccountUrl } from '../../../helpers/utils/multichain/blockExplorer';
import { ActivityListItem } from '../../multichain';
import { MetaMetricsContext } from '../../../contexts/metametrics';
import {
  KEYRING_TRANSACTION_STATUS_KEY,
  useMultichainTransactionDisplay,
} from '../../../hooks/useMultichainTransactionDisplay';
import { TransactionGroupCategory } from '../../../../shared/constants/transaction';
///: END:ONLY_INCLUDE_IF

import { endTrace, TraceName } from '../../../../shared/lib/trace';
import { TEST_CHAINS } from '../../../../shared/constants/network';
// eslint-disable-next-line import/no-restricted-paths
import { getEnvironmentType } from '../../../../app/scripts/lib/util';
import {
  ENVIRONMENT_TYPE_NOTIFICATION,
  ENVIRONMENT_TYPE_POPUP,
} from '../../../../shared/constants/app';
import { NetworkFilterComponent } from '../../multichain/network-filter-menu';

const PAGE_INCREMENT = 10;

// When we are on a token page, we only want to show transactions that involve that token.
// In the case of token transfers or approvals, these will be transactions sent to the
// token contract. In the case of swaps, these will be transactions sent to the swaps contract
// and which have the token address in the transaction data.
//
// getTransactionGroupRecipientAddressFilter is used to determine whether a transaction matches
// either of those criteria
const getTransactionGroupRecipientAddressFilter = (
  recipientAddress,
  chainId,
) => {
  return ({ initialTransaction: { txParams } }) => {
    return (
      isEqualCaseInsensitive(txParams?.to, recipientAddress) ||
      (txParams?.to === SWAPS_CHAINID_CONTRACT_ADDRESS_MAP[chainId] &&
        txParams.data.match(recipientAddress.slice(2)))
    );
  };
};

const getTransactionGroupRecipientAddressFilterAllChain = (
  recipientAddress,
) => {
  return ({ initialTransaction: { txParams } }) => {
    return (
      isEqualCaseInsensitive(txParams?.to, recipientAddress) ||
      (txParams?.to === SWAPS_CHAINID_CONTRACT_ADDRESS_MAP &&
        txParams.data.match(recipientAddress.slice(2)))
    );
  };
};

const tokenTransactionFilter = ({
  initialTransaction: { type, destinationTokenSymbol, sourceTokenSymbol },
}) => {
  if (TOKEN_CATEGORY_HASH[type]) {
    return false;
  } else if (
    [TransactionType.swap, TransactionType.swapAndSend].includes(type)
  ) {
    return destinationTokenSymbol === 'ETH' || sourceTokenSymbol === 'ETH';
  }
  return true;
};

const getFilteredTransactionGroups = (
  transactionGroups,
  hideTokenTransactions,
  tokenAddress,
  chainId,
) => {
  if (hideTokenTransactions) {
    return transactionGroups.filter(tokenTransactionFilter);
  } else if (tokenAddress) {
    return transactionGroups.filter(
      getTransactionGroupRecipientAddressFilter(tokenAddress, chainId),
    );
  }
  return transactionGroups;
};

const getFilteredTransactionGroupsAllChains = (
  transactionGroups,
  hideTokenTransactions,
  tokenAddress,
) => {
  if (hideTokenTransactions) {
    return transactionGroups.filter(tokenTransactionFilter);
  } else if (tokenAddress) {
    return transactionGroups.filter(
      getTransactionGroupRecipientAddressFilterAllChain(tokenAddress),
    );
  }
  return transactionGroups;
};

const groupTransactionsByDate = (
  transactionGroups,
  getTransactionTimestamp,
) => {
  const groupedTransactions = [];

  if (!transactionGroups) {
    return groupedTransactions;
  }

  transactionGroups.forEach((transactionGroup) => {
    const timestamp = getTransactionTimestamp(transactionGroup);
    const date = formatDateWithYearContext(timestamp, 'MMM d, y', 'MMM d');

    const existingGroup = groupedTransactions.find(
      (group) => group.date === date,
    );

    if (existingGroup) {
      existingGroup.transactionGroups.push(transactionGroup);
      // Sort transactions within the group by timestamp (newest first)
      existingGroup.transactionGroups.sort((a, b) => {
        const aTime = getTransactionTimestamp(a);
        const bTime = getTransactionTimestamp(b);
        return bTime - aTime; // Descending order (newest first)
      });
    } else {
      groupedTransactions.push({
        date,
        dateMillis: timestamp,
        transactionGroups: [transactionGroup],
      });
    }
    // Sort date groups by timestamp (newest first)
    groupedTransactions.sort((a, b) => b.dateMillis - a.dateMillis);
  });

  return groupedTransactions;
};

const groupEvmTransactionsByDate = (transactionGroups) =>
  groupTransactionsByDate(
    transactionGroups,
    (transactionGroup) => transactionGroup.primaryTransaction.time,
  );

///: BEGIN:ONLY_INCLUDE_IF(multichain)
const groupNonEvmTransactionsByDate = (nonEvmTransactions) =>
  groupTransactionsByDate(
    nonEvmTransactions?.transactions,
    (transaction) => transaction.timestamp * 1000,
  );

/**
 * Returns a copy of the nonEvmTransactions object with only the transactions that involve the tokenAddress.
 *
 * @param nonEvmTransactions - The nonEvmTransactions object.
 * @param tokenAddress - [Optional] The address of the token to filter for. Returns all transactions if not provided.
 * @returns A copy of the nonEvmTransactions object with only the transactions
 * that involve the tokenAddress.
 */
export const filterTransactionsByToken = (
  nonEvmTransactions = { transactions: [] },
  tokenAddress,
) => {
  if (!tokenAddress) {
    return nonEvmTransactions;
  }

  const transactionForToken = (nonEvmTransactions.transactions || []).filter(
    (transaction) => {
      return transaction.to.some((item) => item.asset.type === tokenAddress);
    },
  );

  return {
    ...nonEvmTransactions,
    transactions: transactionForToken,
  };
};
///: END:ONLY_INCLUDE_IF

export default function TransactionList({
  hideTokenTransactions,
  tokenAddress,
  boxProps,
  hideNetworkFilter,
}) {
  const [limit, setLimit] = useState(PAGE_INCREMENT);
  const t = useI18nContext();
  const currentNetworkConfig = useSelector(getCurrentNetwork);
  const isTokenNetworkFilterEqualCurrentNetwork = useSelector(
    getIsTokenNetworkFilterEqualCurrentNetwork,
  );
  const selectedAccount = useSelector(getSelectedAccount);

  ///: BEGIN:ONLY_INCLUDE_IF(multichain)
  const [selectedTransaction, setSelectedTransaction] = useState(null);

  const nonEvmTransactions = useSelector(
    getSelectedAccountMultichainTransactions,
  );

  const nonEvmTransactionFilteredByToken = filterTransactionsByToken(
    nonEvmTransactions,
    tokenAddress,
  );

  // Use our custom hook to map Solana bridge transactions with destination chain info
  const modifiedNonEvmTransactions = useSolanaBridgeTransactionMapping(
    nonEvmTransactionFilteredByToken,
  );
  ///: END:ONLY_INCLUDE_IF

  const unfilteredPendingTransactionsCurrentChain = useSelector(
    nonceSortedPendingTransactionsSelector,
  );

  const unfilteredPendingTransactionsAllChains = useSelector(
    nonceSortedPendingTransactionsSelectorAllChains,
  );

  const unfilteredPendingTransactions = useMemo(() => {
    return isTokenNetworkFilterEqualCurrentNetwork
      ? unfilteredPendingTransactionsCurrentChain
      : unfilteredPendingTransactionsAllChains;
  }, [
    isTokenNetworkFilterEqualCurrentNetwork,
    unfilteredPendingTransactionsAllChains,
    unfilteredPendingTransactionsCurrentChain,
  ]);

  const isTestNetwork = useMemo(() => {
    return TEST_CHAINS.includes(currentNetworkConfig.chainId);
  }, [currentNetworkConfig.chainId]);

  const unfilteredCompletedTransactionsCurrentChain = useSelector(
    nonceSortedCompletedTransactionsSelector,
  );

  const unfilteredCompletedTransactionsAllChains = useSelector(
    nonceSortedCompletedTransactionsSelectorAllChains,
  );

  const unfilteredCompletedTransactions = useMemo(() => {
    return isTokenNetworkFilterEqualCurrentNetwork
      ? unfilteredCompletedTransactionsCurrentChain
      : unfilteredCompletedTransactionsAllChains;
  }, [
    isTokenNetworkFilterEqualCurrentNetwork,
    unfilteredCompletedTransactionsAllChains,
    unfilteredCompletedTransactionsCurrentChain,
  ]);

  const chainId = useSelector(getCurrentChainId);
  const account = useSelector(getSelectedInternalAccount);
  const { isEvmNetwork } = useMultichainSelector(getMultichainNetwork, account);

  ///: BEGIN:ONLY_INCLUDE_IF(build-main,build-beta,build-flask)
  const shouldHideZeroBalanceTokens = useSelector(
    getShouldHideZeroBalanceTokens,
  );
  const { totalFiatBalance } = useAccountTotalFiatBalance(
    selectedAccount,
    shouldHideZeroBalanceTokens,
  );
  const balanceIsZero = Number(totalFiatBalance) === 0;
  const isBuyableChain = useSelector(getIsNativeTokenBuyable);
  const showRampsCard = isBuyableChain && balanceIsZero;
  ///: END:ONLY_INCLUDE_IF

  const [isNetworkFilterPopoverOpen, setIsNetworkFilterPopoverOpen] =
    useState(false);

  const windowType = getEnvironmentType();
  const isFullScreen =
    windowType !== ENVIRONMENT_TYPE_NOTIFICATION &&
    windowType !== ENVIRONMENT_TYPE_POPUP;

  const renderDateStamp = (index, dateGroup) => {
    return index === 0 ? (
      <Text
        paddingTop={2}
        paddingInline={4}
        variant={TextVariant.bodyMd}
        color={TextColor.textAlternative}
        key={dateGroup.dateMillis}
      >
        {dateGroup.date}
      </Text>
    ) : null;
  };

  const pendingTransactions = useMemo(
    () =>
      groupEvmTransactionsByDate(
        getFilteredTransactionGroups(
          unfilteredPendingTransactions,
          hideTokenTransactions,
          tokenAddress,
          chainId,
        ),
      ),
    [
      hideTokenTransactions,
      tokenAddress,
      unfilteredPendingTransactions,
      chainId,
    ],
  );

  const completedTransactions = useMemo(
    () =>
      groupEvmTransactionsByDate(
        getFilteredTransactionGroupsAllChains(
          unfilteredCompletedTransactions,
          hideTokenTransactions,
          tokenAddress,
        ),
      ),
    [hideTokenTransactions, tokenAddress, unfilteredCompletedTransactions],
  );

  const viewMore = useCallback(
    () => setLimit((prev) => prev + PAGE_INCREMENT),
    [],
  );

  const toggleNetworkFilterPopover = useCallback(() => {
    setIsNetworkFilterPopoverOpen(!isNetworkFilterPopoverOpen);
  }, [isNetworkFilterPopoverOpen]);

  const closePopover = useCallback(() => {
    setIsNetworkFilterPopoverOpen(false);
  }, []);

  // Remove transactions within each date group that are incoming transactions
  // to a user that not the current one.
  const removeIncomingTxsButToAnotherAddress = (dateGroup) => {
    const isIncomingTxsButToAnotherAddress = (transaction) =>
      transaction.type === TransactionType.incoming &&
      transaction.txParams.to.toLowerCase() !==
        selectedAccount.address.toLowerCase();

    dateGroup.transactionGroups = dateGroup.transactionGroups.map(
      (transactionGroup) => {
        transactionGroup.transactions = transactionGroup.transactions.filter(
          (transaction) => !isIncomingTxsButToAnotherAddress(transaction),
        );

        return transactionGroup;
      },
    );

    return dateGroup;
  };

  const renderFilterButton = useCallback(() => {
    if (hideNetworkFilter) {
      return null;
    }
    return isEvmNetwork ? (
      <NetworkFilterComponent
        isFullScreen={isFullScreen}
        toggleNetworkFilterPopover={toggleNetworkFilterPopover}
        isTestNetwork={isTestNetwork}
        currentNetworkConfig={currentNetworkConfig}
        isNetworkFilterPopoverOpen={isNetworkFilterPopoverOpen}
        closePopover={closePopover}
        isTokenNetworkFilterEqualCurrentNetwork={
          isTokenNetworkFilterEqualCurrentNetwork
        }
      />
    ) : null;
  }, [
    hideNetworkFilter,
    isEvmNetwork,
    isFullScreen,
    isNetworkFilterPopoverOpen,
    currentNetworkConfig,
    isTokenNetworkFilterEqualCurrentNetwork,
    toggleNetworkFilterPopover,
    closePopover,
    isTestNetwork,
  ]);

  // Remove transaction groups with no transactions
  const removeTxGroupsWithNoTx = (dateGroup) => {
    dateGroup.transactionGroups = dateGroup.transactionGroups.filter(
      (transactionGroup) => {
        return transactionGroup.transactions.length > 0;
      },
    );

    return dateGroup;
  };

  // Remove date groups with no transaction groups
  const dateGroupsWithTransactionGroups = (dateGroup) =>
    dateGroup.transactionGroups.length > 0;

  useEffect(() => {
    endTrace({ name: TraceName.AccountOverviewActivityTab });
  }, []);

  ///: BEGIN:ONLY_INCLUDE_IF(multichain)
  const toggleShowDetails = useCallback((transaction = null) => {
    setSelectedTransaction(transaction);
  }, []);

  const multichainNetwork = useMultichainSelector(
    getMultichainNetwork,
    selectedAccount,
  );

  const trackEvent = useContext(MetaMetricsContext);

  if (!isEvmAccountType(selectedAccount.type)) {
    const addressLink = getMultichainAccountUrl(
      selectedAccount.address,
      multichainNetwork,
    );

    const metricsLocation = 'Activity Tab';
    return (
      <>
        {selectedTransaction &&
          (selectedTransaction.isBridgeTx && selectedTransaction.bridgeInfo ? (
            <SolanaBridgeTransactionDetailsModal
              transaction={selectedTransaction}
              onClose={() => toggleShowDetails(null)}
            />
          ) : (
            <MultichainTransactionDetailsModal
              transaction={selectedTransaction}
              onClose={() => toggleShowDetails(null)}
              userAddress={selectedAccount.address}
              networkConfig={multichainNetwork.network}
            />
          ))}

        <Box className="transaction-list" {...boxProps}>
          {/* TODO: Non-EVM transactions are not paginated for now. */}
          <Box className="transaction-list__transactions">
            {nonEvmTransactions?.transactions.length > 0 ? (
              <Box className="transaction-list__completed-transactions">
<<<<<<< HEAD
                {(() => {
                  const dateGroups = groupNonEvmTransactionsByDate(
                    modifiedNonEvmTransactions || nonEvmTransactions,
                  );
                  return dateGroups.map((dateGroup) => (
                    <Fragment key={dateGroup.date}>
                      <Text
                        paddingTop={4}
                        paddingInline={4}
                        variant={TextVariant.bodyMd}
                        color={TextColor.textDefault}
                      >
                        {dateGroup.date}
                      </Text>
                      {dateGroup.transactionGroups.map((transaction, index) => {
                        // Type Guard for bridge-originated items
                        if (transaction.isBridgeOriginated) {
                          return (
                            <SolanaBridgeTransactionListItem
                              key={`bridge-originated-${transaction.id}`}
                              transaction={transaction}
                              toggleShowDetails={toggleShowDetails}
                            />
                          );
                        }
                        // Check for regular bridge transactions (non-originated)
                        if (transaction.isBridgeTx && transaction.bridgeInfo) {
                          return (
                            <SolanaBridgeTransactionListItem
                              key={`bridge-${transaction.account}:${index}`}
                              transaction={transaction}
                              toggleShowDetails={toggleShowDetails}
                            />
                          );
                        }

                        // Default: Render standard Multichain list item
                        // Pass networkConfig as expected by the main branch version
                        return (
                          <MultichainTransactionListItem
                            key={`${transaction.id}`}
                            transaction={transaction}
                            networkConfig={multichainNetwork.network}
                            toggleShowDetails={toggleShowDetails}
                          />
                        );
                      })}
                    </Fragment>
                  ));
                })()}

=======
                {groupNonEvmTransactionsByDate(
                  modifiedNonEvmTransactions ||
                    nonEvmTransactionFilteredByToken,
                ).map((dateGroup) => (
                  <Fragment key={dateGroup.date}>
                    <Text
                      paddingTop={4}
                      paddingInline={4}
                      variant={TextVariant.bodyMd}
                      color={TextColor.textDefault}
                    >
                      {dateGroup.date}
                    </Text>
                    {dateGroup.transactionGroups.map((transaction) => (
                      <MultichainTransactionListItem
                        key={`${transaction.id}`}
                        transaction={transaction}
                        toggleShowDetails={toggleShowDetails}
                        networkConfig={multichainNetwork.network}
                      />
                    ))}
                  </Fragment>
                ))}
>>>>>>> c94a4047
                <Box className="transaction-list__view-on-block-explorer">
                  <Button
                    display={Display.Flex}
                    variant={ButtonVariant.Primary}
                    size={ButtonSize.Sm}
                    endIconName={IconName.Export}
                    onClick={() =>
                      openBlockExplorer(
                        addressLink,
                        metricsLocation,
                        trackEvent,
                      )
                    }
                  >
                    {t('viewOnBlockExplorer')}
                  </Button>
                </Box>
              </Box>
            ) : (
              <Box className="transaction-list__empty">
                <Box className="transaction-list__empty-text">
                  {t('noTransactions')}
                </Box>
              </Box>
            )}
          </Box>
        </Box>
      </>
    );
  }
  ///: END:ONLY_INCLUDE_IF

  return (
    <>
      {
        ///: BEGIN:ONLY_INCLUDE_IF(build-main,build-beta,build-flask)
        showRampsCard ? (
          <RampsCard variant={RAMPS_CARD_VARIANT_TYPES.ACTIVITY} />
        ) : null
        ///: END:ONLY_INCLUDE_IF
      }
      <Box className="transaction-list" {...boxProps}>
        {renderFilterButton()}
        <Box className="transaction-list__transactions">
          {pendingTransactions.length > 0 && (
            <Box className="transaction-list__pending-transactions">
              {pendingTransactions.map((dateGroup) => {
                return dateGroup.transactionGroups.map(
                  (transactionGroup, index) => {
                    if (
                      transactionGroup.initialTransaction?.isSmartTransaction
                    ) {
                      return (
                        <Fragment key={`${transactionGroup.nonce}:${index}`}>
                          {renderDateStamp(index, dateGroup)}
                          <SmartTransactionListItem
                            isEarliestNonce={index === 0}
                            smartTransaction={
                              transactionGroup.initialTransaction
                            }
                            transactionGroup={transactionGroup}
                            chainId={
                              transactionGroup.initialTransaction.chainId
                            }
                          />
                        </Fragment>
                      );
                    }
                    return (
                      <Fragment key={`${transactionGroup.nonce}:${index}`}>
                        {renderDateStamp(index, dateGroup)}
                        <TransactionListItem
                          isEarliestNonce={index === 0}
                          transactionGroup={transactionGroup}
                          chainId={transactionGroup.initialTransaction.chainId}
                        />
                      </Fragment>
                    );
                  },
                );
              })}
            </Box>
          )}
          <Box className="transaction-list__completed-transactions">
            {completedTransactions.length > 0
              ? completedTransactions
                  .map(removeIncomingTxsButToAnotherAddress)
                  .map(removeTxGroupsWithNoTx)
                  .filter(dateGroupsWithTransactionGroups)
                  .slice(0, limit)
                  .map((dateGroup) => {
                    return dateGroup.transactionGroups.map(
                      (transactionGroup, index) => {
                        return (
                          <Fragment
                            key={`${transactionGroup.nonce}:${
                              transactionGroup.initialTransaction
                                ? index
                                : limit + index - 10
                            }`}
                          >
                            {renderDateStamp(index, dateGroup)}
                            {transactionGroup.initialTransaction
                              ?.isSmartTransaction ? (
                              <SmartTransactionListItem
                                transactionGroup={transactionGroup}
                                smartTransaction={
                                  transactionGroup.initialTransaction
                                }
                                chainId={
                                  transactionGroup.initialTransaction.chainId
                                }
                              />
                            ) : (
                              <TransactionListItem
                                transactionGroup={transactionGroup}
                                chainId={
                                  transactionGroup.initialTransaction.chainId
                                }
                              />
                            )}
                          </Fragment>
                        );
                      },
                    );
                  })
              : null}
            {completedTransactions.length > limit && (
              <Button
                className="transaction-list__view-more"
                type="secondary"
                onClick={viewMore}
              >
                {t('viewMore')}
              </Button>
            )}
          </Box>
        </Box>
      </Box>
    </>
  );
}

///: BEGIN:ONLY_INCLUDE_IF(multichain)

// Regular transaction list item for non-bridge transactions
const MultichainTransactionListItem = ({
  transaction,
  networkConfig,
  toggleShowDetails,
}) => {
  const t = useI18nContext();
  const { assetInputs, assetOutputs, isRedeposit } =
    useMultichainTransactionDisplay(transaction, networkConfig);
  let title = capitalize(transaction.type);
  const statusKey = KEYRING_TRANSACTION_STATUS_KEY[transaction.status];

  // A redeposit transaction is a special case where the outputs list is emtpy because we are sending to ourselves and only pay the fees
  // Mainly used for consolidation transactions
  if (isRedeposit) {
    return (
      <ActivityListItem
        className="custom-class"
        data-testid="activity-list-item"
        onClick={() => toggleShowDetails(transaction)}
        icon={
          <BadgeWrapper
            anchorElementShape={BadgeWrapperAnchorElementShape.circular}
            display={Display.Block}
            badge={
              <AvatarNetwork
                className="activity-tx__network-badge"
                data-testid="activity-tx-network-badge"
                size={AvatarNetworkSize.Xs}
                name={networkConfig.id}
                src={networkConfig.rpcPrefs?.imageUrl}
                borderColor={BackgroundColor.backgroundDefault}
              />
            }
          >
            <TransactionIcon
              category={TransactionGroupCategory.redeposit}
              status={statusKey}
            />
          </BadgeWrapper>
        }
        title={t('redeposit')}
        subtitle={
          <TransactionStatusLabel
            date={formatTimestamp(transaction.timestamp)}
            error={{}}
            status={statusKey}
            statusOnly
          />
        }
      />
    );
  }

  return assetOutputs.map((output, index) => {
    let { amount, unit } = output;

    if (transaction.type === TransactionType.swap) {
      title = `${t('swap')} ${assetInputs[index].unit} ${'to'} ${output.unit}`;
      amount = assetInputs[index].amount;
      unit = assetInputs[index].unit;
    }

    return (
      <ActivityListItem
        key={index}
        className="custom-class"
        data-testid="activity-list-item"
        onClick={() => toggleShowDetails(transaction)}
        icon={
          <BadgeWrapper
            anchorElementShape={BadgeWrapperAnchorElementShape.circular}
            display={Display.Block}
            badge={
              <AvatarNetwork
                className="activity-tx__network-badge"
                data-testid="activity-tx-network-badge"
                size={AvatarNetworkSize.Xs}
                name={networkConfig.id}
                src={networkConfig.rpcPrefs?.imageUrl}
                borderColor={BackgroundColor.backgroundDefault}
              />
            }
          >
            <TransactionIcon category={transaction.type} status={statusKey} />
          </BadgeWrapper>
        }
        rightContent={
          <Text
            className="activity-list-item__primary-currency"
            color="text-default"
            data-testid="transaction-list-item-primary-currency"
            ellipsis
            fontWeight="medium"
            textAlign="right"
            title="Primary Currency"
            variant="body-lg-medium"
          >
            {amount} {unit}
          </Text>
        }
        title={title}
        subtitle={
          <TransactionStatusLabel
            date={formatTimestamp(transaction.timestamp)}
            error={{}}
            status={statusKey}
            statusOnly
          />
        }
      />
    );
  });
};

MultichainTransactionListItem.propTypes = {
  transaction: PropTypes.object.isRequired,
  networkConfig: PropTypes.object.isRequired,
  toggleShowDetails: PropTypes.func.isRequired,
};

///: END:ONLY_INCLUDE_IF

TransactionList.propTypes = {
  hideTokenTransactions: PropTypes.bool,
  tokenAddress: PropTypes.string,
  boxProps: PropTypes.object,
  tokenChainId: PropTypes.string,
  hideNetworkFilter: PropTypes.bool,
};

TransactionList.defaultProps = {
  hideTokenTransactions: false,
  tokenAddress: undefined,
  boxProps: undefined,
  tokenChainId: null,
};<|MERGE_RESOLUTION|>--- conflicted
+++ resolved
@@ -269,6 +269,17 @@
 };
 ///: END:ONLY_INCLUDE_IF
 
+// Remove transaction groups with no transactions
+const removeTxGroupsWithNoTx = (dateGroup) => {
+  dateGroup.transactionGroups = dateGroup.transactionGroups.filter(
+    (transactionGroup) => {
+      return transactionGroup.transactions.length > 0;
+    },
+  );
+
+  return dateGroup;
+};
+
 export default function TransactionList({
   hideTokenTransactions,
   tokenAddress,
@@ -473,17 +484,6 @@
     isTestNetwork,
   ]);
 
-  // Remove transaction groups with no transactions
-  const removeTxGroupsWithNoTx = (dateGroup) => {
-    dateGroup.transactionGroups = dateGroup.transactionGroups.filter(
-      (transactionGroup) => {
-        return transactionGroup.transactions.length > 0;
-      },
-    );
-
-    return dateGroup;
-  };
-
   // Remove date groups with no transaction groups
   const dateGroupsWithTransactionGroups = (dateGroup) =>
     dateGroup.transactionGroups.length > 0;
@@ -533,59 +533,6 @@
           <Box className="transaction-list__transactions">
             {nonEvmTransactions?.transactions.length > 0 ? (
               <Box className="transaction-list__completed-transactions">
-<<<<<<< HEAD
-                {(() => {
-                  const dateGroups = groupNonEvmTransactionsByDate(
-                    modifiedNonEvmTransactions || nonEvmTransactions,
-                  );
-                  return dateGroups.map((dateGroup) => (
-                    <Fragment key={dateGroup.date}>
-                      <Text
-                        paddingTop={4}
-                        paddingInline={4}
-                        variant={TextVariant.bodyMd}
-                        color={TextColor.textDefault}
-                      >
-                        {dateGroup.date}
-                      </Text>
-                      {dateGroup.transactionGroups.map((transaction, index) => {
-                        // Type Guard for bridge-originated items
-                        if (transaction.isBridgeOriginated) {
-                          return (
-                            <SolanaBridgeTransactionListItem
-                              key={`bridge-originated-${transaction.id}`}
-                              transaction={transaction}
-                              toggleShowDetails={toggleShowDetails}
-                            />
-                          );
-                        }
-                        // Check for regular bridge transactions (non-originated)
-                        if (transaction.isBridgeTx && transaction.bridgeInfo) {
-                          return (
-                            <SolanaBridgeTransactionListItem
-                              key={`bridge-${transaction.account}:${index}`}
-                              transaction={transaction}
-                              toggleShowDetails={toggleShowDetails}
-                            />
-                          );
-                        }
-
-                        // Default: Render standard Multichain list item
-                        // Pass networkConfig as expected by the main branch version
-                        return (
-                          <MultichainTransactionListItem
-                            key={`${transaction.id}`}
-                            transaction={transaction}
-                            networkConfig={multichainNetwork.network}
-                            toggleShowDetails={toggleShowDetails}
-                          />
-                        );
-                      })}
-                    </Fragment>
-                  ));
-                })()}
-
-=======
                 {groupNonEvmTransactionsByDate(
                   modifiedNonEvmTransactions ||
                     nonEvmTransactionFilteredByToken,
@@ -599,17 +546,41 @@
                     >
                       {dateGroup.date}
                     </Text>
-                    {dateGroup.transactionGroups.map((transaction) => (
-                      <MultichainTransactionListItem
-                        key={`${transaction.id}`}
-                        transaction={transaction}
-                        toggleShowDetails={toggleShowDetails}
-                        networkConfig={multichainNetwork.network}
-                      />
-                    ))}
+                    {dateGroup.transactionGroups.map((transaction, index) => {
+                      // Type Guard for bridge-originated items
+                      if (transaction.isBridgeOriginated) {
+                        return (
+                          <SolanaBridgeTransactionListItem
+                            key={`bridge-originated-${transaction.id}`}
+                            transaction={transaction}
+                            toggleShowDetails={toggleShowDetails}
+                          />
+                        );
+                      }
+                      // Check for regular bridge transactions (non-originated)
+                      if (transaction.isBridgeTx && transaction.bridgeInfo) {
+                        return (
+                          <SolanaBridgeTransactionListItem
+                            key={`bridge-${transaction.account}:${index}`}
+                            transaction={transaction}
+                            toggleShowDetails={toggleShowDetails}
+                          />
+                        );
+                      }
+
+                      // Default: Render standard Multichain list item
+                      return (
+                        <MultichainTransactionListItem
+                          key={`${transaction.id}`}
+                          transaction={transaction}
+                          networkConfig={multichainNetwork.network}
+                          toggleShowDetails={toggleShowDetails}
+                        />
+                      );
+                    })}
                   </Fragment>
                 ))}
->>>>>>> c94a4047
+
                 <Box className="transaction-list__view-on-block-explorer">
                   <Button
                     display={Display.Flex}
