--- conflicted
+++ resolved
@@ -379,8 +379,6 @@
     unfilteredCompletedTransactionsAllChains,
     unfilteredCompletedTransactionsCurrentChain,
     overrideFilterForCurrentChain,
-<<<<<<< HEAD
-=======
   ]);
 
   const isRemoteModeEnabled = useSelector(getIsRemoteModeEnabled);
@@ -427,7 +425,6 @@
     unfilteredRemoteModeCompletedTransactionsAllChains,
     unfilteredRemoteModeCompletedTransactionsCurrentChain,
     isRemoteModeEnabled,
->>>>>>> 82db9a9c
   ]);
 
   const chainId = useSelector(getCurrentChainId);
