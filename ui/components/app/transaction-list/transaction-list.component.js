--- conflicted
+++ resolved
@@ -37,11 +37,8 @@
   getIsTokenNetworkFilterEqualCurrentNetwork,
   getSelectedAccount,
   getShouldHideZeroBalanceTokens,
-<<<<<<< HEAD
-=======
   getEnabledNetworksByNamespace,
   getSelectedMultichainNetworkChainId,
->>>>>>> 7f4e6d9b
 } from '../../../selectors';
 ///: BEGIN:ONLY_INCLUDE_IF(multichain)
 import useSolanaBridgeTransactionMapping from '../../../hooks/bridge/useSolanaBridgeTransactionMapping';
@@ -468,12 +465,6 @@
     unfilteredRemoteModeCompletedTransactionsCurrentChain,
     isRemoteModeEnabled,
   ]);
-<<<<<<< HEAD
-
-  const chainId = useSelector(getCurrentChainId);
-  const isEvmNetwork = useSelector(getIsEvmMultichainNetworkSelected);
-=======
->>>>>>> 7f4e6d9b
 
   const shouldHideZeroBalanceTokens = useSelector(
     getShouldHideZeroBalanceTokens,
@@ -547,11 +538,7 @@
       groupEvmTransactionsByDate(
         getFilteredTransactionGroupsAllChains(
           [
-<<<<<<< HEAD
-            ...unfilteredCompletedTransactions,
-=======
             ...enabledNetworksFilteredCompletedTransactions,
->>>>>>> 7f4e6d9b
             ...unfilteredRemoteModeCompletedTransactions,
           ],
           hideTokenTransactions,
@@ -561,11 +548,7 @@
     [
       hideTokenTransactions,
       tokenAddress,
-<<<<<<< HEAD
-      unfilteredCompletedTransactions,
-=======
       enabledNetworksFilteredCompletedTransactions,
->>>>>>> 7f4e6d9b
       unfilteredRemoteModeCompletedTransactions,
     ],
   );
