import React, {
  useMemo,
  useState,
  useCallback,
  Fragment,
  ///: BEGIN:ONLY_INCLUDE_IF(multichain)
  useContext,
  ///: END:ONLY_INCLUDE_IF
  useEffect,
} from 'react';
import PropTypes from 'prop-types';
import { useSelector } from 'react-redux';
import { TransactionType } from '@metamask/transaction-controller';
///: BEGIN:ONLY_INCLUDE_IF(multichain)
import { capitalize } from 'lodash';
import { isEvmAccountType } from '@metamask/keyring-api';
///: END:ONLY_INCLUDE_IF
import {
  nonceSortedCompletedTransactionsSelector,
  nonceSortedCompletedTransactionsSelectorAllChains,
  nonceSortedPendingTransactionsSelector,
  nonceSortedPendingTransactionsSelectorAllChains,
} from '../../../selectors/transactions';
import { getCurrentChainId } from '../../../../shared/modules/selectors/networks';
import {
  getCurrentNetwork,
  getIsTokenNetworkFilterEqualCurrentNetwork,
  getSelectedAccount,
  ///: BEGIN:ONLY_INCLUDE_IF(build-main,build-beta,build-flask)
  getShouldHideZeroBalanceTokens,
  ///: END:ONLY_INCLUDE_IF
} from '../../../selectors';
///: BEGIN:ONLY_INCLUDE_IF(multichain)
import useSolanaBridgeTransactionMapping from '../../../hooks/bridge/useSolanaBridgeTransactionMapping';
import SolanaBridgeTransactionListItem from '../solana-bridge-transaction-list-item';
import SolanaBridgeTransactionDetailsModal from '../solana-bridge-transaction-details-modal';
///: END:ONLY_INCLUDE_IF
import { useI18nContext } from '../../../hooks/useI18nContext';
import TransactionListItem from '../transaction-list-item';
import SmartTransactionListItem from '../transaction-list-item/smart-transaction-list-item.component';
import { TOKEN_CATEGORY_HASH } from '../../../helpers/constants/transactions';
import { SWAPS_CHAINID_CONTRACT_ADDRESS_MAP } from '../../../../shared/constants/swaps';
import { isEqualCaseInsensitive } from '../../../../shared/modules/string-utils';
import { useMultichainSelector } from '../../../hooks/useMultichainSelector';
import { getSelectedInternalAccount } from '../../../selectors/accounts';
import {
  getMultichainNetwork,
  ///: BEGIN:ONLY_INCLUDE_IF(multichain)
  getSelectedAccountMultichainTransactions,
  ///: END:ONLY_INCLUDE_IF
} from '../../../selectors/multichain';

import {
  Box,
  Button,
  Text,
  ///: BEGIN:ONLY_INCLUDE_IF(multichain)
  ButtonSize,
  ButtonVariant,
  IconName,
  BadgeWrapper,
  AvatarNetwork,
  AvatarNetworkSize,
  BadgeWrapperAnchorElementShape,
  ///: END:ONLY_INCLUDE_IF
} from '../../component-library';
///: BEGIN:ONLY_INCLUDE_IF(multichain)
import TransactionIcon from '../transaction-icon';
import TransactionStatusLabel from '../transaction-status-label/transaction-status-label';
import { MultichainTransactionDetailsModal } from '../multichain-transaction-details-modal';
import { formatTimestamp } from '../multichain-transaction-details-modal/helpers';
///: END:ONLY_INCLUDE_IF
import {
  ///: BEGIN:ONLY_INCLUDE_IF(multichain)
  BackgroundColor,
  Display,
  ///: END:ONLY_INCLUDE_IF
  TextColor,
  TextVariant,
} from '../../../helpers/constants/design-system';
import { formatDateWithYearContext } from '../../../helpers/utils/util';
///: BEGIN:ONLY_INCLUDE_IF(build-main,build-beta,build-flask)
import { useAccountTotalFiatBalance } from '../../../hooks/useAccountTotalFiatBalance';
import {
  RAMPS_CARD_VARIANT_TYPES,
  RampsCard,
} from '../../multichain/ramps-card/ramps-card';
import { getIsNativeTokenBuyable } from '../../../ducks/ramps';
///: END:ONLY_INCLUDE_IF
///: BEGIN:ONLY_INCLUDE_IF(multichain)
import { openBlockExplorer } from '../../multichain/menu-items/view-explorer-menu-item';
import { getMultichainAccountUrl } from '../../../helpers/utils/multichain/blockExplorer';
import { ActivityListItem } from '../../multichain';
import { MetaMetricsContext } from '../../../contexts/metametrics';
import {
  KEYRING_TRANSACTION_STATUS_KEY,
  useMultichainTransactionDisplay,
} from '../../../hooks/useMultichainTransactionDisplay';
import { TransactionGroupCategory } from '../../../../shared/constants/transaction';
///: END:ONLY_INCLUDE_IF

import { endTrace, TraceName } from '../../../../shared/lib/trace';
import { TEST_CHAINS } from '../../../../shared/constants/network';
// eslint-disable-next-line import/no-restricted-paths
import { getEnvironmentType } from '../../../../app/scripts/lib/util';
import {
  ENVIRONMENT_TYPE_NOTIFICATION,
  ENVIRONMENT_TYPE_POPUP,
} from '../../../../shared/constants/app';
import { NetworkFilterComponent } from '../../multichain/network-filter-menu';

const PAGE_INCREMENT = 10;

// When we are on a token page, we only want to show transactions that involve that token.
// In the case of token transfers or approvals, these will be transactions sent to the
// token contract. In the case of swaps, these will be transactions sent to the swaps contract
// and which have the token address in the transaction data.
//
// getTransactionGroupRecipientAddressFilter is used to determine whether a transaction matches
// either of those criteria
const getTransactionGroupRecipientAddressFilter = (
  recipientAddress,
  chainId,
) => {
  return ({ initialTransaction: { txParams } }) => {
    return (
      isEqualCaseInsensitive(txParams?.to, recipientAddress) ||
      (txParams?.to === SWAPS_CHAINID_CONTRACT_ADDRESS_MAP[chainId] &&
        txParams.data.match(recipientAddress.slice(2)))
    );
  };
};

const getTransactionGroupRecipientAddressFilterAllChain = (
  recipientAddress,
) => {
  return ({ initialTransaction: { txParams } }) => {
    return (
      isEqualCaseInsensitive(txParams?.to, recipientAddress) ||
      (txParams?.to === SWAPS_CHAINID_CONTRACT_ADDRESS_MAP &&
        txParams.data.match(recipientAddress.slice(2)))
    );
  };
};

const tokenTransactionFilter = ({
  initialTransaction: { type, destinationTokenSymbol, sourceTokenSymbol },
}) => {
  if (TOKEN_CATEGORY_HASH[type]) {
    return false;
  } else if (
    [TransactionType.swap, TransactionType.swapAndSend].includes(type)
  ) {
    return destinationTokenSymbol === 'ETH' || sourceTokenSymbol === 'ETH';
  }
  return true;
};

const getFilteredTransactionGroups = (
  transactionGroups,
  hideTokenTransactions,
  tokenAddress,
  chainId,
) => {
  if (hideTokenTransactions) {
    return transactionGroups.filter(tokenTransactionFilter);
  } else if (tokenAddress) {
    return transactionGroups.filter(
      getTransactionGroupRecipientAddressFilter(tokenAddress, chainId),
    );
  }
  return transactionGroups;
};

const getFilteredTransactionGroupsAllChains = (
  transactionGroups,
  hideTokenTransactions,
  tokenAddress,
) => {
  if (hideTokenTransactions) {
    return transactionGroups.filter(tokenTransactionFilter);
  } else if (tokenAddress) {
    return transactionGroups.filter(
      getTransactionGroupRecipientAddressFilterAllChain(tokenAddress),
    );
  }
  return transactionGroups;
};

const groupTransactionsByDate = (
  transactionGroups,
  getTransactionTimestamp,
) => {
  const groupedTransactions = [];

  if (!transactionGroups) {
    return groupedTransactions;
  }

  transactionGroups.forEach((transactionGroup) => {
    const timestamp = getTransactionTimestamp(transactionGroup);
    const date = formatDateWithYearContext(timestamp, 'MMM d, y', 'MMM d');

    const existingGroup = groupedTransactions.find(
      (group) => group.date === date,
    );

    if (existingGroup) {
      existingGroup.transactionGroups.push(transactionGroup);
      // Sort transactions within the group by timestamp (newest first)
      existingGroup.transactionGroups.sort((a, b) => {
        const aTime = getTransactionTimestamp(a);
        const bTime = getTransactionTimestamp(b);
        return bTime - aTime; // Descending order (newest first)
      });
    } else {
      groupedTransactions.push({
        date,
        dateMillis: timestamp,
        transactionGroups: [transactionGroup],
      });
    }
    // Sort date groups by timestamp (newest first)
    groupedTransactions.sort((a, b) => b.dateMillis - a.dateMillis);
  });

  return groupedTransactions;
};

const groupEvmTransactionsByDate = (transactionGroups) =>
  groupTransactionsByDate(
    transactionGroups,
    (transactionGroup) => transactionGroup.primaryTransaction.time,
  );

///: BEGIN:ONLY_INCLUDE_IF(multichain)
const groupNonEvmTransactionsByDate = (nonEvmTransactions) =>
  groupTransactionsByDate(
    nonEvmTransactions?.transactions,
    (transaction) => transaction.timestamp * 1000,
  );
///: END:ONLY_INCLUDE_IF

export default function TransactionList({
  hideTokenTransactions,
  tokenAddress,
  boxProps,
  hideNetworkFilter,
}) {
  const [limit, setLimit] = useState(PAGE_INCREMENT);
  const t = useI18nContext();
  const currentNetworkConfig = useSelector(getCurrentNetwork);
  const isTokenNetworkFilterEqualCurrentNetwork = useSelector(
    getIsTokenNetworkFilterEqualCurrentNetwork,
  );
  const selectedAccount = useSelector(getSelectedAccount);

  ///: BEGIN:ONLY_INCLUDE_IF(multichain)
  const [selectedTransaction, setSelectedTransaction] = useState(null);

  const nonEvmTransactions = useSelector(
    getSelectedAccountMultichainTransactions,
  );

  // Use our custom hook to map Solana bridge transactions with destination chain info
  const modifiedNonEvmTransactions =
    useSolanaBridgeTransactionMapping(nonEvmTransactions);
  ///: END:ONLY_INCLUDE_IF

  const unfilteredPendingTransactionsCurrentChain = useSelector(
    nonceSortedPendingTransactionsSelector,
  );

  const unfilteredPendingTransactionsAllChains = useSelector(
    nonceSortedPendingTransactionsSelectorAllChains,
  );

  const unfilteredPendingTransactions = useMemo(() => {
    return isTokenNetworkFilterEqualCurrentNetwork
      ? unfilteredPendingTransactionsCurrentChain
      : unfilteredPendingTransactionsAllChains;
  }, [
    isTokenNetworkFilterEqualCurrentNetwork,
    unfilteredPendingTransactionsAllChains,
    unfilteredPendingTransactionsCurrentChain,
  ]);

  const isTestNetwork = useMemo(() => {
    return TEST_CHAINS.includes(currentNetworkConfig.chainId);
  }, [currentNetworkConfig.chainId]);

  const unfilteredCompletedTransactionsCurrentChain = useSelector(
    nonceSortedCompletedTransactionsSelector,
  );

  const unfilteredCompletedTransactionsAllChains = useSelector(
    nonceSortedCompletedTransactionsSelectorAllChains,
  );

  const unfilteredCompletedTransactions = useMemo(() => {
    return isTokenNetworkFilterEqualCurrentNetwork
      ? unfilteredCompletedTransactionsCurrentChain
      : unfilteredCompletedTransactionsAllChains;
  }, [
    isTokenNetworkFilterEqualCurrentNetwork,
    unfilteredCompletedTransactionsAllChains,
    unfilteredCompletedTransactionsCurrentChain,
  ]);

  const chainId = useSelector(getCurrentChainId);
  const account = useSelector(getSelectedInternalAccount);
  const { isEvmNetwork } = useMultichainSelector(getMultichainNetwork, account);

  ///: BEGIN:ONLY_INCLUDE_IF(build-main,build-beta,build-flask)
  const shouldHideZeroBalanceTokens = useSelector(
    getShouldHideZeroBalanceTokens,
  );
  const { totalFiatBalance } = useAccountTotalFiatBalance(
    selectedAccount,
    shouldHideZeroBalanceTokens,
  );
  const balanceIsZero = Number(totalFiatBalance) === 0;
  const isBuyableChain = useSelector(getIsNativeTokenBuyable);
  const showRampsCard = isBuyableChain && balanceIsZero;
  ///: END:ONLY_INCLUDE_IF

  const [isNetworkFilterPopoverOpen, setIsNetworkFilterPopoverOpen] =
    useState(false);

  const windowType = getEnvironmentType();
  const isFullScreen =
    windowType !== ENVIRONMENT_TYPE_NOTIFICATION &&
    windowType !== ENVIRONMENT_TYPE_POPUP;

  const renderDateStamp = (index, dateGroup) => {
    return index === 0 ? (
      <Text
        paddingTop={2}
        paddingInline={4}
        variant={TextVariant.bodyMd}
        color={TextColor.textAlternative}
        key={dateGroup.dateMillis}
      >
        {dateGroup.date}
      </Text>
    ) : null;
  };

  const pendingTransactions = useMemo(
    () =>
      groupEvmTransactionsByDate(
        getFilteredTransactionGroups(
          unfilteredPendingTransactions,
          hideTokenTransactions,
          tokenAddress,
          chainId,
        ),
      ),
    [
      hideTokenTransactions,
      tokenAddress,
      unfilteredPendingTransactions,
      chainId,
    ],
  );

  const completedTransactions = useMemo(
    () =>
      groupEvmTransactionsByDate(
        getFilteredTransactionGroupsAllChains(
          unfilteredCompletedTransactions,
          hideTokenTransactions,
          tokenAddress,
        ),
      ),
    [hideTokenTransactions, tokenAddress, unfilteredCompletedTransactions],
  );

  const viewMore = useCallback(
    () => setLimit((prev) => prev + PAGE_INCREMENT),
    [],
  );

  const toggleNetworkFilterPopover = useCallback(() => {
    setIsNetworkFilterPopoverOpen(!isNetworkFilterPopoverOpen);
  }, [isNetworkFilterPopoverOpen]);

  const closePopover = useCallback(() => {
    setIsNetworkFilterPopoverOpen(false);
  }, []);

  // Remove transactions within each date group that are incoming transactions
  // to a user that not the current one.
  const removeIncomingTxsButToAnotherAddress = (dateGroup) => {
    const isIncomingTxsButToAnotherAddress = (transaction) =>
      transaction.type === TransactionType.incoming &&
      transaction.txParams.to.toLowerCase() !==
        selectedAccount.address.toLowerCase();

    dateGroup.transactionGroups = dateGroup.transactionGroups.map(
      (transactionGroup) => {
        transactionGroup.transactions = transactionGroup.transactions.filter(
          (transaction) => !isIncomingTxsButToAnotherAddress(transaction),
        );

        return transactionGroup;
      },
    );

    return dateGroup;
  };

  const renderFilterButton = useCallback(() => {
    if (hideNetworkFilter) {
      return null;
    }
    return isEvmNetwork ? (
      <NetworkFilterComponent
        isFullScreen={isFullScreen}
        toggleNetworkFilterPopover={toggleNetworkFilterPopover}
        isTestNetwork={isTestNetwork}
        currentNetworkConfig={currentNetworkConfig}
        isNetworkFilterPopoverOpen={isNetworkFilterPopoverOpen}
        closePopover={closePopover}
        isTokenNetworkFilterEqualCurrentNetwork={
          isTokenNetworkFilterEqualCurrentNetwork
        }
      />
    ) : null;
  }, [
    hideNetworkFilter,
    isEvmNetwork,
    isFullScreen,
    isNetworkFilterPopoverOpen,
    currentNetworkConfig,
    isTokenNetworkFilterEqualCurrentNetwork,
    toggleNetworkFilterPopover,
    closePopover,
    isTestNetwork,
  ]);

  // Remove transaction groups with no transactions
  const removeTxGroupsWithNoTx = (dateGroup) => {
    dateGroup.transactionGroups = dateGroup.transactionGroups.filter(
      (transactionGroup) => {
        return transactionGroup.transactions.length > 0;
      },
    );

    return dateGroup;
  };

  // Remove date groups with no transaction groups
  const dateGroupsWithTransactionGroups = (dateGroup) =>
    dateGroup.transactionGroups.length > 0;

  useEffect(() => {
    endTrace({ name: TraceName.AccountOverviewActivityTab });
  }, []);

  ///: BEGIN:ONLY_INCLUDE_IF(multichain)
  const toggleShowDetails = useCallback((transaction = null) => {
    setSelectedTransaction(transaction);
  }, []);

  const multichainNetwork = useMultichainSelector(
    getMultichainNetwork,
    selectedAccount,
  );

  const trackEvent = useContext(MetaMetricsContext);

  if (!isEvmAccountType(selectedAccount.type)) {
    const addressLink = getMultichainAccountUrl(
      selectedAccount.address,
      multichainNetwork,
    );

    const metricsLocation = 'Activity Tab';
    return (
      <>
<<<<<<< HEAD
        {selectedTransaction &&
          (selectedTransaction.isBridgeTx && selectedTransaction.bridgeInfo ? (
            <SolanaBridgeTransactionDetailsModal
              transaction={selectedTransaction}
              onClose={() => toggleShowDetails(null)}
              userAddress={selectedAccount.address}
            />
          ) : (
            <MultichainTransactionDetailsModal
              transaction={selectedTransaction}
              onClose={() => toggleShowDetails(null)}
              userAddress={selectedAccount.address}
            />
          ))}
=======
        {selectedTransaction && (
          <MultichainTransactionDetailsModal
            transaction={selectedTransaction}
            onClose={() => toggleShowDetails(null)}
            userAddress={selectedAccount.address}
            networkConfig={multichainNetwork.network}
          />
        )}
>>>>>>> a4179bca

        <Box className="transaction-list" {...boxProps}>
          {/* TODO: Non-EVM transactions are not paginated for now. */}
          <Box className="transaction-list__transactions">
            {nonEvmTransactions?.transactions.length > 0 ? (
              <Box className="transaction-list__completed-transactions">
<<<<<<< HEAD
                {(() => {
                  const dateGroups = groupNonEvmTransactionsByDate(
                    modifiedNonEvmTransactions || nonEvmTransactions,
                  );
                  return dateGroups.map((dateGroup) => (
                    <Fragment key={dateGroup.date}>
                      <Text
                        paddingTop={4}
                        paddingInline={4}
                        variant={TextVariant.bodyMd}
                        color={TextColor.textDefault}
                      >
                        {dateGroup.date}
                      </Text>
                      {dateGroup.transactionGroups.map((transaction, index) => {
                        // Type Guard: Check if it's a bridge-originated item
                        if (transaction.isBridgeOriginated) {
                          // Render using SolanaBridgeTransactionListItem
                          // Assuming it can handle the BridgeOriginatedItem shape
                          return (
                            <SolanaBridgeTransactionListItem
                              key={`bridge-originated-${transaction.id}`}
                              transaction={transaction} // Pass BridgeOriginatedItem
                              userAddress={selectedAccount.address}
                              index={index}
                              toggleShowDetails={toggleShowDetails}
                            />
                          );
                        }
                        if (transaction.isBridgeTx && transaction.bridgeInfo) {
                          return (
                            <SolanaBridgeTransactionListItem
                              key={`bridge-${transaction.account}:${index}`}
                              transaction={transaction}
                              userAddress={selectedAccount.address}
                              index={index}
                              toggleShowDetails={toggleShowDetails}
                            />
                          );
                        }

                        return (
                          <MultichainTransactionListItem
                            key={`${transaction.account}:${index}`}
                            transaction={transaction}
                            userAddress={selectedAccount.address}
                            index={index}
                            toggleShowDetails={toggleShowDetails}
                          />
                        );
                      })}
                    </Fragment>
                  ));
                })()}
=======
                {groupNonEvmTransactionsByDate(
                  modifiedNonEvmTransactions || nonEvmTransactions,
                ).map((dateGroup) => (
                  <Fragment key={dateGroup.date}>
                    <Text
                      paddingTop={4}
                      paddingInline={4}
                      variant={TextVariant.bodyMd}
                      color={TextColor.textDefault}
                    >
                      {dateGroup.date}
                    </Text>
                    {dateGroup.transactionGroups.map((transaction) => (
                      <MultichainTransactionListItem
                        key={`${transaction.id}`}
                        transaction={transaction}
                        toggleShowDetails={toggleShowDetails}
                        networkConfig={multichainNetwork.network}
                      />
                    ))}
                  </Fragment>
                ))}
>>>>>>> a4179bca
                <Box className="transaction-list__view-on-block-explorer">
                  <Button
                    display={Display.Flex}
                    variant={ButtonVariant.Primary}
                    size={ButtonSize.Sm}
                    endIconName={IconName.Export}
                    onClick={() =>
                      openBlockExplorer(
                        addressLink,
                        metricsLocation,
                        trackEvent,
                      )
                    }
                  >
                    {t('viewOnBlockExplorer')}
                  </Button>
                </Box>
              </Box>
            ) : (
              <Box className="transaction-list__empty">
                <Box className="transaction-list__empty-text">
                  {t('noTransactions')}
                </Box>
              </Box>
            )}
          </Box>
        </Box>
      </>
    );
  }
  ///: END:ONLY_INCLUDE_IF

  return (
    <>
      {
        ///: BEGIN:ONLY_INCLUDE_IF(build-main,build-beta,build-flask)
        showRampsCard ? (
          <RampsCard variant={RAMPS_CARD_VARIANT_TYPES.ACTIVITY} />
        ) : null
        ///: END:ONLY_INCLUDE_IF
      }
      <Box className="transaction-list" {...boxProps}>
        {renderFilterButton()}
        <Box className="transaction-list__transactions">
          {pendingTransactions.length > 0 && (
            <Box className="transaction-list__pending-transactions">
              {pendingTransactions.map((dateGroup) => {
                return dateGroup.transactionGroups.map(
                  (transactionGroup, index) => {
                    if (
                      transactionGroup.initialTransaction?.isSmartTransaction
                    ) {
                      return (
                        <Fragment key={`${transactionGroup.nonce}:${index}`}>
                          {renderDateStamp(index, dateGroup)}
                          <SmartTransactionListItem
                            isEarliestNonce={index === 0}
                            smartTransaction={
                              transactionGroup.initialTransaction
                            }
                            transactionGroup={transactionGroup}
                            chainId={
                              transactionGroup.initialTransaction.chainId
                            }
                          />
                        </Fragment>
                      );
                    }
                    return (
                      <Fragment key={`${transactionGroup.nonce}:${index}`}>
                        {renderDateStamp(index, dateGroup)}
                        <TransactionListItem
                          isEarliestNonce={index === 0}
                          transactionGroup={transactionGroup}
                          chainId={transactionGroup.initialTransaction.chainId}
                        />
                      </Fragment>
                    );
                  },
                );
              })}
            </Box>
          )}
          <Box className="transaction-list__completed-transactions">
            {completedTransactions.length > 0
              ? completedTransactions
                  .map(removeIncomingTxsButToAnotherAddress)
                  .map(removeTxGroupsWithNoTx)
                  .filter(dateGroupsWithTransactionGroups)
                  .slice(0, limit)
                  .map((dateGroup) => {
                    return dateGroup.transactionGroups.map(
                      (transactionGroup, index) => {
                        return (
                          <Fragment
                            key={`${transactionGroup.nonce}:${
                              transactionGroup.initialTransaction
                                ? index
                                : limit + index - 10
                            }`}
                          >
                            {renderDateStamp(index, dateGroup)}
                            {transactionGroup.initialTransaction
                              ?.isSmartTransaction ? (
                              <SmartTransactionListItem
                                transactionGroup={transactionGroup}
                                smartTransaction={
                                  transactionGroup.initialTransaction
                                }
                                chainId={
                                  transactionGroup.initialTransaction.chainId
                                }
                              />
                            ) : (
                              <TransactionListItem
                                transactionGroup={transactionGroup}
                                chainId={
                                  transactionGroup.initialTransaction.chainId
                                }
                              />
                            )}
                          </Fragment>
                        );
                      },
                    );
                  })
              : null}
            {completedTransactions.length > limit && (
              <Button
                className="transaction-list__view-more"
                type="secondary"
                onClick={viewMore}
              >
                {t('viewMore')}
              </Button>
            )}
          </Box>
        </Box>
      </Box>
    </>
  );
}

///: BEGIN:ONLY_INCLUDE_IF(multichain)

// Regular transaction list item for non-bridge transactions
const MultichainTransactionListItem = ({
  transaction,
  networkConfig,
  toggleShowDetails,
}) => {
  const t = useI18nContext();
<<<<<<< HEAD
  const isSolanaAccount = useSelector(isSelectedInternalAccountSolana);

  const { type, status, to, from, asset } = useMultichainTransactionDisplay({
    transaction,
    userAddress,
  });

  let title = capitalize(type);
  const statusKey = KEYRING_TRANSACTION_STATUS_KEY[status];

  if (type === TransactionType.swap) {
    title = `${t('swap')} ${from.asset.unit} ${t('to')} ${to.asset.unit}`;
=======
  const { assetInputs, assetOutputs, isRedeposit } =
    useMultichainTransactionDisplay(transaction, networkConfig);
  let title = capitalize(transaction.type);
  const statusKey = KEYRING_TRANSACTION_STATUS_KEY[transaction.status];

  // A redeposit transaction is a special case where the outputs list is emtpy because we are sending to ourselves and only pay the fees
  // Mainly used for consolidation transactions
  if (isRedeposit) {
    return (
      <ActivityListItem
        className="custom-class"
        data-testid="activity-list-item"
        onClick={() => toggleShowDetails(transaction)}
        icon={
          <BadgeWrapper
            anchorElementShape={BadgeWrapperAnchorElementShape.circular}
            display={Display.Block}
            badge={
              <AvatarNetwork
                className="activity-tx__network-badge"
                data-testid="activity-tx-network-badge"
                size={AvatarNetworkSize.Xs}
                name={networkConfig.id}
                src={networkConfig.rpcPrefs?.imageUrl}
                borderColor={BackgroundColor.backgroundDefault}
              />
            }
          >
            <TransactionIcon
              category={TransactionGroupCategory.redeposit}
              status={statusKey}
            />
          </BadgeWrapper>
        }
        title={t('redeposit')}
        // eslint-disable-next-line react/jsx-no-duplicate-props
        subtitle={
          <TransactionStatusLabel
            date={formatTimestamp(transaction.timestamp)}
            error={{}}
            status={statusKey}
            statusOnly
          />
        }
      />
    );
>>>>>>> a4179bca
  }

  return assetOutputs.map((output, index) => {
    if (transaction.type === TransactionType.swap) {
      title = `${t('swap')} ${assetInputs[index].unit} ${'to'} ${output.unit}`;
    }

    return (
      <ActivityListItem
        key={index}
        className="custom-class"
        data-testid="activity-list-item"
        onClick={() => toggleShowDetails(transaction)}
        icon={
          <BadgeWrapper
            anchorElementShape={BadgeWrapperAnchorElementShape.circular}
            display={Display.Block}
            badge={
              <AvatarNetwork
                className="activity-tx__network-badge"
                data-testid="activity-tx-network-badge"
                size={AvatarNetworkSize.Xs}
                name={networkConfig.id}
                src={networkConfig.rpcPrefs?.imageUrl}
                borderColor={BackgroundColor.backgroundDefault}
              />
            }
          >
            <TransactionIcon category={transaction.type} status={statusKey} />
          </BadgeWrapper>
        }
        rightContent={
          <Text
            className="activity-list-item__primary-currency"
            color="text-default"
            data-testid="transaction-list-item-primary-currency"
            ellipsis
            fontWeight="medium"
            textAlign="right"
            title="Primary Currency"
            variant="body-lg-medium"
          >
            {output.amount} {output.unit}
          </Text>
<<<<<<< HEAD
        </>
      }
      title={title}
      subtitle={
        <TransactionStatusLabel
          date={formatTimestamp(transaction.timestamp)}
          error={{}}
          status={statusKey}
          statusOnly
        />
      }
    />
  );
=======
        }
        title={transaction.isBridgeTx ? t('bridge') : title}
        // eslint-disable-next-line react/jsx-no-duplicate-props
        subtitle={
          transaction.isBridgeTx && transaction.bridgeInfo ? (
            <>
              <TransactionStatusLabel
                date={formatTimestamp(transaction.timestamp)}
                error={{}}
                status={statusKey}
                statusOnly
              />
              <Text
                variant={TextVariant.bodyMd}
                color={TextColor.textAlternative}
              >
                {`${t('to')} ${transaction.bridgeInfo.destAsset?.symbol} ${t(
                  'on',
                )} ${
                  // Use the pre-computed chain name from our hook, or fall back to chain ID
                  transaction.bridgeInfo.destChainName ||
                  transaction.bridgeInfo.destChainId
                }`}
              </Text>
            </>
          ) : (
            <TransactionStatusLabel
              date={formatTimestamp(transaction.timestamp)}
              error={{}}
              status={statusKey}
              statusOnly
            />
          )
        }
      />
    );
  });
>>>>>>> a4179bca
};

MultichainTransactionListItem.propTypes = {
  transaction: PropTypes.object.isRequired,
  networkConfig: PropTypes.object.isRequired,
  toggleShowDetails: PropTypes.func.isRequired,
  // index: PropTypes.number,
};

///: END:ONLY_INCLUDE_IF

TransactionList.propTypes = {
  hideTokenTransactions: PropTypes.bool,
  tokenAddress: PropTypes.string,
  boxProps: PropTypes.object,
  tokenChainId: PropTypes.string,
  hideNetworkFilter: PropTypes.bool,
};

TransactionList.defaultProps = {
  hideTokenTransactions: false,
  tokenAddress: undefined,
  boxProps: undefined,
  tokenChainId: null,
};<|MERGE_RESOLUTION|>--- conflicted
+++ resolved
@@ -479,7 +479,6 @@
     const metricsLocation = 'Activity Tab';
     return (
       <>
-<<<<<<< HEAD
         {selectedTransaction &&
           (selectedTransaction.isBridgeTx && selectedTransaction.bridgeInfo ? (
             <SolanaBridgeTransactionDetailsModal
@@ -494,23 +493,12 @@
               userAddress={selectedAccount.address}
             />
           ))}
-=======
-        {selectedTransaction && (
-          <MultichainTransactionDetailsModal
-            transaction={selectedTransaction}
-            onClose={() => toggleShowDetails(null)}
-            userAddress={selectedAccount.address}
-            networkConfig={multichainNetwork.network}
-          />
-        )}
->>>>>>> a4179bca
 
         <Box className="transaction-list" {...boxProps}>
           {/* TODO: Non-EVM transactions are not paginated for now. */}
           <Box className="transaction-list__transactions">
             {nonEvmTransactions?.transactions.length > 0 ? (
               <Box className="transaction-list__completed-transactions">
-<<<<<<< HEAD
                 {(() => {
                   const dateGroups = groupNonEvmTransactionsByDate(
                     modifiedNonEvmTransactions || nonEvmTransactions,
@@ -526,20 +514,19 @@
                         {dateGroup.date}
                       </Text>
                       {dateGroup.transactionGroups.map((transaction, index) => {
-                        // Type Guard: Check if it's a bridge-originated item
+                        // Type Guard for bridge-originated items
                         if (transaction.isBridgeOriginated) {
-                          // Render using SolanaBridgeTransactionListItem
-                          // Assuming it can handle the BridgeOriginatedItem shape
                           return (
                             <SolanaBridgeTransactionListItem
                               key={`bridge-originated-${transaction.id}`}
-                              transaction={transaction} // Pass BridgeOriginatedItem
+                              transaction={transaction}
                               userAddress={selectedAccount.address}
                               index={index}
                               toggleShowDetails={toggleShowDetails}
                             />
                           );
                         }
+                        // Check for regular bridge transactions (non-originated)
                         if (transaction.isBridgeTx && transaction.bridgeInfo) {
                           return (
                             <SolanaBridgeTransactionListItem
@@ -552,12 +539,13 @@
                           );
                         }
 
+                        // Default: Render standard Multichain list item
+                        // Pass networkConfig as expected by the main branch version
                         return (
                           <MultichainTransactionListItem
-                            key={`${transaction.account}:${index}`}
+                            key={`${transaction.id}`}
                             transaction={transaction}
-                            userAddress={selectedAccount.address}
-                            index={index}
+                            networkConfig={multichainNetwork.network}
                             toggleShowDetails={toggleShowDetails}
                           />
                         );
@@ -565,30 +553,7 @@
                     </Fragment>
                   ));
                 })()}
-=======
-                {groupNonEvmTransactionsByDate(
-                  modifiedNonEvmTransactions || nonEvmTransactions,
-                ).map((dateGroup) => (
-                  <Fragment key={dateGroup.date}>
-                    <Text
-                      paddingTop={4}
-                      paddingInline={4}
-                      variant={TextVariant.bodyMd}
-                      color={TextColor.textDefault}
-                    >
-                      {dateGroup.date}
-                    </Text>
-                    {dateGroup.transactionGroups.map((transaction) => (
-                      <MultichainTransactionListItem
-                        key={`${transaction.id}`}
-                        transaction={transaction}
-                        toggleShowDetails={toggleShowDetails}
-                        networkConfig={multichainNetwork.network}
-                      />
-                    ))}
-                  </Fragment>
-                ))}
->>>>>>> a4179bca
+
                 <Box className="transaction-list__view-on-block-explorer">
                   <Button
                     display={Display.Flex}
@@ -741,20 +706,6 @@
   toggleShowDetails,
 }) => {
   const t = useI18nContext();
-<<<<<<< HEAD
-  const isSolanaAccount = useSelector(isSelectedInternalAccountSolana);
-
-  const { type, status, to, from, asset } = useMultichainTransactionDisplay({
-    transaction,
-    userAddress,
-  });
-
-  let title = capitalize(type);
-  const statusKey = KEYRING_TRANSACTION_STATUS_KEY[status];
-
-  if (type === TransactionType.swap) {
-    title = `${t('swap')} ${from.asset.unit} ${t('to')} ${to.asset.unit}`;
-=======
   const { assetInputs, assetOutputs, isRedeposit } =
     useMultichainTransactionDisplay(transaction, networkConfig);
   let title = capitalize(transaction.type);
@@ -790,7 +741,6 @@
           </BadgeWrapper>
         }
         title={t('redeposit')}
-        // eslint-disable-next-line react/jsx-no-duplicate-props
         subtitle={
           <TransactionStatusLabel
             date={formatTimestamp(transaction.timestamp)}
@@ -801,12 +751,12 @@
         }
       />
     );
->>>>>>> a4179bca
   }
 
   return assetOutputs.map((output, index) => {
     if (transaction.type === TransactionType.swap) {
-      title = `${t('swap')} ${assetInputs[index].unit} ${'to'} ${output.unit}`;
+      const inputUnit = assetInputs?.[index]?.unit ?? '';
+      title = `${t('swap')} ${inputUnit} ${t('to')} ${output.unit}`;
     }
 
     return (
@@ -846,24 +796,8 @@
           >
             {output.amount} {output.unit}
           </Text>
-<<<<<<< HEAD
-        </>
-      }
-      title={title}
-      subtitle={
-        <TransactionStatusLabel
-          date={formatTimestamp(transaction.timestamp)}
-          error={{}}
-          status={statusKey}
-          statusOnly
-        />
-      }
-    />
-  );
-=======
         }
         title={transaction.isBridgeTx ? t('bridge') : title}
-        // eslint-disable-next-line react/jsx-no-duplicate-props
         subtitle={
           transaction.isBridgeTx && transaction.bridgeInfo ? (
             <>
@@ -880,7 +814,6 @@
                 {`${t('to')} ${transaction.bridgeInfo.destAsset?.symbol} ${t(
                   'on',
                 )} ${
-                  // Use the pre-computed chain name from our hook, or fall back to chain ID
                   transaction.bridgeInfo.destChainName ||
                   transaction.bridgeInfo.destChainId
                 }`}
@@ -898,14 +831,12 @@
       />
     );
   });
->>>>>>> a4179bca
 };
 
 MultichainTransactionListItem.propTypes = {
   transaction: PropTypes.object.isRequired,
   networkConfig: PropTypes.object.isRequired,
   toggleShowDetails: PropTypes.func.isRequired,
-  // index: PropTypes.number,
 };
 
 ///: END:ONLY_INCLUDE_IF
