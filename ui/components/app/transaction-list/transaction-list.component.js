import React, { useMemo, useState, useCallback, Fragment } from 'react';
import PropTypes from 'prop-types';
import { useSelector } from 'react-redux';
import { TransactionType } from '@metamask/transaction-controller';
import {
  nonceSortedCompletedTransactionsSelector,
  nonceSortedPendingTransactionsSelector,
} from '../../../selectors/transactions';
import {
  getCurrentChainId,
  getIsBuyableChain,
  getSelectedAccount,
  getShouldHideZeroBalanceTokens,
} from '../../../selectors';
import { useI18nContext } from '../../../hooks/useI18nContext';
import TransactionListItem from '../transaction-list-item';
import SmartTransactionListItem from '../transaction-list-item/smart-transaction-list-item.component';
import Button from '../../ui/button';
import { TOKEN_CATEGORY_HASH } from '../../../helpers/constants/transactions';
import { SWAPS_CHAINID_CONTRACT_ADDRESS_MAP } from '../../../../shared/constants/swaps';
import { isEqualCaseInsensitive } from '../../../../shared/modules/string-utils';
import { Box, Text } from '../../component-library';
import {
  TextColor,
  TextVariant,
} from '../../../helpers/constants/design-system';
import { formatDateWithYearContext } from '../../../helpers/utils/util';
import { RampsCard } from '../../multichain/ramps-card';
import { RAMPS_CARD_VARIANT_TYPES } from '../../multichain/ramps-card/ramps-card';
import { useAccountTotalFiatBalance } from '../../../hooks/useAccountTotalFiatBalance';

const PAGE_INCREMENT = 10;

// When we are on a token page, we only want to show transactions that involve that token.
// In the case of token transfers or approvals, these will be transactions sent to the
// token contract. In the case of swaps, these will be transactions sent to the swaps contract
// and which have the token address in the transaction data.
//
// getTransactionGroupRecipientAddressFilter is used to determine whether a transaction matches
// either of those criteria
const getTransactionGroupRecipientAddressFilter = (
  recipientAddress,
  chainId,
) => {
  return ({ initialTransaction: { txParams } }) => {
    return (
      isEqualCaseInsensitive(txParams?.to, recipientAddress) ||
      (txParams?.to === SWAPS_CHAINID_CONTRACT_ADDRESS_MAP[chainId] &&
        txParams.data.match(recipientAddress.slice(2)))
    );
  };
};

const tokenTransactionFilter = ({
  initialTransaction: { type, destinationTokenSymbol, sourceTokenSymbol },
}) => {
  if (TOKEN_CATEGORY_HASH[type]) {
    return false;
  } else if (type === TransactionType.swap) {
    return destinationTokenSymbol === 'ETH' || sourceTokenSymbol === 'ETH';
  }
  return true;
};

const getFilteredTransactionGroups = (
  transactionGroups,
  hideTokenTransactions,
  tokenAddress,
  chainId,
) => {
  if (hideTokenTransactions) {
    return transactionGroups.filter(tokenTransactionFilter);
  } else if (tokenAddress) {
    return transactionGroups.filter(
      getTransactionGroupRecipientAddressFilter(tokenAddress, chainId),
    );
  }
  return transactionGroups;
};

const groupTransactionsByDate = (transactionGroups) => {
  const groupedTransactions = [];

  transactionGroups.forEach((transactionGroup) => {
    const date = formatDateWithYearContext(
      transactionGroup.primaryTransaction.time,
      'MMM d, y',
      'MMM d',
    );

    const existingGroup = groupedTransactions.find(
      (group) => group.date === date,
    );

    if (existingGroup) {
      existingGroup.transactionGroups.push(transactionGroup);
    } else {
      groupedTransactions.push({
        date,
        dateMillis: transactionGroup.primaryTransaction.time,
        transactionGroups: [transactionGroup],
      });
    }
    groupedTransactions.sort((a, b) => b.dateMillis - a.dateMillis);
  });

  return groupedTransactions;
};

export default function TransactionList({
  hideTokenTransactions,
  tokenAddress,
}) {
  const [limit, setLimit] = useState(PAGE_INCREMENT);
  const t = useI18nContext();

  const unfilteredPendingTransactions = useSelector(
    nonceSortedPendingTransactionsSelector,
  );
  const unfilteredCompletedTransactions = useSelector(
    nonceSortedCompletedTransactionsSelector,
  );
  const chainId = useSelector(getCurrentChainId);
  const { address: selectedAddress } = useSelector(getSelectedAccount);

  const shouldHideZeroBalanceTokens = useSelector(
    getShouldHideZeroBalanceTokens,
  );
  const { totalFiatBalance } = useAccountTotalFiatBalance(
    selectedAddress,
    shouldHideZeroBalanceTokens,
  );
  const balanceIsZero = Number(totalFiatBalance) === 0;
  const isBuyableChain = useSelector(getIsBuyableChain);
  const showRampsCard = isBuyableChain && balanceIsZero;

  const renderDateStamp = (index, dateGroup) => {
    return index === 0 ? (
      <Text
        paddingTop={4}
        paddingInline={4}
        variant={TextVariant.bodyMd}
        color={TextColor.textDefault}
        key={dateGroup.dateMillis}
      >
        {dateGroup.date}
      </Text>
    ) : null;
  };

  const pendingTransactions = useMemo(
    () =>
      groupTransactionsByDate(
        getFilteredTransactionGroups(
          unfilteredPendingTransactions,
          hideTokenTransactions,
          tokenAddress,
          chainId,
        ),
      ),
    [
      hideTokenTransactions,
      tokenAddress,
      unfilteredPendingTransactions,
      chainId,
    ],
  );

  const completedTransactions = useMemo(
    () =>
      groupTransactionsByDate(
        getFilteredTransactionGroups(
          unfilteredCompletedTransactions,
          hideTokenTransactions,
          tokenAddress,
          chainId,
        ),
      ),
    [
      hideTokenTransactions,
      tokenAddress,
      unfilteredCompletedTransactions,
      chainId,
    ],
  );

  const viewMore = useCallback(
    () => setLimit((prev) => prev + PAGE_INCREMENT),
    [],
  );

  // Remove transactions within each date group that are incoming transactions
  // to a user that not the current one.
  const removeIncomingTxsButToAnotherAddress = (dateGroup) => {
    const isIncomingTxsButToAnotherAddress = (transaction) =>
      transaction.type === TransactionType.incoming &&
      transaction.txParams.to.toLowerCase() !== selectedAddress.toLowerCase();

    dateGroup.transactionGroups = dateGroup.transactionGroups.map(
      (transactionGroup) => {
        transactionGroup.transactions = transactionGroup.transactions.filter(
          (transaction) => !isIncomingTxsButToAnotherAddress(transaction),
        );

        return transactionGroup;
      },
    );

    return dateGroup;
  };

  // Remove transaction groups with no transactions
  const removeTxGroupsWithNoTx = (dateGroup) => {
    dateGroup.transactionGroups = dateGroup.transactionGroups.filter(
      (transactionGroup) => {
        return transactionGroup.transactions.length > 0;
      },
    );

    return dateGroup;
  };

  // Remove date groups with no transaction groups
  const dateGroupsWithTransactionGroups = (dateGroup) =>
    dateGroup.transactionGroups.length > 0;

  return (
<<<<<<< HEAD
    <>
      {showRampsCard && (
        <RampsCard variant={RAMPS_CARD_VARIANT_TYPES.ACTIVITY} />
      )}
      <Box className="transaction-list" {...boxProps}>
        <Box className="transaction-list__transactions">
          {pendingTransactions.length > 0 && (
            <Box className="transaction-list__pending-transactions">
              {pendingTransactions.map((dateGroup) => {
=======
    <Box className="transaction-list" paddingTop={4}>
      <Box className="transaction-list__transactions">
        {pendingTransactions.length > 0 && (
          <Box className="transaction-list__pending-transactions">
            {pendingTransactions.map((dateGroup) => {
              return dateGroup.transactionGroups.map(
                (transactionGroup, index) => {
                  if (
                    transactionGroup.initialTransaction.transactionType ===
                    TransactionType.smart
                  ) {
                    return (
                      <Fragment key={`${transactionGroup.nonce}:${index}`}>
                        {renderDateStamp(index, dateGroup)}
                        <SmartTransactionListItem
                          isEarliestNonce={index === 0}
                          smartTransaction={transactionGroup.initialTransaction}
                          transactionGroup={transactionGroup}
                        />
                      </Fragment>
                    );
                  }
                  return (
                    <Fragment key={`${transactionGroup.nonce}:${index}`}>
                      {renderDateStamp(index, dateGroup)}
                      <TransactionListItem
                        isEarliestNonce={index === 0}
                        transactionGroup={transactionGroup}
                      />
                    </Fragment>
                  );
                },
              );
            })}
          </Box>
        )}
        <Box className="transaction-list__completed-transactions">
          {completedTransactions.length > 0 ? (
            completedTransactions
              .map(removeIncomingTxsButToAnotherAddress)
              .map(removeTxGroupsWithNoTx)
              .filter(dateGroupsWithTransactionGroups)
              .slice(0, limit)
              .map((dateGroup) => {
>>>>>>> 8b12ade3
                return dateGroup.transactionGroups.map(
                  (transactionGroup, index) => {
                    if (
                      transactionGroup.initialTransaction.transactionType ===
                      TransactionType.smart
                    ) {
                      return (
                        <Fragment key={`${transactionGroup.nonce}:${index}`}>
                          {renderDateStamp(index, dateGroup)}
                          <SmartTransactionListItem
                            isEarliestNonce={index === 0}
                            smartTransaction={
                              transactionGroup.initialTransaction
                            }
                            transactionGroup={transactionGroup}
                          />
                        </Fragment>
                      );
                    }
                    return (
                      <Fragment key={`${transactionGroup.nonce}:${index}`}>
                        {renderDateStamp(index, dateGroup)}
                        <TransactionListItem
                          isEarliestNonce={index === 0}
                          transactionGroup={transactionGroup}
                        />
                      </Fragment>
                    );
                  },
                );
              })}
            </Box>
          )}
          <Box className="transaction-list__completed-transactions">
            {completedTransactions.length > 0 ? (
              completedTransactions
                .map(removeIncomingTxsButToAnotherAddress)
                .map(removeTxGroupsWithNoTx)
                .filter(dateGroupsWithTransactionGroups)
                .slice(0, limit)
                .map((dateGroup) => {
                  return dateGroup.transactionGroups.map(
                    (transactionGroup, index) => {
                      return (
                        <Fragment
                          key={`${transactionGroup.nonce}:${
                            transactionGroup.initialTransaction
                              ? index
                              : limit + index - 10
                          }`}
                        >
                          {renderDateStamp(index, dateGroup)}
                          {transactionGroup.initialTransaction
                            ?.transactionType === TransactionType.smart ? (
                            <SmartTransactionListItem
                              transactionGroup={transactionGroup}
                              smartTransaction={
                                transactionGroup.initialTransaction
                              }
                            />
                          ) : (
                            <TransactionListItem
                              transactionGroup={transactionGroup}
                            />
                          )}
                        </Fragment>
                      );
                    },
                  );
                })
            ) : (
              <Box className="transaction-list__empty">
                <Box className="transaction-list__empty-text">
                  {t('noTransactions')}
                </Box>
              </Box>
            )}
            {completedTransactions.length > limit && (
              <Button
                className="transaction-list__view-more"
                type="secondary"
                onClick={viewMore}
              >
                {t('viewMore')}
              </Button>
            )}
          </Box>
        </Box>
      </Box>
    </>
  );
}

TransactionList.propTypes = {
  hideTokenTransactions: PropTypes.bool,
  tokenAddress: PropTypes.string,
};

TransactionList.defaultProps = {
  hideTokenTransactions: false,
  tokenAddress: undefined,
};<|MERGE_RESOLUTION|>--- conflicted
+++ resolved
@@ -25,9 +25,9 @@
   TextVariant,
 } from '../../../helpers/constants/design-system';
 import { formatDateWithYearContext } from '../../../helpers/utils/util';
+import { useAccountTotalFiatBalance } from '../../../hooks/useAccountTotalFiatBalance';
 import { RampsCard } from '../../multichain/ramps-card';
 import { RAMPS_CARD_VARIANT_TYPES } from '../../multichain/ramps-card/ramps-card';
-import { useAccountTotalFiatBalance } from '../../../hooks/useAccountTotalFiatBalance';
 
 const PAGE_INCREMENT = 10;
 
@@ -225,62 +225,16 @@
     dateGroup.transactionGroups.length > 0;
 
   return (
-<<<<<<< HEAD
     <>
       {showRampsCard && (
         <RampsCard variant={RAMPS_CARD_VARIANT_TYPES.ACTIVITY} />
       )}
-      <Box className="transaction-list" {...boxProps}>
+
+      <Box className="transaction-list" paddingTop={4}>
         <Box className="transaction-list__transactions">
           {pendingTransactions.length > 0 && (
             <Box className="transaction-list__pending-transactions">
               {pendingTransactions.map((dateGroup) => {
-=======
-    <Box className="transaction-list" paddingTop={4}>
-      <Box className="transaction-list__transactions">
-        {pendingTransactions.length > 0 && (
-          <Box className="transaction-list__pending-transactions">
-            {pendingTransactions.map((dateGroup) => {
-              return dateGroup.transactionGroups.map(
-                (transactionGroup, index) => {
-                  if (
-                    transactionGroup.initialTransaction.transactionType ===
-                    TransactionType.smart
-                  ) {
-                    return (
-                      <Fragment key={`${transactionGroup.nonce}:${index}`}>
-                        {renderDateStamp(index, dateGroup)}
-                        <SmartTransactionListItem
-                          isEarliestNonce={index === 0}
-                          smartTransaction={transactionGroup.initialTransaction}
-                          transactionGroup={transactionGroup}
-                        />
-                      </Fragment>
-                    );
-                  }
-                  return (
-                    <Fragment key={`${transactionGroup.nonce}:${index}`}>
-                      {renderDateStamp(index, dateGroup)}
-                      <TransactionListItem
-                        isEarliestNonce={index === 0}
-                        transactionGroup={transactionGroup}
-                      />
-                    </Fragment>
-                  );
-                },
-              );
-            })}
-          </Box>
-        )}
-        <Box className="transaction-list__completed-transactions">
-          {completedTransactions.length > 0 ? (
-            completedTransactions
-              .map(removeIncomingTxsButToAnotherAddress)
-              .map(removeTxGroupsWithNoTx)
-              .filter(dateGroupsWithTransactionGroups)
-              .slice(0, limit)
-              .map((dateGroup) => {
->>>>>>> 8b12ade3
                 return dateGroup.transactionGroups.map(
                   (transactionGroup, index) => {
                     if (
