--- conflicted
+++ resolved
@@ -47,10 +47,7 @@
 ///: BEGIN:ONLY_INCLUDE_IF(build-flask)
 import TransactionIcon from '../transaction-icon';
 import TransactionStatusLabel from '../transaction-status-label/transaction-status-label';
-<<<<<<< HEAD
 import { MultichainTransactionDetailsModal } from '../multichain-transaction-details-modal';
-=======
->>>>>>> fad926a6
 ///: END:ONLY_INCLUDE_IF
 
 import {
@@ -79,8 +76,6 @@
   getMultichainNetwork,
   getSelectedAccountMultichainTransactions,
 } from '../../../selectors/multichain';
-<<<<<<< HEAD
-=======
 import { isSelectedInternalAccountSolana } from '../../../selectors/accounts';
 import {
   MULTICHAIN_PROVIDER_CONFIGS,
@@ -88,7 +83,6 @@
   SOLANA_TOKEN_IMAGE_URL,
   BITCOIN_TOKEN_IMAGE_URL,
 } from '../../../../shared/constants/multichain/networks';
->>>>>>> fad926a6
 ///: END:ONLY_INCLUDE_IF
 
 import { endTrace, TraceName } from '../../../../shared/lib/trace';
@@ -200,19 +194,13 @@
   const t = useI18nContext();
 
   ///: BEGIN:ONLY_INCLUDE_IF(build-flask)
-<<<<<<< HEAD
   const [selectedTransaction, setSelectedTransaction] = useState(null);
 
   const nonEvmTransactions = useSelector(
     getSelectedAccountMultichainTransactions,
   );
-=======
-  const nonEvmTransactions = useSelector(
-    getSelectedAccountMultichainTransactions,
-  );
 
   const isSolanaAccount = useSelector(isSelectedInternalAccountSolana);
->>>>>>> fad926a6
   ///: END:ONLY_INCLUDE_IF
 
   const unfilteredPendingTransactions = useSelector(
@@ -334,13 +322,10 @@
   }, []);
 
   ///: BEGIN:ONLY_INCLUDE_IF(build-flask)
-<<<<<<< HEAD
   const toggleShowDetails = useCallback((transaction = null) => {
     setSelectedTransaction(transaction);
   }, []);
 
-=======
->>>>>>> fad926a6
   const multichainNetwork = useMultichainSelector(
     getMultichainNetwork,
     selectedAccount,
@@ -348,39 +333,6 @@
 
   const trackEvent = useContext(MetaMetricsContext);
 
-<<<<<<< HEAD
-  const groupNonEvmTransactionsByDate = (transactions) => {
-    const groupedTransactions = [];
-
-    transactions.data.forEach((transaction) => {
-      const date = formatDateWithYearContext(
-        transaction.timestamp,
-        'MMM d, y',
-        'MMM d',
-      );
-
-      const existingGroup = groupedTransactions.find(
-        (group) => group.date === date,
-      );
-
-      if (existingGroup) {
-        existingGroup.transactions.push(transaction);
-      } else {
-        groupedTransactions.push({
-          date,
-          dateMillis: transaction.timestamp,
-          transactions: [transaction],
-        });
-      }
-    });
-
-    groupedTransactions.sort((a, b) => b.dateMillis - a.dateMillis);
-
-    return groupedTransactions;
-  };
-
-=======
->>>>>>> fad926a6
   if (!isEvmAccountType(selectedAccount.type)) {
     const addressLink = getMultichainAccountUrl(
       selectedAccount.address,
@@ -389,7 +341,6 @@
 
     const metricsLocation = 'Activity Tab';
     return (
-<<<<<<< HEAD
       <>
         {selectedTransaction && (
           <MultichainTransactionDetailsModal
@@ -399,9 +350,11 @@
             multichainNetwork={multichainNetwork}
           />
         )}
+
         <Box className="transaction-list" {...boxProps}>
+          {/* TODO: Non-EVM transactions are not paginated for now. */}
           <Box className="transaction-list__transactions">
-            {nonEvmTransactions.data.length > 0 ? (
+            {nonEvmTransactions?.transactions.length > 0 ? (
               <Box className="transaction-list__completed-transactions">
                 {groupNonEvmTransactionsByDate(nonEvmTransactions).map(
                   (dateGroup) => (
@@ -414,7 +367,7 @@
                       >
                         {dateGroup.date}
                       </Text>
-                      {dateGroup.transactions.map((transaction, index) => (
+                      {dateGroup.transactionGroups.map((transaction, index) => (
                         <ActivityListItem
                           key={`${transaction.account}:${index}`}
                           className="custom-class"
@@ -429,9 +382,21 @@
                                   borderWidth={1}
                                   className="activity-tx__network-badge"
                                   data-testid="activity-tx-network-badge"
-                                  name="Solana"
+                                  name={
+                                    isSolanaAccount
+                                      ? MULTICHAIN_PROVIDER_CONFIGS[
+                                          MultichainNetworks.SOLANA
+                                        ].nickname
+                                      : MULTICHAIN_PROVIDER_CONFIGS[
+                                          MultichainNetworks.BITCOIN
+                                        ].nickname
+                                  }
                                   size="xs"
-                                  src="./images/solana-logo.svg"
+                                  src={
+                                    isSolanaAccount
+                                      ? SOLANA_TOKEN_IMAGE_URL
+                                      : BITCOIN_TOKEN_IMAGE_URL
+                                  }
                                 />
                               }
                               display="block"
@@ -472,7 +437,7 @@
                             />
                           }
                           title={capitalize(transaction.type)}
-                        />
+                        ></ActivityListItem>
                       ))}
                     </Fragment>
                   ),
@@ -503,119 +468,6 @@
               </Box>
             )}
           </Box>
-=======
-      <Box className="transaction-list" {...boxProps}>
-        {/* TODO: Non-EVM transactions are not paginated for now. */}
-        <Box className="transaction-list__transactions">
-          {nonEvmTransactions?.transactions.length > 0 ? (
-            <Box className="transaction-list__completed-transactions">
-              {groupNonEvmTransactionsByDate(nonEvmTransactions).map(
-                (dateGroup) => (
-                  <Fragment key={dateGroup.date}>
-                    <Text
-                      paddingTop={4}
-                      paddingInline={4}
-                      variant={TextVariant.bodyMd}
-                      color={TextColor.textDefault}
-                    >
-                      {dateGroup.date}
-                    </Text>
-                    {dateGroup.transactionGroups.map((transaction, index) => (
-                      <ActivityListItem
-                        key={`${transaction.account}:${index}`}
-                        className="custom-class"
-                        data-testid="activity-list-item"
-                        icon={
-                          <BadgeWrapper
-                            anchorElementShape="circular"
-                            badge={
-                              <AvatarNetwork
-                                borderColor="background-default"
-                                borderWidth={1}
-                                className="activity-tx__network-badge"
-                                data-testid="activity-tx-network-badge"
-                                name={
-                                  isSolanaAccount
-                                    ? MULTICHAIN_PROVIDER_CONFIGS[
-                                        MultichainNetworks.SOLANA
-                                      ].nickname
-                                    : MULTICHAIN_PROVIDER_CONFIGS[
-                                        MultichainNetworks.BITCOIN
-                                      ].nickname
-                                }
-                                size="xs"
-                                src={
-                                  isSolanaAccount
-                                    ? SOLANA_TOKEN_IMAGE_URL
-                                    : BITCOIN_TOKEN_IMAGE_URL
-                                }
-                              />
-                            }
-                            display="block"
-                            positionObj={{ right: -4, top: -4 }}
-                          >
-                            <TransactionIcon
-                              category={transaction.type}
-                              status={transaction.status}
-                            />
-                          </BadgeWrapper>
-                        }
-                        rightContent={
-                          <>
-                            <Text
-                              className="activity-list-item__primary-currency"
-                              color="text-default"
-                              data-testid="transaction-list-item-primary-currency"
-                              ellipsis
-                              fontWeight="medium"
-                              textAlign="right"
-                              title="Primary Currency"
-                              variant="body-lg-medium"
-                            >
-                              {`${transaction.from[0]?.asset?.amount} ${transaction.from[0]?.asset?.unit}`}
-                            </Text>
-                          </>
-                        }
-                        subtitle={
-                          <TransactionStatusLabel
-                            date={formatDateWithYearContext(
-                              transaction.timestamp,
-                              'MMM d, y',
-                              'MMM d',
-                            )}
-                            error={{}}
-                            status={transaction.status}
-                            statusOnly
-                          />
-                        }
-                        title={capitalize(transaction.type)}
-                      ></ActivityListItem>
-                    ))}
-                  </Fragment>
-                ),
-              )}
-              <Box className="transaction-list__view-on-block-explorer">
-                <Button
-                  display={Display.Flex}
-                  variant={ButtonVariant.Primary}
-                  size={ButtonSize.Sm}
-                  endIconName={IconName.Export}
-                  onClick={() =>
-                    openBlockExplorer(addressLink, metricsLocation, trackEvent)
-                  }
-                >
-                  {t('viewOnBlockExplorer')}
-                </Button>
-              </Box>
-            </Box>
-          ) : (
-            <Box className="transaction-list__empty">
-              <Box className="transaction-list__empty-text">
-                {t('noTransactions')}
-              </Box>
-            </Box>
-          )}
->>>>>>> fad926a6
         </Box>
       </>
     );
