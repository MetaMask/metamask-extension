--- conflicted
+++ resolved
@@ -185,19 +185,9 @@
 const render = (state = defaultState) => {
   const store = configureStore(state);
   return renderWithProvider(
-<<<<<<< HEAD
-    <MemoryRouter>
-      <CompatRouter>
-        <MetaMetricsContext.Provider value={{ trackEvent: mockTrackEvent }}>
-          <TransactionList />
-        </MetaMetricsContext.Provider>
-      </CompatRouter>
-    </MemoryRouter>,
-=======
-    <MetaMetricsContext.Provider value={mockTrackEvent}>
+    <MetaMetricsContext.Provider value={{ trackEvent: mockTrackEvent }}>
       <TransactionList />
     </MetaMetricsContext.Provider>,
->>>>>>> 5f5b8351
     store,
   );
 };
@@ -215,19 +205,9 @@
   it('renders TransactionList component with props hideNetworkFilter correctly', () => {
     const store = configureStore(defaultState);
     const { container } = renderWithProvider(
-<<<<<<< HEAD
-      <MemoryRouter>
-        <CompatRouter>
-          <MetaMetricsContext.Provider value={{ trackEvent: mockTrackEvent }}>
-            <TransactionList hideNetworkFilter />
-          </MetaMetricsContext.Provider>
-        </CompatRouter>
-      </MemoryRouter>,
-=======
-      <MetaMetricsContext.Provider value={mockTrackEvent}>
+      <MetaMetricsContext.Provider value={{ trackEvent: mockTrackEvent }}>
         <TransactionList hideNetworkFilter />
       </MetaMetricsContext.Provider>,
->>>>>>> 5f5b8351
       store,
     );
     expect(container).toMatchSnapshot();
@@ -243,19 +223,9 @@
     };
     const store = configureStore(defaultState2);
     const { container } = renderWithProvider(
-<<<<<<< HEAD
-      <MemoryRouter>
-        <CompatRouter>
-          <MetaMetricsContext.Provider value={{ trackEvent: mockTrackEvent }}>
-            <TransactionList hideTokenTransactions />
-          </MetaMetricsContext.Provider>
-        </CompatRouter>
-      </MemoryRouter>,
-=======
-      <MetaMetricsContext.Provider value={mockTrackEvent}>
+      <MetaMetricsContext.Provider value={{ trackEvent: mockTrackEvent }}>
         <TransactionList hideTokenTransactions />
       </MetaMetricsContext.Provider>,
->>>>>>> 5f5b8351
       store,
     );
     expect(container).toMatchSnapshot();
@@ -305,19 +275,9 @@
     const store = configureStore(defaultState);
 
     const { queryByText } = renderWithProvider(
-<<<<<<< HEAD
-      <MemoryRouter>
-        <CompatRouter>
-          <MetaMetricsContext.Provider value={{ trackEvent: mockTrackEvent }}>
-            <TransactionList tokenChainId="0x89" />
-          </MetaMetricsContext.Provider>
-        </CompatRouter>
-      </MemoryRouter>,
-=======
-      <MetaMetricsContext.Provider value={mockTrackEvent}>
+      <MetaMetricsContext.Provider value={{ trackEvent: mockTrackEvent }}>
         <TransactionList tokenChainId="0x89" />
       </MetaMetricsContext.Provider>,
->>>>>>> 5f5b8351
       store,
     );
     expect(
@@ -366,19 +326,9 @@
     const store = configureStore(defaultState2);
 
     const { queryByText } = renderWithProvider(
-<<<<<<< HEAD
-      <MemoryRouter>
-        <CompatRouter>
-          <MetaMetricsContext.Provider value={{ trackEvent: mockTrackEvent }}>
-            <TransactionList tokenChainId="0xe708" />
-          </MetaMetricsContext.Provider>
-        </CompatRouter>
-      </MemoryRouter>,
-=======
-      <MetaMetricsContext.Provider value={mockTrackEvent}>
+      <MetaMetricsContext.Provider value={{ trackEvent: mockTrackEvent }}>
         <TransactionList tokenChainId="0xe708" />
       </MetaMetricsContext.Provider>,
->>>>>>> 5f5b8351
       store,
     );
     expect(
