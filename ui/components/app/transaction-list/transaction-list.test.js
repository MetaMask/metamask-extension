--- conflicted
+++ resolved
@@ -28,11 +28,7 @@
     ...mockState.metamask,
     nonEvmTransactions: {
       [MOCK_ACCOUNT_BIP122_P2WPKH.id]: {
-<<<<<<< HEAD
-        data: [
-=======
         transactions: [
->>>>>>> fad926a6
           {
             timestamp: 1733736433,
             chain: MultichainNetworks.BITCOIN,
