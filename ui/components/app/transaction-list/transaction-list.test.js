import React from 'react';
import { fireEvent } from '@testing-library/react';
import { MemoryRouter } from 'react-router-dom';
import { CompatRouter } from 'react-router-dom-v5-compat';
import { TransactionType } from '@metamask/transaction-controller';
import { AVAILABLE_MULTICHAIN_NETWORK_CONFIGURATIONS } from '@metamask/multichain-network-controller';
import { renderWithProvider } from '../../../../test/jest';
import configureStore from '../../../store/store';
import mockState from '../../../../test/data/mock-state.json';
import {
  MOCK_ACCOUNT_BIP122_P2WPKH,
  MOCK_ACCOUNT_SOLANA_MAINNET,
} from '../../../../test/data/mock-accounts';
import { MetaMetricsContext } from '../../../contexts/metametrics';
import {
  MetaMetricsEventCategory,
  MetaMetricsEventLinkType,
  MetaMetricsEventName,
} from '../../../../shared/constants/metametrics';
import {
  MULTICHAIN_NETWORK_BLOCK_EXPLORER_FORMAT_URLS_MAP,
  MultichainNetworks,
} from '../../../../shared/constants/multichain/networks';
import { formatBlockExplorerAddressUrl } from '../../../../shared/lib/multichain/networks';
import { MOCK_TRANSACTION_BY_TYPE } from '../../../../.storybook/initial-states/transactions';
import { createMockInternalAccount } from '../../../../test/jest/mocks';
import { CHAIN_IDS } from '../../../../shared/constants/network';
import {
  startIncomingTransactionPolling,
  stopIncomingTransactionPolling,
} from '../../../store/controller-actions/transaction-controller';
import TransactionList, {
  filterTransactionsByToken,
} from './transaction-list.component';

jest.mock('../../../store/controller-actions/transaction-controller');
<<<<<<< HEAD
<<<<<<< HEAD
=======
=======
>>>>>>> main
=======
>>>>>>> 6dc3571a
// Mock FEATURED_NETWORK_CHAIN_IDS to include Goerli
jest.mock('../../../../shared/constants/network', () => ({
  ...jest.requireActual('../../../../shared/constants/network'),
  FEATURED_NETWORK_CHAIN_IDS: [
    '0x1',
    '0x5',
    '0x89',
    '0xa',
    '0xa4b1',
    '0xa86a',
    '0x38',
    '0x144',
    '0x324',
  ],
}));
<<<<<<< HEAD
<<<<<<< HEAD
>>>>>>> be1140f81e72365a32ca7d310043fadf63d3eb58
=======
>>>>>>> main
=======
>>>>>>> 6dc3571a

const MOCK_INTERNAL_ACCOUNT = createMockInternalAccount({
  address: '0xefga64466f257793eaa52fcfff5066894b76a149',
  id: 'id-account',
});

const defaultState = {
  metamask: {
    ...mockState.metamask,
<<<<<<< HEAD
    enabledNetworkMap: {
      eip155: {
        [CHAIN_IDS.GOERLI]: true,
      },
=======
    eip155: {
      [CHAIN_IDS.GOERLI]: true,
>>>>>>> main
    },
    transactions: [MOCK_TRANSACTION_BY_TYPE[TransactionType.incoming]],
    internalAccounts: {
      accounts: { [MOCK_INTERNAL_ACCOUNT.id]: MOCK_INTERNAL_ACCOUNT },
      selectedAccount: MOCK_INTERNAL_ACCOUNT.id,
    },
    multichainNetworkConfigurationsByChainId:
      AVAILABLE_MULTICHAIN_NETWORK_CONFIGURATIONS,
    selectedMultichainNetworkChainId: 'eip155:5',
    isEvmSelected: true,
  },
};

const btcState = {
  metamask: {
    ...mockState.metamask,
    nonEvmTransactions: {
      [MOCK_ACCOUNT_BIP122_P2WPKH.id]: {
        transactions: [
          {
            timestamp: 1733736433,
            chain: MultichainNetworks.BITCOIN,
            status: 'confirmed',
            type: 'send',
            account: MOCK_ACCOUNT_BIP122_P2WPKH.id,
            from: [],
            to: [
              {
                address: MOCK_ACCOUNT_BIP122_P2WPKH.address,
                asset: {
                  fungible: true,
                  type: '',
                  unit: 'BTC',
                  amount: '1.1',
                },
              },
              {
                address: MOCK_ACCOUNT_BIP122_P2WPKH.address,
                asset: {
                  fungible: true,
                  type: '',
                  unit: 'BTC',
                  amount: '0.1',
                },
              },
            ],
            fees: [],
            events: [],
          },
        ],
        next: null,
        lastUpdated: expect.any(Number),
      },
    },
    internalAccounts: {
      ...mockState.metamask.internalAccounts,
      accounts: {
        ...mockState.metamask.internalAccounts.accounts,
        [MOCK_ACCOUNT_BIP122_P2WPKH.id]: MOCK_ACCOUNT_BIP122_P2WPKH,
      },
      selectedAccount: MOCK_ACCOUNT_BIP122_P2WPKH.id,
    },
    selectedAddress: MOCK_ACCOUNT_BIP122_P2WPKH.address,
    completedOnboarding: true,
    transactions: [],
  },
};

const solanaSwapState = {
  metamask: {
    ...mockState.metamask,
    nonEvmTransactions: {
      [MOCK_ACCOUNT_SOLANA_MAINNET.id]: {
        transactions: [
          {
            id: '2pfnv4drhnitfzCFKxiRoJMzFQpG7wZ9mpRQVk7xm5TQ27g6FZH95HVF6KgwQBS872yGtyhuq57jXXS1y29ub11',
            timestamp: 1740480781,
            chain: MultichainNetworks.SOLANA,
            status: 'confirmed',
            type: 'swap',
            from: [
              {
                address: MOCK_ACCOUNT_SOLANA_MAINNET.address,
                asset: {
                  fungible: true,
                  type: 'solCaip19',
                  unit: 'SOL',
                  amount: '0.01',
                },
              },
            ],
            to: [
              {
                address: MOCK_ACCOUNT_SOLANA_MAINNET.address,
                asset: {
                  fungible: true,
                  type: 'bonkCaip19',
                  unit: 'BONK',
                  amount: '0.00000001', // Test extremely small amounts
                },
              },
            ],
            fees: [
              {
                type: 'base',
                asset: {
                  fungible: true,
                  type: '',
                  unit: 'SOL',
                  amount: '0.000005',
                },
              },
              {
                type: 'priority',
                asset: {
                  fungible: true,
                  type: '',
                  unit: 'SOL',
                  amount: '0.000069798',
                },
              },
            ],
            events: [{ status: 'confirmed', timestamp: 1740480781 }],
          },
        ],
        next: null,
        lastUpdated: expect.any(Number),
      },
    },
    internalAccounts: {
      ...mockState.metamask.internalAccounts,
      accounts: {
        ...mockState.metamask.internalAccounts.accounts,
        [MOCK_ACCOUNT_SOLANA_MAINNET.id]: MOCK_ACCOUNT_SOLANA_MAINNET,
      },
      selectedAccount: MOCK_ACCOUNT_SOLANA_MAINNET.id,
    },
    selectedAddress: MOCK_ACCOUNT_SOLANA_MAINNET.address,
    completedOnboarding: true,
    transactions: [],
  },
};

const mockTrackEvent = jest.fn();

const render = (state = defaultState) => {
  const store = configureStore(state);
  return renderWithProvider(
    <MemoryRouter>
      <CompatRouter>
        <MetaMetricsContext.Provider value={mockTrackEvent}>
          <TransactionList />
        </MetaMetricsContext.Provider>
      </CompatRouter>
    </MemoryRouter>,
    store,
  );
};

describe('TransactionList', () => {
  const startIncomingTransactionPollingMock = jest.mocked(
    startIncomingTransactionPolling,
  );

  const stopIncomingTransactionPollingMock = jest.mocked(
    stopIncomingTransactionPolling,
  );

  afterEach(() => {
    jest.clearAllMocks();
  });

  it('renders TransactionList component correctly', () => {
    const { container } = render();
    expect(container).toMatchSnapshot();
  });

  it('renders TransactionList component with props hideNetworkFilter correctly', () => {
    const store = configureStore(defaultState);
    const { container } = renderWithProvider(
      <MemoryRouter>
        <CompatRouter>
          <MetaMetricsContext.Provider value={mockTrackEvent}>
            <TransactionList hideNetworkFilter />
          </MetaMetricsContext.Provider>
        </CompatRouter>
      </MemoryRouter>,
      store,
    );
    expect(container).toMatchSnapshot();
  });

  it('renders TransactionList component with props hideTokenTransactions correctly', () => {
    const defaultState2 = {
      ...defaultState,
      metamask: {
        ...defaultState.metamask,
        transactions: [MOCK_TRANSACTION_BY_TYPE[TransactionType.swap]],
      },
    };
    const store = configureStore(defaultState2);
    const { container } = renderWithProvider(
      <MemoryRouter>
        <CompatRouter>
          <MetaMetricsContext.Provider value={mockTrackEvent}>
            <TransactionList hideTokenTransactions />
          </MetaMetricsContext.Provider>
        </CompatRouter>
      </MemoryRouter>,
      store,
    );
    expect(container).toMatchSnapshot();
  });

  it('renders TransactionList component and does not show You have no transactions text', () => {
    const { queryByText } = render();
    expect(queryByText('You have no transactions')).toBeNull();
  });

  it('renders TransactionList component and shows a Bitcoin Tx in the activity list', () => {
    const { getByText, getByRole, getByTestId } = render(btcState);

    // The activity list item has a status of "Confirmed" and a type of "Send"
    expect(getByText('Confirmed')).toBeInTheDocument();
    expect(getByText('Send')).toBeInTheDocument();
    expect(getByText('-1.2 BTC')).toBeInTheDocument();

    // A BTC activity list item exists
    expect(getByTestId('activity-list-item')).toBeInTheDocument();

    const viewOnExplorerBtn = getByRole('button', {
      name: 'View on block explorer',
    });
    expect(viewOnExplorerBtn).toBeInTheDocument();

    const blockExplorerUrl = formatBlockExplorerAddressUrl(
      MULTICHAIN_NETWORK_BLOCK_EXPLORER_FORMAT_URLS_MAP[
        MultichainNetworks.BITCOIN
      ],
      btcState.metamask.internalAccounts.selectedAccount.address,
    );
    const blockExplorerDomain = new URL(blockExplorerUrl).host;
    fireEvent.click(viewOnExplorerBtn);
    expect(mockTrackEvent).toHaveBeenCalledWith({
      event: MetaMetricsEventName.ExternalLinkClicked,
      category: MetaMetricsEventCategory.Navigation,
      properties: {
        link_type: MetaMetricsEventLinkType.AccountTracker,
        location: 'Activity Tab',
        url_domain: blockExplorerDomain,
      },
    });
  });

  it('renders TransactionList component and does not show Chain ID mismatch text if network name is not available', () => {
    const store = configureStore(defaultState);

    const { queryByText } = renderWithProvider(
      <MemoryRouter>
        <CompatRouter>
          <MetaMetricsContext.Provider value={mockTrackEvent}>
            <TransactionList tokenChainId="0x89" />
          </MetaMetricsContext.Provider>
        </CompatRouter>
      </MemoryRouter>,
      store,
    );
    expect(
      queryByText('Please switch network to view transactions'),
    ).toBeNull();
  });

  it('renders TransactionList component and shows network name text', () => {
    const defaultState2 = {
      metamask: {
        ...mockState.metamask,
        selectedNetworkClientId: 'mainnet',
        networkConfigurationsByChainId: {
          '0x1': {
            blockExplorerUrls: [],
            chainId: '0x1',
            defaultRpcEndpointIndex: 0,
            name: 'Mainnet',
            nativeCurrency: 'ETH',
            rpcEndpoints: [
              {
                networkClientId: 'mainnet',
                type: 'infura',
                url: 'https://mainnet.infura.io/v3/{infuraProjectId}',
              },
            ],
          },
          '0xe708': {
            blockExplorerUrls: [],
            chainId: '0xe708',
            defaultRpcEndpointIndex: 0,
            name: 'Linea Mainnet',
            nativeCurrency: 'ETH',
            rpcEndpoints: [
              {
                networkClientId: 'linea-mainnet',
                type: 'infura',
                url: 'https://linea-mainnet.infura.io/v3/{infuraProjectId}',
              },
            ],
          },
        },
        transactions: [],
      },
    };
    const store = configureStore(defaultState2);

    const { queryByText } = renderWithProvider(
      <MemoryRouter>
        <CompatRouter>
          <MetaMetricsContext.Provider value={mockTrackEvent}>
            <TransactionList tokenChainId="0xe708" />
          </MetaMetricsContext.Provider>
        </CompatRouter>
      </MemoryRouter>,
      store,
    );
    expect(
      queryByText(
        'Please switch to Linea Mainnet network to view transactions',
      ),
    ).toBeNull();
  });

  it('renders TransactionList component and shows a Solana Swap Tx in the activity list', () => {
    const { getByText, getByRole, getByTestId } = render(solanaSwapState);

    expect(getByText('Confirmed')).toBeInTheDocument();
    expect(getByText('Swap SOL to BONK')).toBeInTheDocument();

    expect(getByTestId('activity-list-item')).toBeInTheDocument();

    expect(getByText('-0.01 SOL')).toBeInTheDocument();

    const viewOnExplorerBtn = getByRole('button', {
      name: 'View on block explorer',
    });
    expect(viewOnExplorerBtn).toBeInTheDocument();
  });

  it('starts incoming transaction polling on mount', () => {
    render();
    expect(startIncomingTransactionPollingMock).toHaveBeenCalled();
  });

  it('stops incoming transaction polling on mount', () => {
    render();
    expect(stopIncomingTransactionPollingMock).toHaveBeenCalled();
  });

  it('stops incoming transaction polling on unmount', () => {
    const { unmount } = render();

    const count = stopIncomingTransactionPollingMock.mock.calls.length;

    unmount();

    expect(stopIncomingTransactionPollingMock).toHaveBeenCalledTimes(count + 1);
  });

  describe('keepOnlyNonEvmTransactionsForToken', () => {
    const transactionWithSolAndToken = {
      from: [
        {
          asset: {
            type: 'solana:5eykt4UsFv8P8NJdTREpY1vzqKqZKvdp/slip44:501',
          },
        },
      ],
      to: [
        {
          asset: {
            type: 'solana:5eykt4UsFv8P8NJdTREpY1vzqKqZKvdp/slip44:501',
          },
        },
        {
          asset: {
            type: 'solana:5eykt4UsFv8P8NJdTREpY1vzqKqZKvdp/token:EPjFWdd5AufqSSqeM2qN1xzybapC8G4wEGGkZwyTDt1v',
          },
        },
      ],
    };
    const transactionWithOnlySol = {
      from: [
        {
          asset: {
            type: 'solana:5eykt4UsFv8P8NJdTREpY1vzqKqZKvdp/slip44:501',
          },
        },
      ],
      to: [
        {
          asset: {
            type: 'solana:5eykt4UsFv8P8NJdTREpY1vzqKqZKvdp/slip44:501',
          },
        },
      ],
    };
    const transactionWithOnlyToken = {
      from: [
        {
          asset: {
            type: 'solana:5eykt4UsFv8P8NJdTREpY1vzqKqZKvdp/token:EPjFWdd5AufqSSqeM2qN1xzybapC8G4wEGGkZwyTDt1v',
          },
        },
      ],
      to: [
        {
          asset: {
            type: 'solana:5eykt4UsFv8P8NJdTREpY1vzqKqZKvdp/token:EPjFWdd5AufqSSqeM2qN1xzybapC8G4wEGGkZwyTDt1v',
          },
        },
      ],
    };

    const nonEvmTransactions = {
      transactions: [
        transactionWithSolAndToken,
        transactionWithOnlySol,
        transactionWithOnlyToken,
      ],
    };

    it('filters out transactions that do not involve the token address', () => {
      const tokenAddress =
        'solana:5eykt4UsFv8P8NJdTREpY1vzqKqZKvdp/token:EPjFWdd5AufqSSqeM2qN1xzybapC8G4wEGGkZwyTDt1v';

      const result = filterTransactionsByToken(
        nonEvmTransactions,
        tokenAddress,
      );

      expect(result).toStrictEqual({
        transactions: [transactionWithSolAndToken, transactionWithOnlyToken],
      });
    });

    it('returns the original object if no token address is provided', () => {
      const tokenAddress = undefined;

      const result = filterTransactionsByToken(
        nonEvmTransactions,
        tokenAddress,
      );

      expect(result).toStrictEqual(nonEvmTransactions);
    });
  });
});<|MERGE_RESOLUTION|>--- conflicted
+++ resolved
@@ -34,13 +34,6 @@
 } from './transaction-list.component';
 
 jest.mock('../../../store/controller-actions/transaction-controller');
-<<<<<<< HEAD
-<<<<<<< HEAD
-=======
-=======
->>>>>>> main
-=======
->>>>>>> 6dc3571a
 // Mock FEATURED_NETWORK_CHAIN_IDS to include Goerli
 jest.mock('../../../../shared/constants/network', () => ({
   ...jest.requireActual('../../../../shared/constants/network'),
@@ -56,13 +49,6 @@
     '0x324',
   ],
 }));
-<<<<<<< HEAD
-<<<<<<< HEAD
->>>>>>> be1140f81e72365a32ca7d310043fadf63d3eb58
-=======
->>>>>>> main
-=======
->>>>>>> 6dc3571a
 
 const MOCK_INTERNAL_ACCOUNT = createMockInternalAccount({
   address: '0xefga64466f257793eaa52fcfff5066894b76a149',
@@ -72,15 +58,10 @@
 const defaultState = {
   metamask: {
     ...mockState.metamask,
-<<<<<<< HEAD
     enabledNetworkMap: {
       eip155: {
         [CHAIN_IDS.GOERLI]: true,
       },
-=======
-    eip155: {
-      [CHAIN_IDS.GOERLI]: true,
->>>>>>> main
     },
     transactions: [MOCK_TRANSACTION_BY_TYPE[TransactionType.incoming]],
     internalAccounts: {
