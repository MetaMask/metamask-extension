// Jest Snapshot v1, https://goo.gl/fbAQLP

exports[`NoteToTrader should render the Note to trader component 1`] = `
<div>
  <div
    class="mm-box confirm-page-container-content__data"
  >
    <div
<<<<<<< HEAD
      class="box box--padding-4 box--display-flex box--flex-direction-column"
=======
      class="mm-box mm-box--padding-4 mm-box--display-flex mm-box--flex-direction-column"
>>>>>>> 877e184b
    >
      <div
        class="mm-box note-header mm-box--display-flex mm-box--justify-content-space-between"
      >
        <label
          class="mm-box mm-text mm-label mm-label--html-for mm-text--body-md mm-text--font-weight-medium mm-box--display-inline-flex mm-box--align-items-center mm-box--color-text-default"
          for="transaction-note"
        >
          Transaction note
        </label>
        <p
          class="mm-box mm-text note-header__counter mm-text--body-md mm-box--color-text-default"
        >
          9
          /
          280
        </p>
      </div>
      <div
        class="mm-box note-field mm-box--display-flex mm-box--flex-direction-column"
      >
        <textarea
          data-testid="transaction-note"
          id="transaction-note"
          maxlength="280"
          placeholder=""
        >
          some text
        </textarea>
      </div>
    </div>
  </div>
</div>
`;<|MERGE_RESOLUTION|>--- conflicted
+++ resolved
@@ -6,11 +6,7 @@
     class="mm-box confirm-page-container-content__data"
   >
     <div
-<<<<<<< HEAD
-      class="box box--padding-4 box--display-flex box--flex-direction-column"
-=======
       class="mm-box mm-box--padding-4 mm-box--display-flex mm-box--flex-direction-column"
->>>>>>> 877e184b
     >
       <div
         class="mm-box note-header mm-box--display-flex mm-box--justify-content-space-between"
