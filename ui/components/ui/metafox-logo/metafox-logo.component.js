import React, { PureComponent } from 'react';
import PropTypes from 'prop-types';
import classnames from 'classnames';
import { Box } from '../../component-library';
import { BackgroundColor } from '../../../helpers/constants/design-system';
import MetaFoxHorizontalLogo from './horizontal-logo';

export default class MetaFoxLogo extends PureComponent {
  static propTypes = {
    onClick: PropTypes.func,
    unsetIconHeight: PropTypes.bool,
    isOnboarding: PropTypes.bool,
    ///: BEGIN:ONLY_INCLUDE_IF(build-flask)
    src: PropTypes.string,
    ///: END:ONLY_INCLUDE_IF
<<<<<<< HEAD
    theme: PropTypes.string,
=======
>>>>>>> 103d92c4
  };

  static defaultProps = {
    onClick: undefined,
    unsetIconHeight: false,
    isOnboarding: false,
    ///: BEGIN:ONLY_INCLUDE_IF(build-flask)
    src: undefined,
    ///: END:ONLY_INCLUDE_IF
    theme: undefined,
  };

  render() {
    const {
      onClick,
      unsetIconHeight,
      isOnboarding,
      ///: BEGIN:ONLY_INCLUDE_IF(build-flask)
      src,
      ///: END:ONLY_INCLUDE_IF
<<<<<<< HEAD
      theme,
=======
>>>>>>> 103d92c4
    } = this.props;

    const iconProps = unsetIconHeight ? {} : { height: 42, width: 42 };

    iconProps.src = './images/logo/metamask-fox.svg';

    let renderHorizontalLogo = () => (
      <MetaFoxHorizontalLogo
<<<<<<< HEAD
        theme={theme}
=======
>>>>>>> 103d92c4
        className={classnames({
          'app-header__metafox-logo--horizontal': !isOnboarding,
          'onboarding-app-header__metafox-logo--horizontal': isOnboarding,
        })}
      />
    );

    let imageSrc = './images/logo/metamask-fox.svg';

    ///: BEGIN:ONLY_INCLUDE_IF(build-flask)
    if (src) {
      renderHorizontalLogo = () => (
        <img
          {...iconProps}
          src={src}
          className={classnames({
            'app-header__metafox-logo--horizontal': !isOnboarding,
            'onboarding-app-header__metafox-logo--horizontal': isOnboarding,
          })}
          alt=""
        />
      );

      imageSrc = src;
    }
    ///: END:ONLY_INCLUDE_IF

    return (
      <Box
        as="button"
        onClick={onClick}
        className={classnames({
          'app-header__logo-container': !isOnboarding,
          'onboarding-app-header__logo-container': isOnboarding,
          'app-header__logo-container--clickable': Boolean(onClick),
        })}
        backgroundColor={BackgroundColor.transparent}
        data-testid="app-header-logo"
      >
        {renderHorizontalLogo()}

        <img
          {...iconProps}
          src={imageSrc}
          className={classnames({
            'app-header__metafox-logo--icon': !isOnboarding,
            'onboarding-app-header__metafox-logo--icon': isOnboarding,
          })}
          alt=""
        />
      </Box>
    );
  }
}<|MERGE_RESOLUTION|>--- conflicted
+++ resolved
@@ -13,10 +13,7 @@
     ///: BEGIN:ONLY_INCLUDE_IF(build-flask)
     src: PropTypes.string,
     ///: END:ONLY_INCLUDE_IF
-<<<<<<< HEAD
     theme: PropTypes.string,
-=======
->>>>>>> 103d92c4
   };
 
   static defaultProps = {
@@ -37,10 +34,7 @@
       ///: BEGIN:ONLY_INCLUDE_IF(build-flask)
       src,
       ///: END:ONLY_INCLUDE_IF
-<<<<<<< HEAD
       theme,
-=======
->>>>>>> 103d92c4
     } = this.props;
 
     const iconProps = unsetIconHeight ? {} : { height: 42, width: 42 };
@@ -49,10 +43,7 @@
 
     let renderHorizontalLogo = () => (
       <MetaFoxHorizontalLogo
-<<<<<<< HEAD
         theme={theme}
-=======
->>>>>>> 103d92c4
         className={classnames({
           'app-header__metafox-logo--horizontal': !isOnboarding,
           'onboarding-app-header__metafox-logo--horizontal': isOnboarding,
