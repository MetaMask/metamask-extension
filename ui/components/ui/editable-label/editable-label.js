--- conflicted
+++ resolved
@@ -62,13 +62,9 @@
           iconName={ICON_NAMES.CHECK}
           className="editable-label__icon-button"
           onClick={() => this.handleSubmit(isValidAccountName)}
-<<<<<<< HEAD
         >
           <Icon name={ICON_NAMES.CHECK} className="editable-label__icon" />
-        </button>
-=======
-        />
->>>>>>> 09c60e20
+        </ButtonIcon>
         <div className="editable-label__error editable-label__error-amount">
           {errorMessage}
         </div>
