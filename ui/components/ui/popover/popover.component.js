--- conflicted
+++ resolved
@@ -15,18 +15,6 @@
   Size,
   BorderColor,
   IconColor,
-<<<<<<< HEAD
-  TextAlign,
-  BLOCK_SIZES,
-} from '../../../helpers/constants/design-system';
-
-import {
-  ButtonIcon,
-  Icon,
-  IconName,
-  IconSize,
-  Text,
-=======
 } from '../../../helpers/constants/design-system';
 import {
   ButtonIcon,
@@ -34,7 +22,6 @@
   Icon,
   ICON_NAMES,
   ICON_SIZES,
->>>>>>> 62aa9ea6
 } from '../../component-library';
 
 const defaultHeaderProps = {
@@ -58,15 +45,6 @@
   justifyContent: JustifyContent.spaceBetween,
   padding: [4, 6, 6],
 };
-
-/**
- * @deprecated The `<Popover>` component has been deprecated in favor of the new `<Modal>` component from the component-library.
- * Please update your code to use the new `<Modal>` component instead, which can be found at ui/components/component-library/modal/modal.tsx.
- * You can find documentation for the new Modal component in the MetaMask Storybook:
- * {@link https://metamask.github.io/metamask-storybook/?path=/docs/components-componentlibrary-modal--docs}
- * If you would like to help with the replacement of the old Modal component, please submit a pull request against this GitHub issue:
- * {@link https://github.com/MetaMask/metamask-extension/issues/19555}
- */
 
 const Popover = ({
   title,
@@ -76,7 +54,6 @@
   footerClassName,
   onBack,
   onClose,
-  onScroll,
   className,
   contentClassName,
   showArrow,
@@ -99,33 +76,26 @@
       <Box
         display={DISPLAY.FLEX}
         alignItems={AlignItems.center}
-        justifyContent={centerTitle ? null : JustifyContent.spaceBetween}
-        className={classnames('popover-header__title', {
-          'popover-header__title--center': centerTitle,
-        })}
+        justifyContent={
+          centerTitle ? JustifyContent.center : JustifyContent.spaceBetween
+        }
         marginBottom={2}
       >
         {onBack ? (
           <ButtonIcon
-            iconName={IconName.ArrowLeft}
+            iconName={ICON_NAMES.ARROW_LEFT}
             ariaLabel={t('back')}
             onClick={onBack}
             color={Color.iconDefault}
             size={Size.SM}
           />
         ) : null}
-        <Text
-          textAlign={centerTitle ? TextAlign.Center : TextAlign.Start}
-          ellipsis
-          variant={TextVariant.headingSm}
-          as="h2"
-          width={BLOCK_SIZES.FULL}
-        >
+        <Text ellipsis variant={TextVariant.headingSm} as="h2">
           {title}
         </Text>
         {onClose ? (
           <ButtonIcon
-            iconName={IconName.Close}
+            iconName={ICON_NAMES.CLOSE}
             ariaLabel={t('close')}
             data-testid="popover-close"
             onClick={onClose}
@@ -173,31 +143,9 @@
         {children ? (
           <Box
             className={classnames('popover-content', contentClassName)}
-            onScroll={onScroll}
             {...{ ...defaultContentProps, ...contentProps }}
           >
             {children}
-          </Box>
-        ) : null}
-        {showScrollDown ? (
-          <Box
-            display={DISPLAY.FLEX}
-            alignItems={AlignItems.center}
-            justifyContent={JustifyContent.center}
-            borderColor={BorderColor.borderDefault}
-            backgroundColor={BackgroundColor.backgroundDefault}
-            color={Color.iconDefault}
-            onClick={onScrollDownButtonClick}
-            className="popover-scroll-button"
-            style={{ bottom: footer ? '140px' : '12px' }}
-            data-testid="popover-scroll-button"
-          >
-            <Icon
-              name={IconName.ArrowDown}
-              color={IconColor.primaryDefault}
-              size={IconSize.Md}
-              aria-label={t('scrollDown')}
-            />
           </Box>
         ) : null}
         {footer ? (
@@ -242,10 +190,6 @@
    * onClose handler
    */
   onClose: PropTypes.func,
-  /**
-   * onScroll handler
-   */
-  onScroll: PropTypes.func,
   CustomBackground: PropTypes.func,
   /**
    * Add custom CSS class for content
@@ -291,14 +235,6 @@
   footerProps: PropTypes.shape({ ...Box.propTypes }),
 };
 
-/**
- * @deprecated The `<Popover>` component has been deprecated in favor of the new `<Modal>` component from the component-library.
- * Please update your code to use the new `<Modal>` component instead, which can be found at ui/components/component-library/modal/modal.tsx.
- * You can find documentation for the new Modal component in the MetaMask Storybook:
- * {@link https://metamask.github.io/metamask-storybook/?path=/docs/components-componentlibrary-modal--docs}
- * If you would like to help with the replacement of the old Modal component, please submit a pull request against this GitHub issue:
- * {@link https://github.com/MetaMask/metamask-extension/issues/19555}
- */
 export default class PopoverPortal extends PureComponent {
   static propTypes = Popover.propTypes;
 
