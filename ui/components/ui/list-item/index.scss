.list-item {
  width: 100%;
  min-height: 86px;
  margin: 0;
<<<<<<< HEAD
  background: var(--color-background-default);
=======
  background: var(--asset-list-background-hover-color);
>>>>>>> b345b5ab
  padding: 24px 16px;

  @include Paragraph;

  border-bottom: 1px solid var(--color-border-muted);
  color: var(--color-text-default);
  display: grid;
  grid-template-columns: 0fr repeat(11, 1fr);
  grid-template-areas:
    'icon head     head     head     head     head     head     head     right right right right'
    'icon sub      sub      sub      sub      sub      sub      sub      right right right right'
    '.    actions  actions  actions  actions  actions  actions  actions  right right right right';
  align-items: flex-start;
  cursor: pointer;

  &:hover,
  &:focus-within {
<<<<<<< HEAD
    background-color: var(--color-background-default-hover);
=======
    background-color: var(--asset-list-background-hover-color);
>>>>>>> b345b5ab
  }

  &__icon {
    grid-area: icon;
    align-self: center;

    > * {
      margin: 0 16px 0 0;
    }
  }

  &__actions {
    grid-area: actions;
  }

  &__heading {
    @include H5;

    grid-area: head;
    position: relative;
    display: flex;
    align-items: center;

    & button {
      background: unset;
      font-size: unset;
      padding-inline-start: 0;
      color: unset;
    }

    &-wrap {
      display: inline-block;
      margin-left: 8px;
    }
  }

  &__title {
    overflow: hidden;
    text-overflow: ellipsis;
    white-space: nowrap;
  }

  &__subheading {
    @include H7;

    grid-area: sub;
    color: var(--color-text-alternative);
    margin-top: 4px;
    // all direct descendants should be truncated with ellipses
    // allows flexibility in consuming components to use h3/other tag
    > * {
      overflow: hidden;
      text-overflow: ellipsis;
      white-space: nowrap;
    }

    &:empty {
      display: none;
    }
  }

  &__mid-content {
    @include H7;

    grid-area: mid;
    color: var(--color-text-muted);
  }

  &__right-content {
    grid-area: right;
    text-align: right;
    align-items: flex-end;
    overflow: hidden;
    white-space: nowrap;
  }

  @include screen-sm-max {
    &__mid-content {
      display: none;
    }
  }

  @include screen-sm-min {
    grid-template-areas:
      'icon head     head     head     head     mid mid mid mid right right right'
      'icon sub      sub      sub      sub      mid mid mid mid right right right'
      '.    actions  actions  actions  actions  mid mid mid mid right right right';
  }
}

.list-item--single-content-row {
  grid-template-areas: 'icon head     head     head     head     head     head     head     right right right right';
  align-items: center;

  @include screen-sm-min {
    grid-template-areas: 'icon head     head     head     head     mid mid mid mid right right right';
  }
}<|MERGE_RESOLUTION|>--- conflicted
+++ resolved
@@ -2,33 +2,26 @@
   width: 100%;
   min-height: 86px;
   margin: 0;
-<<<<<<< HEAD
-  background: var(--color-background-default);
-=======
   background: var(--asset-list-background-hover-color);
->>>>>>> b345b5ab
   padding: 24px 16px;
 
   @include Paragraph;
 
-  border-bottom: 1px solid var(--color-border-muted);
-  color: var(--color-text-default);
+  border-top: 1px solid var(--mercury);
+  border-bottom: 1px solid var(--mercury);
+  color: var(--Black-100);
   display: grid;
   grid-template-columns: 0fr repeat(11, 1fr);
   grid-template-areas:
     'icon head     head     head     head     head     head     head     right right right right'
     'icon sub      sub      sub      sub      sub      sub      sub      right right right right'
     '.    actions  actions  actions  actions  actions  actions  actions  right right right right';
-  align-items: flex-start;
+  align-items: start;
   cursor: pointer;
 
   &:hover,
   &:focus-within {
-<<<<<<< HEAD
-    background-color: var(--color-background-default-hover);
-=======
     background-color: var(--asset-list-background-hover-color);
->>>>>>> b345b5ab
   }
 
   &__icon {
@@ -75,7 +68,7 @@
     @include H7;
 
     grid-area: sub;
-    color: var(--color-text-alternative);
+    color: var(--Grey-500);
     margin-top: 4px;
     // all direct descendants should be truncated with ellipses
     // allows flexibility in consuming components to use h3/other tag
@@ -94,7 +87,7 @@
     @include H7;
 
     grid-area: mid;
-    color: var(--color-text-muted);
+    color: var(--Grey-500);
   }
 
   &__right-content {
@@ -105,13 +98,13 @@
     white-space: nowrap;
   }
 
-  @include screen-sm-max {
+  @media (max-width: $break-small) {
     &__mid-content {
       display: none;
     }
   }
 
-  @include screen-sm-min {
+  @media (min-width: $break-large) {
     grid-template-areas:
       'icon head     head     head     head     mid mid mid mid right right right'
       'icon sub      sub      sub      sub      mid mid mid mid right right right'
@@ -123,7 +116,7 @@
   grid-template-areas: 'icon head     head     head     head     head     head     head     right right right right';
   align-items: center;
 
-  @include screen-sm-min {
+  @media (min-width: $break-large) {
     grid-template-areas: 'icon head     head     head     head     mid mid mid mid right right right';
   }
 }