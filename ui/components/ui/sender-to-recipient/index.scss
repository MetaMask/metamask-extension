--- conflicted
+++ resolved
@@ -27,7 +27,7 @@
         white-space: nowrap;
         overflow: hidden;
         text-overflow: ellipsis;
-        border-bottom: 1px solid var(--color-border-muted);
+        border: 1px solid #d8d8d8;
 
         &--sender {
           padding-right: 30px;
@@ -36,7 +36,7 @@
 
         &--recipient {
           padding-left: 30px;
-          border-left: 1px solid var(--color-border-muted);
+          border-left: 1px solid var(--geyser);
 
           &-with-address {
             cursor: pointer;
@@ -51,25 +51,21 @@
         align-items: center;
         justify-content: center;
 
-        [dir='rtl'] & {
+        [dir="rtl"] & {
           transform: rotate(180deg);
         }
       }
 
       &__arrow-circle {
-        background: var(--color-background-default);
+        background: var(--white);
         padding: 5px;
-        border: 1px solid var(--color-border-muted);
+        border: 1px solid var(--geyser);
         border-radius: 20px;
         height: 32px;
         width: 32px;
         display: flex;
         justify-content: center;
         align-items: center;
-
-        &__icon {
-          color: var(--color-icon-muted);
-        }
       }
 
       &__name {
@@ -80,7 +76,7 @@
         text-overflow: ellipsis;
         white-space: nowrap;
 
-        [dir='rtl'] & {
+        [dir="rtl"] & {
           /*rtl:ignore*/
           direction: ltr;
 
@@ -107,17 +103,13 @@
         justify-content: center;
         flex: 1;
         border-radius: 4px;
-<<<<<<< HEAD
-        box-shadow: var(--shadow-size-xs) var(--color-shadow-default);
-=======
         box-shadow: 0 2px 4px rgba($black, 0.08);
->>>>>>> b345b5ab
         padding: 6px;
-        background: var(--color-background-default);
+        background: var(--white);
         cursor: pointer;
         min-width: 0;
-        color: var(--color-text-default);
-        border: 1px solid var(--color-border-default);
+        color: var(--dusty-gray);
+        border: 1px solid #d8d8d8;
       }
 
       &__tooltip-wrapper {
@@ -133,7 +125,7 @@
         text-overflow: ellipsis;
         white-space: nowrap;
 
-        [dir='rtl'] & {
+        [dir="rtl"] & {
           /*rtl:ignore*/
           direction: ltr;
 
@@ -154,7 +146,7 @@
         justify-content: center;
         align-items: center;
 
-        [dir='rtl'] & {
+        [dir="rtl"] & {
           transform: rotate(180deg);
         }
       }
@@ -172,8 +164,8 @@
         padding: 6px;
         cursor: pointer;
         min-width: 0;
-        color: var(--color-text-default);
-        border: 1px solid var(--color-border-default);
+        color: var(--dusty-gray);
+        border: 1px solid #d8d8d8;
       }
 
       &__tooltip-wrapper {
@@ -190,7 +182,7 @@
         white-space: nowrap;
         margin-inline-start: 8px;
 
-        [dir='rtl'] & {
+        [dir="rtl"] & {
           /*rtl:ignore*/
           direction: ltr;
 
@@ -211,7 +203,7 @@
         justify-content: center;
         align-items: center;
 
-        [dir='rtl'] & {
+        [dir="rtl"] & {
           transform: rotate(180deg);
         }
       }
