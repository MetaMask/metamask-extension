--- conflicted
+++ resolved
@@ -101,7 +101,6 @@
 };
 
 export function RecipientWithAddress({
-  recipientAddress,
   checksummedRecipientAddress,
   onRecipientClick,
   addressOnly,
@@ -129,25 +128,6 @@
     );
   }
 
-<<<<<<< HEAD
-  let displayName;
-  if (petnamesEnabled) {
-    displayName = (
-      <Name value={recipientAddress} type={NameType.ETHEREUM_ADDRESS} />
-    );
-  } else {
-    displayName =
-      recipientName ||
-      recipientNickname ||
-      recipientMetadataName ||
-      recipientEns ||
-      shortenAddress(checksummedRecipientAddress);
-
-    if (addressOnly && !displayName) {
-      displayName = t('newContract');
-    }
-  }
-=======
   const displayName =
     (recipientName ||
       recipientNickname ||
@@ -155,7 +135,6 @@
       recipientEns ||
       shortenAddress(checksummedRecipientAddress)) ??
     (!addressOnly && t('newContract'));
->>>>>>> befc516a
 
   return (
     <>
@@ -186,14 +165,6 @@
           containerClassName="sender-to-recipient__tooltip-container"
           onHidden={() => setAddressCopied(false)}
         >
-<<<<<<< HEAD
-          <div
-            className="sender-to-recipient__name"
-            data-testid="sender-to-recipient__name"
-          >
-            {displayName}
-          </div>
-=======
           {petnamesEnabled ? (
             <Name
               value={checksummedRecipientAddress}
@@ -207,7 +178,6 @@
               {displayName}
             </div>
           )}
->>>>>>> befc516a
         </Tooltip>
       </div>
       {showNicknamePopovers && !petnamesEnabled ? (
@@ -221,7 +191,6 @@
 }
 
 RecipientWithAddress.propTypes = {
-  recipientAddress: PropTypes.string,
   checksummedRecipientAddress: PropTypes.string,
   recipientName: PropTypes.string,
   recipientMetadataName: PropTypes.string,
@@ -285,7 +254,6 @@
       <Arrow variant={variant} />
       {recipientAddress ? (
         <RecipientWithAddress
-          recipientAddress={recipientAddress}
           checksummedRecipientAddress={checksummedRecipientAddress}
           onRecipientClick={onRecipientClick}
           addressOnly={addressOnly}
