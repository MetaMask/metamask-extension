--- conflicted
+++ resolved
@@ -70,13 +70,10 @@
               className={classnames(
                 'actionable-message__action',
                 'actionable-message__action--primary',
-<<<<<<< HEAD
                 `actionable-message__action-${type}`,
-=======
                 {
                   'actionable-message__action--rounded': roundedButtons,
                 },
->>>>>>> 994a7d54
               )}
               onClick={primaryAction.onClick}
             >
@@ -88,13 +85,10 @@
               className={classnames(
                 'actionable-message__action',
                 'actionable-message__action--secondary',
-<<<<<<< HEAD
                 `actionable-message__action-${type}`,
-=======
                 {
                   'actionable-message__action--rounded': roundedButtons,
                 },
->>>>>>> 994a7d54
               )}
               onClick={secondaryAction.onClick}
             >
