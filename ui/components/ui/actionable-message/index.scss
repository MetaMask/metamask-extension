--- conflicted
+++ resolved
@@ -51,7 +51,10 @@
   &__action {
     font-weight: bold;
 
-<<<<<<< HEAD
+    &--rounded {
+      border-radius: 8px;
+    }
+
     &-danger {
       background: $Red-500;
       color: #fff;
@@ -66,11 +69,6 @@
     align-self: baseline;
     padding: 0;
     margin-top: 12px;
-=======
-    &--rounded {
-      border-radius: 8px;
-    }
->>>>>>> 994a7d54
   }
 
   &__info-tooltip-wrapper {
