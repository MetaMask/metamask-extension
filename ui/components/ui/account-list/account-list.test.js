import React from 'react';
import { screen, fireEvent } from '@testing-library/react';
<<<<<<< HEAD
import {
  BtcAccountType,
  BtcMethod,
  EthAccountType,
} from '@metamask/keyring-api';
import { renderWithProvider } from '../../../../test/jest';
import configureStore from '../../../store/store';
import mockState from '../../../../test/data/mock-state.json';
import { ETH_EOA_METHODS } from '../../../../shared/constants/eth-methods';
import AccountList from './account-list';

const mockHandleAccountClick = jest.fn();
const defaultAddress = '0x64a845a5b02460acf8a3d84503b0d68d028b4bb4';

const defaultArgs = {
  accounts: [
    {
      address: defaultAddress,
      addressLabel: 'Account 1',
      label: 'Account 1',
      balance: '87a73149c048545a3fe58',
      id: 'cf8dace4-9439-4bd4-b3a8-88c821c8fcb3',
      metadata: {
        name: 'Account 1',
        keyring: {
          type: 'HD Key Tree',
        },
      },
      options: {},
      methods: ETH_EOA_METHODS,
      type: EthAccountType.Eoa,
      has: () => {
        /**  nothing to do */
      },
    },
  ],
=======
import { BtcAccountType, BtcMethod } from '@metamask/keyring-api';
import { renderWithProvider } from '../../../../test/jest';
import configureStore from '../../../store/store';
import mockState from '../../../../test/data/mock-state.json';
import { MultichainNativeAssets } from '../../../../shared/constants/multichain/assets';
import { createMockInternalAccount } from '../../../../test/jest/mocks';
import AccountList from './account-list';

const ONE_ETH_IN_WEI_AS_HEX = '0xde0b6b3a7640000';

const mockHandleAccountClick = jest.fn();
const defaultAddress = '0x64a845a5b02460acf8a3d84503b0d68d028b4bb4';
const defaultAccount = {
  ...createMockInternalAccount({
    address: defaultAddress,
    name: 'Account 1',
  }),
  addressLabel: 'Account 1',
  balance: ONE_ETH_IN_WEI_AS_HEX,
};
const mockNonEvmAccount = {
  ...createMockInternalAccount({
    address: 'bc1qar0srrr7xfkvy5l643lydnw9re59gtzzwf5mdq',
    name: 'BTC Account',
    type: BtcAccountType.P2wpkh,
    methods: [BtcMethod.SendMany],
  }),
  addressLabel: 'BTC Account',
  balance: '1',
};

const defaultArgs = {
  accounts: [defaultAccount],
>>>>>>> f3548885
  selectedAccounts: new Set([defaultAddress]),
  addressLastConnectedMap: {
    [defaultAddress]: 'Feb-22-2022',
  },
  allAreSelected: () => true,
  nativeCurrency: 'USD',
  selectNewAccountViaModal: jest.fn(),
  deselectAll: jest.fn(),
  selectAll: jest.fn(),
  handleAccountClick: mockHandleAccountClick,
};

const render = (args = defaultArgs) => {
  const store = configureStore({
    metamask: {
      ...mockState.metamask,
<<<<<<< HEAD
=======
      completedOnboarding: true,
      internalAccounts: {
        ...mockState.metamask.internalAccounts,
        accounts: {
          ...mockState.metamask.internalAccounts.accounts,
          ...defaultArgs.accounts.reduce((acc, account) => {
            acc[account.id] = account;
            return acc;
          }, {}),
        },
      },
      accounts: {
        [defaultAccount.address]: {
          balance: ONE_ETH_IN_WEI_AS_HEX,
          address: [defaultAccount.address],
        },
      },
      balances: {
        [mockNonEvmAccount.id]: {
          [MultichainNativeAssets.BITCOIN]: {
            amount: '1',
            unit: 'BTC',
          },
        },
      },
>>>>>>> f3548885
    },
  });

  return renderWithProvider(<AccountList {...args} />, store);
};

describe('AccountList', () => {
  it('renders AccountList component and shows New account text', () => {
    render();
    expect(screen.getByText('New account')).toBeInTheDocument();
  });

  it('renders AccountList component and shows Account 1 text', () => {
    render();
    expect(screen.getByText('Account 1')).toBeInTheDocument();
  });

  it('renders AccountList component and shows ETH text', () => {
    render();
    expect(screen.getByText('ETH')).toBeInTheDocument();
  });

  it('disables the handleAccountClick action for non-EVM accounts', () => {
    const { container } = render({
      ...defaultArgs,
      accounts: [
        {
          id: 'cf8dace4-9439-4bd4-b3a8-88c821c8fcb3',
          metadata: {
            name: 'Btc account',
            keyring: {
              type: 'HD Key Tree',
            },
          },
          options: {},
          methods: [BtcMethod.SendMany],
          type: BtcAccountType.P2wpkh,
          address: 'bc1qar0srrr7xfkvy5l643lydnw9re59gtzzwf5mdq',
        },
      ],
    });
    const accountButton = container.querySelector(
      '[data-testid="choose-account-list-0"]',
    );

    fireEvent.click(accountButton);
    expect(mockHandleAccountClick).not.toHaveBeenCalled();
  });

  it('enables the handleAccountClick action for EVM accounts', () => {
    const { container } = render();
    const accountButton = container.querySelector(
      '[data-testid="choose-account-list-0"]',
    );

    fireEvent.click(accountButton);
    expect(mockHandleAccountClick).toHaveBeenCalled();
  });
<<<<<<< HEAD
=======

  it('displays the correct account balance and ticker', () => {
    const args = {
      ...defaultArgs,
      accounts: [defaultAccount, mockNonEvmAccount],
    };
    process.env.DEBUG_PRINT_LIMIT = 10000000000;
    const { getByText, getByTestId, getByTitle } = render(args);
    expect(getByTestId('choose-account-list-0')).toBeInTheDocument();
    expect(getByTestId('choose-account-list-1')).toBeInTheDocument();
    expect(getByText(defaultAccount.addressLabel)).toBeInTheDocument();
    expect(getByText(mockNonEvmAccount.addressLabel)).toBeInTheDocument();
    expect(getByTitle('1 ETH')).toBeInTheDocument();
    expect(getByTitle('1 BTC')).toBeInTheDocument();
  });
>>>>>>> f3548885
});<|MERGE_RESOLUTION|>--- conflicted
+++ resolved
@@ -1,43 +1,5 @@
 import React from 'react';
 import { screen, fireEvent } from '@testing-library/react';
-<<<<<<< HEAD
-import {
-  BtcAccountType,
-  BtcMethod,
-  EthAccountType,
-} from '@metamask/keyring-api';
-import { renderWithProvider } from '../../../../test/jest';
-import configureStore from '../../../store/store';
-import mockState from '../../../../test/data/mock-state.json';
-import { ETH_EOA_METHODS } from '../../../../shared/constants/eth-methods';
-import AccountList from './account-list';
-
-const mockHandleAccountClick = jest.fn();
-const defaultAddress = '0x64a845a5b02460acf8a3d84503b0d68d028b4bb4';
-
-const defaultArgs = {
-  accounts: [
-    {
-      address: defaultAddress,
-      addressLabel: 'Account 1',
-      label: 'Account 1',
-      balance: '87a73149c048545a3fe58',
-      id: 'cf8dace4-9439-4bd4-b3a8-88c821c8fcb3',
-      metadata: {
-        name: 'Account 1',
-        keyring: {
-          type: 'HD Key Tree',
-        },
-      },
-      options: {},
-      methods: ETH_EOA_METHODS,
-      type: EthAccountType.Eoa,
-      has: () => {
-        /**  nothing to do */
-      },
-    },
-  ],
-=======
 import { BtcAccountType, BtcMethod } from '@metamask/keyring-api';
 import { renderWithProvider } from '../../../../test/jest';
 import configureStore from '../../../store/store';
@@ -71,7 +33,6 @@
 
 const defaultArgs = {
   accounts: [defaultAccount],
->>>>>>> f3548885
   selectedAccounts: new Set([defaultAddress]),
   addressLastConnectedMap: {
     [defaultAddress]: 'Feb-22-2022',
@@ -88,8 +49,6 @@
   const store = configureStore({
     metamask: {
       ...mockState.metamask,
-<<<<<<< HEAD
-=======
       completedOnboarding: true,
       internalAccounts: {
         ...mockState.metamask.internalAccounts,
@@ -115,7 +74,6 @@
           },
         },
       },
->>>>>>> f3548885
     },
   });
 
@@ -174,8 +132,6 @@
     fireEvent.click(accountButton);
     expect(mockHandleAccountClick).toHaveBeenCalled();
   });
-<<<<<<< HEAD
-=======
 
   it('displays the correct account balance and ticker', () => {
     const args = {
@@ -191,5 +147,4 @@
     expect(getByTitle('1 ETH')).toBeInTheDocument();
     expect(getByTitle('1 BTC')).toBeInTheDocument();
   });
->>>>>>> f3548885
 });