import React from 'react';
import PropTypes from 'prop-types';
import classnames from 'classnames';
import { memoize } from 'lodash';
import {
  ALIGN_ITEMS,
  BLOCK_SIZES,
  BORDER_STYLE,
  BACKGROUND_COLORS,
  BORDER_COLORS,
  TEXT_COLORS,
  ICON_COLORS,
  DISPLAY,
  JUSTIFY_CONTENT,
  TEXT_ALIGN,
  FLEX_DIRECTION,
  FLEX_WRAP,
  BREAKPOINTS,
  BORDER_RADIUS,
} from '../../../helpers/constants/design-system';

const BASE_CLASS_NAME = 'box';
const Sizes = [0, 1, 2, 3, 4, 5, 6, 7, 8, 9, 10, 11, 12];

const ValidSize = PropTypes.oneOf(Sizes);
<<<<<<< HEAD
const ValidBlockSize = PropTypes.oneOf(BLOCK_SIZES);
=======
const ValidBlockSize = PropTypes.oneOf(Object.values(BLOCK_SIZES));
>>>>>>> 7149da8d
const ValidSizeAndAuto = PropTypes.oneOf([...Sizes, 'auto']);
export const ValidBackgroundColors = PropTypes.oneOf(
  Object.values(BACKGROUND_COLORS),
);
export const ValidBorderColors = PropTypes.oneOf(Object.values(BORDER_COLORS));
export const ValidTextColors = PropTypes.oneOf(Object.values(TEXT_COLORS));
export const ValidIconColors = PropTypes.oneOf(Object.values(ICON_COLORS));
const ValidAlignItem = PropTypes.oneOf(Object.values(ALIGN_ITEMS));
const ValidJustifyContent = PropTypes.oneOf(Object.values(JUSTIFY_CONTENT));

const ArrayOfValidSizes = PropTypes.arrayOf(ValidSize);
export const MultipleSizes = PropTypes.oneOfType([
  ValidSize,
  ArrayOfValidSizes,
]);

const ArrayOfValidBlockSizes = PropTypes.arrayOf(ValidBlockSize);
export const MultipleBlockSizes = PropTypes.oneOfType([
  ValidBlockSize,
  ArrayOfValidBlockSizes,
]);

const ArrayOfValidSizesAndAuto = PropTypes.arrayOf(ValidSizeAndAuto);
export const MultipleSizesAndAuto = PropTypes.oneOfType([
  ValidSizeAndAuto,
  ArrayOfValidSizesAndAuto,
]);

const ArrayOfValidBorderColors = PropTypes.arrayOf(ValidBorderColors);
export const MultipleBorderColors = PropTypes.oneOfType([
  ValidBorderColors,
  ArrayOfValidBorderColors,
]);

const ArrayOfValidBackgroundColors = PropTypes.arrayOf(ValidBackgroundColors);
export const MultipleBackgroundColors = PropTypes.oneOfType([
  ValidBackgroundColors,
  ArrayOfValidBackgroundColors,
]);

const ArrayOfValidTextColors = PropTypes.arrayOf(ValidTextColors);
const ArrayOfValidIconColors = PropTypes.arrayOf(ValidIconColors);
export const MultipleTextColors = PropTypes.oneOfType([
  ValidTextColors,
  ArrayOfValidTextColors,
  ValidIconColors,
  ArrayOfValidIconColors,
]);

const ArrayOfValidAlignItems = PropTypes.arrayOf(ValidAlignItem);
export const MultipleAlignItems = PropTypes.oneOfType([
  ValidAlignItem,
  ArrayOfValidAlignItems,
]);

const ArrayOfValidJustifyContents = PropTypes.arrayOf(ValidJustifyContent);
export const MultipleJustifyContents = PropTypes.oneOfType([
  ValidJustifyContent,
  ArrayOfValidJustifyContents,
]);

function isValidSize(type, value) {
  // Only margin types allow 'auto'
  return (
    typeof value === 'number' ||
    ((type === 'margin' ||
      type === 'margin-top' ||
      type === 'margin-right' ||
      type === 'margin-bottom' ||
      type === 'margin-left') &&
      value === 'auto')
  );
}

function isValidString(type, value) {
  return typeof type === 'string' && typeof value === 'string';
}

/**
 * Generate classnames
 * Generates classnames for different utility styles
 * Also accepts responsive props in the form of an array
 * Maps responsive props to mobile first breakpoints
 *
 * @param {string} type - The style declaration type "margin", "margin-top", "padding", "display" etc
 * @param {array || number || string} value - prop value being passed in array props are responsive props
 * @param {*} validatorFn - The validation function for each type of value
 * @returns
 */

const generateClassNames = memoize(
  (type, value, validatorFn) => {
    // if value does not exist return null
    if (!value) {
      return null;
    }
    const classesObject = {};
    // if value is an array with single item e.g. marginTop={[1]}
    const singleArrayItemProp =
      Array.isArray(value) && value.length === 1 ? value[0] : undefined;
    // if value single value e.g. marginTop={1}
    const singleValueProp =
      (!Array.isArray(value) && typeof value === 'string') ||
      typeof value === 'number'
        ? value
        : undefined;
    // single digit equals single value or single array item
    const singleValue = singleValueProp || singleArrayItemProp;
    // 0 is an acceptable value but is falsy in js
    if (singleValue || singleValue === 0) {
      // add base style without any breakpoint prefixes to classObject
      classesObject[`${BASE_CLASS_NAME}--${type}-${singleValue}`] = validatorFn(
        type,
        singleValue,
      );
    } else {
      // If array with more than one item
      switch (value.length) {
        case 4:
          // add base/sm/md/lg
          classesObject[`${BASE_CLASS_NAME}--${type}-${value[0]}`] =
            value[0] && validatorFn(type, value[0]);
          classesObject[
            `${BASE_CLASS_NAME}--${BREAKPOINTS[1]}:${type}-${value[1]}`
          ] = value[1] && validatorFn(type, value[1]);
          classesObject[
            `${BASE_CLASS_NAME}--${BREAKPOINTS[2]}:${type}-${value[2]}`
          ] = value[2] && validatorFn(type, value[2]);
          classesObject[
            `${BASE_CLASS_NAME}--${BREAKPOINTS[3]}:${type}-${value[3]}`
          ] = value[3] && validatorFn(type, value[3]);
          break;
        case 3:
          // add base/sm/md
          classesObject[`${BASE_CLASS_NAME}--${type}-${value[0]}`] =
            value[0] && validatorFn(type, value[0]);
          classesObject[
            `${BASE_CLASS_NAME}--${BREAKPOINTS[1]}:${type}-${value[1]}`
          ] = value[1] && validatorFn(type, value[1]);
          classesObject[
            `${BASE_CLASS_NAME}--${BREAKPOINTS[2]}:${type}-${value[2]}`
          ] = value[2] && validatorFn(type, value[2]);
          break;
        case 2:
          // add base/sm
          classesObject[`${BASE_CLASS_NAME}--${type}-${value[0]}`] =
            value[0] && validatorFn(type, value[0]);
          classesObject[
            `${BASE_CLASS_NAME}--${BREAKPOINTS[1]}:${type}-${value[1]}`
          ] = value[1] && validatorFn(type, value[1]);
          break;
        default:
          console.log(`Invalid array prop length: ${value.length}`);
      }
    }
    return classesObject;
  },
  (type, value) => [type, value],
);

const Box = React.forwardRef(function Box(
  {
    padding,
    paddingTop,
    paddingRight,
    paddingBottom,
    paddingLeft,
    margin,
    marginTop,
    marginRight,
    marginBottom,
    marginLeft,
    borderColor,
    borderWidth,
    borderRadius,
    borderStyle,
    alignItems,
    justifyContent,
    textAlign,
    flexDirection = FLEX_DIRECTION.ROW,
    flexWrap,
    gap,
    display,
    width,
    height,
    children,
    className,
    backgroundColor,
    color,
    as = 'div',
    ...props
  },
  ref,
) {
  const boxClassName = classnames(
    BASE_CLASS_NAME,
    className,
    // Margin
    margin && generateClassNames('margin', margin, isValidSize),
    marginTop && generateClassNames('margin-top', marginTop, isValidSize),
    marginRight && generateClassNames('margin-right', marginRight, isValidSize),
    marginBottom &&
      generateClassNames('margin-bottom', marginBottom, isValidSize),
    marginLeft && generateClassNames('margin-left', marginLeft, isValidSize),
    // Padding
    padding && generateClassNames('padding', padding, isValidSize),
    paddingTop && generateClassNames('padding-top', paddingTop, isValidSize),
    paddingRight &&
      generateClassNames('padding-right', paddingRight, isValidSize),
    paddingBottom &&
      generateClassNames('padding-bottom', paddingBottom, isValidSize),
    paddingLeft && generateClassNames('padding-left', paddingLeft, isValidSize),
    display && generateClassNames('display', display, isValidString),
    gap && generateClassNames('gap', gap, isValidSize),
    flexDirection &&
      generateClassNames('flex-direction', flexDirection, isValidString),
    flexWrap && generateClassNames('flex-wrap', flexWrap, isValidString),
    justifyContent &&
      generateClassNames('justify-content', justifyContent, isValidString),
    alignItems && generateClassNames('align-items', alignItems, isValidString),
    textAlign && generateClassNames('text-align', textAlign, isValidString),
    width && generateClassNames('width', width, isValidString),
    height && generateClassNames('height', height, isValidString),
    color && generateClassNames('color', color, isValidString),
    backgroundColor &&
      generateClassNames('background-color', backgroundColor, isValidString),
    borderRadius && generateClassNames('rounded', borderRadius, isValidString),
    borderStyle &&
      generateClassNames('border-style', borderStyle, isValidString),
    borderColor &&
      generateClassNames('border-color', borderColor, isValidString),
    borderWidth && generateClassNames('border-width', borderWidth, isValidSize),
    {
      // Auto applied classes
      // ---Borders---
      // if borderWidth or borderColor is supplied w/o style, default to solid
      'box--border-style-solid':
        !borderStyle && (Boolean(borderWidth) || Boolean(borderColor)),
      // if borderColor supplied w/o width, default to 1
      'box--border-width-1': !borderWidth && Boolean(borderColor),
      // ---Flex/Grid alignment---
      // if justifyContent or alignItems supplied w/o display, default to flex
      'box--display-flex':
        !display && (Boolean(justifyContent) || Boolean(alignItems)),
    },
  );
  // Apply Box styles to any other component using function pattern
  if (typeof children === 'function') {
    return children(boxClassName);
  }
  const Component = as;
  return (
    <Component className={boxClassName} ref={ref} {...props}>
      {children}
    </Component>
  );
});

Box.propTypes = {
  children: PropTypes.oneOfType([PropTypes.node, PropTypes.func]),
  flexDirection: PropTypes.oneOfType([
    PropTypes.oneOf(Object.values(FLEX_DIRECTION)),
    PropTypes.arrayOf(PropTypes.oneOf(Object.values(FLEX_DIRECTION))),
  ]),
  flexWrap: PropTypes.oneOfType([
    PropTypes.oneOf(Object.values(FLEX_WRAP)),
    PropTypes.arrayOf(PropTypes.oneOf(Object.values(FLEX_WRAP))),
  ]),
  gap: MultipleSizes,
  margin: MultipleSizesAndAuto,
  marginTop: MultipleSizesAndAuto,
  marginBottom: MultipleSizesAndAuto,
  marginRight: MultipleSizesAndAuto,
  marginLeft: MultipleSizesAndAuto,
  padding: MultipleSizes,
  paddingTop: MultipleSizes,
  paddingBottom: MultipleSizes,
  paddingRight: MultipleSizes,
  paddingLeft: MultipleSizes,
  borderColor: MultipleBorderColors,
  borderWidth: PropTypes.oneOfType([
    PropTypes.number,
    PropTypes.arrayOf(PropTypes.number),
  ]),
  borderRadius: PropTypes.oneOfType([
    PropTypes.oneOf(Object.values(BORDER_RADIUS)),
    PropTypes.arrayOf(PropTypes.oneOf(Object.values(BORDER_RADIUS))),
  ]),
  borderStyle: PropTypes.oneOfType([
    PropTypes.oneOf(Object.values(BORDER_STYLE)),
    PropTypes.arrayOf(PropTypes.oneOf(Object.values(BORDER_STYLE))),
  ]),
  alignItems: MultipleAlignItems,
  justifyContent: MultipleJustifyContents,
  textAlign: PropTypes.oneOfType([
    PropTypes.oneOf(Object.values(TEXT_ALIGN)),
    PropTypes.arrayOf(PropTypes.oneOf(Object.values(TEXT_ALIGN))),
  ]),
  display: PropTypes.oneOfType([
    PropTypes.oneOf(Object.values(DISPLAY)),
    PropTypes.arrayOf(PropTypes.oneOf(Object.values(DISPLAY))),
  ]),
  width: MultipleBlockSizes,
  height: MultipleBlockSizes,
  backgroundColor: MultipleBackgroundColors,
  className: PropTypes.string,
  style: PropTypes.object,
  /**
   * The polymorphic `as` prop allows you to change the root HTML element of the Box component
   * Defaults to 'div'
   */
  as: PropTypes.string,
  /**
   * The color of the Typography component Should use the COLOR object from
   * ./ui/helpers/constants/design-system.js
   */
  color: MultipleTextColors,
};

export default Box;<|MERGE_RESOLUTION|>--- conflicted
+++ resolved
@@ -23,11 +23,7 @@
 const Sizes = [0, 1, 2, 3, 4, 5, 6, 7, 8, 9, 10, 11, 12];
 
 const ValidSize = PropTypes.oneOf(Sizes);
-<<<<<<< HEAD
-const ValidBlockSize = PropTypes.oneOf(BLOCK_SIZES);
-=======
 const ValidBlockSize = PropTypes.oneOf(Object.values(BLOCK_SIZES));
->>>>>>> 7149da8d
 const ValidSizeAndAuto = PropTypes.oneOf([...Sizes, 'auto']);
 export const ValidBackgroundColors = PropTypes.oneOf(
   Object.values(BACKGROUND_COLORS),
