--- conflicted
+++ resolved
@@ -1,424 +1,97 @@
-import { Story, Canvas } from '@storybook/addon-docs';
+import { Story, Canvas, ArgsTable } from '@storybook/addon-docs';
 
-import { Severity } from '../../../helpers/constants/design-system';
-
-import { BannerAlert } from '../../component-library/banner-alert';
-
-<BannerAlert
-  severity={Severity.Warning}
-  title="Deprecated"
-  description="The JS version of <Box/> has been deprecated in favor of the TS version from component-library"
-  actionButtonLabel="See details"
-  actionButtonProps={{
-    href: 'https://github.com/MetaMask/metamask-extension/issues/19526',
-  }}
-  marginBottom={4}
-/>
-
-<br />
+import ActionableMessage from '../actionable-message';
 
 import Box from '.';
 
-# Box (deprecated)
+# Box
 
 Box is a utility component that can be used for layout or as a base for other UI components.
 
 <Canvas>
-  <Story id="components-ui-box-deprecated--default-story" />
+  <Story id="ui-components-ui-box-box-stories-js--default-story" />
 </Canvas>
 
-## Props
+## Component API
 
-| Name               | Description                                                                                                                                                                                                                       | Default           |
-| ------------------ | --------------------------------------------------------------------------------------------------------------------------------------------------------------------------------------------------------------------------------- | ----------------- |
-| children           | The children of the Box component. If `function` type will render the child as the Box node instead of a child of the Box                                                                                                         | -                 |
-| className          | Additional className of the Box component                                                                                                                                                                                         | -                 |
-| margin             | 0, 1, 2, 4, 6, 8, 9, 10, 12, 'auto' or array of values [1, 2, 'auto'] for responsive props                                                                                                                                        | -                 |
-| marginTop          | 0, 1, 2, 4, 6, 8, 9, 10, 12, 'auto' or array of values for responsive props                                                                                                                                                       | -                 |
-| marginBottom       | 0, 1, 2, 4, 6, 8, 9, 10, 12, 'auto' or array of values for responsive props                                                                                                                                                       | -                 |
-| marginRight        | 0, 1, 2, 4, 6, 8, 9, 10, 12, 'auto' or array of values for responsive props                                                                                                                                                       | -                 |
-| marginLeft         | 0, 1, 2, 4, 6, 8, 9, 10, 12, 'auto' or array of values for responsive props                                                                                                                                                       | -                 |
-| marginInline       | 0, 1, 2, 4, 6, 8, 9, 10, 12, 'auto' or array of values for responsive props                                                                                                                                                       | -                 |
-| marginInlineStart  | 0, 1, 2, 4, 6, 8, 9, 10, 12, 'auto' or array of values for responsive props                                                                                                                                                       | -                 |
-| marginInlineEnd    | 0, 1, 2, 4, 6, 8, 9, 10, 12, 'auto' or array of values for responsive props                                                                                                                                                       | -                 |
-| padding            | 0, 1, 2, 4, 6, 8, 9, 10, 12 or array of numbers [1, 2] for responsive props                                                                                                                                                       | -                 |
-| paddingTop         | 0, 1, 2, 4, 6, 8, 9, 10, 12 or array of numbers [1, 2] for responsive props                                                                                                                                                       | -                 |
-| paddingBottom      | 0, 1, 2, 4, 6, 8, 9, 10, 12 or array of numbers [1, 2] for responsive props                                                                                                                                                       | -                 |
-| paddingRight       | 0, 1, 2, 4, 6, 8, 9, 10, 12 or array of numbers [1, 2] for responsive props                                                                                                                                                       | -                 |
-| paddingLeft        | 0, 1, 2, 4, 6, 8, 9, 10, 12 or array of numbers [1, 2] for responsive props                                                                                                                                                       | -                 |
-| paddingInline      | 0, 1, 2, 4, 6, 8, 9, 10, 12 or array of numbers [1, 2] for responsive props                                                                                                                                                       | -                 |
-| paddingInlineStart | 0, 1, 2, 4, 6, 8, 9, 10, 12 or array of numbers [1, 2] for responsive props                                                                                                                                                       | -                 |
-| paddingInlineEnd   | 0, 1, 2, 4, 6, 8, 9, 10, 12 or array of numbers [1, 2] for responsive props                                                                                                                                                       | -                 |
-| display            | Display values or array of Display values for responsive props from [../ui/helpers/constants/design-system.js](https://github.com/MetaMask/metamask-extension/blob/develop/ui/helpers/constants/design-system.js)                 | -                 |
-| flexDirection      | FlexDirection values or array of FlexDirection values for responsive props from [../ui/helpers/constants/design-system.js](https://github.com/MetaMask/metamask-extension/blob/develop/ui/helpers/constants/design-system.js)     | FlexDirection.Row |
-| flexWrap           | FlexWrap values or array of FlexWrap values for responsive props from [../ui/helpers/constants/design-system.js](https://github.com/MetaMask/metamask-extension/blob/develop/ui/helpers/constants/design-system.js)               | -                 |
-| alignItems         | AlignItems values or array of AlignItems values for responsive props from [../ui/helpers/constants/design-system.js](https://github.com/MetaMask/metamask-extension/blob/develop/ui/helpers/constants/design-system.js)           | -                 |
-| justifyContent     | JustifyContent values or array of JustifyContent values from [../ui/helpers/constants/design-system.js](https://github.com/MetaMask/metamask-extension/blob/develop/ui/helpers/constants/design-system.js)                        | -                 |
-| gap                | 0, 1, 2, 4, 6, 8, 9, 10, 12 or array of numbers [1, 2] for responsive props                                                                                                                                                       | -                 |
-| textAlign          | TextAlign values or array of TextAlign values for responsive props from [../ui/helpers/constants/design-system.js](https://github.com/MetaMask/metamask-extension/blob/develop/ui/helpers/constants/design-system.js)             | -                 |
-| width              | BlockSize values or array of BlockSize values for responsive props from [../ui/helpers/constants/design-system.js](https://github.com/MetaMask/metamask-extension/blob/develop/ui/helpers/constants/design-system.js)             | -                 |
-| height             | BlockSize values or array of BlockSize values for responsive props [../ui/helpers/constants/design-system.js](https://github.com/MetaMask/metamask-extension/blob/develop/ui/helpers/constants/design-system.js)                  | -                 |
-| color              | Color values or array of Color values for responsive props [../ui/helpers/constants/design-system.js](https://github.com/MetaMask/metamask-extension/blob/develop/ui/helpers/constants/design-system.js)                          | -                 |
-| backgroundColor    | BackgroundColor values or array of BackgroundColor values for responsive props from [../ui/helpers/constants/design-system.js](https://github.com/MetaMask/metamask-extension/blob/develop/ui/helpers/constants/design-system.js) | -                 |
-| borderColor        | BorderColor values or array of BorderColor values for responsive props from [../ui/helpers/constants/design-system.js](https://github.com/MetaMask/metamask-extension/blob/develop/ui/helpers/constants/design-system.js)         | -                 |
-| borderWidth        | 0, 1, 2, 4, 6, 8, 9, 10, 12 or array of numbers [1, 2] for responsive props                                                                                                                                                       | -                 |
-| borderRadius       | BorderRadius values or array of BorderRadius values for responsive props from [../ui/helpers/constants/design-system.js](https://github.com/MetaMask/metamask-extension/blob/develop/ui/helpers/constants/design-system.js)       | -                 |
-| borderStyle        | BORDER_STYLE values or array of BORDER_STYLE values for responsive props from [../ui/helpers/constants/design-system.js](https://github.com/MetaMask/metamask-extension/blob/develop/ui/helpers/constants/design-system.js)       | -                 |
-| as                 | The polymorphic `as` prop allows you to change the root HTML element of the Box component. Defaults to 'div'                                                                                                                      | 'div'             |
+| Name            | Description                         | Default            |
+| --------------- | ----------------------------------- | ------------------ |
+| children        | node func                           | -                  |
+| flexDirection   | Object.values(FLEX_DIRECTION)       | FLEX_DIRECTION.ROW |
+| flexWrap        | Object.values(FLEX_WRAP)            | -                  |
+| gap             | 1,2,4,6,8                           | -                  |
+| margin          | 1,2,4,6,8 or array of numbers [1,2] | -                  |
+| marginTop       | 1,2,4,6,8                           | -                  |
+| marginBottom    | 1,2,4,6,8                           | -                  |
+| marginRight     | 1,2,4,6,8                           | -                  |
+| marginLeft      | 1,2,4,6,8                           | -                  |
+| padding         | 1,2,4,6,8 or array of numbers [1,2] | -                  |
+| paddingTop      | 1,2,4,6,8                           | -                  |
+| paddingBottom   | 1,2,4,6,8                           | -                  |
+| paddingRight    | 1,2,4,6,8                           | -                  |
+| paddingLeft     | 1,2,4,6,8                           | -                  |
+| borderColor     | Object.values(COLORS)               | -                  |
+| borderWidth     | number                              | -                  |
+| borderRadius    | Object.values(SIZES)                | -                  |
+| borderStyle     | Object.values(BORDER_STYLE)         | -                  |
+| alignItems      | Object.values(ALIGN_ITEMS)          | -                  |
+| justifyContent  | Object.values(JUSTIFY_CONTENT)      | -                  |
+| textAlign       | Object.values(TEXT_ALIGN)           | -                  |
+| display         | Object.values(DISPLAY)              | -                  |
+| width           | Object.values(BLOCK_SIZES)          | -                  |
+| height          | Object.values(BLOCK_SIZES)          | -                  |
+| backgroundColor | Object.values(COLORS)               | -                  |
+| className       | string                              |                    |
 
 ## Usage
 
 The following describes the props and example usage for this component.
 
-### Margin
+### Background Color
 
-The margin props `margin`, `marginTop`, `marginRight`, `marginBottom`, `marginLeft`, `marginInline`, `marginInlineStart`, and `marginInlineEnd` can be used to set the margins of the `Box` component. All of the margin props accept [responsive props](#responsive-props) in the form of array props
-
-Accepted props are: `0, 1, 2, 4, 6, 8, 9, 10, 12, 'auto` or array of these values
+Use the `backgroundColor` prop along with the `COLORS` object from `ui/helpers/constants/design-system.js` to change background color.
 
 <Canvas>
-  <Story id="components-ui-box-deprecated--margin" />
+  <Story id="ui-components-ui-box-box-stories-js--background-color" />
 </Canvas>
 
-```jsx
-<Box margin={4} />
-<Box marginTop={4} />
-<Box marginRight={4} />
-<Box marginBottom={4} />
-<Box marginLeft={'auto'} />
-<Box marginInline={4} />
-<Box marginInlineStart={4} />
-<Box marginInlineEnd={4} />
+**NOTE**: The `<Box/>` and `<Typography/>` color combinations above follow our design system color rules and should cover most general UI applications. Click "Show code" to see the code example. Do not use the [deprecated colors](#deprecated-colors)
 
-// Responsive props
-<Box margin={[4, 8]} />
-<Box marginTop={[4, 8]} />
-<Box marginRight={[4, 8]} />
-<Box marginBottom={[4, 8]} />
-<Box marginLeft={['auto', 8]} />
-<Box marginInline={['auto', 8]} />
-<Box marginInlineStart={['auto', 8]} />
-<Box marginInlineEnd={['auto', 8]} />
-```
-
-### Padding
-
-The padding props work very similarly to margin. The padding props `padding`, `paddingTop`, `paddingRight`, `paddingBottom`, `paddingLeft`, `paddingInline`, `paddingInlineStart`, and `paddingInlineEnd` can be used to set the paddings of the `Box` component. All of the padding props accept [responsive props](#responsive-props) in the form of array props
-
-Accepted props are: `0, 1, 2, 4, 6, 8, 9, 10, 12` or array of these values
-
-<Canvas>
-  <Story id="components-ui-box-deprecated--padding" />
-</Canvas>
+Example of importing `COLORS` object with `Box` component
 
 ```jsx
-<Box padding={4} />
-<Box paddingTop={4} />
-<Box paddingRight={4} />
-<Box paddingBottom={4} />
-<Box paddingLeft={4} />
-
-// Responsive props
-<Box padding={[4, 8]} />
-<Box paddingTop={[4, 8]} />
-<Box paddingRight={[4, 8]} />
-<Box paddingBottom={[4, 8]} />
-<Box paddingLeft={[4, 8]} />
-```
-
-### Display
-
-The `display` prop can be used to set the display of the `Box` component. All of the display props accept [responsive props](#responsive-props) in the form of array props.
-
-Accepted props imported from the design system `Display` const are:
-
-- `Display.Block`
-- `Display.Flex`
-- `Display.Grid`
-- `Display.InlineBlock`
-- `Display.InlineFlex`
-- `Display.InlineGrid`
-- `Display.Inline`
-- `Display.ListItem`
-- `Display.None`
-
-or array of these values.
-
-```jsx
-import { Display } from '../../../helpers/constants/design-system';
+import { COLORS } from '../../../helpers/constants/design-system';
 import Box from '../ui/box';
 
-<Box display={Display.Block} />
-<Box display={Display.Flex} />
-<Box display={Display.Grid} />
-<Box display={Display.InlineBlock} />
-<Box display={Display.InlineFlex} />
-<Box display={Display.Inline} />
-<Box display={Display.None} />
-```
-
-### Color
-
-The `color` prop can be used to set the color of the content in Box component. The `color` prop accepts [responsive props](#responsive-props) in the form of array props. Defaults to `Color.textDefault`.
-
-<Canvas>
-  <Story id="components-ui-box-deprecated--color-story" />
-</Canvas>
-
-Example of importing `TextColor` object with `Box` component
-
-```jsx
-import { TextColor } from '../../../helpers/constants/design-system';
-import Box from '../ui/box';
-
-<Box color={TextColor.textDefault}>Text goes here</Box>;
-```
-
-### Background Color
-
-Use the `backgroundColor` prop along with the `Color` or `BackgroundColor` object from `ui/helpers/constants/design-system.js` to change background color. The `backgroundColor` prop accepts [responsive props](#responsive-props) in the form of array props.
-
-<Canvas>
-  <Story id="components-ui-box-deprecated--background-color-story" />
-</Canvas>
-
-Example of importing `BackgroundColor` object with `Box` component
-
-```jsx
-import {
-  BackgroundColor,
-  TextColor,
-} from '../../../helpers/constants/design-system';
-import Box from '../ui/box';
-
-<Box backgroundColor={BackgroundColor.backgroundDefault}>
-  <Typography color={TextColor.textDefault}>
-    BackgroundColor.backgroundDefault
-  </Typography>
+<Box backgroundColor={COLORS.BACKGROUND_DEFAULT}>
+  <Typography color={COLORS.TEXT_DEFAULT}>COLORS.BACKGROUND_DEFAULT</Typography>
 </Box>;
 ```
 
 ### Border Color
 
-Use the `borderColor` prop along with the `Color` or `BorderColor` object from `ui/helpers/constants/design-system.js` to change border color. The `borderColor` prop accepts [responsive props](#responsive-props) in the form of array props.
+Use the `borderColor` prop along with the `COLORS` object from `ui/helpers/constants/design-system.js` to change border color
 
 <Canvas>
-  <Story id="components-ui-box-deprecated--border-color-story" />
+  <Story id="ui-components-ui-box-box-stories-js--border-color" />
 </Canvas>
 
-Example of importing `BorderColor` object with `Box` component
+**NOTE**: The `<Box/>` and `<Typography/>` color combinations above follow our design system color rules and should cover most general UI applications. Click "Show code" to see the code example. Do not use the [deprecated colors](#deprecated-colors)
+
+Example of importing `COLORS` object with `Box` component
 
 ```jsx
-import {
-  BackgroundColor,
-  BorderColor,
-  TextColor,
-} from '../../../helpers/constants/design-system';
+import { COLORS } from '../../../helpers/constants/design-system';
 import Box from '../ui/box';
 
 <Box
-  backgroundColor={BackgroundColor.backgroundDefault}
-  borderColor={BorderColor.borderDefault}
+  backgroundColor={COLORS.BACKGROUND_DEFAULT}
+  borderColor={COLORS.BORDER_DEFAULT}
 >
-  <Typography color={TextColor.textDefault}>
-    BorderColor.borderDefault
-  </Typography>
+  <Typography color={COLORS.TEXT_DEFAULT}>COLORS.BORDER_DEFAULT</Typography>
 </Box>;
 ```
 
-### Border Radius
-
-Use the `borderRadius` prop along with the `BorderRadius` object from `ui/helpers/constants/design-system.js` to change border radius. The `borderRadius` prop accepts [responsive props](#responsive-props) in the form of array props.
-
-<Canvas>
-  <Story id="components-ui-box-deprecated--border-radius-story" />
-</Canvas>
-
-Example of importing `BorderRadius` object with `Box` component
-
-```jsx
-import { BorderRadius } from '../../../helpers/constants/design-system';
-import Box from '../ui/box';
-
-<Box borderRadius={BorderRadius.none}>BorderRadius.none 0px</Box>
-<Box borderRadius={BorderRadius.XS}>BorderRadius.XS 2px</Box>
-<Box borderRadius={BorderRadius.SM}>BorderRadius.SM 4px</Box>
-<Box borderRadius={BorderRadius.MD}>BorderRadius.MD 6px</Box>
-<Box borderRadius={BorderRadius.LG}>BorderRadius.LG 8px</Box>
-<Box borderRadius={BorderRadius.XL}>BorderRadius.XL 12px</Box>
-<Box borderRadius={BorderRadius.pill}>BorderRadius.pill 9999px</Box>
-<Box borderRadius={BorderRadius.full}>BorderRadius.full 50%</Box>
-```
-
-### Responsive Props
-
-The box component provides a responsive props api in the form of array props. Array props are inspired by [styled-systems array props](https://styled-system.com/guides/array-props). The responsive props follow a mobile first methodology with the first item in the array applying the style to the base level size e.g. `0px` and up. The second item overwrites the first items styles at the next breakpoint.
-
-- All Box props accept the responsive props format
-- To skip a breakpoint use `null` as the skipped item's value e.g. `<Box display={['display', null, ;flex']} />`
-
-```
-// the responsive props
-<Box display={['block', 'flex']} />
-
-// is equivalent to the css
-.box {
-  display: block;
-
-  @media screen and (max-width: $breakpoint-sm) {
-    display: flex;
-  }
-}
-```
-
-<Canvas>
-  <Story id="components-ui-box-deprecated--responsive-props" />
-</Canvas>
-
-```jsx
-import {
-  BorderColor,
-  BackgroundColor,
-} from '../../../helpers/constants/design-system';
-import Box from '../ui/box';
-
-<Box
-  padding={[2, 4]}
-  gap={[2, 4]}
-  display={['flex']}
-  flexDirection={['column', 'row']}
-  borderColor={BorderColor.borderDefault}
->
-  <Box
-    padding={[4, 8]}
-    backgroundColor={BackgroundColor.backgroundAlternative}
-    borderColor={BorderColor.borderMuted}
-  >
-    responsive
-  </Box>
-  <Box
-    padding={[4, 8]}
-    backgroundColor={BackgroundColor.backgroundAlternative}
-    borderColor={BorderColor.borderMuted}
-  >
-    props
-  </Box>
-  <Box
-    padding={[4, 8]}
-    backgroundColor={BackgroundColor.backgroundAlternative}
-    borderColor={BorderColor.borderMuted}
-  >
-    example
-  </Box>
-</Box>;
-```
-
-<<<<<<< HEAD
-### As
-
-The polymorphic `as` prop allows you to change the root HTML element of the Box component. Defaults to `'div'`
-
-<Canvas>
-  <Story id="components-ui-box-deprecated--as" />
-</Canvas>
-
-```jsx
-import Box from '../../ui/box';
-
-<Box>div(default)</Box>
-<Box as="ul">ul</Box>
-<Box as="li">li</Box>
-<Box as="button">button</Box>
-<Box as="header">header</Box>
-```
-
-### Width
-
-Use the `width` prop to pass a singular `BlockSize` or for a responsive width pass an array up to 4 `BlockSize`
-
-Responsive widths go from smallest to largest screen sizes
-
-Example: [BlockSize.Half, BlockSize.ThreeFourths, BlockSize.OneFifth, BlockSize.ThreeSixths]
-
-- BlockSize.Half is the default width for `base screen size (0px)` and up
-- BlockSize.ThreeFourths is the width for `small screen size (576px) ` and up
-- BlockSize.OneFifth is the width for `medium screen size (768px)` and up
-- BlockSize.ThreeSixths is the width for `large screen size (1280px)` and up
-
-<Canvas>
-  <Story id="components-ui-box-deprecated--width" />
-</Canvas>
-
-```jsx
-import {
-  BlockSize,
-  Display,
-  FlexWrap,
-} from '../../../helpers/constants/design-system';
-import Box from '../../ui/box';
-
-<>
-  <p>Static widths</p>
-
-  <Box display={Display.Flex}>
-    <Box width={BlockSize.Full}>BlockSize.Full</Box>
-    <Box width={BlockSize.Half}>BlockSize.Half</Box>
-    <Box width={BlockSize.Half}>BlockSize.Half</Box>
-    <Box width={BlockSize.OneThird}>BlockSize.OneThird</Box>
-    <Box width={BlockSize.OneThird}>BlockSize.OneThird</Box>
-    <Box width={BlockSize.OneThird}>BlockSize.OneThird</Box>
-    <Box width={BlockSize.OneFourth}>BlockSize.OneFourth</Box>
-    <Box width={BlockSize.OneFourth}>BlockSize.OneFourth</Box>
-    <Box width={BlockSize.OneFourth}>BlockSize.OneFourth</Box>
-    <Box width={BlockSize.OneFourth}>BlockSize.OneFourth</Box>
-  </Box>
-
-  <p>Responsive widths</p>
-
-  <Box display={Display.Flex} flexWrap={FlexWrap.Wrap}>
-    <Box
-      width={[
-        BlockSize.Full,
-        BlockSize.Half,
-        BlockSize.OneThird,
-        BlockSize.OneFourth,
-      ]}
-    >
-      BlockSize.Full, BlockSize.Half, BlockSize.OneThird, BlockSize.OneFourth,
-    </Box>
-    <Box
-      width={[
-        BlockSize.Full,
-        BlockSize.Half,
-        BlockSize.OneThird,
-        BlockSize.OneFourth,
-      ]}
-    >
-      BlockSize.Full, BlockSize.Half, BlockSize.OneThird, BlockSize.OneFourth,
-    </Box>
-    <Box
-      width={[
-        BlockSize.Full,
-        BlockSize.Half,
-        BlockSize.OneThird,
-        BlockSize.OneFourth,
-      ]}
-    >
-      BlockSize.Full, BlockSize.Half, BlockSize.OneThird, BlockSize.OneFourth,
-    </Box>
-    <Box
-      width={[
-        BlockSize.Full,
-        BlockSize.Half,
-        BlockSize.OneThird,
-        BlockSize.OneFourth,
-      ]}
-    >
-      BlockSize.Full, BlockSize.Half, BlockSize.OneThird, BlockSize.OneFourth,
-    </Box>
-  </Box>
-</>;
-=======
 ## Deprecated Colors
 
 List of deprecated background and border color props that are not theme compatible and should not be used.
@@ -440,5 +113,4 @@
 SUCCESS3: 'success-3',
 ERROR1: 'error-1',
 ALERT1: 'alert-1',
->>>>>>> 7c470f33
 ```