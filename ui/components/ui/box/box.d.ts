--- conflicted
+++ resolved
@@ -23,9 +23,6 @@
 
 export type BoxChildren = React.ReactNode | ((...args: any[]) => any);
 
-<<<<<<< HEAD
-export type BoxFlexDirection =
-=======
 export type FlexDirectionArray = [
   FlexDirection,
   FlexDirection?,
@@ -37,7 +34,6 @@
  * @deprecated BoxFlexDirection is deprecated. Use FlexDirection instead.
  */
 type BoxFlexDirection =
->>>>>>> c2bbbb1d
   | (typeof FLEX_DIRECTION)[keyof typeof FLEX_DIRECTION]
   | null;
 
@@ -51,18 +47,6 @@
   BoxFlexDirection?,
 ];
 
-<<<<<<< HEAD
-export type BoxFlexWrap = (typeof FLEX_WRAP)[keyof typeof FLEX_WRAP] | null;
-export type BoxFlexWrapArray = [
-  BoxFlexWrap,
-  BoxFlexWrap?,
-  BoxFlexWrap?,
-  BoxFlexWrap?,
-];
-
-export type BoxTextAlign = (typeof TEXT_ALIGN)[keyof typeof TEXT_ALIGN] | null;
-export type BoxTextAlignArray = [
-=======
 export type FlexWrapArray = [FlexWrap, FlexWrap?, FlexWrap?, FlexWrap?];
 
 /**
@@ -85,50 +69,34 @@
  * @deprecated BoxTextAlignArray is deprecated. Use TextAlignArray instead.
  */
 type BoxTextAlignArray = [
->>>>>>> c2bbbb1d
   BoxTextAlign,
   BoxTextAlign?,
   BoxTextAlign?,
   BoxTextAlign?,
 ];
 
-<<<<<<< HEAD
-export type BoxDisplay = (typeof DISPLAY)[keyof typeof DISPLAY] | null;
-export type BoxDisplayArray = [
-  BoxDisplay,
-  BoxDisplay?,
-  BoxDisplay?,
-  BoxDisplay?,
-];
-
+export type DisplayArray = [Display, Display?, Display?, Display?];
+
+/**
+ * @deprecated BoxDisplay is deprecated. Use Display instead.
+ */
+type BoxDisplay = (typeof DISPLAY)[keyof typeof DISPLAY] | null;
+/**
+ * @deprecated BoxDisplayArray is deprecated. Use DisplayArray instead.
+ */
+type BoxDisplayArray = [BoxDisplay, BoxDisplay?, BoxDisplay?, BoxDisplay?];
+
+export type BlockSizeArray = [BlockSize, BlockSize?, BlockSize?, BlockSize?];
+
+/**
+ * @deprecated BoxWidth is deprecated. Use BlockSize instead.
+ */
 export type BoxWidth = (typeof BLOCK_SIZES)[keyof typeof BLOCK_SIZES] | null;
+/**
+ * @deprecated BoxWidthArray is deprecated. Use BlockSizeArray instead.
+ */
 export type BoxWidthArray = [BoxWidth, BoxWidth?, BoxWidth?, BoxWidth?];
 
-export type BoxHeight = (typeof BLOCK_SIZES)[keyof typeof BLOCK_SIZES] | null;
-export type BoxHeightArray = [BoxHeight, BoxHeight?, BoxHeight?, BoxHeight?];
-=======
-export type DisplayArray = [Display, Display?, Display?, Display?];
-
-/**
- * @deprecated BoxDisplay is deprecated. Use Display instead.
- */
-type BoxDisplay = (typeof DISPLAY)[keyof typeof DISPLAY] | null;
-/**
- * @deprecated BoxDisplayArray is deprecated. Use DisplayArray instead.
- */
-type BoxDisplayArray = [BoxDisplay, BoxDisplay?, BoxDisplay?, BoxDisplay?];
-
-export type BlockSizeArray = [BlockSize, BlockSize?, BlockSize?, BlockSize?];
-
-/**
- * @deprecated BoxWidth is deprecated. Use BlockSize instead.
- */
-export type BoxWidth = (typeof BLOCK_SIZES)[keyof typeof BLOCK_SIZES] | null;
-/**
- * @deprecated BoxWidthArray is deprecated. Use BlockSizeArray instead.
- */
-export type BoxWidthArray = [BoxWidth, BoxWidth?, BoxWidth?, BoxWidth?];
-
 /**
  * @deprecated BoxHeight is deprecated. Use BlockSize instead.
  */
@@ -137,7 +105,6 @@
  * @deprecated BoxHeightArray is deprecated. Use BlockSizeArray instead.
  */
 type BoxHeightArray = [BoxHeight, BoxHeight?, BoxHeight?, BoxHeight?];
->>>>>>> c2bbbb1d
 
 export type SizeNumber =
   | 0
