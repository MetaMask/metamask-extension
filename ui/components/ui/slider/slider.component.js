--- conflicted
+++ resolved
@@ -4,12 +4,13 @@
 import { withStyles } from '@material-ui/core/styles';
 
 import {
-  TextColor,
-  TextVariant,
+  COLORS,
+  FONT_WEIGHT,
+  TYPOGRAPHY,
 } from '../../../helpers/constants/design-system';
 
 import InfoTooltip from '../info-tooltip/info-tooltip';
-import { Text } from '../../component-library';
+import Typography from '../typography/typography';
 
 const styles = {
   root: {
@@ -18,12 +19,12 @@
   },
   rail: {
     borderRadius: 50,
-    background: 'var(--color-background-alternative)',
+    background: '#D6D9DC',
     height: 6,
   },
   track: {
     borderRadius: 50,
-    background: 'var(--color-primary-default)',
+    background: '#037DD6',
     height: 6,
   },
   thumb: {
@@ -31,16 +32,16 @@
     width: 20,
     marginTop: -7,
     marginLeft: -7,
-    backgroundColor: 'var(--color-primary-default)',
-    border: '1px solid var(--color-border-muted)',
+    backgroundColor: '#037DD6',
+    border: '1px solid #EAF6FF',
     boxSizing: 'border-box',
-    boxShadow: 'var(--shadow-size-md) var(--color-shadow-default)',
+    boxShadow: '0px 0px 14px 0px rgba(0, 0, 0, 0.18)',
     '&:focus, &$active': {
       height: 20,
       width: 20,
       marginTop: -7,
       marginLeft: -7,
-      boxShadow: 'var(--shadow-size-md) var(--color-shadow-default)',
+      boxShadow: '0px 0px 14px 0px rgba(0, 0, 0, 0.18)',
     },
     '&:hover': {
       height: 22,
@@ -48,7 +49,7 @@
       marginTop: -8,
       marginLeft: -8,
       border: 'none',
-      boxShadow: 'var(--shadow-size-md) var(--color-shadow-default)',
+      boxShadow: '0px 0px 14px 0px rgba(0, 0, 0, 0.18)',
     },
   },
 };
@@ -67,38 +68,34 @@
     <div className="slider__heading">
       <div className="slider__heading-title">
         {titleText && (
-          <Text variant={TextVariant.bodySmBold} as="h6">
+          <Typography
+            tag={TYPOGRAPHY.H6}
+            fontWeight={FONT_WEIGHT.BOLD}
+            variant={TYPOGRAPHY.H6}
+          >
             {titleText}
-          </Text>
+          </Typography>
         )}
         {tooltipText && (
           <InfoTooltip position="top" contentText={tooltipText} />
         )}
         {valueText && (
-<<<<<<< HEAD
-          <Text tag={TextVariant.bodyMd} color={TextColor.textAlternative}>
-=======
           <Typography
             tag={TYPOGRAPHY.Paragraph}
             color={COLORS.TEXT_ALTERNATIVE}
           >
->>>>>>> 7c13d218
             {valueText}
-          </Text>
+          </Typography>
         )}
       </div>
       {titleDetail && (
         <div className="slider__heading-detail">
-<<<<<<< HEAD
-          <Text tag={TextVariant.bodyMd} color={TextColor.textAlternative}>
-=======
           <Typography
             tag={TYPOGRAPHY.Paragraph}
             color={COLORS.TEXT_ALTERNATIVE}
           >
->>>>>>> 7c13d218
             {titleDetail}
-          </Text>
+          </Typography>
         </div>
       )}
     </div>
@@ -106,16 +103,12 @@
     <div className="slider__footer">
       <div className="slider__footer-info">
         {infoText && (
-<<<<<<< HEAD
-          <Text tag={TextVariant.bodyMd} color={TextColor.textAlternative}>
-=======
           <Typography
             tag={TYPOGRAPHY.Paragraph}
             color={COLORS.TEXT_ALTERNATIVE}
           >
->>>>>>> 7c13d218
             {infoText}
-          </Text>
+          </Typography>
         )}
       </div>
       <div className="slider__footer-edit">
