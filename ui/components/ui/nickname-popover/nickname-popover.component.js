import React, { useCallback, useContext } from 'react';
import PropTypes from 'prop-types';
import { useHistory } from 'react-router-dom';
import { I18nContext } from '../../../contexts/i18n';
import Tooltip from '../tooltip';
import Popover from '../popover';
import Button from '../button';
import Identicon from '../identicon/identicon.component';
import { shortenAddress } from '../../../helpers/utils/util';
import CopyIcon from '../icon/copy-icon.component';
import { useCopyToClipboard } from '../../../hooks/useCopyToClipboard';
<<<<<<< HEAD
=======
import {
  getUseTokenDetection,
  getTokenList,
  getBlockExplorerLinkText,
} from '../../../selectors';

import { NETWORKS_ROUTE } from '../../../helpers/constants/routes';
>>>>>>> f4184523

const NicknamePopover = ({
  address,
  nickname,
  onClose = null,
  onAdd = null,
  explorerLink,
}) => {
  const t = useContext(I18nContext);
  const history = useHistory();

  const onAddClick = useCallback(() => {
    onClose();
    onAdd(address, nickname);
  }, [address, onClose, onAdd]);

  const [copied, handleCopy] = useCopyToClipboard();
<<<<<<< HEAD
=======
  const useTokenDetection = useSelector(getUseTokenDetection);
  const tokenList = useSelector(getTokenList);
  const blockExplorerLinkText = useSelector(getBlockExplorerLinkText);

  const routeToAddBlockExplorerUrl = () => {
    history.push(`${NETWORKS_ROUTE}#blockExplorerUrl`);
  };

  const openBlockExplorer = () => {
    global.platform.openTab({
      url: explorerLink,
    });
  };
>>>>>>> f4184523

  return (
    <div className="nickname-popover">
      <Popover onClose={onClose} className="nickname-popover__popover-wrap">
        <Identicon
          address={address}
          diameter={36}
          className="nickname-popover__identicon"
        />
        <div className="nickname-popover__address">
          {nickname ? nickname : shortenAddress(address)}
        </div>
        <div className="nickname-popover__public-address">
          <div className="nickname-popover__public-address__constant">
            {address}
          </div>

          <Tooltip
            position="bottom"
            title={copied ? t('copiedExclamation') : t('copyToClipboard')}
          >
            <button
              type="link"
              onClick={() => {
                handleCopy(address);
              }}
              title=""
            >
              <CopyIcon size={11} color="#989a9b" />
            </button>
          </Tooltip>
        </div>

        <div className="nickname-popover__view-on-block-explorer">
          <Button
            type="link"
            className="nickname-popover__etherscan-link"
            onClick={
              blockExplorerLinkText.firstPart === 'addBlockExplorer'
                ? routeToAddBlockExplorerUrl
                : openBlockExplorer
            }
            target="_blank"
            rel="noopener noreferrer"
            title={
              blockExplorerLinkText.firstPart === 'addBlockExplorer'
                ? t('addBlockExplorer')
                : t('etherscanView')
            }
          >
            {blockExplorerLinkText.firstPart === 'addBlockExplorer'
              ? t('addBlockExplorer')
              : t('viewOnBlockExplorer')}
          </Button>
        </div>
        <Button
          type="primary"
          className="nickname-popover__footer-button"
          onClick={onAddClick}
        >
          {nickname ? t('editANickname') : t('addANickname')}
        </Button>
      </Popover>
    </div>
  );
};

NicknamePopover.propTypes = {
  address: PropTypes.string,
  nickname: PropTypes.string,
  onClose: PropTypes.func,
  onAdd: PropTypes.func,
  explorerLink: PropTypes.string,
};

export default NicknamePopover;<|MERGE_RESOLUTION|>--- conflicted
+++ resolved
@@ -1,4 +1,5 @@
 import React, { useCallback, useContext } from 'react';
+import { useSelector } from 'react-redux';
 import PropTypes from 'prop-types';
 import { useHistory } from 'react-router-dom';
 import { I18nContext } from '../../../contexts/i18n';
@@ -9,8 +10,6 @@
 import { shortenAddress } from '../../../helpers/utils/util';
 import CopyIcon from '../icon/copy-icon.component';
 import { useCopyToClipboard } from '../../../hooks/useCopyToClipboard';
-<<<<<<< HEAD
-=======
 import {
   getUseTokenDetection,
   getTokenList,
@@ -18,7 +17,6 @@
 } from '../../../selectors';
 
 import { NETWORKS_ROUTE } from '../../../helpers/constants/routes';
->>>>>>> f4184523
 
 const NicknamePopover = ({
   address,
@@ -31,13 +29,10 @@
   const history = useHistory();
 
   const onAddClick = useCallback(() => {
-    onClose();
-    onAdd(address, nickname);
-  }, [address, onClose, onAdd]);
+    onAdd();
+  }, [onAdd]);
 
   const [copied, handleCopy] = useCopyToClipboard();
-<<<<<<< HEAD
-=======
   const useTokenDetection = useSelector(getUseTokenDetection);
   const tokenList = useSelector(getTokenList);
   const blockExplorerLinkText = useSelector(getBlockExplorerLinkText);
@@ -51,7 +46,6 @@
       url: explorerLink,
     });
   };
->>>>>>> f4184523
 
   return (
     <div className="nickname-popover">
@@ -60,9 +54,11 @@
           address={address}
           diameter={36}
           className="nickname-popover__identicon"
+          useTokenDetection={useTokenDetection}
+          tokenList={tokenList}
         />
         <div className="nickname-popover__address">
-          {nickname ? nickname : shortenAddress(address)}
+          {nickname || shortenAddress(address)}
         </div>
         <div className="nickname-popover__public-address">
           <div className="nickname-popover__public-address__constant">
@@ -80,7 +76,7 @@
               }}
               title=""
             >
-              <CopyIcon size={11} color="#989a9b" />
+              <CopyIcon size={11} color="var(--color-icon-default)" />
             </button>
           </Tooltip>
         </div>
