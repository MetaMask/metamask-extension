import React, { useState } from 'react';
import PropTypes from 'prop-types';

import {
  TypographyVariant,
  SEVERITIES,
  Color,
  BorderColor,
  BackgroundColor,
  TextColor,
  Severity,
} from '../../../helpers/constants/design-system';

import { BannerAlert } from '../../component-library';
import ApproveIcon from '../icon/approve-icon.component';
import InfoIcon from '../icon/info-icon.component';
import Identicon from '../identicon/identicon.component';
import { ChipWithInput } from './chip-with-input';

import README from './README.mdx';

import Chip from '.';

export default {
  title: 'Components/UI/Chip',

  component: Chip,
  parameters: {
    docs: {
      page: README,
    },
  },
  argTypes: {
    leftIcon: {
      control: {
        type: 'select',
      },
      options: ['ApproveIcon'],
      mapping: {
        ApproveIcon: (
          <ApproveIcon size={24} color="var(--color-success-default)" />
        ),
      },
    },
    rightIcon: {
      control: {
        type: 'select',
      },
      options: ['Identicon'],
      mapping: {
        Identicon: (
          <Identicon
            address="0x5CfE73b6021E818B776b421B1c4Db2474086a7e1"
            diameter={25}
          />
        ),
      },
    },
    label: {
      control: 'text',
    },
    labelProps: {
      color: {
        control: {
          type: 'select',
        },
        options: Object.values(Color),
      },
      variant: {
        color: {
          control: {
            type: 'select',
          },
          options: Object.values(TypographyVariant),
        },
      },
    },
    borderColor: {
      control: {
        type: 'select',
      },
      options: Object.values(BorderColor),
    },
    backgroundColor: {
      control: {
        type: 'select',
      },
      options: Object.values(BackgroundColor),
    },
    children: {
      control: 'text',
    },
  },
};

const Deprecated = ({ children }) => (
  <>
    <BannerAlert
      severity={Severity.Warning}
      title="Deprecated"
      description="<Chip/> has been deprecated in favor of <Tag/>"
      marginBottom={4}
    />
    {children}
  </>
);

Deprecated.propTypes = {
  children: PropTypes.node,
};

export const DefaultStory = (args) => (
  <Deprecated>
    <Chip {...args} />
  </Deprecated>
);

DefaultStory.storyName = 'Default';

DefaultStory.args = {
  label: 'Chip',
  borderColor: BorderColor.borderDefault,
  backgroundColor: BackgroundColor.backgroundAlternative,
  labelProps: {
    color: TextColor.textDefault,
    variant: TypographyVariant.H6,
  },
};

export const WithLeftIcon = () => (
  <Deprecated>
    <Chip
      label="Done!"
      borderColor={BorderColor.successDefault}
      leftIcon={<ApproveIcon size={24} color="var(--color-success-default)" />}
    />
  </Deprecated>
);

export const WithRightIcon = () => (
  <Deprecated>
    <Chip
      label="0x5CfE73b6021E818B776b421B1c4Db2474086a7e1"
      borderColor={BorderColor.borderDefault}
      rightIcon={
        <Identicon
          address="0x5CfE73b6021E818B776b421B1c4Db2474086a7e1"
          diameter={25}
        />
      }
    />
  </Deprecated>
);

export const WithBothIcons = () => (
<<<<<<< HEAD
  <Deprecated>
    <Chip
      label="Account 1"
      borderColor={BorderColor.borderDefault}
      rightIcon={<InfoIcon size={24} severity={SEVERITIES.INFO} />}
      leftIcon={
        <Identicon
          address="0x5CfE73b6021E818B776b421B1c4Db2474086a7e1"
          diameter={25}
        />
      }
    />
  </Deprecated>
=======
  <Chip
    label="Account 1"
    borderColor={COLORS.BORDER_DEFAULT}
    rightIcon={<InfoIcon size={24} severity={SEVERITIES.INFO} />}
    bordercolor={COLORS.TEXT_ALTERNATIVE}
    leftIcon={
      <Identicon
        address="0x5CfE73b6021E818B776b421B1c4Db2474086a7e1"
        diameter={25}
      />
    }
  />
>>>>>>> 7c13d218
);

export const WithInput = (args) => {
  const [inputValue, setInputValue] = useState('Chip with input');
  return (
    <Deprecated>
      <ChipWithInput
        {...args}
        inputValue={inputValue}
        setInputValue={setInputValue}
      />
    </Deprecated>
  );
};

WithInput.args = {
  borderColor: BorderColor.borderDefault,
};<|MERGE_RESOLUTION|>--- conflicted
+++ resolved
@@ -1,17 +1,11 @@
 import React, { useState } from 'react';
-import PropTypes from 'prop-types';
 
 import {
-  TypographyVariant,
+  COLORS,
+  TYPOGRAPHY,
   SEVERITIES,
-  Color,
-  BorderColor,
-  BackgroundColor,
-  TextColor,
-  Severity,
 } from '../../../helpers/constants/design-system';
 
-import { BannerAlert } from '../../component-library';
 import ApproveIcon from '../icon/approve-icon.component';
 import InfoIcon from '../icon/info-icon.component';
 import Identicon from '../identicon/identicon.component';
@@ -23,7 +17,7 @@
 
 export default {
   title: 'Components/UI/Chip',
-
+  id: __filename,
   component: Chip,
   parameters: {
     docs: {
@@ -64,14 +58,14 @@
         control: {
           type: 'select',
         },
-        options: Object.values(Color),
+        options: Object.values(COLORS),
       },
       variant: {
         color: {
           control: {
             type: 'select',
           },
-          options: Object.values(TypographyVariant),
+          options: Object.values(TYPOGRAPHY),
         },
       },
     },
@@ -79,13 +73,13 @@
       control: {
         type: 'select',
       },
-      options: Object.values(BorderColor),
+      options: Object.values(COLORS),
     },
     backgroundColor: {
       control: {
         type: 'select',
       },
-      options: Object.values(BackgroundColor),
+      options: Object.values(COLORS),
     },
     children: {
       control: 'text',
@@ -93,81 +87,42 @@
   },
 };
 
-const Deprecated = ({ children }) => (
-  <>
-    <BannerAlert
-      severity={Severity.Warning}
-      title="Deprecated"
-      description="<Chip/> has been deprecated in favor of <Tag/>"
-      marginBottom={4}
-    />
-    {children}
-  </>
-);
-
-Deprecated.propTypes = {
-  children: PropTypes.node,
-};
-
-export const DefaultStory = (args) => (
-  <Deprecated>
-    <Chip {...args} />
-  </Deprecated>
-);
+export const DefaultStory = (args) => <Chip {...args} />;
 
 DefaultStory.storyName = 'Default';
 
 DefaultStory.args = {
   label: 'Chip',
-  borderColor: BorderColor.borderDefault,
-  backgroundColor: BackgroundColor.backgroundAlternative,
+  borderColor: COLORS.BORDER_DEFAULT,
+  backgroundColor: COLORS.BACKGROUND_ALTERNATIVE,
   labelProps: {
-    color: TextColor.textDefault,
-    variant: TypographyVariant.H6,
+    color: COLORS.TEXT_DEFAULT,
+    variant: TYPOGRAPHY.H6,
   },
 };
 
 export const WithLeftIcon = () => (
-  <Deprecated>
-    <Chip
-      label="Done!"
-      borderColor={BorderColor.successDefault}
-      leftIcon={<ApproveIcon size={24} color="var(--color-success-default)" />}
-    />
-  </Deprecated>
+  <Chip
+    label="Done!"
+    borderColor={COLORS.SUCCESS_DEFAULT}
+    leftIcon={<ApproveIcon size={24} color="var(--color-success-default)" />}
+  />
 );
 
 export const WithRightIcon = () => (
-  <Deprecated>
-    <Chip
-      label="0x5CfE73b6021E818B776b421B1c4Db2474086a7e1"
-      borderColor={BorderColor.borderDefault}
-      rightIcon={
-        <Identicon
-          address="0x5CfE73b6021E818B776b421B1c4Db2474086a7e1"
-          diameter={25}
-        />
-      }
-    />
-  </Deprecated>
+  <Chip
+    label="0x5CfE73b6021E818B776b421B1c4Db2474086a7e1"
+    borderColor={COLORS.BORDER_DEFAULT}
+    rightIcon={
+      <Identicon
+        address="0x5CfE73b6021E818B776b421B1c4Db2474086a7e1"
+        diameter={25}
+      />
+    }
+  />
 );
 
 export const WithBothIcons = () => (
-<<<<<<< HEAD
-  <Deprecated>
-    <Chip
-      label="Account 1"
-      borderColor={BorderColor.borderDefault}
-      rightIcon={<InfoIcon size={24} severity={SEVERITIES.INFO} />}
-      leftIcon={
-        <Identicon
-          address="0x5CfE73b6021E818B776b421B1c4Db2474086a7e1"
-          diameter={25}
-        />
-      }
-    />
-  </Deprecated>
-=======
   <Chip
     label="Account 1"
     borderColor={COLORS.BORDER_DEFAULT}
@@ -180,22 +135,18 @@
       />
     }
   />
->>>>>>> 7c13d218
 );
-
 export const WithInput = (args) => {
   const [inputValue, setInputValue] = useState('Chip with input');
   return (
-    <Deprecated>
-      <ChipWithInput
-        {...args}
-        inputValue={inputValue}
-        setInputValue={setInputValue}
-      />
-    </Deprecated>
+    <ChipWithInput
+      {...args}
+      inputValue={inputValue}
+      setInputValue={setInputValue}
+    />
   );
 };
 
 WithInput.args = {
-  borderColor: BorderColor.borderDefault,
+  borderColor: COLORS.BORDER_DEFAULT,
 };