--- conflicted
+++ resolved
@@ -3,41 +3,18 @@
 import classnames from 'classnames';
 import { omit } from 'lodash';
 import Typography from '../typography';
-import UrlIcon from '../url-icon';
-import {
-  BackgroundColor,
-  BorderColor,
-  TextColor,
-  TypographyVariant,
-} from '../../../helpers/constants/design-system';
-
-/**
- * @deprecated The `<Chip />` component has been deprecated in favor of the new `<Tag>` component from the component-library.
- * Please update your code to use the new `<Tag>` component instead, which can be found at ui/components/component-library/tag/tag.tsx.
- * You can find documentation for the new `Tag` component in the MetaMask Storybook:
- * {@link https://metamask.github.io/metamask-storybook/?path=/docs/components-componentlibrary-tag--docs}
- * If you would like to help with the replacement of the old `Chip` component, please submit a pull request against this GitHub issue:
- * {@link https://github.com/MetaMask/metamask-extension/issues/20487}
- */
+import { COLORS, TYPOGRAPHY } from '../../../helpers/constants/design-system';
 
 export default function Chip({
-  dataTestId,
   className,
   children,
-  borderColor = BorderColor.borderDefault,
-  backgroundColor,
+  borderColor = COLORS.UI1,
   label,
   labelProps = {},
   leftIcon,
-  leftIconUrl = '',
   rightIcon,
   onClick,
-<<<<<<< HEAD
-  maxContent = true,
-  displayInlineBlock = false,
-=======
   ...rest
->>>>>>> 032c9c72
 }) {
   const onKeyPress = (event) => {
     if (event.key === 'Enter' && onClick) {
@@ -49,97 +26,45 @@
 
   return (
     <div
-      data-testid={dataTestId}
       onClick={onClick}
       onKeyPress={onKeyPress}
       className={classnames(className, 'chip', {
         'chip--with-left-icon': Boolean(leftIcon),
         'chip--with-right-icon': Boolean(rightIcon),
-        [`chip--border-color-${borderColor}`]: true,
-        [`chip--background-color-${backgroundColor}`]: true,
-        'chip--max-content': maxContent,
-        'chip--display-inline-block': displayInlineBlock,
+        [`chip--${borderColor}`]: true,
       })}
       role={isInteractive ? 'button' : undefined}
       tabIndex={isInteractive ? 0 : undefined}
       {...rest}
     >
-      {leftIcon && !leftIconUrl ? (
-        <div className="chip__left-icon">{leftIcon}</div>
-      ) : null}
-      {leftIconUrl ? (
-        <UrlIcon className="chip__left-url-icon" url={leftIconUrl} />
-      ) : null}
+      {leftIcon && <div className="chip__left-icon">{leftIcon}</div>}
       {children ?? (
         <Typography
           className="chip__label"
-          variant={TypographyVariant.H6}
-          as="span"
-          color={TextColor.textAlternative}
+          variant={TYPOGRAPHY.H6}
+          tag="span"
+          color={COLORS.UI4}
           {...labelProps}
         >
           {label}
         </Typography>
       )}
-      {rightIcon ? <div className="chip__right-icon">{rightIcon}</div> : null}
+      {rightIcon && <div className="chip__right-icon">{rightIcon}</div>}
     </div>
   );
 }
 
 Chip.propTypes = {
-  /**
-   * Data test id used for testing of the Chip component
-   */
-  dataTestId: PropTypes.string,
-  /**
-   * The border color of the Chip
-   */
-  borderColor: PropTypes.oneOf(Object.values(BorderColor)),
-  /**
-   * The background color of the Chip component
-   */
-  backgroundColor: PropTypes.oneOf(Object.values(BackgroundColor)),
-  /**
-   * The label of the Chip component has a default typography variant of h6 and is a span html element
-   */
+  borderColor: PropTypes.oneOf(Object.values(COLORS)),
   label: PropTypes.string,
-  /**
-   * The label props of the component. Most Typography props can be used
-   */
+  children: PropTypes.node,
   labelProps: PropTypes.shape({
-    ...omit(TypographyVariant.propTypes, ['children', 'className']),
+    ...omit(Typography.propTypes, ['children', 'className']),
   }),
-  /**
-   * Children will replace the label of the Chip component.
-   */
-  children: PropTypes.node,
-  /**
-   * An icon component that can be passed to appear on the left of the label
-   */
   leftIcon: PropTypes.node,
-  /**
-   * An icon component that can be passed to appear on the right of the label
-   */
   rightIcon: PropTypes.node,
-  /**
-   * The className of the Chip
-   */
   className: PropTypes.string,
-  /**
-   * The onClick handler to be passed to the Chip component
-   */
   onClick: PropTypes.func,
-  /**
-   * If the width: max-content; is used in css.
-   * max-content can overflow the parent's width and break designs
-   */
-  maxContent: PropTypes.bool,
-  /**
-   * Icon location
-   */
-  leftIconUrl: PropTypes.string,
-  /**
-   * Display or not the inline block
-   */
-  displayInlineBlock: PropTypes.bool,
+  inputValue: PropTypes.string,
+  setInputValue: PropTypes.func,
 };