--- conflicted
+++ resolved
@@ -1,18 +1,18 @@
 .tab {
   button {
+    cursor: pointer;
+    padding: 8px;
     min-width: 50px;
+    text-align: center;
+    display: block;
+    width: 100%;
     background-color: unset;
     font-size: unset;
     color: unset;
   }
 
   &--active {
-<<<<<<< HEAD
-    color: var(--color-text-default);
-    border-bottom: 2px solid var(--color-primary-default);
-=======
     color: var(--primary-text-emphasized);
     border-bottom: 2px solid var(--primary-blue);
->>>>>>> b345b5ab
   }
 }