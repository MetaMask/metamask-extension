import React, { useCallback, useEffect, useRef, useState } from 'react';
import PropTypes from 'prop-types';
import classnames from 'classnames';
import {
<<<<<<< HEAD
  AlignItems,
  BlockSize,
  BackgroundColor,
  BorderColor,
  BorderRadius,
  BorderStyle,
  Display,
  FlexDirection,
  FlexWrap,
  TextVariant,
} from '../../../../../helpers/constants/design-system';
import {
  Box,
  Icon,
  IconName,
  IconSize,
  Text,
} from '../../../../component-library';
=======
  BlockSize,
  FlexDirection,
  FlexWrap,
} from '../../../../../helpers/constants/design-system';
import { Box } from '../../../../component-library';
import Dropdown from '../../../dropdown';
>>>>>>> ef8403f6

export const DropdownTab = ({
  activeClassName,
  className,
  'data-testid': dataTestId,
  isActive,
  onClick,
  onChange,
  tabIndex,
  options,
  selectedOption,
}) => {
  const [isOpen, setIsOpen] = useState(false);

  const dropdownRef = useRef(null);

  const selectOption = useCallback(
    (option) => {
      onChange(option);
    },
    [onChange],
  );

  const onTabClick = (event) => {
    event.preventDefault();
<<<<<<< HEAD
    setIsOpen(true);
  };

  const onTabClick = (event) => {
    event.preventDefault();
=======
>>>>>>> ef8403f6
    onClick(tabIndex);
  };

  const selectedOptionName = options.find(
    (option) => option.value === selectedOption,
  )?.name;

  useEffect(() => {
    function handleClickOutside(event) {
      if (
        dropdownRef.current &&
        !dropdownRef.current.contains(event.target) &&
        isOpen
      ) {
        setIsOpen(false);
      }
    }

    document.addEventListener('mousedown', handleClickOutside);
    return () => {
      document.removeEventListener('mousedown', handleClickOutside);
    };
  }, [dropdownRef, isOpen]);

  return (
    <Box
      as="li"
      className={classnames(
        'tab',
        className,
        'transaction-insight-dropdown-wrapper',
        {
          'tab--active': isActive,
          [activeClassName]: activeClassName && isActive,
        },
      )}
      data-testid={dataTestId}
      onClick={onTabClick}
      dataTestId={dataTestId}
      flexDirection={FlexDirection.Row}
      flexWrap={FlexWrap.NoWrap}
      height={BlockSize.Full}
<<<<<<< HEAD
      style={{ cursor: 'pointer', overflow: 'hidden' }}
      title={selectedOptionName}
    >
      <Box display={Display.Flex} alignItems={AlignItems.flexStart} padding={2}>
        <Text
          variant={TextVariant.inherit}
          style={{
            whiteSpace: 'nowrap',
            overflow: 'hidden',
            textOverflow: 'ellipsis',
          }}
        >
          {selectedOptionName}
        </Text>
        <Box
          display={Display.Flex}
          alignItems={AlignItems.flexStart}
          paddingLeft={1}
          paddingRight={1}
          onClick={openDropdown}
        >
          <Icon name={IconName.ArrowDown} size={IconSize.Sm} />
        </Box>
      </Box>
      {isOpen && (
        <Box
          backgroundColor={BackgroundColor.backgroundDefault}
          borderStyle={BorderStyle.solid}
          borderColor={BorderColor.borderDefault}
          borderRadius={BorderRadius.SM}
          paddingLeft={2}
          paddingRight={2}
          display={Display.Flex}
          flexDirection={FlexDirection.Column}
          flexWrap={FlexWrap.NoWrap}
          style={{ position: 'absolute', maxWidth: '170px' }}
          ref={dropdownRef}
        >
          {options.map((option, i) => (
            <Text
              key={i}
              marginTop={1}
              marginBottom={1}
              variant={TextVariant.bodySm}
              onClick={(event) => selectOption(event, option)}
              style={{
                cursor: 'pointer',
                textTransform: 'none',
                whiteSpace: 'nowrap',
                overflow: 'hidden',
                textOverflow: 'ellipsis',
              }}
            >
              {option.name}
            </Text>
          ))}
        </Box>
      )}
=======
      style={{
        cursor: 'pointer',
        position: 'relative',
        overflow: 'visible',
      }}
      title={selectedOptionName}
    >
      <Dropdown
        className="transaction-insight-dropdown"
        onChange={(option) => selectOption(option)}
        options={options}
        selectedOption={selectedOption}
        title="Transaction Insights"
        style={{
          pointerEvents: isActive ? 'auto' : 'none',
        }}
      />
>>>>>>> ef8403f6
    </Box>
  );
};

DropdownTab.propTypes = {
  activeClassName: PropTypes.string,
  className: PropTypes.string,
  'data-testid': PropTypes.string,
  isActive: PropTypes.bool, // required, but added using React.cloneElement
  options: PropTypes.arrayOf(
    PropTypes.exact({
      name: PropTypes.string,
      value: PropTypes.string.isRequired,
    }),
  ).isRequired,
  selectedOption: PropTypes.string,
  onChange: PropTypes.func,
  onClick: PropTypes.func,
  tabIndex: PropTypes.number, // required, but added using React.cloneElement
};

DropdownTab.defaultProps = {
  activeClassName: undefined,
  className: undefined,
  onChange: undefined,
  onClick: undefined,
  selectedOption: undefined,
};<|MERGE_RESOLUTION|>--- conflicted
+++ resolved
@@ -2,33 +2,12 @@
 import PropTypes from 'prop-types';
 import classnames from 'classnames';
 import {
-<<<<<<< HEAD
-  AlignItems,
-  BlockSize,
-  BackgroundColor,
-  BorderColor,
-  BorderRadius,
-  BorderStyle,
-  Display,
-  FlexDirection,
-  FlexWrap,
-  TextVariant,
-} from '../../../../../helpers/constants/design-system';
-import {
-  Box,
-  Icon,
-  IconName,
-  IconSize,
-  Text,
-} from '../../../../component-library';
-=======
   BlockSize,
   FlexDirection,
   FlexWrap,
 } from '../../../../../helpers/constants/design-system';
 import { Box } from '../../../../component-library';
 import Dropdown from '../../../dropdown';
->>>>>>> ef8403f6
 
 export const DropdownTab = ({
   activeClassName,
@@ -54,14 +33,6 @@
 
   const onTabClick = (event) => {
     event.preventDefault();
-<<<<<<< HEAD
-    setIsOpen(true);
-  };
-
-  const onTabClick = (event) => {
-    event.preventDefault();
-=======
->>>>>>> ef8403f6
     onClick(tabIndex);
   };
 
@@ -104,66 +75,6 @@
       flexDirection={FlexDirection.Row}
       flexWrap={FlexWrap.NoWrap}
       height={BlockSize.Full}
-<<<<<<< HEAD
-      style={{ cursor: 'pointer', overflow: 'hidden' }}
-      title={selectedOptionName}
-    >
-      <Box display={Display.Flex} alignItems={AlignItems.flexStart} padding={2}>
-        <Text
-          variant={TextVariant.inherit}
-          style={{
-            whiteSpace: 'nowrap',
-            overflow: 'hidden',
-            textOverflow: 'ellipsis',
-          }}
-        >
-          {selectedOptionName}
-        </Text>
-        <Box
-          display={Display.Flex}
-          alignItems={AlignItems.flexStart}
-          paddingLeft={1}
-          paddingRight={1}
-          onClick={openDropdown}
-        >
-          <Icon name={IconName.ArrowDown} size={IconSize.Sm} />
-        </Box>
-      </Box>
-      {isOpen && (
-        <Box
-          backgroundColor={BackgroundColor.backgroundDefault}
-          borderStyle={BorderStyle.solid}
-          borderColor={BorderColor.borderDefault}
-          borderRadius={BorderRadius.SM}
-          paddingLeft={2}
-          paddingRight={2}
-          display={Display.Flex}
-          flexDirection={FlexDirection.Column}
-          flexWrap={FlexWrap.NoWrap}
-          style={{ position: 'absolute', maxWidth: '170px' }}
-          ref={dropdownRef}
-        >
-          {options.map((option, i) => (
-            <Text
-              key={i}
-              marginTop={1}
-              marginBottom={1}
-              variant={TextVariant.bodySm}
-              onClick={(event) => selectOption(event, option)}
-              style={{
-                cursor: 'pointer',
-                textTransform: 'none',
-                whiteSpace: 'nowrap',
-                overflow: 'hidden',
-                textOverflow: 'ellipsis',
-              }}
-            >
-              {option.name}
-            </Text>
-          ))}
-        </Box>
-      )}
-=======
       style={{
         cursor: 'pointer',
         position: 'relative',
@@ -181,7 +92,6 @@
           pointerEvents: isActive ? 'auto' : 'none',
         }}
       />
->>>>>>> ef8403f6
     </Box>
   );
 };
