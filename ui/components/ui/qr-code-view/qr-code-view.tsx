--- conflicted
+++ resolved
@@ -158,10 +158,7 @@
     ]),
     data: PropTypes.string.isRequired,
   }).isRequired,
-<<<<<<< HEAD
-=======
   location: PropTypes.string,
->>>>>>> 82db9a9c
 };
 
 export default connect(mapStateToProps)(QrCodeView);