import PropTypes from 'prop-types';
import React, { useContext } from 'react';
import qrCode from 'qrcode-generator';
import { connect } from 'react-redux';
import { isHexPrefixed } from 'ethereumjs-util';
import { normalizeSafeAddress } from '../../../../app/scripts/lib/multichain/address';
import { Box, Icon, IconName, IconSize, Text } from '../../component-library';
import { MetaMetricsContext } from '../../../contexts/metametrics';
import type { CombinedBackgroundAndReduxState } from '../../../store/store';
import {
  AlignItems,
  Display,
  IconColor,
  TextAlign,
  TextColor,
  TextVariant,
} from '../../../helpers/constants/design-system';
import { useI18nContext } from '../../../hooks/useI18nContext';
import { MINUTE } from '../../../../shared/constants/time';
import {
  MetaMetricsEventCategory,
  MetaMetricsEventName,
} from '../../../../shared/constants/metametrics';
<<<<<<< HEAD
import { useCopyToClipboard } from '../../../hooks/useCopyToClipboard';
=======
import type { CombinedBackgroundAndReduxState } from '../../../store/store';
import { Text } from '../../component-library';
import {
  TextVariant,
  TextColor,
} from '../../../helpers/constants/design-system';

export default connect(mapStateToProps)(QrCodeView);
>>>>>>> cad49ebc

function mapStateToProps(state: CombinedBackgroundAndReduxState) {
  const { buyView, warning } = state.appState;
  return {
    buyView,
    warning,
  };
}
const PREFIX_LEN = 6;
const SUFFIX_LEN = 5;

function QrCodeView({
  Qr,
  warning,
  accountName,
}: {
  Qr: { message: string; data: string };
  warning: null | string;
  accountName?: string;
}) {
  const trackEvent = useContext(MetaMetricsContext);
  const [copied, handleCopy] = useCopyToClipboard(MINUTE);
  const t = useI18nContext();
  const { message, data } = Qr;
  const checksummedAddress = normalizeSafeAddress(data);
  const address = `${
    isHexPrefixed(data) ? 'ethereum:' : ''
  }${checksummedAddress}`;
  const qrImage = qrCode(4, 'M');
  qrImage.addData(address);
  qrImage.make();
  const header = message ? (
    <div className="qr-code__header">{message}</div>
  ) : null;

  const addressStart = data.substring(0, PREFIX_LEN);
  const addressMiddle: string = data.substring(
    PREFIX_LEN,
    data.length - SUFFIX_LEN,
  );
  const addressEnd: string = data.substring(data.length - SUFFIX_LEN);

  return (
    <div className="qr-code">
      {Array.isArray(message) ? (
        <div className="qr-code__message-container">
          {message.map((msg, index) => (
            <Text
              key={index}
              variant={TextVariant.bodyXs}
              color={TextColor.warningDefault}
            >
              {msg}
            </Text>
          ))}
        </div>
      ) : (
        header
      )}
      {warning ? <span className="qr-code__error">{warning}</span> : null}
      <Box className="qr-code__wrapper" marginBottom={4}>
        <Box
          data-testid="qr-code-image"
          className="qr-code__image"
          dangerouslySetInnerHTML={{
            __html: qrImage.createTableTag(5, 16),
          }}
        />
        <Box className="qr-code__logo">
          <img src="images/logo/metamask-fox.svg" alt="Logo" />
        </Box>
      </Box>
      {accountName ? (
        <Text
          variant={TextVariant.bodyLgMedium}
          textAlign={TextAlign.Center}
          marginBottom={4}
        >
          {accountName}
        </Text>
      ) : null}
      <Text
        variant={TextVariant.bodyMd}
        className="qr-code__address-segments"
        marginBottom={4}
      >
        {addressStart}
        <Text
          variant={TextVariant.bodyMd}
          color={TextColor.textMuted}
          className="qr-code__address-inner-segment"
        >
          {addressMiddle}
        </Text>
        {addressEnd}
      </Text>
      <Box
        display={Display.Flex}
        marginBottom={4}
        gap={2}
        alignItems={AlignItems.center}
        color={TextColor.primaryDefault}
        className="qr-code__copy-button"
        onClick={() => {
          handleCopy(checksummedAddress);
          trackEvent({
            category: MetaMetricsEventCategory.Accounts,
            event: MetaMetricsEventName.PublicAddressCopied,
            properties: {
              location: 'Account Details Modal',
            },
          });
        }}
      >
        <Icon
          name={copied ? IconName.CopySuccess : IconName.Copy}
          size={IconSize.Sm}
          color={IconColor.primaryDefault}
        />
        {t('copyAddressShort')}
      </Box>
    </div>
  );
}

QrCodeView.propTypes = {
  warning: PropTypes.node,
  Qr: PropTypes.shape({
    message: PropTypes.oneOfType([
      PropTypes.arrayOf(PropTypes.node),
      PropTypes.node,
    ]),
    data: PropTypes.string.isRequired,
  }).isRequired,
};

export default connect(mapStateToProps)(QrCodeView);<|MERGE_RESOLUTION|>--- conflicted
+++ resolved
@@ -21,18 +21,7 @@
   MetaMetricsEventCategory,
   MetaMetricsEventName,
 } from '../../../../shared/constants/metametrics';
-<<<<<<< HEAD
 import { useCopyToClipboard } from '../../../hooks/useCopyToClipboard';
-=======
-import type { CombinedBackgroundAndReduxState } from '../../../store/store';
-import { Text } from '../../component-library';
-import {
-  TextVariant,
-  TextColor,
-} from '../../../helpers/constants/design-system';
-
-export default connect(mapStateToProps)(QrCodeView);
->>>>>>> cad49ebc
 
 function mapStateToProps(state: CombinedBackgroundAndReduxState) {
   const { buyView, warning } = state.appState;
