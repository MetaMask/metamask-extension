--- conflicted
+++ resolved
@@ -32,28 +32,15 @@
     warning,
   };
 }
-<<<<<<< HEAD
-
-// TODO: Fix in https://github.com/MetaMask/metamask-extension/issues/31860
-// eslint-disable-next-line @typescript-eslint/naming-convention
-=======
 const PREFIX_LEN = 6;
 const SUFFIX_LEN = 5;
->>>>>>> 79d90e84
 function QrCodeView({
   Qr,
   warning,
   accountName,
 }: {
-<<<<<<< HEAD
-  // TODO: Fix in https://github.com/MetaMask/metamask-extension/issues/31860
-  // eslint-disable-next-line @typescript-eslint/naming-convention
-  Qr: { message: string; data: string };
-  warning: null | string;
-=======
   Qr: { message?: string; data: string };
   warning: string | null | undefined;
->>>>>>> 79d90e84
   accountName?: string;
 }) {
   const trackEvent = useContext(MetaMetricsContext);
@@ -99,8 +86,6 @@
           data-testid="qr-code-image"
           className="qr-code__image"
           dangerouslySetInnerHTML={{
-            // TODO: Fix in https://github.com/MetaMask/metamask-extension/issues/31860
-            // eslint-disable-next-line @typescript-eslint/naming-convention
             __html: qrImage.createTableTag(5, 16),
           }}
         />
