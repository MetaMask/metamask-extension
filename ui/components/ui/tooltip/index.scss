<<<<<<< HEAD
.tippy-popper {
  .tippy-tooltip.tippy-tooltip--mm-custom-theme {
    background: var(--color-background-default);
    color: var(--color-text-default);
    box-shadow: var(--shadow-size-md) var(--color-shadow-default);
    padding: 12px 16px;
    padding-bottom: 11px;

    .tippy-tooltip-content {
      @include H7;

      text-align: left;
      color: var(--color-text-alternative);

      a {
        color: var(--color-primary-default);
      }

      p {
        margin-bottom: 16px;

        &:last-child {
          margin-bottom: 0;
        }
      }
    }
=======
.tippy-tooltip.white-theme {
  background: var(--white);
  color: black;
  box-shadow: 0 0 14px rgba($black, 0.18);
  padding: 12px 16px;
  padding-bottom: 11px;

  .tippy-tooltip-content {
    @include H7;

    text-align: left;
    color: var(--Grey-500);
>>>>>>> b345b5ab
  }

  &[x-placement^='top'] .tippy-tooltip.tippy-tooltip--mm-custom-theme [x-arrow] {
    border-top-color: var(--color-background-default);
  }

  &[x-placement^='right'] .tippy-tooltip.tippy-tooltip--mm-custom-theme [x-arrow] {
    border-right-color: var(--color-background-default);
  }

  &[x-placement^='left'] .tippy-tooltip.tippy-tooltip--mm-custom-theme [x-arrow] {
    border-left-color: var(--color-background-default);
  }

  &[x-placement^='bottom'] .tippy-tooltip.tippy-tooltip--mm-custom-theme [x-arrow] {
    border-bottom-color: var(--color-background-default);
  }
}<|MERGE_RESOLUTION|>--- conflicted
+++ resolved
@@ -1,31 +1,3 @@
-<<<<<<< HEAD
-.tippy-popper {
-  .tippy-tooltip.tippy-tooltip--mm-custom-theme {
-    background: var(--color-background-default);
-    color: var(--color-text-default);
-    box-shadow: var(--shadow-size-md) var(--color-shadow-default);
-    padding: 12px 16px;
-    padding-bottom: 11px;
-
-    .tippy-tooltip-content {
-      @include H7;
-
-      text-align: left;
-      color: var(--color-text-alternative);
-
-      a {
-        color: var(--color-primary-default);
-      }
-
-      p {
-        margin-bottom: 16px;
-
-        &:last-child {
-          margin-bottom: 0;
-        }
-      }
-    }
-=======
 .tippy-tooltip.white-theme {
   background: var(--white);
   color: black;
@@ -38,22 +10,21 @@
 
     text-align: left;
     color: var(--Grey-500);
->>>>>>> b345b5ab
   }
+}
 
-  &[x-placement^='top'] .tippy-tooltip.tippy-tooltip--mm-custom-theme [x-arrow] {
-    border-top-color: var(--color-background-default);
-  }
+.tippy-popper[x-placement^=top] .white-theme [x-arrow] {
+  border-top-color: var(--white);
+}
 
-  &[x-placement^='right'] .tippy-tooltip.tippy-tooltip--mm-custom-theme [x-arrow] {
-    border-right-color: var(--color-background-default);
-  }
+.tippy-popper[x-placement^=right] .white-theme [x-arrow] {
+  border-right-color: var(--white);
+}
 
-  &[x-placement^='left'] .tippy-tooltip.tippy-tooltip--mm-custom-theme [x-arrow] {
-    border-left-color: var(--color-background-default);
-  }
+.tippy-popper[x-placement^=left] .white-theme [x-arrow] {
+  border-left-color: var(--white);
+}
 
-  &[x-placement^='bottom'] .tippy-tooltip.tippy-tooltip--mm-custom-theme [x-arrow] {
-    border-bottom-color: var(--color-background-default);
-  }
+.tippy-popper[x-placement^=bottom] .white-theme [x-arrow] {
+  border-bottom-color: var(--white);
 }