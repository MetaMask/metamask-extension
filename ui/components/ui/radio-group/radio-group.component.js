import React, { useContext } from 'react';
import PropTypes from 'prop-types';
import classNames from 'classnames';
import { I18nContext } from '../../../contexts/i18n';
import { Color, TextVariant } from '../../../helpers/constants/design-system';
import { Text } from '../../component-library';

function Connector({ isFirst, isLast }) {
  if (isFirst) {
    return <div className="radio-group__column-start-connector" />;
  } else if (isLast) {
    return <div className="radio-group__column-end-connector" />;
  }
  return (
    <>
      <div className="radio-group__column-vertical-line" />
      <div className="radio-group__column-horizontal-line" />
    </>
  );
}

Connector.propTypes = {
  isFirst: PropTypes.bool,
  isLast: PropTypes.bool,
};

export default function RadioGroup({ options, name, selectedValue, onChange }) {
  const t = useContext(I18nContext);

  const hasRecommendation = Boolean(
    options.find((option) => option.recommended),
  );

  return (
    <div
      className={classNames('radio-group', {
        'radio-group--has-recommendation': hasRecommendation,
      })}
    >
      {options.map((option, index) => {
        const checked = option.value === selectedValue;
        return (
          <div className="radio-group__column" key={`${name}-${option.value}`}>
            <label className="radio-group__column-inner">
              {hasRecommendation && (
<<<<<<< HEAD
                <Text
                  color={Color.successDefault}
=======
                <Typography
                  color={COLORS.SUCCESS_DEFAULT}
>>>>>>> 7c13d218
                  className="radio-group__column-recommended"
                  variant={TextVariant.bodySm}
                  as="h6"
                >
                  {option.recommended ? t('recommendedGasLabel') : ''}
                </Text>
              )}
              <div className="radio-group__column-radio">
                <input
                  type="radio"
                  name={name}
                  checked={checked}
                  value={option.value}
                  onChange={() => onChange?.(option.value)}
                />
              </div>
              <Connector
                isFirst={index === 0}
                isLast={index === options.length - 1}
              />
              <Text
                color={checked ? Color.textDefault : Color.textMuted}
                variant={TextVariant.bodySmBold}
                as="h6"
                className="radio-group__column-label"
              >
                {option.label}
              </Text>
            </label>
          </div>
        );
      })}
    </div>
  );
}

RadioGroup.propTypes = {
  /**
   * Predefined options for radio group
   */
  options: PropTypes.array,
  /**
   * Show selected value
   */
  selectedValue: PropTypes.string,
  /**
   * Show name as label
   */
  name: PropTypes.string,
  /**
   * Handler for onChange
   */
  onChange: PropTypes.func,
};

RadioGroup.defaultProps = {
  options: [],
};<|MERGE_RESOLUTION|>--- conflicted
+++ resolved
@@ -2,8 +2,12 @@
 import PropTypes from 'prop-types';
 import classNames from 'classnames';
 import { I18nContext } from '../../../contexts/i18n';
-import { Color, TextVariant } from '../../../helpers/constants/design-system';
-import { Text } from '../../component-library';
+import Typography from '../typography/typography';
+import {
+  COLORS,
+  FONT_WEIGHT,
+  TYPOGRAPHY,
+} from '../../../helpers/constants/design-system';
 
 function Connector({ isFirst, isLast }) {
   if (isFirst) {
@@ -43,19 +47,13 @@
           <div className="radio-group__column" key={`${name}-${option.value}`}>
             <label className="radio-group__column-inner">
               {hasRecommendation && (
-<<<<<<< HEAD
-                <Text
-                  color={Color.successDefault}
-=======
                 <Typography
                   color={COLORS.SUCCESS_DEFAULT}
->>>>>>> 7c13d218
                   className="radio-group__column-recommended"
-                  variant={TextVariant.bodySm}
-                  as="h6"
+                  variant={TYPOGRAPHY.H7}
                 >
                   {option.recommended ? t('recommendedGasLabel') : ''}
-                </Text>
+                </Typography>
               )}
               <div className="radio-group__column-radio">
                 <input
@@ -70,14 +68,14 @@
                 isFirst={index === 0}
                 isLast={index === options.length - 1}
               />
-              <Text
-                color={checked ? Color.textDefault : Color.textMuted}
-                variant={TextVariant.bodySmBold}
-                as="h6"
+              <Typography
+                color={checked ? COLORS.BLACK : COLORS.UI4}
+                fontWeight={FONT_WEIGHT.BOLD}
+                variant={TYPOGRAPHY.H7}
                 className="radio-group__column-label"
               >
                 {option.label}
-              </Text>
+              </Typography>
             </label>
           </div>
         );
