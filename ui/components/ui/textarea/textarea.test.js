--- conflicted
+++ resolved
@@ -1,11 +1,11 @@
 import * as React from 'react';
 import { render, fireEvent } from '@testing-library/react';
 import {
-  BorderColor,
-  BorderStyle,
-  Size,
+  COLORS,
+  RESIZE,
+  SIZES,
+  BORDER_STYLE,
 } from '../../../helpers/constants/design-system';
-import { RESIZE } from './textarea.constants';
 import TextArea from '.';
 
 describe('TextArea', () => {
@@ -20,15 +20,9 @@
       resize: RESIZE.BOTH,
       scrollable: false,
       boxProps: {
-<<<<<<< HEAD
-        borderColor: BorderColor.borderMuted,
-        borderRadius: Size.SM,
-        borderStyle: BorderStyle.solid,
-=======
         borderColor: COLORS.BORDER_MUTED,
         borderRadius: SIZES.SM,
         borderStyle: BORDER_STYLE.SOLID,
->>>>>>> b1ea3d5e
         padding: [2, 4],
       },
       height: '100px',
