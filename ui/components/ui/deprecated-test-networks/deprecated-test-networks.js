import React, { useEffect, useState } from 'react';
import { useSelector } from 'react-redux';
<<<<<<< HEAD
import { toEthChainIdHex } from '@metamask/controller-utils';
import Button from '../button';
import { useI18nContext } from '../../../hooks/useI18nContext';
import {
  DISPLAY,
  JustifyContent,
  TextVariant,
  Color,
} from '../../../helpers/constants/design-system';
import Box from '../box/box';
import ActionableMessage from '../actionable-message/actionable-message';
import { getCurrentCaipChainId } from '../../../selectors';
=======
import { useI18nContext } from '../../../hooks/useI18nContext';
import { Severity } from '../../../helpers/constants/design-system';

import { getCurrentChainId } from '../../../selectors';
>>>>>>> e31c9338
import { getCompletedOnboarding } from '../../../ducks/metamask/metamask';
import { BannerAlert, BUTTON_VARIANT } from '../../component-library';

export default function DeprecatedTestNetworks() {
  const currentChainID = toEthChainIdHex(useSelector(getCurrentCaipChainId));
  const [isShowingWarning, setIsShowingWarning] = useState(false);
  const completedOnboarding = useSelector(getCompletedOnboarding);
  const t = useI18nContext();
  useEffect(() => {
    if (
      completedOnboarding &&
      (currentChainID === '0x3' ||
        currentChainID === '0x2a' ||
        currentChainID === '0x4')
    ) {
      setIsShowingWarning(true);
    } else {
      setIsShowingWarning(false);
    }
  }, [currentChainID, completedOnboarding]);

  return (
    isShowingWarning && (
      <BannerAlert
        severity={Severity.Warning}
        className="deprecated-test-networks"
        description={t('deprecatedTestNetworksMsg')}
        onClose={() => setIsShowingWarning(false)}
        margin={2}
        actionButtonLabel={t('deprecatedTestNetworksLink')}
        actionButtonProps={{
          className: 'deprecated-test-networks__content__inline-link',
          href: 'https://blog.ethereum.org/2022/06/21/testnet-deprecation/',
          variant: BUTTON_VARIANT.LINK,
          externalLink: true,
        }}
      />
    )
  );
}<|MERGE_RESOLUTION|>--- conflicted
+++ resolved
@@ -1,24 +1,9 @@
 import React, { useEffect, useState } from 'react';
 import { useSelector } from 'react-redux';
-<<<<<<< HEAD
 import { toEthChainIdHex } from '@metamask/controller-utils';
-import Button from '../button';
-import { useI18nContext } from '../../../hooks/useI18nContext';
-import {
-  DISPLAY,
-  JustifyContent,
-  TextVariant,
-  Color,
-} from '../../../helpers/constants/design-system';
-import Box from '../box/box';
-import ActionableMessage from '../actionable-message/actionable-message';
-import { getCurrentCaipChainId } from '../../../selectors';
-=======
 import { useI18nContext } from '../../../hooks/useI18nContext';
 import { Severity } from '../../../helpers/constants/design-system';
-
-import { getCurrentChainId } from '../../../selectors';
->>>>>>> e31c9338
+import { getCurrentCaipChainId } from '../../../selectors';
 import { getCompletedOnboarding } from '../../../ducks/metamask/metamask';
 import { BannerAlert, BUTTON_VARIANT } from '../../component-library';
 
