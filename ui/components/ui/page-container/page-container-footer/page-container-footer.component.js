import React, { Component } from 'react';
import PropTypes from 'prop-types';
import classnames from 'classnames';
import {
  Button,
  ButtonSize,
  ButtonVariant,
} from '../../../component-library/button';

export default class PageContainerFooter extends Component {
  static propTypes = {
    children: PropTypes.node,
    onCancel: PropTypes.func,
    cancelText: PropTypes.string,
    cancelButtonType: PropTypes.string,
    onSubmit: PropTypes.func,
    submitText: PropTypes.string,
    disabled: PropTypes.bool,
    submitButtonType: PropTypes.string,
    hideCancel: PropTypes.bool,
    footerClassName: PropTypes.string,
    footerButtonClassName: PropTypes.string,
    submitButtonIcon: PropTypes.string,
  };

  static contextTypes = {
    t: PropTypes.func,
  };

  render() {
    const {
      children,
      onCancel,
      cancelText,
      onSubmit,
      submitText,
      disabled,
      submitButtonType,
      hideCancel,
      cancelButtonType,
      footerClassName,
      footerButtonClassName,
      submitButtonIcon,
    } = this.props;

    const submitVariant =
      submitButtonType === 'confirm' ? ButtonVariant.Primary : submitButtonType;

    const cancelVariant =
      cancelButtonType === 'default'
        ? ButtonVariant.Secondary
        : cancelButtonType;

    return (
      <div className={classnames('page-container__footer', footerClassName)}>
        <footer>
          {!hideCancel && (
            <Button
              size={ButtonSize.Lg}
              variant={cancelVariant ?? ButtonVariant.Secondary}
              className={classnames(
                'page-container__footer-button',
                'page-container__footer-button__cancel',
                footerButtonClassName,
              )}
              onClick={(e) => onCancel(e)}
              data-testid="page-container-footer-cancel"
              block
            >
              {cancelText || this.context.t('cancel')}
            </Button>
          )}

          <Button
            size={ButtonSize.Lg}
            variant={submitVariant ?? ButtonVariant.Primary}
            className={classnames(
              'page-container__footer-button',
              footerButtonClassName,
            )}
            disabled={disabled}
            onClick={(e) => onSubmit(e)}
            data-testid="page-container-footer-next"
<<<<<<< HEAD
            icon={submitButtonIcon}
=======
            startIconName={submitButtonIcon}
            block
>>>>>>> 4c122d36
          >
            {submitText || this.context.t('next')}
          </Button>
        </footer>

        {children && (
          <div className="page-container__footer-secondary">{children}</div>
        )}
      </div>
    );
  }
}<|MERGE_RESOLUTION|>--- conflicted
+++ resolved
@@ -81,12 +81,8 @@
             disabled={disabled}
             onClick={(e) => onSubmit(e)}
             data-testid="page-container-footer-next"
-<<<<<<< HEAD
-            icon={submitButtonIcon}
-=======
             startIconName={submitButtonIcon}
             block
->>>>>>> 4c122d36
           >
             {submitText || this.context.t('next')}
           </Button>
