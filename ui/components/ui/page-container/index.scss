.page-container {
  width: 408px;
<<<<<<< HEAD
  background-color: var(--color-background-default);
  box-shadow: var(--shadow-size-xs) var(--color-shadow-default);
=======
  background-color: var(--main-container-background);
  box-shadow: 0 0 7px 0 rgba($black, 0.08);
>>>>>>> b345b5ab
  z-index: 25;
  display: flex;
  flex-flow: column;
  border-radius: 8px;
  overflow-y: auto;

  &__header {
    display: flex;
    flex-flow: column;
    border-bottom: 1px solid var(--color-border-muted);
    padding: 16px;
    flex: 0 0 auto;
    position: relative;

    &--no-padding-bottom {
      padding-bottom: 0;
    }
  }

  &__header-close {
    color: var(--color-icon-default);
    position: absolute;
    top: 16px;
    right: 16px;
    cursor: pointer;
    overflow: hidden;
    background-color: transparent;

    &::after {
      content: '\00D7';
      font-size: 40px;
      line-height: 20px;
    }
  }

  &__header-row {
    padding-bottom: 10px;
    display: flex;
    justify-content: space-between;
  }

  &__bottom {
    flex: 1;
    display: flex;
    flex-direction: column;
    min-height: 0;
  }

  &__footer {
    display: flex;
    flex-flow: column;
    justify-content: center;
    border-top: 1px solid var(--color-border-muted);
    flex: 0 0 auto;
    width: 100%;

    footer {
      display: flex;
      flex-flow: row;
      justify-content: center;
      padding: 16px;
      flex: 0 0 auto;
    }

    &-secondary {
      display: flex;
      flex-flow: row;
      justify-content: space-around;
      padding: 0 16px 16px;
      flex: 0 0 auto;

      a,
      a:hover {
        @include H7;

        text-decoration: none;
        cursor: pointer;
        text-transform: uppercase;
        color: var(--color-primary-alternative);
      }
    }
  }

  &__footer-button {
    margin-right: 16px;

    &:last-of-type {
      margin-right: 0;
    }

    &__cancel {
      border-color: var(--color-primary-alternative) !important;
      color: var(--color-primary-alternative);
    }
  }

  &__back-button {
    @include Paragraph;

    color: var(--color-primary-default);
    cursor: pointer;
  }

  &__title {
    @include H2;

<<<<<<< HEAD
    color: var(--color-text-default);
=======
    color: var(--primary-text-emphasized);
>>>>>>> b345b5ab
    font-weight: 500;
    margin-right: 1.5rem;

    &--no-margin-right {
      margin-right: 0;
    }
  }

  &__subtitle {
    @include H6;

    padding-top: 0.5rem;
    color: var(--color-text-alternative);
  }

  &__tabs {
    display: flex;
    margin-top: 16px;
  }

  &__tab {
    @include Paragraph;

    min-width: 5rem;
    color: var(--color-text-alternative);
    border-bottom: none;
    margin-right: 16px;

    &:last-of-type {
      margin-right: 0;
    }
  }

  &--full-width {
    width: 100% !important;
  }

  &--full-height {
    height: 100% !important;
    max-height: initial !important;
    min-height: initial !important;
  }

  &__content {
    overflow-y: auto;
    flex: 1;
  }

  &__warning-container {
    background: var(--color-error-muted);
    padding: 20px;
    display: flex;
    align-items: flex-start;
  }

  &__warning-message {
    padding-left: 15px;
  }

  &__warning-title {
    font-weight: 500;
  }

  &__warning-icon {
    padding-top: 5px;
    color: var(--color-error-default);
  }
}

@media screen and (max-width: 250px) {
  .page-container {
    &__footer {
      flex-flow: column-reverse;
    }

    &__footer-button {
      width: 100%;
      margin-bottom: 1rem;
      margin-right: 0;

      &:first-of-type {
        margin-right: 4px;
      }
    }
  }
}

@include screen-sm-max {
  .page-container {
    height: 100%;
    width: 100%;
    background-color: var(--color-background-default);
    border-radius: 0;
    flex: 1;
    overflow-y: auto;
  }
}

@include screen-sm-min {
  .page-container {
    max-height: 82vh;
    min-height: 570px;
    flex: 0 0 auto;
    margin-right: auto;
    margin-left: auto;
  }
}<|MERGE_RESOLUTION|>--- conflicted
+++ resolved
@@ -1,12 +1,7 @@
 .page-container {
   width: 408px;
-<<<<<<< HEAD
-  background-color: var(--color-background-default);
-  box-shadow: var(--shadow-size-xs) var(--color-shadow-default);
-=======
   background-color: var(--main-container-background);
   box-shadow: 0 0 7px 0 rgba($black, 0.08);
->>>>>>> b345b5ab
   z-index: 25;
   display: flex;
   flex-flow: column;
@@ -16,7 +11,7 @@
   &__header {
     display: flex;
     flex-flow: column;
-    border-bottom: 1px solid var(--color-border-muted);
+    border-bottom: 1px solid var(--geyser);
     padding: 16px;
     flex: 0 0 auto;
     position: relative;
@@ -27,13 +22,12 @@
   }
 
   &__header-close {
-    color: var(--color-icon-default);
+    color: var(--tundora);
     position: absolute;
     top: 16px;
     right: 16px;
     cursor: pointer;
     overflow: hidden;
-    background-color: transparent;
 
     &::after {
       content: '\00D7';
@@ -59,9 +53,8 @@
     display: flex;
     flex-flow: column;
     justify-content: center;
-    border-top: 1px solid var(--color-border-muted);
+    border-top: 1px solid var(--geyser);
     flex: 0 0 auto;
-    width: 100%;
 
     footer {
       display: flex;
@@ -85,7 +78,7 @@
         text-decoration: none;
         cursor: pointer;
         text-transform: uppercase;
-        color: var(--color-primary-alternative);
+        color: #2f9ae0;
       }
     }
   }
@@ -96,28 +89,19 @@
     &:last-of-type {
       margin-right: 0;
     }
-
-    &__cancel {
-      border-color: var(--color-primary-alternative) !important;
-      color: var(--color-primary-alternative);
-    }
   }
 
   &__back-button {
     @include Paragraph;
 
-    color: var(--color-primary-default);
+    color: #2f9ae0;
     cursor: pointer;
   }
 
   &__title {
     @include H2;
 
-<<<<<<< HEAD
-    color: var(--color-text-default);
-=======
     color: var(--primary-text-emphasized);
->>>>>>> b345b5ab
     font-weight: 500;
     margin-right: 1.5rem;
 
@@ -130,7 +114,7 @@
     @include H6;
 
     padding-top: 0.5rem;
-    color: var(--color-text-alternative);
+    color: var(--gray);
   }
 
   &__tabs {
@@ -142,7 +126,7 @@
     @include Paragraph;
 
     min-width: 5rem;
-    color: var(--color-text-alternative);
+    color: var(--dusty-gray);
     border-bottom: none;
     margin-right: 16px;
 
@@ -167,10 +151,10 @@
   }
 
   &__warning-container {
-    background: var(--color-error-muted);
+    background: var(--linen);
     padding: 20px;
     display: flex;
-    align-items: flex-start;
+    align-items: start;
   }
 
   &__warning-message {
@@ -183,7 +167,6 @@
 
   &__warning-icon {
     padding-top: 5px;
-    color: var(--color-error-default);
   }
 }
 
@@ -199,24 +182,24 @@
       margin-right: 0;
 
       &:first-of-type {
-        margin-right: 4px;
+        margin-bottom: 0;
       }
     }
   }
 }
 
-@include screen-sm-max {
+@media screen and (max-width: $break-small) {
   .page-container {
     height: 100%;
     width: 100%;
-    background-color: var(--color-background-default);
+    background-color: var(--white);
     border-radius: 0;
     flex: 1;
     overflow-y: auto;
   }
 }
 
-@include screen-sm-min {
+@media screen and (min-width: $break-large) {
   .page-container {
     max-height: 82vh;
     min-height: 570px;
