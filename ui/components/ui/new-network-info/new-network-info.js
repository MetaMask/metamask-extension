import React, { useCallback, useContext, useEffect, useState } from 'react';
import { useSelector } from 'react-redux';
import { useHistory } from 'react-router-dom';
import { TOKEN_API_METASWAP_CODEFI_URL } from '../../../../shared/constants/tokens';
import fetchWithCache from '../../../../shared/lib/fetch-with-cache';
import { I18nContext } from '../../../contexts/i18n';
import { getProviderConfig } from '../../../ducks/metamask/metamask';
import {
  AlignItems,
  Color,
  Display,
  FontWeight,
  TextAlign,
  TextVariant,
} from '../../../helpers/constants/design-system';
import { IMPORT_TOKEN_ROUTE } from '../../../helpers/constants/routes';
import { getCurrentNetwork, getUseTokenDetection } from '../../../selectors';
import { setFirstTimeUsedNetwork } from '../../../store/actions';
import { PickerNetwork, Text } from '../../component-library';
import Box from '../box';
import Button from '../button';
import Popover from '../popover';

export default function NewNetworkInfo() {
  const t = useContext(I18nContext);
  const history = useHistory();
  const [tokenDetectionSupported, setTokenDetectionSupported] = useState(false);
  const [showPopup, setShowPopup] = useState(true);
  const [isLoading, setIsLoading] = useState(true);
  const autoDetectToken = useSelector(getUseTokenDetection);
  const providerConfig = useSelector(getProviderConfig);
  const currentNetwork = useSelector(getCurrentNetwork);

  const onCloseClick = () => {
    setShowPopup(false);
    setFirstTimeUsedNetwork(providerConfig.chainId);
  };

  const addTokenManually = () => {
    history.push(IMPORT_TOKEN_ROUTE);
    setShowPopup(false);
    setFirstTimeUsedNetwork(providerConfig.chainId);
  };

<<<<<<< HEAD
  const getIsTokenDetectionSupported = async () => {
    const fetchedTokenData = await fetchWithCache({
      url: `${TOKEN_API_METASWAP_CODEFI_URL}${providerConfig.chainId}`,
      functionName: 'getIsTokenDetectionSupported',
    });

    return !fetchedTokenData.error;
  };

  const checkTokenDetection = async () => {
    const fetchedData = await getIsTokenDetectionSupported();

    setTokenDetectionSupported(fetchedData);
  };
=======
  const checkTokenDetection = useCallback(async () => {
    try {
      const fetchedTokenData = await fetchWithCache({
        url: `${TOKEN_API_METASWAP_CODEFI_URL}${providerConfig.chainId}`,
        functionName: 'getIsTokenDetectionSupported',
      });
      const isTokenDetectionSupported = !fetchedTokenData?.error;
      setTokenDetectionSupported(isTokenDetectionSupported);
      setIsLoading(false);
    } catch {
      // If there's any error coming from getIsTokenDetectionSupported
      // we would like to catch this error and simply return false for the state
      // and this will be handled in UI naturally
      setTokenDetectionSupported(false);
      setIsLoading(false);
    }
  }, [providerConfig.chainId]);
>>>>>>> b9ec72e2

  useEffect(() => {
    checkTokenDetection();
    // we want to only fetch once
    // eslint-disable-next-line react-hooks/exhaustive-deps
  }, []);

  return (
    !isLoading &&
    showPopup && (
      <Popover
        onClose={onCloseClick}
        className="new-network-info__wrapper"
        footer={
          <Button type="primary" onClick={onCloseClick}>
            {t('recoveryPhraseReminderConfirm')}
          </Button>
        }
      >
        <Box data-testid="new-network-info__wrapper">
          <Text
            variant={TextVariant.headingSm}
            as="h4"
            color={Color.textDefault}
            fontWeight={FontWeight.Bold}
            align={TextAlign.Center}
          >
            {t('switchedTo')}
          </Text>
          <PickerNetwork
            label={currentNetwork?.nickname}
            src={currentNetwork?.rpcPrefs?.imageUrl}
            marginLeft="auto"
            marginRight="auto"
            marginTop={4}
            marginBottom={4}
            iconProps={{ display: 'none' }} // do not show the dropdown icon
            as="div" // do not render as a button
          />
          <Text
            variant={TextVariant.bodySmBold}
            as="h6"
            color={Color.textDefault}
            align={TextAlign.Center}
            margin={[8, 0, 0, 0]}
          >
            {t('thingsToKeep')}
          </Text>
          <Box marginRight={4} marginLeft={5} marginTop={6}>
            {providerConfig.ticker && (
              <Box
                display={Display.Flex}
                alignItems={AlignItems.center}
                marginBottom={2}
                paddingBottom={2}
                className="new-network-info__bullet-paragraph"
                data-testid="new-network-info__bullet-paragraph"
              >
                <Box marginRight={4} color={Color.textDefault}>
                  &bull;
                </Box>
                <Text
                  variant={TextVariant.bodySm}
                  as="h6"
                  color={Color.textDefault}
                  display={Display.InlineBlock}
                  key="nativeTokenInfo"
                >
                  {t('nativeToken', [
                    <Text
                      variant={TextVariant.bodySmBold}
                      as="h6"
                      display={Display.InlineBlock}
                      key="ticker"
                    >
                      {providerConfig.ticker}
                    </Text>,
                  ])}
                </Text>
              </Box>
            )}
            <Box
              display={Display.Flex}
              alignItems={AlignItems.center}
              marginBottom={2}
              paddingBottom={2}
              className={
                !autoDetectToken || !tokenDetectionSupported
                  ? 'new-network-info__bullet-paragraph'
                  : null
              }
            >
              <Box marginRight={4} color={Color.textDefault}>
                &bull;
              </Box>
              <Text
                variant={TextVariant.bodySm}
                as="h6"
                color={Color.textDefault}
                display={Display.InlineBlock}
                className="new-network-info__bullet-paragraph__text"
              >
                {t('attemptSendingAssets')}{' '}
                <a
                  href="https://metamask.zendesk.com/hc/en-us/articles/4404424659995"
                  target="_blank"
                  rel="noreferrer"
                >
                  <Text
                    variant={TextVariant.bodySm}
                    as="h6"
                    color={Color.infoDefault}
                    display={Display.InlineBlock}
                  >
                    {t('learnMoreUpperCase')}
                  </Text>
                </a>
              </Text>
            </Box>
            {!autoDetectToken || !tokenDetectionSupported ? (
              <Box
                display={Display.Flex}
                alignItems={AlignItems.center}
                marginBottom={2}
                paddingBottom={2}
                data-testid="new-network-info__add-token-manually"
              >
                <Box marginRight={4} color={Color.textDefault}>
                  &bull;
                </Box>
                <Box>
                  <Text
                    variant={TextVariant.bodySm}
                    as="h6"
                    color={Color.textDefault}
                    className="new-network-info__token-show-up"
                  >
                    {t('tokenShowUp')}{' '}
                    <Button
                      type="link"
                      onClick={addTokenManually}
                      className="new-network-info__button"
                    >
                      <Text
                        variant={TextVariant.bodySm}
                        as="h6"
                        color={Color.infoDefault}
                        className="new-network-info__manually-add-tokens"
                      >
                        {t('clickToManuallyAdd')}
                      </Text>
                    </Button>
                  </Text>
                </Box>
              </Box>
            ) : null}
          </Box>
        </Box>
      </Popover>
    )
  );
}<|MERGE_RESOLUTION|>--- conflicted
+++ resolved
@@ -42,22 +42,6 @@
     setFirstTimeUsedNetwork(providerConfig.chainId);
   };
 
-<<<<<<< HEAD
-  const getIsTokenDetectionSupported = async () => {
-    const fetchedTokenData = await fetchWithCache({
-      url: `${TOKEN_API_METASWAP_CODEFI_URL}${providerConfig.chainId}`,
-      functionName: 'getIsTokenDetectionSupported',
-    });
-
-    return !fetchedTokenData.error;
-  };
-
-  const checkTokenDetection = async () => {
-    const fetchedData = await getIsTokenDetectionSupported();
-
-    setTokenDetectionSupported(fetchedData);
-  };
-=======
   const checkTokenDetection = useCallback(async () => {
     try {
       const fetchedTokenData = await fetchWithCache({
@@ -75,7 +59,6 @@
       setIsLoading(false);
     }
   }, [providerConfig.chainId]);
->>>>>>> b9ec72e2
 
   useEffect(() => {
     checkTokenDetection();
