--- conflicted
+++ resolved
@@ -1,83 +1,76 @@
-import React, { useCallback, useContext, useEffect, useState } from 'react';
+import React, { useContext, useEffect, useState } from 'react';
 import { useSelector } from 'react-redux';
 import { useHistory } from 'react-router-dom';
-import { TOKEN_API_METASWAP_CODEFI_URL } from '../../../../shared/constants/tokens';
-import fetchWithCache from '../../../../shared/lib/fetch-with-cache';
 import { I18nContext } from '../../../contexts/i18n';
-import { getProviderConfig } from '../../../ducks/metamask/metamask';
+import Popover from '../popover';
+import Button from '../button';
+import Identicon from '../identicon';
+import Box from '../box';
 import {
   AlignItems,
   Color,
-  Display,
-  FontWeight,
-  TextAlign,
-  TextVariant,
+  DISPLAY,
+  FONT_WEIGHT,
+  TEXT_ALIGN,
+  TypographyVariant,
 } from '../../../helpers/constants/design-system';
+import Typography from '../typography';
+import { TOKEN_API_METASWAP_CODEFI_URL } from '../../../../shared/constants/tokens';
+import fetchWithCache from '../../../../shared/lib/fetch-with-cache';
+import {
+  getNativeCurrencyImage,
+  getProvider,
+  getUseTokenDetection,
+} from '../../../selectors';
 import { IMPORT_TOKEN_ROUTE } from '../../../helpers/constants/routes';
-import { getCurrentNetwork, getUseTokenDetection } from '../../../selectors';
+import Chip from '../chip/chip';
 import { setFirstTimeUsedNetwork } from '../../../store/actions';
-import { PickerNetwork, Text } from '../../component-library';
-import Box from '../box';
-import Button from '../button';
-import Popover from '../popover';
-
-export default function NewNetworkInfo() {
+import { NETWORK_TYPES } from '../../../../shared/constants/network';
+import { Icon, ICON_NAMES } from '../../component-library';
+
+const NewNetworkInfo = () => {
   const t = useContext(I18nContext);
   const history = useHistory();
   const [tokenDetectionSupported, setTokenDetectionSupported] = useState(false);
   const [showPopup, setShowPopup] = useState(true);
-  const [isLoading, setIsLoading] = useState(true);
   const autoDetectToken = useSelector(getUseTokenDetection);
-  const providerConfig = useSelector(getProviderConfig);
-  const currentNetwork = useSelector(getCurrentNetwork);
+  const primaryTokenImage = useSelector(getNativeCurrencyImage);
+  const currentProvider = useSelector(getProvider);
 
   const onCloseClick = () => {
     setShowPopup(false);
-    setFirstTimeUsedNetwork(providerConfig.chainId);
+    setFirstTimeUsedNetwork(currentProvider.chainId);
   };
 
   const addTokenManually = () => {
     history.push(IMPORT_TOKEN_ROUTE);
     setShowPopup(false);
-    setFirstTimeUsedNetwork(providerConfig.chainId);
-  };
-
-  const checkTokenDetection = useCallback(async () => {
-    try {
-      const fetchedTokenData = await fetchWithCache({
-        url: `${TOKEN_API_METASWAP_CODEFI_URL}${providerConfig.chainId}`,
-        functionName: 'getIsTokenDetectionSupported',
-      });
-      const isTokenDetectionSupported = !fetchedTokenData?.error;
-      setTokenDetectionSupported(isTokenDetectionSupported);
-      setIsLoading(false);
-    } catch {
-      // If there's any error coming from getIsTokenDetectionSupported
-      // we would like to catch this error and simply return false for the state
-      // and this will be handled in UI naturally
-      setTokenDetectionSupported(false);
-      setIsLoading(false);
-    }
-  }, [providerConfig.chainId]);
+    setFirstTimeUsedNetwork(currentProvider.chainId);
+  };
+
+  const getIsTokenDetectionSupported = async () => {
+    const fetchedTokenData = await fetchWithCache(
+      `${TOKEN_API_METASWAP_CODEFI_URL}${currentProvider.chainId}`,
+    );
+
+    return !fetchedTokenData.error;
+  };
+
+  const checkTokenDetection = async () => {
+    const fetchedData = await getIsTokenDetectionSupported();
+
+    setTokenDetectionSupported(fetchedData);
+  };
 
   useEffect(() => {
     checkTokenDetection();
-    // we want to only fetch once
-    // eslint-disable-next-line react-hooks/exhaustive-deps
-  }, []);
+  });
+
+  if (!showPopup) {
+    return null;
+  }
 
   return (
-<<<<<<< HEAD
-    !isLoading &&
-    showPopup && (
-      <Popover
-        onClose={onCloseClick}
-        className="new-network-info__wrapper"
-        footer={
-          <Button type="primary" onClick={onCloseClick}>
-            {t('recoveryPhraseReminderConfirm')}
-          </Button>
-=======
     <Popover
       onClose={onCloseClick}
       className="new-network-info__wrapper"
@@ -103,149 +96,135 @@
           currentProvider.type === NETWORK_TYPES.RPC
             ? currentProvider.chainName ?? t('privateNetwork')
             : t(currentProvider.type)
->>>>>>> 94959dfb
         }
+        labelProps={{
+          color: Color.textDefault,
+        }}
+        leftIcon={
+          primaryTokenImage ? (
+            <Identicon image={primaryTokenImage} diameter={14} />
+          ) : (
+            <Icon
+              className="question"
+              name={ICON_NAMES.QUESTION}
+              color={Color.iconDefault}
+            />
+          )
+        }
+      />
+      <Typography
+        variant={TypographyVariant.H7}
+        color={Color.textDefault}
+        fontWeight={FONT_WEIGHT.BOLD}
+        align={TEXT_ALIGN.CENTER}
+        margin={[8, 0, 0, 0]}
       >
-        <Box data-testid="new-network-info__wrapper">
-          <Text
-            variant={TextVariant.headingSm}
-            as="h4"
+        {t('thingsToKeep')}
+      </Typography>
+      <Box marginRight={4} marginLeft={5} marginTop={6}>
+        {currentProvider.ticker ? (
+          <Box
+            display={DISPLAY.FLEX}
+            alignItems={AlignItems.center}
+            marginBottom={2}
+            paddingBottom={2}
+            className="new-network-info__bullet-paragraph"
+          >
+            <Box marginRight={4} color={Color.textDefault}>
+              &bull;
+            </Box>
+            <Typography
+              variant={TypographyVariant.H7}
+              color={Color.textDefault}
+              boxProps={{ display: DISPLAY.INLINE_BLOCK }}
+              key="nativeTokenInfo"
+            >
+              {t('nativeToken', [
+                <Typography
+                  variant={TypographyVariant.H7}
+                  boxProps={{ display: DISPLAY.INLINE_BLOCK }}
+                  fontWeight={FONT_WEIGHT.BOLD}
+                  key="ticker"
+                >
+                  {currentProvider.ticker}
+                </Typography>,
+              ])}
+            </Typography>
+          </Box>
+        ) : null}
+        <Box
+          display={DISPLAY.FLEX}
+          alignItems={AlignItems.center}
+          marginBottom={2}
+          paddingBottom={2}
+          className={
+            !autoDetectToken || !tokenDetectionSupported
+              ? 'new-network-info__bullet-paragraph'
+              : null
+          }
+        >
+          <Box marginRight={4} color={Color.textDefault}>
+            &bull;
+          </Box>
+          <Typography
+            variant={TypographyVariant.H7}
             color={Color.textDefault}
-            fontWeight={FontWeight.Bold}
-            align={TextAlign.Center}
+            boxProps={{ display: DISPLAY.INLINE_BLOCK }}
+            className="new-network-info__bullet-paragraph__text"
           >
-            {t('switchedTo')}
-          </Text>
-          <PickerNetwork
-            label={currentNetwork?.nickname}
-            src={currentNetwork?.rpcPrefs?.imageUrl}
-            marginLeft="auto"
-            marginRight="auto"
-            marginTop={4}
-            marginBottom={4}
-            iconProps={{ display: 'none' }} // do not show the dropdown icon
-            as="div" // do not render as a button
-          />
-          <Text
-            variant={TextVariant.bodySmBold}
-            as="h6"
-            color={Color.textDefault}
-            align={TextAlign.Center}
-            margin={[8, 0, 0, 0]}
+            {t('attemptSendingAssets')}{' '}
+            <a
+              href="https://metamask.zendesk.com/hc/en-us/articles/4404424659995"
+              target="_blank"
+              rel="noreferrer"
+            >
+              <Typography
+                variant={TypographyVariant.H7}
+                color={Color.infoDefault}
+                boxProps={{ display: DISPLAY.INLINE_BLOCK }}
+              >
+                {t('learnMoreUpperCase')}
+              </Typography>
+            </a>
+          </Typography>
+        </Box>
+        {!autoDetectToken || !tokenDetectionSupported ? (
+          <Box
+            display={DISPLAY.FLEX}
+            alignItems={AlignItems.center}
+            marginBottom={2}
+            paddingBottom={2}
           >
-            {t('thingsToKeep')}
-          </Text>
-          <Box marginRight={4} marginLeft={5} marginTop={6}>
-            {providerConfig.ticker && (
-              <Box
-                display={Display.Flex}
-                alignItems={AlignItems.center}
-                marginBottom={2}
-                paddingBottom={2}
-                className="new-network-info__bullet-paragraph"
-                data-testid="new-network-info__bullet-paragraph"
+            <Box marginRight={4} color={Color.textDefault}>
+              &bull;
+            </Box>
+            <Box>
+              <Typography
+                variant={TypographyVariant.H7}
+                color={Color.textDefault}
+                className="new-network-info__token-show-up"
               >
-                <Box marginRight={4} color={Color.textDefault}>
-                  &bull;
-                </Box>
-                <Text
-                  variant={TextVariant.bodySm}
-                  as="h6"
-                  color={Color.textDefault}
-                  display={Display.InlineBlock}
-                  key="nativeTokenInfo"
+                {t('tokenShowUp')}{' '}
+                <Button
+                  type="link"
+                  onClick={addTokenManually}
+                  className="new-network-info__button"
                 >
-                  {t('nativeToken', [
-                    <Text
-                      variant={TextVariant.bodySmBold}
-                      as="h6"
-                      display={Display.InlineBlock}
-                      key="ticker"
-                    >
-                      {providerConfig.ticker}
-                    </Text>,
-                  ])}
-                </Text>
-              </Box>
-            )}
-            <Box
-              display={Display.Flex}
-              alignItems={AlignItems.center}
-              marginBottom={2}
-              paddingBottom={2}
-              className={
-                !autoDetectToken || !tokenDetectionSupported
-                  ? 'new-network-info__bullet-paragraph'
-                  : null
-              }
-            >
-              <Box marginRight={4} color={Color.textDefault}>
-                &bull;
-              </Box>
-              <Text
-                variant={TextVariant.bodySm}
-                as="h6"
-                color={Color.textDefault}
-                display={Display.InlineBlock}
-                className="new-network-info__bullet-paragraph__text"
-              >
-                {t('attemptSendingAssets')}{' '}
-                <a
-                  href="https://metamask.zendesk.com/hc/en-us/articles/4404424659995"
-                  target="_blank"
-                  rel="noreferrer"
-                >
-                  <Text
-                    variant={TextVariant.bodySm}
-                    as="h6"
+                  <Typography
+                    variant={TypographyVariant.H7}
                     color={Color.infoDefault}
-                    display={Display.InlineBlock}
+                    className="new-network-info__manually-add-tokens"
                   >
-                    {t('learnMoreUpperCase')}
-                  </Text>
-                </a>
-              </Text>
+                    {t('clickToManuallyAdd')}
+                  </Typography>
+                </Button>
+              </Typography>
             </Box>
-            {!autoDetectToken || !tokenDetectionSupported ? (
-              <Box
-                display={Display.Flex}
-                alignItems={AlignItems.center}
-                marginBottom={2}
-                paddingBottom={2}
-                data-testid="new-network-info__add-token-manually"
-              >
-                <Box marginRight={4} color={Color.textDefault}>
-                  &bull;
-                </Box>
-                <Box>
-                  <Text
-                    variant={TextVariant.bodySm}
-                    as="h6"
-                    color={Color.textDefault}
-                    className="new-network-info__token-show-up"
-                  >
-                    {t('tokenShowUp')}{' '}
-                    <Button
-                      type="link"
-                      onClick={addTokenManually}
-                      className="new-network-info__button"
-                    >
-                      <Text
-                        variant={TextVariant.bodySm}
-                        as="h6"
-                        color={Color.infoDefault}
-                        className="new-network-info__manually-add-tokens"
-                      >
-                        {t('clickToManuallyAdd')}
-                      </Text>
-                    </Button>
-                  </Text>
-                </Box>
-              </Box>
-            ) : null}
           </Box>
-        </Box>
-      </Popover>
-    )
+        ) : null}
+      </Box>
+    </Popover>
   );
-}+};
+
+export default NewNetworkInfo;