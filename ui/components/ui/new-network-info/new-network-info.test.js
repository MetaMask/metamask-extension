import React from 'react';
import { waitFor } from '@testing-library/react';
import configureMockStore from 'redux-mock-store';
import nock from 'nock';
import { renderWithProvider } from '../../../../test/lib/render-helpers';
import { CHAIN_IDS } from '../../../../shared/constants/network';
import NewNetworkInfo from './new-network-info';

const fetchWithCache =
  require('../../../../shared/lib/fetch-with-cache').default;

const localStorageMock = (function () {
  let store = {};
  return {
    getItem(key) {
      return store[key];
    },

    setItem(key, value) {
      store[key] = value.toString();
    },

    clear() {
      store = {};
    },

    removeItem(key) {
      delete store[key];
    },
  };
})();
Object.defineProperty(window, 'localStorage', { value: localStorageMock });

const responseOfTokenList = [];
describe('NewNetworkInfo', () => {
  afterEach(() => {
    nock.cleanAll();
  });

  describe('fetch token successfully', () => {
    const state = {
      metamask: {
<<<<<<< HEAD
        selectedNetworkClientId: 'mainnet',
=======
        networkConfigurationsByChainId: {
          [CHAIN_IDS.MAINNET]: {
            name: 'Ethereum Mainnet',
            nativeCurrency: 'ETH',
            chainId: CHAIN_IDS.MAINNET,
            rpcEndpoints: [{}],
          },
        },
>>>>>>> 74f6a416
        useExternalServices: true,
        useTokenDetection: false,
        currencyRates: {},
      },
    };

    it('should match snapshot and render component', async () => {
      nock('https://token.api.cx.metamask.io')
        .get('/tokens/0x1?occurrenceFloor=100&includeNativeAssets=false')
        .reply(200, responseOfTokenList);

      const store = configureMockStore()(state);
      const { getByText, getByTestId } = renderWithProvider(
        <NewNetworkInfo />,
        store,
      );
      // wait for the fetch to finish
      await waitFor(() => {
        expect(getByTestId('new-network-info__wrapper')).toBeInTheDocument();
      });
      // render title
      expect(getByText("You're now using")).toBeInTheDocument();
      // render the network name
      expect(getByText('Ethereum Mainnet')).toBeInTheDocument();
      expect(
        getByTestId('new-network-info__bullet-paragraph').textContent,
      ).toMatchInlineSnapshot(
        `"Gas is ETH The native token on this network is ETH. It is the token used for gas fees. "`,
      );
    });

    it('should render a question mark icon image for non-main network', async () => {
      nock('https://token.api.cx.metamask.io')
        .get('/tokens/0x1?occurrenceFloor=100&includeNativeAssets=false')
        .reply(200, responseOfTokenList);

      const updateTokenDetectionSupportStatus = await fetchWithCache({
        url: 'https://token.api.cx.metamask.io/tokens/0x1?occurrenceFloor=100&includeNativeAssets=false',
        functionName: 'getTokenDetectionSupportStatus',
      });

      state.metamask.nativeCurrency = '';

      const store = configureMockStore()(
        state,
        updateTokenDetectionSupportStatus,
      );
      const { container, getByTestId } = renderWithProvider(
        <NewNetworkInfo />,
        store,
      );
      // wait for the fetch to finish
      await waitFor(() => {
        expect(getByTestId('new-network-info__wrapper')).toBeInTheDocument();
      });

      const questionMark = container.querySelector('.question');

      expect(questionMark).toBeDefined();
    });

    it('should not render first bullet when provider ticker is null', async () => {
      nock('https://token.api.cx.metamask.io')
        .get('/tokens/0x3?occurrenceFloor=100&includeNativeAssets=false')
        .reply(200, '{"error":"ChainId 0x3 is not supported"}');

<<<<<<< HEAD
      const store = configureMockStore()(state);
=======
      const store = configureMockStore()({
        metamask: {
          ...state.metamask,
          networkConfigurationsByChainId: {
            [CHAIN_IDS.MAINNET]: {
              chainId: CHAIN_IDS.MAINNET,
              rpcEndpoints: [{}],
            },
          },
        },
      });
>>>>>>> 74f6a416
      const { container, getByTestId } = renderWithProvider(
        <NewNetworkInfo />,
        store,
      );
      // wait for the fetch to finish
      await new Promise((r) => setTimeout(r, 2000));
      await waitFor(() => {
        expect(getByTestId('new-network-info__wrapper')).toBeInTheDocument();
      });
      const firstBox = container.querySelector(
        'new-network-info__content-box-1',
      );

      expect(firstBox).toBeNull();
    });

    describe('add token link', () => {
      const newState = {
        metamask: {
<<<<<<< HEAD
          selectedNetworkClientId: 'mainnet',

=======
          networkConfigurationsByChainId: {
            [CHAIN_IDS.MAINNET]: {
              chainId: CHAIN_IDS.MAINNET,
              rpcEndpoints: [{}],
            },
          },
>>>>>>> 74f6a416
          useExternalServices: true,
          useTokenDetection: true,
          currencyRates: {},
        },
      };

      it('should not render link when auto token detection is set true and token detection is supported', async () => {
        nock('https://token.api.cx.metamask.io')
          .get('/tokens/0x1?occurrenceFloor=100&includeNativeAssets=false')
          .reply(200, responseOfTokenList);

        const store = configureMockStore()(newState);
        const { getByTestId, queryByTestId } = renderWithProvider(
          <NewNetworkInfo />,
          store,
        );
        // should not render add token link
        await waitFor(() => {
          expect(getByTestId('new-network-info__wrapper')).toBeInTheDocument();
        });
        expect(
          queryByTestId('new-network-info__add-token-manually'),
        ).toBeNull();
      });

      it('should render link when auto token detection is set true and token detection is not supported', async () => {
        nock('https://token.api.cx.metamask.io')
          .get('/tokens/0x1?occurrenceFloor=100&includeNativeAssets=false')
          .replyWithError('something awful happened');

        const store = configureMockStore()(newState);
        const { getByTestId } = renderWithProvider(<NewNetworkInfo />, store);
        // render add token link when token is supported
        await waitFor(() => {
          expect(getByTestId('new-network-info__wrapper')).toBeInTheDocument();
        });
      });

      it('should render link when auto token detection is set false but token detection is not supported', async () => {
        nock('https://token.api.cx.metamask.io')
          .get('/tokens/0x1?occurrenceFloor=100&includeNativeAssets=false')
          .reply(403);

        const store = configureMockStore()(state);
        const { getByTestId } = renderWithProvider(<NewNetworkInfo />, store);
        // render add token link when token is supported
        await waitFor(() => {
          expect(getByTestId('new-network-info__wrapper')).toBeInTheDocument();
        });
        expect(
          getByTestId('new-network-info__add-token-manually'),
        ).toBeInTheDocument();
      });

      it('should render link when auto token detection is set false and token detection is supported', async () => {
        nock('https://token.api.cx.metamask.io')
          .get('/tokens/0x1?occurrenceFloor=100&includeNativeAssets=false')
          .reply(200, responseOfTokenList);

        const updateTokenDetectionSupportStatus = await fetchWithCache({
          url: 'https://token.api.cx.metamask.io/tokens/0x1?occurrenceFloor=100&includeNativeAssets=false',
          functionName: 'getTokenDetectionSupportStatus',
        });

        const store = configureMockStore()(
          state,
          updateTokenDetectionSupportStatus,
        );
        const { getByText, getByTestId } = renderWithProvider(
          <NewNetworkInfo />,
          store,
        );
        // wait for the fetch to finish
        await waitFor(() => {
          expect(getByTestId('new-network-info__wrapper')).toBeInTheDocument();
        });
        // render add token link when token is supported
        expect(
          getByText(
            'Your tokens may not automatically show up in your wallet. You can always add tokens manually.',
          ),
        ).toBeInTheDocument();
      });
    });
  });
});<|MERGE_RESOLUTION|>--- conflicted
+++ resolved
@@ -40,9 +40,6 @@
   describe('fetch token successfully', () => {
     const state = {
       metamask: {
-<<<<<<< HEAD
-        selectedNetworkClientId: 'mainnet',
-=======
         networkConfigurationsByChainId: {
           [CHAIN_IDS.MAINNET]: {
             name: 'Ethereum Mainnet',
@@ -51,7 +48,6 @@
             rpcEndpoints: [{}],
           },
         },
->>>>>>> 74f6a416
         useExternalServices: true,
         useTokenDetection: false,
         currencyRates: {},
@@ -118,9 +114,6 @@
         .get('/tokens/0x3?occurrenceFloor=100&includeNativeAssets=false')
         .reply(200, '{"error":"ChainId 0x3 is not supported"}');
 
-<<<<<<< HEAD
-      const store = configureMockStore()(state);
-=======
       const store = configureMockStore()({
         metamask: {
           ...state.metamask,
@@ -132,7 +125,6 @@
           },
         },
       });
->>>>>>> 74f6a416
       const { container, getByTestId } = renderWithProvider(
         <NewNetworkInfo />,
         store,
@@ -152,17 +144,12 @@
     describe('add token link', () => {
       const newState = {
         metamask: {
-<<<<<<< HEAD
-          selectedNetworkClientId: 'mainnet',
-
-=======
           networkConfigurationsByChainId: {
             [CHAIN_IDS.MAINNET]: {
               chainId: CHAIN_IDS.MAINNET,
               rpcEndpoints: [{}],
             },
           },
->>>>>>> 74f6a416
           useExternalServices: true,
           useTokenDetection: true,
           currencyRates: {},
