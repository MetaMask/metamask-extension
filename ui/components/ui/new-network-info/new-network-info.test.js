import React from 'react';
import { waitFor } from '@testing-library/react';
import configureMockStore from 'redux-mock-store';
import nock from 'nock';
import { renderWithProvider } from '../../../../test/lib/render-helpers';
<<<<<<< HEAD
=======
import { mockNetworkState } from '../../../../test/stub/networks';
>>>>>>> 33a33b42
import { CHAIN_IDS } from '../../../../shared/constants/network';
import NewNetworkInfo from './new-network-info';

const fetchWithCache =
  require('../../../../shared/lib/fetch-with-cache').default;

const localStorageMock = (function () {
  let store = {};
  return {
    getItem(key) {
      return store[key];
    },

    setItem(key, value) {
      store[key] = value.toString();
    },

    clear() {
      store = {};
    },

    removeItem(key) {
      delete store[key];
    },
  };
})();
Object.defineProperty(window, 'localStorage', { value: localStorageMock });

const responseOfTokenList = [];
describe('NewNetworkInfo', () => {
  afterEach(() => {
    nock.cleanAll();
  });

  describe('fetch token successfully', () => {
    const state = {
      metamask: {
<<<<<<< HEAD
        networkConfigurationsByChainId: {
          [CHAIN_IDS.MAINNET]: {
            name: 'Ethereum Mainnet',
            nativeCurrency: 'ETH',
            chainId: CHAIN_IDS.MAINNET,
            rpcEndpoints: [{}],
          },
        },
=======
        ...mockNetworkState({ chainId: CHAIN_IDS.MAINNET }),
>>>>>>> 33a33b42
        useExternalServices: true,
        useTokenDetection: false,
        currencyRates: {},
      },
    };

    it('should match snapshot and render component', async () => {
      nock('https://token.api.cx.metamask.io')
        .get('/tokens/0x1?occurrenceFloor=100&includeNativeAssets=false')
        .reply(200, responseOfTokenList);

      const store = configureMockStore()(state);
      const { getByText, getByTestId } = renderWithProvider(
        <NewNetworkInfo />,
        store,
      );
      // wait for the fetch to finish
      await waitFor(() => {
        expect(getByTestId('new-network-info__wrapper')).toBeInTheDocument();
      });
      // render title
      expect(getByText("You're now using")).toBeInTheDocument();
      // render the network name
      expect(getByText('Ethereum Mainnet')).toBeInTheDocument();
      expect(
        getByTestId('new-network-info__bullet-paragraph').textContent,
      ).toMatchInlineSnapshot(
        `"Gas is ETH The native token on this network is ETH. It is the token used for gas fees. "`,
      );
    });

    it('should render a question mark icon image for non-main network', async () => {
      nock('https://token.api.cx.metamask.io')
        .get('/tokens/0x1?occurrenceFloor=100&includeNativeAssets=false')
        .reply(200, responseOfTokenList);

      const updateTokenDetectionSupportStatus = await fetchWithCache({
        url: 'https://token.api.cx.metamask.io/tokens/0x1?occurrenceFloor=100&includeNativeAssets=false',
        functionName: 'getTokenDetectionSupportStatus',
      });

      state.metamask.nativeCurrency = '';

      const store = configureMockStore()(
        state,
        updateTokenDetectionSupportStatus,
      );
      const { container, getByTestId } = renderWithProvider(
        <NewNetworkInfo />,
        store,
      );
      // wait for the fetch to finish
      await waitFor(() => {
        expect(getByTestId('new-network-info__wrapper')).toBeInTheDocument();
      });

      const questionMark = container.querySelector('.question');

      expect(questionMark).toBeDefined();
    });

    it('should not render first bullet when provider ticker is null', async () => {
      nock('https://token.api.cx.metamask.io')
        .get('/tokens/0x3?occurrenceFloor=100&includeNativeAssets=false')
        .reply(200, '{"error":"ChainId 0x3 is not supported"}');

      const store = configureMockStore()({
        metamask: {
          ...state.metamask,
          networkConfigurationsByChainId: {
            [CHAIN_IDS.MAINNET]: {
              chainId: CHAIN_IDS.MAINNET,
              rpcEndpoints: [{}],
            },
          },
        },
      });
      const { container, getByTestId } = renderWithProvider(
        <NewNetworkInfo />,
        store,
      );
      // wait for the fetch to finish
      await new Promise((r) => setTimeout(r, 2000));
      await waitFor(() => {
        expect(getByTestId('new-network-info__wrapper')).toBeInTheDocument();
      });
      const firstBox = container.querySelector(
        'new-network-info__content-box-1',
      );

      expect(firstBox).toBeNull();
    });

    describe('add token link', () => {
      const newState = {
        metamask: {
<<<<<<< HEAD
          networkConfigurationsByChainId: {
            [CHAIN_IDS.MAINNET]: {
              chainId: CHAIN_IDS.MAINNET,
              rpcEndpoints: [{}],
            },
          },
=======
          ...mockNetworkState({ chainId: CHAIN_IDS.MAINNET }),

>>>>>>> 33a33b42
          useExternalServices: true,
          useTokenDetection: true,
          currencyRates: {},
        },
      };

      it('should not render link when auto token detection is set true and token detection is supported', async () => {
        nock('https://token.api.cx.metamask.io')
          .get('/tokens/0x1?occurrenceFloor=100&includeNativeAssets=false')
          .reply(200, responseOfTokenList);

        const store = configureMockStore()(newState);
        const { getByTestId, queryByTestId } = renderWithProvider(
          <NewNetworkInfo />,
          store,
        );
        // should not render add token link
        await waitFor(() => {
          expect(getByTestId('new-network-info__wrapper')).toBeInTheDocument();
        });
        expect(
          queryByTestId('new-network-info__add-token-manually'),
        ).toBeNull();
      });

      it('should render link when auto token detection is set true and token detection is not supported', async () => {
        nock('https://token.api.cx.metamask.io')
          .get('/tokens/0x1?occurrenceFloor=100&includeNativeAssets=false')
          .replyWithError('something awful happened');

        const store = configureMockStore()(newState);
        const { getByTestId } = renderWithProvider(<NewNetworkInfo />, store);
        // render add token link when token is supported
        await waitFor(() => {
          expect(getByTestId('new-network-info__wrapper')).toBeInTheDocument();
        });
      });

      it('should render link when auto token detection is set false but token detection is not supported', async () => {
        nock('https://token.api.cx.metamask.io')
          .get('/tokens/0x1?occurrenceFloor=100&includeNativeAssets=false')
          .reply(403);

        const store = configureMockStore()(state);
        const { getByTestId } = renderWithProvider(<NewNetworkInfo />, store);
        // render add token link when token is supported
        await waitFor(() => {
          expect(getByTestId('new-network-info__wrapper')).toBeInTheDocument();
        });
        expect(
          getByTestId('new-network-info__add-token-manually'),
        ).toBeInTheDocument();
      });

      it('should render link when auto token detection is set false and token detection is supported', async () => {
        nock('https://token.api.cx.metamask.io')
          .get('/tokens/0x1?occurrenceFloor=100&includeNativeAssets=false')
          .reply(200, responseOfTokenList);

        const updateTokenDetectionSupportStatus = await fetchWithCache({
          url: 'https://token.api.cx.metamask.io/tokens/0x1?occurrenceFloor=100&includeNativeAssets=false',
          functionName: 'getTokenDetectionSupportStatus',
        });

        const store = configureMockStore()(
          state,
          updateTokenDetectionSupportStatus,
        );
        const { getByText, getByTestId } = renderWithProvider(
          <NewNetworkInfo />,
          store,
        );
        // wait for the fetch to finish
        await waitFor(() => {
          expect(getByTestId('new-network-info__wrapper')).toBeInTheDocument();
        });
        // render add token link when token is supported
        expect(
          getByText(
            'Your tokens may not automatically show up in your wallet. You can always add tokens manually.',
          ),
        ).toBeInTheDocument();
      });
    });
  });
});<|MERGE_RESOLUTION|>--- conflicted
+++ resolved
@@ -3,10 +3,7 @@
 import configureMockStore from 'redux-mock-store';
 import nock from 'nock';
 import { renderWithProvider } from '../../../../test/lib/render-helpers';
-<<<<<<< HEAD
-=======
 import { mockNetworkState } from '../../../../test/stub/networks';
->>>>>>> 33a33b42
 import { CHAIN_IDS } from '../../../../shared/constants/network';
 import NewNetworkInfo from './new-network-info';
 
@@ -44,18 +41,7 @@
   describe('fetch token successfully', () => {
     const state = {
       metamask: {
-<<<<<<< HEAD
-        networkConfigurationsByChainId: {
-          [CHAIN_IDS.MAINNET]: {
-            name: 'Ethereum Mainnet',
-            nativeCurrency: 'ETH',
-            chainId: CHAIN_IDS.MAINNET,
-            rpcEndpoints: [{}],
-          },
-        },
-=======
         ...mockNetworkState({ chainId: CHAIN_IDS.MAINNET }),
->>>>>>> 33a33b42
         useExternalServices: true,
         useTokenDetection: false,
         currencyRates: {},
@@ -152,17 +138,8 @@
     describe('add token link', () => {
       const newState = {
         metamask: {
-<<<<<<< HEAD
-          networkConfigurationsByChainId: {
-            [CHAIN_IDS.MAINNET]: {
-              chainId: CHAIN_IDS.MAINNET,
-              rpcEndpoints: [{}],
-            },
-          },
-=======
           ...mockNetworkState({ chainId: CHAIN_IDS.MAINNET }),
 
->>>>>>> 33a33b42
           useExternalServices: true,
           useTokenDetection: true,
           currencyRates: {},
