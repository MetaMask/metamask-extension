--- conflicted
+++ resolved
@@ -108,16 +108,12 @@
         .get('/tokens/0x3?occurrenceFloor=100&includeNativeAssets=false')
         .reply(200, '{"error":"ChainId 0x3 is not supported"}');
 
-<<<<<<< HEAD
-      const store = configureMockStore()(state);
-=======
       const store = configureMockStore()({
         metamask: {
           ...state.metamask,
           ...mockNetworkState({ chainId: '0x3', ticker: undefined }),
         },
       });
->>>>>>> 65e656c9
       const { container, getByTestId } = renderWithProvider(
         <NewNetworkInfo />,
         store,
