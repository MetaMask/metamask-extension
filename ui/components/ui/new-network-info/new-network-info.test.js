import React from 'react';
import { waitFor } from '@testing-library/react';
import configureMockStore from 'redux-mock-store';
import nock from 'nock';
import { renderWithProvider } from '../../../../test/lib/render-helpers';
import NewNetworkInfo from './new-network-info';

const fetchWithCache =
  require('../../../../shared/lib/fetch-with-cache').default;

const localStorageMock = (function () {
  let store = {};
  return {
    getItem(key) {
      return store[key];
    },

    setItem(key, value) {
      store[key] = value.toString();
    },

    clear() {
      store = {};
    },

    removeItem(key) {
      delete store[key];
    },
  };
})();
Object.defineProperty(window, 'localStorage', { value: localStorageMock });

const responseOfTokenList = [
  {
    address: '0xc011a73ee8576fb46f5e1c5751ca3b9fe0af2a6f',
    symbol: 'SNX',
    decimals: 18,
    name: 'Synthetix Network Token',
    iconUrl: 'https://assets.coingecko.com/coins/images/3406/large/SNX.png',
    aggregators: [
      'aave',
      'bancor',
      'cmc',
      'cryptocom',
      'coinGecko',
      'oneInch',
      'paraswap',
      'pmm',
      'synthetix',
      'zapper',
      'zerion',
      'zeroEx',
    ],
    occurrences: 12,
  },
  {
    address: '0x1f9840a85d5af5bf1d1762f925bdaddc4201f984',
    symbol: 'UNI',
    decimals: 18,
    name: 'Uniswap',
    iconUrl:
      'https://images.prismic.io/token-price-prod/d0352dd9-5de8-4633-839d-bc3422c44d9c_UNI%404x.png',
    aggregators: [
      'aave',
      'bancor',
      'cmc',
      'cryptocom',
      'coinGecko',
      'oneInch',
      'paraswap',
      'pmm',
      'zapper',
      'zerion',
      'zeroEx',
    ],
    occurrences: 11,
  },
];
describe('NewNetworkInfo', () => {
  afterEach(() => {
    nock.cleanAll();
  });

  describe('fetch token successfully', () => {
    const state = {
      metamask: {
        providerConfig: {
          ticker: 'ETH',
          nickname: '',
          chainId: '0x1',
          type: 'mainnet',
        },
        useTokenDetection: false,
        nativeCurrency: 'ETH',
      },
    };

    it('should match snapshot and render component', async () => {
      nock('https://token-api.metaswap.codefi.network')
        .get('/tokens/0x1')
        .reply(200, responseOfTokenList);

      const store = configureMockStore()(state);
      const { getByText, getByTestId } = renderWithProvider(
        <NewNetworkInfo />,
        store,
      );
<<<<<<< HEAD

    const updateTokenDetectionSupportStatus = await fetchWithCache({
      url: 'https://token-api.metaswap.codefi.network/tokens/0x1',
      functionName: 'getTokenDetectionSupportStatus',
    });

    const store = configureMockStore()(
      state,
      updateTokenDetectionSupportStatus,
    );
    const { getByText } = renderWithProvider(<NewNetworkInfo />, store);

    expect(getByText('You have switched to')).toBeInTheDocument();
  });

  it('should render a question mark icon image', async () => {
    nock('https://token-api.metaswap.codefi.network')
      .get('/tokens/0x1')
      .reply(
        200,
        '[{"address":"0xc011a73ee8576fb46f5e1c5751ca3b9fe0af2a6f","symbol":"SNX","decimals":18,"name":"Synthetix Network Token","iconUrl":"https://assets.coingecko.com/coins/images/3406/large/SNX.png","aggregators":["aave","bancor","cmc","cryptocom","coinGecko","oneInch","paraswap","pmm","synthetix","zapper","zerion","zeroEx"],"occurrences":12},{"address":"0x1f9840a85d5af5bf1d1762f925bdaddc4201f984","symbol":"UNI","decimals":18,"name":"Uniswap","iconUrl":"https://images.prismic.io/token-price-prod/d0352dd9-5de8-4633-839d-bc3422c44d9c_UNI%404x.png","aggregators":["aave","bancor","cmc","cryptocom","coinGecko","oneInch","paraswap","pmm","zapper","zerion","zeroEx"],"occurrences":11}]',
=======
      // wait for the fetch to finish
      await waitFor(() => {
        expect(getByTestId('new-network-info__wrapper')).toBeInTheDocument();
      });
      // render title
      expect(getByText('You have switched to')).toBeInTheDocument();
      // render the network name
      expect(getByText('Ethereum Mainnet')).toBeInTheDocument();
      expect(
        getByTestId('new-network-info__bullet-paragraph').textContent,
      ).toMatchInlineSnapshot(
        `"• The native token on this network is ETH. It is the token used for gas fees. "`,
>>>>>>> b9ec72e2
      );
    });

<<<<<<< HEAD
    const updateTokenDetectionSupportStatus = await fetchWithCache({
      url: 'https://token-api.metaswap.codefi.network/tokens/0x1',
      functionName: 'getTokenDetectionSupportStatus',
    });
=======
    it('should render a question mark icon image for non-main network', async () => {
      nock('https://token-api.metaswap.codefi.network')
        .get('/tokens/0x1')
        .reply(200, responseOfTokenList);
>>>>>>> b9ec72e2

      const updateTokenDetectionSupportStatus = await fetchWithCache({
        url: 'https://token-api.metaswap.codefi.network/tokens/0x1',
        functionName: 'getTokenDetectionSupportStatus',
      });

      state.metamask.nativeCurrency = '';

      const store = configureMockStore()(
        state,
        updateTokenDetectionSupportStatus,
      );
<<<<<<< HEAD
    const updateTokenDetectionSupportStatus = await fetchWithCache({
      url: 'https://token-api.metaswap.codefi.network/tokens/0x1',
      functionName: 'getTokenDetectionSupportStatus',
    });

    const store = configureMockStore()(
      state,
      updateTokenDetectionSupportStatus,
    );
    const { getByText } = renderWithProvider(<NewNetworkInfo />, store);

    expect(getByText('Ethereum Mainnet')).toBeInTheDocument();
  });

  it('should render things to keep in mind text', async () => {
    nock('https://token-api.metaswap.codefi.network')
      .get('/tokens/0x1')
      .reply(
        200,
        '[{"address":"0xc011a73ee8576fb46f5e1c5751ca3b9fe0af2a6f","symbol":"SNX","decimals":18,"name":"Synthetix Network Token","iconUrl":"https://assets.coingecko.com/coins/images/3406/large/SNX.png","aggregators":["aave","bancor","cmc","cryptocom","coinGecko","oneInch","paraswap","pmm","synthetix","zapper","zerion","zeroEx"],"occurrences":12},{"address":"0x1f9840a85d5af5bf1d1762f925bdaddc4201f984","symbol":"UNI","decimals":18,"name":"Uniswap","iconUrl":"https://images.prismic.io/token-price-prod/d0352dd9-5de8-4633-839d-bc3422c44d9c_UNI%404x.png","aggregators":["aave","bancor","cmc","cryptocom","coinGecko","oneInch","paraswap","pmm","zapper","zerion","zeroEx"],"occurrences":11}]',
=======
      const { container, getByTestId } = renderWithProvider(
        <NewNetworkInfo />,
        store,
>>>>>>> b9ec72e2
      );
      // wait for the fetch to finish
      await waitFor(() => {
        expect(getByTestId('new-network-info__wrapper')).toBeInTheDocument();
      });

<<<<<<< HEAD
    const updateTokenDetectionSupportStatus = await fetchWithCache({
      url: 'https://token-api.metaswap.codefi.network/tokens/0x1',
      functionName: 'getTokenDetectionSupportStatus',
    });

    const store = configureMockStore()(
      state,
      updateTokenDetectionSupportStatus,
    );
    const { getByText } = renderWithProvider(<NewNetworkInfo />, store);

    expect(getByText('Things to keep in mind:')).toBeInTheDocument();
  });

  it('should render things to keep in mind text when token detection support is not available', async () => {
    nock('https://token-api.metaswap.codefi.network')
      .get('/tokens/0x3')
      .reply(200, '{"error":"ChainId 0x3 is not supported"}');

    const updateTokenDetectionSupportStatus = await fetchWithCache({
      url: 'https://token-api.metaswap.codefi.network/tokens/0x3',
      functionName: 'getTokenDetectionSupportStatus',
    });

    const store = configureMockStore()(
      state,
      updateTokenDetectionSupportStatus,
    );
    const { getByText } = renderWithProvider(<NewNetworkInfo />, store);

    expect(getByText('Things to keep in mind:')).toBeInTheDocument();
  });
=======
      const questionMark = container.querySelector('.question');

      expect(questionMark).toBeDefined();
    });
>>>>>>> b9ec72e2

    it('should not render first bullet when provider ticker is null', async () => {
      nock('https://token-api.metaswap.codefi.network')
        .get('/tokens/0x3')
        .reply(200, '{"error":"ChainId 0x3 is not supported"}');

<<<<<<< HEAD
    const updateTokenDetectionSupportStatus = await fetchWithCache({
      url: 'https://token-api.metaswap.codefi.network/tokens/0x3',
      functionName: 'getTokenDetectionSupportStatus',
    });

    state.metamask.providerConfig.ticker = null;

    const store = configureMockStore()(
      state,
      updateTokenDetectionSupportStatus,
    );
    const { container } = renderWithProvider(<NewNetworkInfo />, store);
    const firstBox = container.querySelector('new-network-info__content-box-1');

    expect(firstBox).toBeNull();
  });

  it('should render click to manually add link', async () => {
    nock('https://token-api.metaswap.codefi.network')
      .get('/tokens/0x3')
      .reply(200, '{"error":"ChainId 0x3 is not supported"}');

    const updateTokenDetectionSupportStatus = await fetchWithCache({
      url: 'https://token-api.metaswap.codefi.network/tokens/0x3',
      functionName: 'getTokenDetectionSupportStatus',
    });

    const store = configureMockStore()(
      state,
      updateTokenDetectionSupportStatus,
    );
    const { getByText } = renderWithProvider(<NewNetworkInfo />, store);
=======
      state.metamask.providerConfig.ticker = null;

      const store = configureMockStore()(state);
      const { container, getByTestId } = renderWithProvider(
        <NewNetworkInfo />,
        store,
      );
      // wait for the fetch to finish
      await new Promise((r) => setTimeout(r, 2000));
      await waitFor(() => {
        expect(getByTestId('new-network-info__wrapper')).toBeInTheDocument();
      });
      const firstBox = container.querySelector(
        'new-network-info__content-box-1',
      );
>>>>>>> b9ec72e2

      expect(firstBox).toBeNull();
    });

    describe('add token link', () => {
      const newState = {
        metamask: {
          providerConfig: {
            ticker: 'ETH',
            nickname: '',
            chainId: '0x1',
            type: 'mainnet',
          },
          useTokenDetection: true,
          nativeCurrency: 'ETH',
        },
      };

      it('should not render link when auto token detection is set true and token detection is supported', async () => {
        nock('https://token-api.metaswap.codefi.network')
          .get('/tokens/0x1')
          .reply(200, responseOfTokenList);

        const store = configureMockStore()(newState);
        const { getByTestId, queryByTestId } = renderWithProvider(
          <NewNetworkInfo />,
          store,
        );
        // should not render add token link
        await waitFor(() => {
          expect(getByTestId('new-network-info__wrapper')).toBeInTheDocument();
        });
        expect(
          queryByTestId('new-network-info__add-token-manually'),
        ).toBeNull();
      });

      it('should render link when auto token detection is set true and token detection is not supported', async () => {
        nock('https://token-api.metaswap.codefi.network')
          .get('/tokens/0x1')
          .replyWithError('something awful happened');

        const store = configureMockStore()(newState);
        const { getByTestId } = renderWithProvider(<NewNetworkInfo />, store);
        // render add token link when token is supported
        await waitFor(() => {
          expect(getByTestId('new-network-info__wrapper')).toBeInTheDocument();
        });
      });

      it('should render link when auto token detection is set false but token detection is not supported', async () => {
        nock('https://token-api.metaswap.codefi.network')
          .get('/tokens/0x1')
          .reply(403);

        const store = configureMockStore()(state);
        const { getByTestId } = renderWithProvider(<NewNetworkInfo />, store);
        // render add token link when token is supported
        await waitFor(() => {
          expect(getByTestId('new-network-info__wrapper')).toBeInTheDocument();
        });
        expect(
          getByTestId('new-network-info__add-token-manually'),
        ).toBeInTheDocument();
      });

      it('should render link when auto token detection is set false and token detection is supported', async () => {
        nock('https://token-api.metaswap.codefi.network')
          .get('/tokens/0x1')
          .reply(200, responseOfTokenList);

        const updateTokenDetectionSupportStatus = await fetchWithCache({
          url: 'https://token-api.metaswap.codefi.network/tokens/0x1',
          functionName: 'getTokenDetectionSupportStatus',
        });

        const store = configureMockStore()(
          state,
          updateTokenDetectionSupportStatus,
        );
        const { getByText, getByTestId } = renderWithProvider(
          <NewNetworkInfo />,
          store,
        );
        // wait for the fetch to finish
        await waitFor(() => {
          expect(getByTestId('new-network-info__wrapper')).toBeInTheDocument();
        });
        // render add token link when token is supported
        expect(
          getByText('Click here to manually add the tokens.'),
        ).toBeInTheDocument();
      });
    });
  });
});<|MERGE_RESOLUTION|>--- conflicted
+++ resolved
@@ -105,29 +105,6 @@
         <NewNetworkInfo />,
         store,
       );
-<<<<<<< HEAD
-
-    const updateTokenDetectionSupportStatus = await fetchWithCache({
-      url: 'https://token-api.metaswap.codefi.network/tokens/0x1',
-      functionName: 'getTokenDetectionSupportStatus',
-    });
-
-    const store = configureMockStore()(
-      state,
-      updateTokenDetectionSupportStatus,
-    );
-    const { getByText } = renderWithProvider(<NewNetworkInfo />, store);
-
-    expect(getByText('You have switched to')).toBeInTheDocument();
-  });
-
-  it('should render a question mark icon image', async () => {
-    nock('https://token-api.metaswap.codefi.network')
-      .get('/tokens/0x1')
-      .reply(
-        200,
-        '[{"address":"0xc011a73ee8576fb46f5e1c5751ca3b9fe0af2a6f","symbol":"SNX","decimals":18,"name":"Synthetix Network Token","iconUrl":"https://assets.coingecko.com/coins/images/3406/large/SNX.png","aggregators":["aave","bancor","cmc","cryptocom","coinGecko","oneInch","paraswap","pmm","synthetix","zapper","zerion","zeroEx"],"occurrences":12},{"address":"0x1f9840a85d5af5bf1d1762f925bdaddc4201f984","symbol":"UNI","decimals":18,"name":"Uniswap","iconUrl":"https://images.prismic.io/token-price-prod/d0352dd9-5de8-4633-839d-bc3422c44d9c_UNI%404x.png","aggregators":["aave","bancor","cmc","cryptocom","coinGecko","oneInch","paraswap","pmm","zapper","zerion","zeroEx"],"occurrences":11}]',
-=======
       // wait for the fetch to finish
       await waitFor(() => {
         expect(getByTestId('new-network-info__wrapper')).toBeInTheDocument();
@@ -140,21 +117,13 @@
         getByTestId('new-network-info__bullet-paragraph').textContent,
       ).toMatchInlineSnapshot(
         `"• The native token on this network is ETH. It is the token used for gas fees. "`,
->>>>>>> b9ec72e2
-      );
-    });
-
-<<<<<<< HEAD
-    const updateTokenDetectionSupportStatus = await fetchWithCache({
-      url: 'https://token-api.metaswap.codefi.network/tokens/0x1',
-      functionName: 'getTokenDetectionSupportStatus',
-    });
-=======
+      );
+    });
+
     it('should render a question mark icon image for non-main network', async () => {
       nock('https://token-api.metaswap.codefi.network')
         .get('/tokens/0x1')
         .reply(200, responseOfTokenList);
->>>>>>> b9ec72e2
 
       const updateTokenDetectionSupportStatus = await fetchWithCache({
         url: 'https://token-api.metaswap.codefi.network/tokens/0x1',
@@ -167,117 +136,25 @@
         state,
         updateTokenDetectionSupportStatus,
       );
-<<<<<<< HEAD
-    const updateTokenDetectionSupportStatus = await fetchWithCache({
-      url: 'https://token-api.metaswap.codefi.network/tokens/0x1',
-      functionName: 'getTokenDetectionSupportStatus',
-    });
-
-    const store = configureMockStore()(
-      state,
-      updateTokenDetectionSupportStatus,
-    );
-    const { getByText } = renderWithProvider(<NewNetworkInfo />, store);
-
-    expect(getByText('Ethereum Mainnet')).toBeInTheDocument();
-  });
-
-  it('should render things to keep in mind text', async () => {
-    nock('https://token-api.metaswap.codefi.network')
-      .get('/tokens/0x1')
-      .reply(
-        200,
-        '[{"address":"0xc011a73ee8576fb46f5e1c5751ca3b9fe0af2a6f","symbol":"SNX","decimals":18,"name":"Synthetix Network Token","iconUrl":"https://assets.coingecko.com/coins/images/3406/large/SNX.png","aggregators":["aave","bancor","cmc","cryptocom","coinGecko","oneInch","paraswap","pmm","synthetix","zapper","zerion","zeroEx"],"occurrences":12},{"address":"0x1f9840a85d5af5bf1d1762f925bdaddc4201f984","symbol":"UNI","decimals":18,"name":"Uniswap","iconUrl":"https://images.prismic.io/token-price-prod/d0352dd9-5de8-4633-839d-bc3422c44d9c_UNI%404x.png","aggregators":["aave","bancor","cmc","cryptocom","coinGecko","oneInch","paraswap","pmm","zapper","zerion","zeroEx"],"occurrences":11}]',
-=======
       const { container, getByTestId } = renderWithProvider(
         <NewNetworkInfo />,
         store,
->>>>>>> b9ec72e2
       );
       // wait for the fetch to finish
       await waitFor(() => {
         expect(getByTestId('new-network-info__wrapper')).toBeInTheDocument();
       });
 
-<<<<<<< HEAD
-    const updateTokenDetectionSupportStatus = await fetchWithCache({
-      url: 'https://token-api.metaswap.codefi.network/tokens/0x1',
-      functionName: 'getTokenDetectionSupportStatus',
-    });
-
-    const store = configureMockStore()(
-      state,
-      updateTokenDetectionSupportStatus,
-    );
-    const { getByText } = renderWithProvider(<NewNetworkInfo />, store);
-
-    expect(getByText('Things to keep in mind:')).toBeInTheDocument();
-  });
-
-  it('should render things to keep in mind text when token detection support is not available', async () => {
-    nock('https://token-api.metaswap.codefi.network')
-      .get('/tokens/0x3')
-      .reply(200, '{"error":"ChainId 0x3 is not supported"}');
-
-    const updateTokenDetectionSupportStatus = await fetchWithCache({
-      url: 'https://token-api.metaswap.codefi.network/tokens/0x3',
-      functionName: 'getTokenDetectionSupportStatus',
-    });
-
-    const store = configureMockStore()(
-      state,
-      updateTokenDetectionSupportStatus,
-    );
-    const { getByText } = renderWithProvider(<NewNetworkInfo />, store);
-
-    expect(getByText('Things to keep in mind:')).toBeInTheDocument();
-  });
-=======
       const questionMark = container.querySelector('.question');
 
       expect(questionMark).toBeDefined();
     });
->>>>>>> b9ec72e2
 
     it('should not render first bullet when provider ticker is null', async () => {
       nock('https://token-api.metaswap.codefi.network')
         .get('/tokens/0x3')
         .reply(200, '{"error":"ChainId 0x3 is not supported"}');
 
-<<<<<<< HEAD
-    const updateTokenDetectionSupportStatus = await fetchWithCache({
-      url: 'https://token-api.metaswap.codefi.network/tokens/0x3',
-      functionName: 'getTokenDetectionSupportStatus',
-    });
-
-    state.metamask.providerConfig.ticker = null;
-
-    const store = configureMockStore()(
-      state,
-      updateTokenDetectionSupportStatus,
-    );
-    const { container } = renderWithProvider(<NewNetworkInfo />, store);
-    const firstBox = container.querySelector('new-network-info__content-box-1');
-
-    expect(firstBox).toBeNull();
-  });
-
-  it('should render click to manually add link', async () => {
-    nock('https://token-api.metaswap.codefi.network')
-      .get('/tokens/0x3')
-      .reply(200, '{"error":"ChainId 0x3 is not supported"}');
-
-    const updateTokenDetectionSupportStatus = await fetchWithCache({
-      url: 'https://token-api.metaswap.codefi.network/tokens/0x3',
-      functionName: 'getTokenDetectionSupportStatus',
-    });
-
-    const store = configureMockStore()(
-      state,
-      updateTokenDetectionSupportStatus,
-    );
-    const { getByText } = renderWithProvider(<NewNetworkInfo />, store);
-=======
       state.metamask.providerConfig.ticker = null;
 
       const store = configureMockStore()(state);
@@ -293,7 +170,6 @@
       const firstBox = container.querySelector(
         'new-network-info__content-box-1',
       );
->>>>>>> b9ec72e2
 
       expect(firstBox).toBeNull();
     });
