import React from 'react';
import { useNavigate } from 'react-router-dom-v5-compat';
import {
  Box,
  BoxAlignItems,
  BoxBackgroundColor,
  BoxFlexDirection,
  FontWeight,
  IconColor,
  Icon,
  IconName,
  IconSize,
  Text,
  TextColor,
  TextVariant,
  BoxBorderColor,
} from '@metamask/design-system-react';

import { useSelector } from 'react-redux';
import {
  Modal,
  ModalOverlay,
  ModalContent,
  ModalHeader,
  ModalBody,
} from '../../component-library';
import type { ModalProps } from '../../component-library';
import { FlexDirection } from '../../../helpers/constants/design-system';
import { useI18nContext } from '../../../hooks/useI18nContext';
import {
  CONNECT_HARDWARE_ROUTE,
  IMPORT_SRP_ROUTE,
  ADD_WALLET_PAGE_ROUTE,
} from '../../../helpers/constants/routes';
import { ENVIRONMENT_TYPE_POPUP } from '../../../../shared/constants/app';
// TODO: Remove restricted import
// eslint-disable-next-line import/no-restricted-paths
import { getEnvironmentType } from '../../../../app/scripts/lib/util';
import { getManageInstitutionalWallets } from '../../../selectors';
import { INSTITUTIONAL_WALLET_SNAP_ID } from '../../../../shared/lib/accounts';

export type AddWalletModalProps = Omit<
  ModalProps,
  'isOpen' | 'onClose' | 'children'
> & {
  isOpen: boolean;
  onClose: () => void;
};

type WalletOption = {
  id: string;
  titleKey: string;
  iconName: IconName;
  route: string;
};

export const AddWalletModal: React.FC<AddWalletModalProps> = ({
  onClose,
  isOpen,
  ...props
}) => {
  const t = useI18nContext();
<<<<<<< HEAD
  const navigate = useNavigate();
=======
  const history = useHistory();
  const institutionalWalletsEnabled = useSelector(
    getManageInstitutionalWallets,
  );
>>>>>>> 886e4615

  const walletOptions: WalletOption[] = [
    {
      id: 'import-wallet',
      titleKey: 'importAWallet',
      iconName: IconName.Wallet,
      route: IMPORT_SRP_ROUTE,
    },
    {
      id: 'import-account',
      titleKey: 'importAnAccount',
      iconName: IconName.Download,
      route: ADD_WALLET_PAGE_ROUTE,
    },
    {
      id: 'hardware-wallet',
      titleKey: 'addAHardwareWallet',
      iconName: IconName.Hardware,
      route: CONNECT_HARDWARE_ROUTE,
    },
    ...(institutionalWalletsEnabled
      ? [
          {
            id: 'institutional-wallet',
            titleKey: 'manageInstitutionalWallets',
            iconName: IconName.Add,
            route: `/snaps/view/${encodeURIComponent(
              INSTITUTIONAL_WALLET_SNAP_ID,
            )}`,
          },
        ]
      : []),
  ];

  const handleOptionClick = (option: WalletOption) => {
    onClose?.();

    // Hardware wallet connections require expanded view
    if (option.id === 'hardware-wallet') {
      if (getEnvironmentType() === ENVIRONMENT_TYPE_POPUP) {
        global.platform.openExtensionInBrowser?.(option.route);
      } else {
        navigate(option.route);
      }
    } else {
      navigate(option.route);
    }
  };

  return (
    <Modal isOpen={isOpen} onClose={onClose} {...props}>
      <ModalOverlay />
      <ModalContent>
        <ModalHeader onClose={onClose}>{t('addWallet')}</ModalHeader>
        <ModalBody
          paddingLeft={0}
          paddingRight={0}
          flexDirection={FlexDirection.Column}
          gap={2}
        >
          {walletOptions.map((option) => (
            <Box
              key={option.id}
              onClick={() => handleOptionClick(option)}
              onKeyDown={(e: React.KeyboardEvent) => {
                if (e.key === 'Enter' || e.key === ' ') {
                  e.preventDefault();
                  handleOptionClick(option);
                }
              }}
              alignItems={BoxAlignItems.Center}
              padding={4}
              gap={3}
              backgroundColor={BoxBackgroundColor.BackgroundDefault}
              flexDirection={BoxFlexDirection.Row}
              borderColor={BoxBorderColor.BorderMuted}
              className="hover:bg-background-default-hover cursor-pointer transition-all duration-200 w-full text-left outline-none focus:outline-none focus:shadow-none focus-visible:shadow-[inset_0_0_0_2px_var(--color-primary-default)]"
              tabIndex={0}
              data-testid={`add-wallet-modal-${option.id}`}
            >
              <Icon
                name={option.iconName}
                size={IconSize.Md}
                color={IconColor.IconAlternative}
              />
              <Text
                variant={TextVariant.BodyMd}
                fontWeight={FontWeight.Medium}
                color={TextColor.TextDefault}
                className="flex-1"
              >
                {t(option.titleKey)}
              </Text>
              <Icon name={IconName.ArrowRight} size={IconSize.Sm} />
            </Box>
          ))}
        </ModalBody>
      </ModalContent>
    </Modal>
  );
};

export default AddWalletModal;<|MERGE_RESOLUTION|>--- conflicted
+++ resolved
@@ -60,14 +60,10 @@
   ...props
 }) => {
   const t = useI18nContext();
-<<<<<<< HEAD
   const navigate = useNavigate();
-=======
-  const history = useHistory();
   const institutionalWalletsEnabled = useSelector(
     getManageInstitutionalWallets,
   );
->>>>>>> 886e4615
 
   const walletOptions: WalletOption[] = [
     {
