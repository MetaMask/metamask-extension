import React, { useCallback, useContext } from 'react';
import { useHistory } from 'react-router-dom';
import {
  Box,
  BoxAlignItems,
  BoxBackgroundColor,
  BoxFlexDirection,
  FontWeight,
  IconColor,
  Icon,
  IconName,
  IconSize,
  Text,
  TextColor,
  TextVariant,
  BoxBorderColor,
} from '@metamask/design-system-react';

import { useSelector } from 'react-redux';
import {
  Modal,
  ModalOverlay,
  ModalContent,
  ModalHeader,
  ModalBody,
} from '../../component-library';
import type { ModalProps } from '../../component-library';
import { FlexDirection } from '../../../helpers/constants/design-system';
import { useI18nContext } from '../../../hooks/useI18nContext';
import {
  CONNECT_HARDWARE_ROUTE,
  IMPORT_SRP_ROUTE,
  ADD_WALLET_PAGE_ROUTE,
} from '../../../helpers/constants/routes';
import {
  ENVIRONMENT_TYPE_POPUP,
  ENVIRONMENT_TYPE_SIDEPANEL,
} from '../../../../shared/constants/app';
// TODO: Remove restricted import
// eslint-disable-next-line import/no-restricted-paths
import { getEnvironmentType } from '../../../../app/scripts/lib/util';
import {
  getIsAddSnapAccountEnabled,
  ///: BEGIN:ONLY_INCLUDE_IF(build-flask,build-experimental)
  getIsWatchEthereumAccountEnabled,
  ///: END:ONLY_INCLUDE_IF
  getManageInstitutionalWallets,
} from '../../../selectors';
import { INSTITUTIONAL_WALLET_SNAP_ID } from '../../../../shared/lib/accounts';
import {
  MetaMetricsEventAccountType,
  MetaMetricsEventCategory,
  MetaMetricsEventName,
  type MetaMetricsEventPayload,
} from '../../../../shared/constants/metametrics';
import { MetaMetricsContext } from '../../../contexts/metametrics';
///: BEGIN:ONLY_INCLUDE_IF(build-flask,build-experimental)
import {
  ACCOUNT_WATCHER_NAME,
  ACCOUNT_WATCHER_SNAP_ID,
  // eslint-disable-next-line import/no-restricted-paths
} from '../../../../app/scripts/lib/snap-keyring/account-watcher-snap';
///: END:ONLY_INCLUDE_IF

export type AddWalletModalProps = Omit<
  ModalProps,
  'isOpen' | 'onClose' | 'children'
> & {
  isOpen: boolean;
  onClose: () => void;
};

type WalletOption = {
  id: string;
  titleKey: string;
  iconName: IconName;
  route: string;
  metricsEvent?: MetaMetricsEventPayload;
};

export const AddWalletModal: React.FC<AddWalletModalProps> = ({
  onClose,
  isOpen,
  ...props
}) => {
  const t = useI18nContext();
  const history = useHistory();
  const institutionalWalletsEnabled = useSelector(
    getManageInstitutionalWallets,
  );
  const trackEvent = useContext(MetaMetricsContext);
  const addSnapAccountEnabled = useSelector(getIsAddSnapAccountEnabled);
  ///: BEGIN:ONLY_INCLUDE_IF(build-flask,build-experimental)
  const isAddWatchEthereumAccountEnabled = useSelector(
    getIsWatchEthereumAccountEnabled,
  );
  ///: END:ONLY_INCLUDE_IF

  const walletOptions: WalletOption[] = [
    {
      id: 'import-wallet',
      titleKey: 'importAWallet',
      iconName: IconName.Wallet,
      route: IMPORT_SRP_ROUTE,
    },
    {
      id: 'import-account',
      titleKey: 'importAnAccount',
      iconName: IconName.Download,
      route: ADD_WALLET_PAGE_ROUTE,
    },
    {
      id: 'hardware-wallet',
      titleKey: 'addAHardwareWallet',
      iconName: IconName.Hardware,
      route: CONNECT_HARDWARE_ROUTE,
      metricsEvent: {
        event: MetaMetricsEventName.AddHardwareWalletClicked,
        category: MetaMetricsEventCategory.Navigation,
      },
    },
    ...(institutionalWalletsEnabled
      ? [
          {
            id: 'institutional-wallet',
            titleKey: 'manageInstitutionalWallets',
            iconName: IconName.Add,
            route: `/snaps/view/${encodeURIComponent(
              INSTITUTIONAL_WALLET_SNAP_ID,
            )}`,
          },
        ]
      : []),
  ];

  const handleOptionClick = (option: WalletOption) => {
    onClose?.();

<<<<<<< HEAD
    if (option.metricsEvent) {
      trackEvent(option.metricsEvent);
=======
    if (option.id === 'import-wallet') {
      // Track the event for the selected option.
      trackEvent({
        category: MetaMetricsEventCategory.Navigation,
        event: MetaMetricsEventName.ImportSecretRecoveryPhrase,
        properties: {
          status: 'started',
          location: 'Add Wallet Modal',
        },
      });
>>>>>>> 05c5a3f0
    }

    // Hardware wallet connections require expanded view
    if (option.id === 'hardware-wallet') {
      if (
        getEnvironmentType() === ENVIRONMENT_TYPE_POPUP ||
        getEnvironmentType() === ENVIRONMENT_TYPE_SIDEPANEL
      ) {
        global.platform.openExtensionInBrowser?.(option.route);
      } else {
        history.push(option.route);
      }
    } else {
      history.push(option.route);
    }
  };

  const handleSnapAccountLinkClick = useCallback(() => {
    trackEvent({
      category: MetaMetricsEventCategory.Navigation,
      event: MetaMetricsEventName.AccountAddSelected,
      properties: {
        // TODO: Fix in https://github.com/MetaMask/metamask-extension/issues/31860
        // eslint-disable-next-line @typescript-eslint/naming-convention
        account_type: MetaMetricsEventAccountType.Snap,
        location: 'Main Menu',
        // TODO: Fix in https://github.com/MetaMask/metamask-extension/issues/31860
        // eslint-disable-next-line @typescript-eslint/naming-convention
        hd_entropy_index: null,
      },
    });
    global.platform.openTab({
      url: process.env.ACCOUNT_SNAPS_DIRECTORY_URL as string,
    });
  }, [trackEvent]);

  ///: BEGIN:ONLY_INCLUDE_IF(build-flask,build-experimental)
  const handleAddWatchAccount = useCallback(async () => {
    await trackEvent({
      category: MetaMetricsEventCategory.Navigation,
      event: MetaMetricsEventName.AccountAddSelected,
      properties: {
        // TODO: Fix in https://github.com/MetaMask/metamask-extension/issues/31860
        // eslint-disable-next-line @typescript-eslint/naming-convention
        account_type: MetaMetricsEventAccountType.Snap,
        // TODO: Fix in https://github.com/MetaMask/metamask-extension/issues/31860
        // eslint-disable-next-line @typescript-eslint/naming-convention
        snap_id: ACCOUNT_WATCHER_SNAP_ID,
        // TODO: Fix in https://github.com/MetaMask/metamask-extension/issues/31860
        // eslint-disable-next-line @typescript-eslint/naming-convention
        snap_name: ACCOUNT_WATCHER_NAME,
        location: 'Main Menu',
        // TODO: Fix in https://github.com/MetaMask/metamask-extension/issues/31860
        // eslint-disable-next-line @typescript-eslint/naming-convention
        hd_entropy_index: null,
      },
    });
    onClose();
    history.push(`/snaps/view/${encodeURIComponent(ACCOUNT_WATCHER_SNAP_ID)}`);
  }, [trackEvent, onClose, history]);
  ///: END:ONLY_INCLUDE_IF

  return (
    <Modal isOpen={isOpen} onClose={onClose} {...props}>
      <ModalOverlay />
      <ModalContent>
        <ModalHeader onClose={onClose}>{t('addWallet')}</ModalHeader>
        <ModalBody
          paddingLeft={0}
          paddingRight={0}
          flexDirection={FlexDirection.Column}
          gap={2}
        >
          {walletOptions.map((option) => (
            <Box
              key={option.id}
              onClick={() => handleOptionClick(option)}
              onKeyDown={(e: React.KeyboardEvent) => {
                if (e.key === 'Enter' || e.key === ' ') {
                  e.preventDefault();
                  handleOptionClick(option);
                }
              }}
              alignItems={BoxAlignItems.Center}
              padding={4}
              gap={3}
              backgroundColor={BoxBackgroundColor.BackgroundDefault}
              flexDirection={BoxFlexDirection.Row}
              borderColor={BoxBorderColor.BorderMuted}
              className="hover:bg-background-default-hover cursor-pointer transition-all duration-200 w-full text-left outline-none focus:outline-none focus:shadow-none focus-visible:shadow-[inset_0_0_0_2px_var(--color-primary-default)]"
              tabIndex={0}
              data-testid={`add-wallet-modal-${option.id}`}
            >
              <Icon
                name={option.iconName}
                size={IconSize.Md}
                color={IconColor.IconAlternative}
              />
              <Text
                variant={TextVariant.BodyMd}
                fontWeight={FontWeight.Medium}
                color={TextColor.TextDefault}
                className="flex-1"
              >
                {t(option.titleKey)}
              </Text>
              <Icon name={IconName.ArrowRight} size={IconSize.Sm} />
            </Box>
          ))}
          {addSnapAccountEnabled && (
            <Box
              key="snap-account"
              onClick={() => handleSnapAccountLinkClick()}
              onKeyDown={(e: React.KeyboardEvent) => {
                if (e.key === 'Enter' || e.key === ' ') {
                  e.preventDefault();
                  handleSnapAccountLinkClick();
                }
              }}
              alignItems={BoxAlignItems.Center}
              padding={4}
              gap={3}
              backgroundColor={BoxBackgroundColor.BackgroundDefault}
              flexDirection={BoxFlexDirection.Row}
              borderColor={BoxBorderColor.BorderMuted}
              className="hover:bg-background-default-hover cursor-pointer transition-all duration-200 w-full text-left outline-none focus:outline-none focus:shadow-none focus-visible:shadow-[inset_0_0_0_2px_var(--color-primary-default)]"
              tabIndex={0}
              data-testid={`add-wallet-modal-snap-account`}
            >
              <Icon
                name={IconName.Snaps}
                size={IconSize.Md}
                color={IconColor.IconAlternative}
              />
              <Text
                variant={TextVariant.BodyMd}
                fontWeight={FontWeight.Medium}
                color={TextColor.TextDefault}
                className="flex-1"
              >
                {t('settingAddSnapAccount')}
              </Text>
              <Icon name={IconName.ArrowRight} size={IconSize.Sm} />
            </Box>
          )}
          {
            ///: BEGIN:ONLY_INCLUDE_IF(build-flask,build-experimental)
            isAddWatchEthereumAccountEnabled && (
              <Box
                key="watch-ethereum-account"
                onClick={() => handleAddWatchAccount()}
                onKeyDown={(e: React.KeyboardEvent) => {
                  if (e.key === 'Enter' || e.key === ' ') {
                    e.preventDefault();
                    handleAddWatchAccount();
                  }
                }}
                alignItems={BoxAlignItems.Center}
                padding={4}
                gap={3}
                backgroundColor={BoxBackgroundColor.BackgroundDefault}
                flexDirection={BoxFlexDirection.Row}
                borderColor={BoxBorderColor.BorderMuted}
                className="hover:bg-background-default-hover cursor-pointer transition-all duration-200 w-full text-left outline-none focus:outline-none focus:shadow-none focus-visible:shadow-[inset_0_0_0_2px_var(--color-primary-default)]"
                tabIndex={0}
                data-testid={`add-wallet-modal-watch-ethereum-account`}
              >
                <Icon
                  name={IconName.Eye}
                  size={IconSize.Md}
                  color={IconColor.IconAlternative}
                />
                <Text
                  variant={TextVariant.BodyMd}
                  fontWeight={FontWeight.Medium}
                  color={TextColor.TextDefault}
                  className="flex-1"
                >
                  {t('addEthereumWatchOnlyAccount')}
                </Text>
                <Icon name={IconName.ArrowRight} size={IconSize.Sm} />
              </Box>
            )
            ///: END:ONLY_INCLUDE_IF
          }
        </ModalBody>
      </ModalContent>
    </Modal>
  );
};

export default AddWalletModal;<|MERGE_RESOLUTION|>--- conflicted
+++ resolved
@@ -136,10 +136,10 @@
   const handleOptionClick = (option: WalletOption) => {
     onClose?.();
 
-<<<<<<< HEAD
     if (option.metricsEvent) {
       trackEvent(option.metricsEvent);
-=======
+    }
+
     if (option.id === 'import-wallet') {
       // Track the event for the selected option.
       trackEvent({
@@ -150,7 +150,6 @@
           location: 'Add Wallet Modal',
         },
       });
->>>>>>> 05c5a3f0
     }
 
     // Hardware wallet connections require expanded view
