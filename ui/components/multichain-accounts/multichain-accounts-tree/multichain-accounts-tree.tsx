import React, { useMemo } from 'react';
import { InternalAccount } from '@metamask/keyring-internal-api';
import { Box, ButtonLink, ButtonLinkSize, Text } from '../../component-library';
import {
  AlignItems,
  Display,
  FontWeight,
  JustifyContent,
  TextColor,
  TextVariant,
} from '../../../helpers/constants/design-system';
import {
  AccountListItem,
  AccountListItemMenuTypes,
} from '../../multichain/account-list-item';
import { ConsolidatedWallets } from '../../../selectors/multichain-accounts/account-tree.types';
import { MergedInternalAccount } from '../../../selectors/selectors.types';
<<<<<<< HEAD
import { HiddenAccountList } from '../../multichain/account-list-menu/hidden-account-list';
=======
import { matchesSearchPattern } from './utils';
>>>>>>> 3254604f

export type MultichainAccountsTreeProps = {
  wallets: ConsolidatedWallets;
  allowedAccountTypes: string[];
  connectedSites: Record<string, { origin: string; iconUrl?: string }[]>;
  currentTabOrigin?: string;
  privacyMode?: boolean;
  accountTreeItemProps?: Record<string, unknown>;
  searchPattern?: string;
  selectedAccount: InternalAccount;
  onClose: () => void;
  onAccountTreeItemClick: (account: MergedInternalAccount) => void;
};

export const MultichainAccountsTree = ({
  wallets,
  allowedAccountTypes,
  connectedSites,
  currentTabOrigin,
  privacyMode,
  accountTreeItemProps,
  searchPattern,
  selectedAccount,
  onClose,
  onAccountTreeItemClick,
}: MultichainAccountsTreeProps) => {
  const accountsTree = useMemo(() => {
    const allWallets = Object.entries(wallets).reduce(
      (walletsAccumulator, [walletId, walletData]) => {
        const walletName = walletData.metadata?.name;

        const walletHeader = (
          <Box
            key={`wallet-header-${walletId}`}
            display={Display.Flex}
            justifyContent={JustifyContent.spaceBetween}
            alignItems={AlignItems.center}
            paddingLeft={4}
            paddingRight={4}
          >
            <Text
              variant={TextVariant.bodySm}
              fontWeight={FontWeight.Medium}
              color={TextColor.textAlternative}
            >
              {walletName}
            </Text>
            <ButtonLink
              size={ButtonLinkSize.Sm}
              color={TextColor.primaryDefault}
              fontWeight={FontWeight.Normal}
            >
              Details
            </ButtonLink>
          </Box>
        );

        // Process all groups in the wallet and collect its account items
        const groupsItems = Object.entries(walletData.groups || {}).flatMap(
          ([groupId, groupData]) => {
<<<<<<< HEAD
            // Filter accounts by allowed types
            const filteredAccounts = groupData.accounts.filter(
              (account) =>
                allowedAccountTypes.includes(account.type) && !account.hidden,
            );
=======
            // Filter accounts based on allowed types and the search pattern
            const filteredAccounts = groupData.accounts.filter((account) => {
              const matchesSearch = searchPattern
                ? matchesSearchPattern(searchPattern, account)
                : true;
              const isAllowedType = allowedAccountTypes.includes(account.type);
              return matchesSearch && isAllowedType;
            });
>>>>>>> 3254604f

            if (filteredAccounts.length === 0) {
              return [];
            }

            // Create account items for group
            const accountItems = filteredAccounts
              .sort((accountA, accountB) => {
                // Convert boolean values to numbers for sorting
                return Number(accountB.pinned) - Number(accountA.pinned);
              })
              .map((account) => {
                const connectedSite = connectedSites[account.address]?.find(
                  ({ origin }) => origin === currentTabOrigin,
                );

                return (
                  <Box
                    className="multichain-account-menu-popover__list--menu-item"
                    key={`box-${account.id}`}
                  >
                    <AccountListItem
                      onClick={onAccountTreeItemClick}
                      account={account}
                      key={`account-list-item-${account.id}`}
                      selected={selectedAccount.id === account.id}
                      closeMenu={onClose}
                      connectedAvatar={connectedSite?.iconUrl}
                      menuType={AccountListItemMenuTypes.Account}
                      currentTabOrigin={currentTabOrigin}
                      isActive={account.active}
                      privacyMode={privacyMode}
                      isPinned={account.pinned}
                      showSrpPill={false}
                      {...accountTreeItemProps}
                    />
                  </Box>
                );
              });

            return [
              <Box
                key={`account-group-${groupId}`}
                style={{
                  borderBottom: '1px solid var(--color-border-muted)',
                }}
              >
                {accountItems}
              </Box>,
            ];
          },
        );

        // Skip adding wallet if no groupsItems exist
        if (groupsItems.length === 0) {
<<<<<<< HEAD
          return walletsAccumulator;
        }

        return [...walletsAccumulator, walletHeader, ...groupsItems];
=======
          return allWallets;
        }

        return [...allWallets, walletHeader, ...groupsItems];
>>>>>>> 3254604f
      },
      [] as React.ReactNode[],
    );

    // Add a final section for hidden accounts
    allWallets.push(<HiddenAccountList />);
    return allWallets;
  }, [
    wallets,
    searchPattern,
    allowedAccountTypes,
    connectedSites,
    onClose,
    currentTabOrigin,
    privacyMode,
    accountTreeItemProps,
    selectedAccount,
    onAccountTreeItemClick,
  ]);

  return <>{accountsTree}</>;
};<|MERGE_RESOLUTION|>--- conflicted
+++ resolved
@@ -15,11 +15,8 @@
 } from '../../multichain/account-list-item';
 import { ConsolidatedWallets } from '../../../selectors/multichain-accounts/account-tree.types';
 import { MergedInternalAccount } from '../../../selectors/selectors.types';
-<<<<<<< HEAD
 import { HiddenAccountList } from '../../multichain/account-list-menu/hidden-account-list';
-=======
 import { matchesSearchPattern } from './utils';
->>>>>>> 3254604f
 
 export type MultichainAccountsTreeProps = {
   wallets: ConsolidatedWallets;
@@ -47,6 +44,9 @@
   onAccountTreeItemClick,
 }: MultichainAccountsTreeProps) => {
   const accountsTree = useMemo(() => {
+    // We keep a flag to check if there are any hidden accounts
+    let hasHiddenAccounts: boolean = false;
+
     const allWallets = Object.entries(wallets).reduce(
       (walletsAccumulator, [walletId, walletData]) => {
         const walletName = walletData.metadata?.name;
@@ -80,22 +80,16 @@
         // Process all groups in the wallet and collect its account items
         const groupsItems = Object.entries(walletData.groups || {}).flatMap(
           ([groupId, groupData]) => {
-<<<<<<< HEAD
-            // Filter accounts by allowed types
-            const filteredAccounts = groupData.accounts.filter(
-              (account) =>
-                allowedAccountTypes.includes(account.type) && !account.hidden,
-            );
-=======
             // Filter accounts based on allowed types and the search pattern
             const filteredAccounts = groupData.accounts.filter((account) => {
               const matchesSearch = searchPattern
                 ? matchesSearchPattern(searchPattern, account)
                 : true;
               const isAllowedType = allowedAccountTypes.includes(account.type);
-              return matchesSearch && isAllowedType;
+              hasHiddenAccounts ||= account.hidden;
+
+              return matchesSearch && isAllowedType && !account.hidden;
             });
->>>>>>> 3254604f
 
             if (filteredAccounts.length === 0) {
               return [];
@@ -151,23 +145,19 @@
 
         // Skip adding wallet if no groupsItems exist
         if (groupsItems.length === 0) {
-<<<<<<< HEAD
           return walletsAccumulator;
         }
 
         return [...walletsAccumulator, walletHeader, ...groupsItems];
-=======
-          return allWallets;
-        }
-
-        return [...allWallets, walletHeader, ...groupsItems];
->>>>>>> 3254604f
       },
       [] as React.ReactNode[],
     );
 
     // Add a final section for hidden accounts
-    allWallets.push(<HiddenAccountList />);
+    if (hasHiddenAccounts) {
+      allWallets.push(<HiddenAccountList onClose={console.log} />);
+    }
+
     return allWallets;
   }, [
     wallets,
