--- conflicted
+++ resolved
@@ -50,11 +50,7 @@
   const handleWalletDetailsClick = useCallback(
     (walletId: string) => {
       navigate(
-<<<<<<< HEAD
-        WALLET_DETAILS_ROUTE.replace(':id', encodeURIComponent(walletId)),
-=======
         `${MULTICHAIN_WALLET_DETAILS_PAGE_ROUTE}/${encodeURIComponent(walletId)}`,
->>>>>>> 7063dcd8
       );
       onClose();
     },
