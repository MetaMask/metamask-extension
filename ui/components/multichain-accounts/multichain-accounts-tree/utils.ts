--- conflicted
+++ resolved
@@ -13,11 +13,7 @@
 ): boolean => {
   const lowercasedPattern = pattern.toLowerCase();
   return (
-<<<<<<< HEAD
-    account.metadata?.name?.toLowerCase().includes(lowercasedPattern) ||
-=======
     (account.metadata?.name?.toLowerCase() || '').includes(lowercasedPattern) ||
->>>>>>> 3fd5b5ef
     account.address.toLowerCase().includes(lowercasedPattern)
   );
 };