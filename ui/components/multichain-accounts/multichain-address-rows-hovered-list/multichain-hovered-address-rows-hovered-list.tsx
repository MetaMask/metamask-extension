import React, {
  useMemo,
  useCallback,
  useRef,
  useState,
  useEffect,
} from 'react';
import { useSelector } from 'react-redux';
import { type AccountGroupId } from '@metamask/account-api';
import { CaipChainId } from '@metamask/utils';
import { InternalAccount } from '@metamask/keyring-internal-api';
import {
  Box,
  BoxAlignItems,
  BoxFlexDirection,
  BoxJustifyContent,
  Button,
  ButtonVariant,
  FontWeight,
  Icon,
  IconName,
  IconSize,
  Text,
  TextColor,
  TextVariant,
} from '@metamask/design-system-react';
import { useNavigate } from 'react-router-dom-v5-compat';
import { BackgroundColor } from '../../../helpers/constants/design-system';
import { Popover, PopoverPosition } from '../../component-library';
import { useI18nContext } from '../../../hooks/useI18nContext';
import { useCopyToClipboard } from '../../../hooks/useCopyToClipboard';
import {
  getAllAccountGroups,
  getInternalAccountListSpreadByScopesByGroupId,
} from '../../../selectors/multichain-accounts/account-tree';
import { MULTICHAIN_ACCOUNT_ADDRESS_LIST_PAGE_ROUTE } from '../../../helpers/constants/routes';
import { selectBalanceForAllWallets } from '../../../selectors/assets';
import { useFormatters } from '../../../hooks/useFormatters';
// eslint-disable-next-line import/no-restricted-paths
import { normalizeSafeAddress } from '../../../../app/scripts/lib/multichain/address';
import { MultichainAggregatedAddressListRow } from './multichain-aggregated-list-row';

// Priority networks that should appear first (using CAIP chain IDs)
const PRIORITY_CHAIN_IDS = new Map<CaipChainId, number>([
  ['eip155:1' as CaipChainId, 0], // Ethereum mainnet
  ['bip122:000000000019d6689c085ae165831e93' as CaipChainId, 1], // Bitcoin mainnet
  ['solana:5eykt4UsFv8P8NJdTREpY1vzqKqZKvdp' as CaipChainId, 2], // Solana mainnet
  ['tron:0x2b6653dc' as CaipChainId, 3], // Tron mainnet
]);

const MAX_NETWORK_AVATARS = 4;

export type MultichainAddressRowsListProps = {
  /**
   * The account group ID.
   */
  groupId: AccountGroupId;
  /**
   * The child element that triggers the popover on hover.
   */
  children: React.ReactNode;
  /**
   * Whether to show the account header and balance.
   */
  showAccountHeaderAndBalance?: boolean;
  /**
   * The delay of the hover.
   */
  hoverCloseDelay?: number;
  /**
   * Optional callback triggered when the "View All" button is clicked,
   * before navigation occurs. Useful for analytics or tracing.
   */
  onViewAllClick?: () => void;
};

export const MultichainHoveredAddressRowsList = ({
  groupId,
  children,
  showAccountHeaderAndBalance = true,
  hoverCloseDelay = 50,
  onViewAllClick,
}: MultichainAddressRowsListProps) => {
  const t = useI18nContext();
  const [, handleCopy] = useCopyToClipboard();
  const navigate = useNavigate();
  const [isHoverOpen, setIsHoverOpen] = useState(false);
  const [referenceElement, setReferenceElement] = useState<HTMLElement | null>(
    null,
  );
  const [dynamicPosition, setDynamicPosition] = useState<PopoverPosition>(
    PopoverPosition.BottomStart,
  );
  const hoverTimeoutRef = useRef<NodeJS.Timeout | null>(null);
  const allAccountGroups = useSelector(getAllAccountGroups);

  const allBalances = useSelector(selectBalanceForAllWallets);
  const { balance, currency, accountGroup } = useMemo(() => {
    const group = allAccountGroups.find((g) => g.id === groupId);
    const account = allBalances?.wallets?.[group?.walletId]?.groups?.[groupId];
    const bal = account?.totalBalanceInUserCurrency ?? 0;
    const curr = account?.userCurrency ?? '';
    return { balance: bal, currency: curr, accountGroup: group };
  }, [allBalances, groupId, allAccountGroups]);

  const { formatCurrencyWithMinThreshold } = useFormatters();

  const getAccountsSpreadByNetworkByGroupId = useSelector((state) =>
    getInternalAccountListSpreadByScopesByGroupId(state, groupId),
  );

  // Calculate whether popover should show above or below
  const calculatePopoverPosition = useCallback(() => {
    if (!referenceElement) {
      return PopoverPosition.BottomStart;
    }

    const rect = referenceElement.getBoundingClientRect();
    const viewportHeight = window.innerHeight;
    const popoverEstimatedHeight = 400; // Based on the maxHeight set on the popover
    const spaceBelow = viewportHeight - rect.bottom;

    // If there's not enough space below, use TopStart
    if (spaceBelow < popoverEstimatedHeight) {
      return PopoverPosition.TopStart;
    }

    // Default to BottomStart
    return PopoverPosition.BottomStart;
  }, [referenceElement]);

  const handleMouseEnter = useCallback(() => {
    if (hoverTimeoutRef.current) {
      clearTimeout(hoverTimeoutRef.current);
      hoverTimeoutRef.current = null;
    }
    setDynamicPosition(calculatePopoverPosition());
    setIsHoverOpen(true);
  }, [calculatePopoverPosition]);

  const handleMouseLeave = useCallback(() => {
    hoverTimeoutRef.current = setTimeout(() => {
      setIsHoverOpen(false);
    }, hoverCloseDelay);
  }, [hoverCloseDelay]);

  useEffect(() => {
    return () => {
      if (hoverTimeoutRef.current) {
        clearTimeout(hoverTimeoutRef.current);
      }
    };
  }, []);

  const sortByPriorityNetworks = useCallback(
    (items: typeof getAccountsSpreadByNetworkByGroupId) => {
      const accountGroups = items.reduce(
        (groups, item) => {
          const accountKey = item.account.address;
          if (!groups[accountKey]) {
            groups[accountKey] = {
              account: item.account,
              scopes: [],
            };
          }
          groups[accountKey].scopes.push(item.scope);
          return groups;
        },
        {} as Record<
          string,
          { account: InternalAccount; scopes: CaipChainId[] }
        >,
      );

      // Create items: one for grouped eip155 scopes (if any) and one for each other scope
      const groupedItems: {
        scopes: CaipChainId[];
        account: InternalAccount;
      }[] = [];

      // Transform grouped data and separate eip155 scopes
      Object.values(accountGroups).forEach(({ account, scopes }) => {
        // Separate eip155 scopes from others
        const eip155Scopes = scopes.filter((scope) =>
          scope.startsWith('eip155:'),
        );
        const otherScopes = scopes.filter(
          (scope) => !scope.startsWith('eip155:'),
        );

        if (eip155Scopes.length > 0) {
          groupedItems.push({
            scopes: eip155Scopes,
            account,
          });
        }

        otherScopes.forEach((scope) => {
          groupedItems.push({
            scopes: [scope],
            account,
          });
        });
      });

      const priorityItems: {
        scopes: CaipChainId[];
        account: InternalAccount;
      }[] = [];
      const otherItems: typeof priorityItems = [];

      groupedItems.forEach((item) => {
        // Check if any of the scopes are in priority list
        let priorityIndex = -1;

        // Check each scope for priority chain membership
        for (const scope of item.scopes) {
          const index = PRIORITY_CHAIN_IDS.get(scope);
          if (index !== undefined) {
            priorityIndex = index;
            break;
          }
        }

        if (priorityIndex > -1) {
          // Store with priority index for proper ordering
          if (priorityItems[priorityIndex] === undefined) {
            priorityItems[priorityIndex] = item;
          } else {
            // If slot is already taken, add to other items
            otherItems.push(item);
          }
        } else {
          otherItems.push(item);
        }
      });
      // Filter out undefined entries and maintain priority order
      return [...priorityItems.filter(Boolean), ...otherItems];
    },
    [],
  );

  const renderAddressItem = useCallback(
    (
      item: {
        scopes: CaipChainId[];
        account: InternalAccount;
      },
      index: number,
    ): React.JSX.Element => {
      const handleCopyClick = () => {
        handleCopy(normalizeSafeAddress(item.account.address));
      };

      return (
        <MultichainAggregatedAddressListRow
          key={`${item.account.address}-${index}`}
          chainIds={item.scopes.slice(0, MAX_NETWORK_AVATARS)}
          address={item.account.address}
          copyActionParams={{
            message: t('multichainAccountAddressCopied'),
            callback: handleCopyClick,
          }}
        />
      );
    },
    [handleCopy, t],
  );

  const handleViewAllClick = useCallback(
    (e: React.MouseEvent<HTMLButtonElement>) => {
      e.stopPropagation();
<<<<<<< HEAD
=======
      onViewAllClick?.();
>>>>>>> 07561810
      navigate(
        `${MULTICHAIN_ACCOUNT_ADDRESS_LIST_PAGE_ROUTE}/${encodeURIComponent(groupId)}`,
      );
    },
<<<<<<< HEAD
    [groupId, navigate],
=======
    [groupId, navigate, onViewAllClick],
>>>>>>> 07561810
  );

  const renderedRows = useMemo(() => {
    const rows = sortByPriorityNetworks(getAccountsSpreadByNetworkByGroupId);
    return rows.map((item, index) => renderAddressItem(item, index));
  }, [
    getAccountsSpreadByNetworkByGroupId,
    renderAddressItem,
    sortByPriorityNetworks,
  ]);

  return (
    <>
      <Box
        ref={setReferenceElement}
        onMouseEnter={handleMouseEnter}
        onMouseLeave={handleMouseLeave}
      >
        {children}
      </Box>
      <Popover
        referenceElement={referenceElement}
        isOpen={isHoverOpen}
        position={dynamicPosition}
        hasArrow={true}
        backgroundColor={BackgroundColor.backgroundDefault}
        onMouseEnter={handleMouseEnter}
        onMouseLeave={handleMouseLeave}
        preventOverflow
        isPortal={true}
        offset={[0, 3]}
        style={{
          zIndex: 99999,
          maxHeight: '400px',
          minWidth: '320px',
        }}
      >
        <Box
          flexDirection={BoxFlexDirection.Column}
          data-testid="multichain-address-rows-list"
        >
          {showAccountHeaderAndBalance && (
            <Box
              marginBottom={2}
              flexDirection={BoxFlexDirection.Row}
              justifyContent={BoxJustifyContent.Between}
            >
              <Text variant={TextVariant.BodyMd} fontWeight={FontWeight.Bold}>
                {accountGroup?.metadata.name}
              </Text>
              <Text
                variant={TextVariant.BodySm}
                fontWeight={FontWeight.Medium}
                color={TextColor.TextAlternative}
              >
                {formatCurrencyWithMinThreshold(balance, currency)}
              </Text>
            </Box>
          )}
          <Box marginBottom={2}>{renderedRows}</Box>
          <Button
            variant={ButtonVariant.Secondary}
            onClick={handleViewAllClick}
          >
            <Box
              flexDirection={BoxFlexDirection.Row}
              alignItems={BoxAlignItems.Center}
              gap={4}
            >
              <Text variant={TextVariant.BodySm} fontWeight={FontWeight.Medium}>
                {t('multichainAddressViewAll')}
              </Text>
              <Icon name={IconName.Arrow2Right} size={IconSize.Sm} />
            </Box>
          </Button>
        </Box>
      </Popover>
    </>
  );
};

export default MultichainHoveredAddressRowsList;<|MERGE_RESOLUTION|>--- conflicted
+++ resolved
@@ -270,19 +270,12 @@
   const handleViewAllClick = useCallback(
     (e: React.MouseEvent<HTMLButtonElement>) => {
       e.stopPropagation();
-<<<<<<< HEAD
-=======
       onViewAllClick?.();
->>>>>>> 07561810
       navigate(
         `${MULTICHAIN_ACCOUNT_ADDRESS_LIST_PAGE_ROUTE}/${encodeURIComponent(groupId)}`,
       );
     },
-<<<<<<< HEAD
-    [groupId, navigate],
-=======
     [groupId, navigate, onViewAllClick],
->>>>>>> 07561810
   );
 
   const renderedRows = useMemo(() => {
