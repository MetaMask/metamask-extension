--- conflicted
+++ resolved
@@ -322,14 +322,10 @@
 ) => {
   const store = mockStore(createMockState());
   return renderWithProvider(
-<<<<<<< HEAD
-    <MultichainHoveredAddressRowsList groupId={groupId}>
-=======
     <MultichainHoveredAddressRowsList
       groupId={groupId}
       onViewAllClick={onViewAllClick}
     >
->>>>>>> 07561810
       <div data-testid="hover-trigger">Hover Me</div>
     </MultichainHoveredAddressRowsList>,
     store,
