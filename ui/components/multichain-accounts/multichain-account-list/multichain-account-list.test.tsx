--- conflicted
+++ resolved
@@ -303,13 +303,7 @@
       },
     );
 
-<<<<<<< HEAD
-    expect(
-      screen.queryAllByTestId('multichain-account-tree-wallet-header'),
-    ).toHaveLength(1);
-=======
     expect(screen.queryAllByTestId(walletHeaderTestId)).toHaveLength(1);
->>>>>>> 17d008f4
     expect(
       screen.getByTestId(`multichain-account-cell-${walletOneGroupId}`),
     ).toBeInTheDocument();
@@ -325,13 +319,7 @@
     renderComponent();
 
     // Find the menu button for the first account and click it
-<<<<<<< HEAD
-    const menuButton = document.querySelector(
-      '.multichain-account-cell-popover-menu-button',
-    );
-=======
     const menuButton = document.querySelector(menuButtonSelector);
->>>>>>> 17d008f4
     expect(menuButton).toBeInTheDocument();
 
     await act(async () => {
@@ -341,11 +329,7 @@
     });
 
     // Find the popover
-<<<<<<< HEAD
-    const popover = document.querySelector('.mm-popover--open');
-=======
     const popover = document.querySelector(popoverOpenSelector);
->>>>>>> 17d008f4
     expect(popover).toBeInTheDocument();
 
     // Find all menu items within the popover
@@ -366,11 +350,7 @@
     });
 
     // Verify the modal is open by finding the modal header
-<<<<<<< HEAD
-    const modalHeader = document.querySelector('.mm-modal-header');
-=======
     const modalHeader = document.querySelector(modalHeaderSelector);
->>>>>>> 17d008f4
     expect(modalHeader).toBeInTheDocument();
 
     // Find the header text inside the modal
@@ -380,11 +360,7 @@
     }
 
     // Find the actual input element directly
-<<<<<<< HEAD
-    const inputContainer = screen.getByTestId('account-name-input');
-=======
     const inputContainer = screen.getByTestId(accountNameInputTestId);
->>>>>>> 17d008f4
     // Get the input element inside the container using a more direct selector
     const inputElement = inputContainer.querySelector('input');
     expect(inputElement).toBeInTheDocument();
@@ -415,26 +391,16 @@
     );
 
     // Verify the modal is closed after submission
-<<<<<<< HEAD
-    expect(screen.queryByTestId('account-name-input')).not.toBeInTheDocument();
-=======
     expect(
       screen.queryByTestId(accountNameInputTestId),
     ).not.toBeInTheDocument();
->>>>>>> 17d008f4
   });
 
   it('opens account rename modal and closes it without saving', async () => {
     renderComponent();
 
     // Find the menu button for the first account and click it
-<<<<<<< HEAD
-    const menuButton = document.querySelector(
-      '.multichain-account-cell-popover-menu-button',
-    );
-=======
     const menuButton = document.querySelector(menuButtonSelector);
->>>>>>> 17d008f4
     expect(menuButton).toBeInTheDocument();
 
     await act(async () => {
@@ -444,11 +410,7 @@
     });
 
     // Find the popover
-<<<<<<< HEAD
-    const popover = document.querySelector('.mm-popover--open');
-=======
     const popover = document.querySelector(popoverOpenSelector);
->>>>>>> 17d008f4
     expect(popover).toBeInTheDocument();
 
     // Find all menu items within the popover
@@ -469,11 +431,7 @@
     });
 
     // Verify that the modal is open
-<<<<<<< HEAD
-    const modalHeader = document.querySelector('.mm-modal-header');
-=======
     const modalHeader = document.querySelector(modalHeaderSelector);
->>>>>>> 17d008f4
     expect(modalHeader).toBeInTheDocument();
 
     // Find the close button by aria-label
@@ -485,11 +443,6 @@
     });
 
     // Verify the modal is closed and action was not called
-<<<<<<< HEAD
-    expect(screen.queryByTestId('account-name-input')).not.toBeInTheDocument();
-    expect(mockSetAccountGroupName).not.toHaveBeenCalled();
-  });
-=======
     expect(
       screen.queryByTestId(accountNameInputTestId),
     ).not.toBeInTheDocument();
@@ -760,5 +713,4 @@
       ).not.toBeInTheDocument();
     });
   });
->>>>>>> 17d008f4
 });