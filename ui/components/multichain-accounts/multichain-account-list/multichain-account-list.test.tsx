import React from 'react';
import { screen, fireEvent, act, within } from '@testing-library/react';
import {
  AccountGroupId,
  AccountGroupType,
  AccountWalletType,
  toAccountWalletId,
} from '@metamask/account-api';
import { AccountTreeWallets } from '../../../selectors/multichain-accounts/account-tree.types';
import { renderWithProvider } from '../../../../test/lib/render-helpers';
import configureStore from '../../../store/store';
import mockDefaultState from '../../../../test/data/mock-state.json';
import { DEFAULT_ROUTE } from '../../../helpers/constants/routes';
import {
  MultichainAccountList,
  MultichainAccountListProps,
} from './multichain-account-list';

jest.mock('../../../selectors/multichain-accounts/account-tree', () => {
  const actual = jest.requireActual(
    '../../../selectors/multichain-accounts/account-tree',
  );
  return {
    ...actual,
    getAccountGroupsByAddress: jest.fn(),
  };
});

jest.mock('@metamask/chain-agnostic-permission', () => {
  const actual = jest.requireActual('@metamask/chain-agnostic-permission');
  return {
    ...actual,
    isInternalAccountInPermittedAccountIds: jest.fn(),
  };
});

const mockGetAccountGroupsByAddress = jest.requireMock(
  '../../../selectors/multichain-accounts/account-tree',
).getAccountGroupsByAddress;

const mockIsInternalAccountInPermittedAccountIds = jest.requireMock(
  '@metamask/chain-agnostic-permission',
).isInternalAccountInPermittedAccountIds;

jest.mock('../../../store/actions', () => {
  const actualActions = jest.requireActual('../../../store/actions');
  return {
    ...actualActions,
    setAccountGroupName: jest.fn().mockImplementation(() => {
      return async function () {
        await Promise.resolve();
        return true;
      };
    }),
    setSelectedMultichainAccount: jest.fn().mockImplementation(() => {
      return async function () {
        await Promise.resolve();
      };
    }),
    setAccountGroupPinned: jest.fn().mockImplementation(() => {
      return async function () {
        await Promise.resolve();
      };
    }),
    setAccountGroupHidden: jest.fn().mockImplementation(() => {
      return async function () {
        await Promise.resolve();
      };
    }),
  };
});

const mockSetAccountGroupName = jest.requireMock(
  '../../../store/actions',
).setAccountGroupName;

const mockSetSelectedMultichainAccount = jest.requireMock(
  '../../../store/actions',
).setSelectedMultichainAccount;

const popoverOpenSelector = '.mm-popover--open';
const menuButtonSelector = '.multichain-account-cell-popover-menu-button';
const modalHeaderSelector = '.mm-modal-header';
const walletHeaderTestId = 'multichain-account-tree-wallet-header';
const accountNameInputTestId = 'account-name-input';

const mockWalletOneEntropySource = '01JKAF3DSGM3AB87EM9N0K41AJ';
const mockWalletTwoEntropySource = '01JKAF3PJ247KAM6C03G5Q0NP8';

const walletOneId = toAccountWalletId(
  AccountWalletType.Entropy,
  mockWalletOneEntropySource,
);
const walletOneGroupId = `${walletOneId}/0` as AccountGroupId;
const walletTwoId = toAccountWalletId(
  AccountWalletType.Entropy,
  mockWalletTwoEntropySource,
);
const walletTwoGroupId = `${walletTwoId}/0` as AccountGroupId;

const mockWallets = {
  [walletOneId]: {
    id: walletOneId,
    type: AccountWalletType.Entropy,
    metadata: {
      name: 'Wallet 1',
      entropy: {
        id: mockWalletOneEntropySource,
      },
    },
    status: 'ready',
    groups: {
      [walletOneGroupId]: {
        id: walletOneGroupId,
        type: AccountGroupType.MultichainAccount,
        metadata: {
          name: 'Account 1 from wallet 1',
          entropy: {
            groupIndex: 0,
          },
          pinned: false,
          hidden: false,
        },
        accounts: ['cf8dace4-9439-4bd4-b3a8-88c821c8fcb3'],
      },
    },
  },
  [walletTwoId]: {
    id: walletTwoId,
    type: AccountWalletType.Entropy,
    metadata: {
      name: 'Wallet 2',
      entropy: {
        id: mockWalletTwoEntropySource,
      },
    },
    groups: {
      [walletTwoGroupId]: {
        id: walletTwoGroupId,
        type: AccountGroupType.MultichainAccount,
        metadata: {
          name: 'Account 1 from wallet 2',
          entropy: {
            groupIndex: 0,
          },
          pinned: false,
          hidden: false,
        },
        accounts: ['784225f4-d30b-4e77-a900-c8bbce735b88'],
      },
    },
  },
} as AccountTreeWallets;

describe('MultichainAccountList', () => {
  const defaultProps: MultichainAccountListProps = {
    wallets: mockWallets,
    selectedAccountGroups: [walletOneGroupId],
  };

  const renderComponent = (props = {}, state = mockDefaultState) => {
    const store = configureStore(state);

    return renderWithProvider(
      <MultichainAccountList {...defaultProps} {...props} />,
      store,
    );
  };

  beforeEach(() => {
    jest.clearAllMocks();
    mockGetAccountGroupsByAddress.mockReturnValue([]);
    mockIsInternalAccountInPermittedAccountIds.mockReturnValue(false);
  });

  it('renders wallet headers and account cells correctly', () => {
    renderComponent();

    expect(screen.getByText('Wallet 1')).toBeInTheDocument();
    expect(screen.getByText('Wallet 2')).toBeInTheDocument();

    const walletHeaders = screen.getAllByTestId(walletHeaderTestId);
    expect(walletHeaders).toHaveLength(2);

    expect(
      screen.getByTestId(`multichain-account-cell-${walletOneGroupId}`),
    ).toBeInTheDocument();
    expect(
      screen.getByTestId(`multichain-account-cell-${walletTwoGroupId}`),
    ).toBeInTheDocument();

    expect(screen.getByText('Account 1 from wallet 1')).toBeInTheDocument();
    expect(screen.getByText('Account 1 from wallet 2')).toBeInTheDocument();
  });

  it('does not render wallet headers based on prop', () => {
    renderComponent({ displayWalletHeader: false });

    expect(screen.queryByText('Wallet 1')).not.toBeInTheDocument();
    expect(screen.queryByText('Wallet 2')).not.toBeInTheDocument();
    expect(
      screen.getByTestId(`multichain-account-cell-${walletOneGroupId}`),
    ).toBeInTheDocument();
    expect(
      screen.getByTestId(`multichain-account-cell-${walletTwoGroupId}`),
    ).toBeInTheDocument();

    expect(screen.getByText('Account 1 from wallet 1')).toBeInTheDocument();
    expect(screen.getByText('Account 1 from wallet 2')).toBeInTheDocument();
  });

  it('marks only the selected account with a check icon and dispatches action on click', () => {
    const { history } = renderComponent();
    const mockHistoryPush = jest.spyOn(history, 'push');

    // With default props, checkboxes should not be shown (showAccountCheckbox defaults to false)
    // Check that no checkboxes are present
    const checkboxes = screen.queryAllByRole('checkbox');
    expect(checkboxes).toHaveLength(0);

    // Selected icon should be present for the selected account
    expect(
      screen.getByTestId(
        `multichain-account-cell-${walletOneGroupId}-selected-indicator`,
      ),
    ).toBeInTheDocument();
    expect(
      screen.queryByTestId(
        `multichain-account-cell-${walletTwoGroupId}-selected-indicator`,
      ),
    ).not.toBeInTheDocument();

    // Find and click the second account cell (wallet two)
    const accountCell = screen.getByTestId(
      `multichain-account-cell-${walletTwoGroupId}`,
    );
    accountCell.click();

    // Verify that the action was dispatched with the correct account group ID
    expect(mockSetSelectedMultichainAccount).toHaveBeenCalledWith(
      walletTwoGroupId,
    );
    expect(mockHistoryPush).toHaveBeenCalledWith(DEFAULT_ROUTE);
  });

  it('updates selected account when selectedAccountGroup changes', () => {
    const { rerender } = renderComponent();

    // With default props, no checkboxes should be shown (showAccountCheckbox defaults to false)
    let checkboxes = screen.queryAllByRole('checkbox');
    expect(checkboxes).toHaveLength(0);

    // Selected icon should be present for the selected account
    expect(
      screen.getByTestId(
        `multichain-account-cell-${walletOneGroupId}-selected-indicator`,
      ),
    ).toBeInTheDocument();
    expect(
      screen.queryByTestId(
        `multichain-account-cell-${walletTwoGroupId}-selected-indicator`,
      ),
    ).not.toBeInTheDocument();

    // Change the selected account to wallet two
    rerender(
      <MultichainAccountList
        wallets={mockWallets}
        selectedAccountGroups={[walletTwoGroupId]}
      />,
    );

    // Still no checkboxes should be present
    checkboxes = screen.queryAllByRole('checkbox');
    expect(checkboxes).toHaveLength(0);

    // Now wallet two should have the selected icon
    expect(
      screen.queryByTestId(
        `multichain-account-cell-${walletOneGroupId}-selected-indicator`,
      ),
    ).not.toBeInTheDocument();
    expect(
      screen.getByTestId(
        `multichain-account-cell-${walletTwoGroupId}-selected-indicator`,
      ),
    ).toBeInTheDocument();
  });

  it('shows no checkboxes and no selected icons when selectedAccountGroups is empty', () => {
    renderComponent({ selectedAccountGroups: [] });

    // No checkboxes should be present
    expect(screen.queryAllByRole('checkbox')).toHaveLength(0);

    // No selected icons should be present since no accounts are marked as selected
    expect(
      screen.queryByTestId(
        `multichain-account-cell-${walletOneGroupId}-selected-indicator`,
      ),
    ).not.toBeInTheDocument();
    expect(
      screen.queryByTestId(
        `multichain-account-cell-${walletTwoGroupId}-selected-indicator`,
      ),
    ).not.toBeInTheDocument();
  });

  it('handles multiple account groups within a single wallet', () => {
    const secondGroupId = `${walletOneId}/1`;
    const multiGroupWallets = {
      [walletOneId]: {
        ...mockWallets[walletOneId],
        groups: {
          [walletOneGroupId]: {
            ...mockWallets[walletOneId].groups[walletOneGroupId],
          },
          [secondGroupId]: {
            id: secondGroupId,
            metadata: {
              name: 'Account 2 from wallet 1',
            },
            accounts: ['784225f4-d30b-4e77-a900-c8bbce735b88'],
          },
        },
      },
    };

    renderComponent(
      { wallets: multiGroupWallets },
      {
        ...mockDefaultState,
        metamask: {
          ...mockDefaultState.metamask,
          accountTree: {
            ...mockDefaultState.metamask.accountTree,
            // @ts-expect-error - multiGroupWallets does not follow the exact structure due to test simplification
            wallets: multiGroupWallets,
          },
        },
      },
    );

    // With displayWalletHeader=true (default), wallet header should be shown
    expect(screen.queryAllByTestId(walletHeaderTestId)).toHaveLength(1);
    expect(
      screen.getByTestId(`multichain-account-cell-${walletOneGroupId}`),
    ).toBeInTheDocument();
    expect(
      screen.getByTestId(`multichain-account-cell-${secondGroupId}`),
    ).toBeInTheDocument();

    expect(screen.getByText('Account 1 from wallet 1')).toBeInTheDocument();
    expect(screen.getByText('Account 2 from wallet 1')).toBeInTheDocument();
  });

  it('opens account rename modal when clicking rename in menu and handles form submission', async () => {
    renderComponent();

    // Find the menu button for the first account and click it
    const menuButton = document.querySelector(menuButtonSelector);
    expect(menuButton).toBeInTheDocument();

    await act(async () => {
      if (menuButton) {
        fireEvent.click(menuButton);
      }
    });

    // Find the popover
    const popover = document.querySelector(popoverOpenSelector);
    expect(popover).toBeInTheDocument();

    // Find all menu items within the popover
    const menuItems = popover
      ? within(popover as HTMLElement).getAllByText(/\w+/u)
      : [];

    // Find the "Rename" option by text
    const renameOption = menuItems.find(
      (item) => item.textContent === 'Rename',
    );
    expect(renameOption).toBeInTheDocument();

    await act(async () => {
      if (renameOption) {
        fireEvent.click(renameOption);
      }
    });

    // Verify the modal is open by finding the modal header
    const modalHeader = document.querySelector(modalHeaderSelector);
    expect(modalHeader).toBeInTheDocument();

    // Find the header text inside the modal
    if (modalHeader) {
      const headerText = within(modalHeader as HTMLElement).getByText('Rename');
      expect(headerText).toBeInTheDocument();
    }

    // Find the actual input element directly
    const inputContainer = screen.getByTestId(accountNameInputTestId);
    // Get the input element inside the container using a more direct selector
    const inputElement = inputContainer.querySelector('input');
    expect(inputElement).toBeInTheDocument();

    // Enter a new name
    const newAccountName = 'Renamed Account';
    await act(async () => {
      if (inputElement) {
        fireEvent.change(inputElement, { target: { value: newAccountName } });
      }
    });

    // Find and click the confirmation button
    const confirmButton = screen.getByText('Confirm');
    expect(confirmButton).toBeInTheDocument();

    // The button should no longer be disabled after entering text
    expect(confirmButton).not.toBeDisabled();

    await act(async () => {
      fireEvent.click(confirmButton);
    });

    // Verify the action was dispatched with the correct parameters
    expect(mockSetAccountGroupName).toHaveBeenCalledWith(
      walletOneGroupId,
      newAccountName,
    );

    // Verify the modal is closed after submission
    expect(
      screen.queryByTestId(accountNameInputTestId),
    ).not.toBeInTheDocument();
  });

  it('opens account rename modal and closes it without saving', async () => {
    renderComponent();

    // Find the menu button for the first account and click it
    const menuButton = document.querySelector(menuButtonSelector);
    expect(menuButton).toBeInTheDocument();

    await act(async () => {
      if (menuButton) {
        fireEvent.click(menuButton);
      }
    });

    // Find the popover
    const popover = document.querySelector(popoverOpenSelector);
    expect(popover).toBeInTheDocument();

    // Find all menu items within the popover
    const menuItems = popover
      ? within(popover as HTMLElement).getAllByText(/\w+/u)
      : [];

    // Find the "Rename" option by text
    const renameOption = menuItems.find(
      (item) => item.textContent === 'Rename',
    );
    expect(renameOption).toBeInTheDocument();

    await act(async () => {
      if (renameOption) {
        fireEvent.click(renameOption);
      }
    });

    // Verify that the modal is open
    const modalHeader = document.querySelector(modalHeaderSelector);
    expect(modalHeader).toBeInTheDocument();

    // Find the close button by aria-label
    const closeButton = screen.getByLabelText('Close');
    expect(closeButton).toBeInTheDocument();

    await act(async () => {
      fireEvent.click(closeButton);
    });

    // Verify the modal is closed and action was not called
    expect(
      screen.queryByTestId(accountNameInputTestId),
    ).not.toBeInTheDocument();
    expect(mockSetAccountGroupName).not.toHaveBeenCalled();
  });

  describe('Menu state management', () => {
    it('opens menu for specific account when menu button is clicked', async () => {
      renderComponent();

      // Initially no menus should be open
      expect(
        document.querySelector(popoverOpenSelector),
      ).not.toBeInTheDocument();

      // Click first account's menu button
      const firstMenuButton = document.querySelector(menuButtonSelector);
      expect(firstMenuButton).toBeInTheDocument();

      await act(async () => {
        if (firstMenuButton) {
          fireEvent.click(firstMenuButton);
        }
      });

      // Menu should now be open
      expect(document.querySelector(popoverOpenSelector)).toBeInTheDocument();
    });

    it('closes menu when same menu button is clicked twice', async () => {
      renderComponent();

      const menuButton = document.querySelector(menuButtonSelector);
      expect(menuButton).toBeInTheDocument();

      // Click to open
      await act(async () => {
        if (menuButton) {
          fireEvent.click(menuButton);
        }
      });
      expect(document.querySelector(popoverOpenSelector)).toBeInTheDocument();

      // Click again to close
      await act(async () => {
        if (menuButton) {
          fireEvent.click(menuButton);
        }
      });
      expect(
        document.querySelector(popoverOpenSelector),
      ).not.toBeInTheDocument();
    });

    it('switches between menus when different menu buttons are clicked', async () => {
      renderComponent();

      const menuButtons = document.querySelectorAll(menuButtonSelector);
      expect(menuButtons.length).toBeGreaterThanOrEqual(2);

      // Click first menu button
      await act(async () => {
        fireEvent.click(menuButtons[0]);
      });

      const openPopover = document.querySelector(popoverOpenSelector);
      expect(openPopover).toBeInTheDocument();

      // Click second menu button
      await act(async () => {
        fireEvent.click(menuButtons[1]);
      });

      // Should still have exactly one open popover (switched to second menu)
      const openPopovers = document.querySelectorAll(popoverOpenSelector);
      expect(openPopovers).toHaveLength(1);
    });
  });

  describe('Checkbox functionality', () => {
    it('displays checkboxes when showAccountCheckbox is true', () => {
      renderComponent({
        selectedAccountGroups: [walletOneGroupId],
        showAccountCheckbox: true,
      });

      // Check that checkboxes are rendered for both accounts
      const checkboxes = screen.getAllByRole('checkbox');
      expect(checkboxes).toHaveLength(2);
    });

    it('does not display checkboxes when showAccountCheckbox is false', () => {
      renderComponent({
        selectedAccountGroups: [walletOneGroupId],
        showAccountCheckbox: false,
      });

      // Check that no checkboxes are rendered
      const checkboxes = screen.queryAllByRole('checkbox');
      expect(checkboxes).toHaveLength(0);
    });

    it('shows correct checkbox states based on selected accounts', () => {
      renderComponent({
        selectedAccountGroups: [walletOneGroupId],
        showAccountCheckbox: true,
      });

      const checkboxes = screen.getAllByRole('checkbox');

      // First checkbox (wallet one) should be checked
      expect(checkboxes[0]).toBeChecked();

      // Second checkbox (wallet two) should not be checked
      expect(checkboxes[1]).not.toBeChecked();
    });

    it('shows correct checkbox states when multiple accounts are selected', () => {
      renderComponent({
        selectedAccountGroups: [walletOneGroupId, walletTwoGroupId],
        showAccountCheckbox: true,
      });

      const checkboxes = screen.getAllByRole('checkbox');

      // Both checkboxes should be checked
      expect(checkboxes[0]).toBeChecked();
      expect(checkboxes[1]).toBeChecked();
    });

    it('handles checkbox click to select unselected account', () => {
      const { history } = renderComponent({
        selectedAccountGroups: [walletOneGroupId],
        showAccountCheckbox: true,
      });
      const mockHistoryPush = jest.spyOn(history, 'push');

      const checkboxes = screen.getAllByRole('checkbox');

      // Click the unchecked checkbox (wallet two)
      fireEvent.click(checkboxes[1]);

      // Verify that the action was dispatched with the correct account group ID
      expect(mockSetSelectedMultichainAccount).toHaveBeenCalledWith(
        walletTwoGroupId,
      );
      expect(mockHistoryPush).toHaveBeenCalledWith(DEFAULT_ROUTE);
    });

    it('handles checkbox click to deselect selected account', () => {
      const { history } = renderComponent({
        selectedAccountGroups: [walletOneGroupId],
        showAccountCheckbox: true,
      });
      const mockHistoryPush = jest.spyOn(history, 'push');

      const checkboxes = screen.getAllByRole('checkbox');

      // Click the checked checkbox (wallet one)
      fireEvent.click(checkboxes[0]);

      // Verify that the action was dispatched with the correct account group ID
      expect(mockSetSelectedMultichainAccount).toHaveBeenCalledWith(
        walletOneGroupId,
      );
      expect(mockHistoryPush).toHaveBeenCalledWith(DEFAULT_ROUTE);
    });

    it('updates checkbox states when selectedAccountGroups prop changes', () => {
      const { rerender } = renderComponent({
        selectedAccountGroups: [walletOneGroupId],
        showAccountCheckbox: true,
      });

      let checkboxes = screen.getAllByRole('checkbox');
      expect(checkboxes[0]).toBeChecked();
      expect(checkboxes[1]).not.toBeChecked();

      // Change selection to wallet two
      rerender(
        <MultichainAccountList
          wallets={mockWallets}
          selectedAccountGroups={[walletTwoGroupId]}
          showAccountCheckbox={true}
        />,
      );

      checkboxes = screen.getAllByRole('checkbox');
      expect(checkboxes[0]).not.toBeChecked();
      expect(checkboxes[1]).toBeChecked();
    });

    it('removes checkboxes when showAccountCheckbox becomes false', () => {
      const { rerender } = renderComponent({
        selectedAccountGroups: [walletOneGroupId],
        showAccountCheckbox: true,
      });

      // Initially checkboxes should be present
      expect(screen.getAllByRole('checkbox')).toHaveLength(2);

      // Change showAccountCheckbox to false
      rerender(
        <MultichainAccountList
          wallets={mockWallets}
          selectedAccountGroups={[walletOneGroupId]}
          showAccountCheckbox={false}
        />,
      );

      // Checkboxes should be removed
      expect(screen.queryAllByRole('checkbox')).toHaveLength(0);
    });

    it('shows checkboxes when showAccountCheckbox becomes true', () => {
      const { rerender } = renderComponent({
        selectedAccountGroups: [walletOneGroupId],
        showAccountCheckbox: false,
      });

      // Initially no checkboxes should be present
      expect(screen.queryAllByRole('checkbox')).toHaveLength(0);

      // Change showAccountCheckbox to true
      rerender(
        <MultichainAccountList
          wallets={mockWallets}
          selectedAccountGroups={[walletOneGroupId]}
          showAccountCheckbox={true}
        />,
      );

      // Checkboxes should now be present
      expect(screen.getAllByRole('checkbox')).toHaveLength(2);
      expect(screen.getAllByRole('checkbox')[0]).toBeChecked();
      expect(screen.getAllByRole('checkbox')[1]).not.toBeChecked();
    });

    it('checkboxes and selected icons are mutually exclusive', () => {
      const { rerender } = renderComponent({
        selectedAccountGroups: [walletOneGroupId],
        showAccountCheckbox: false,
      });

      // With checkboxes disabled, selected icon should be visible
      expect(screen.queryAllByRole('checkbox')).toHaveLength(0);
      expect(
        screen.getByTestId(
          `multichain-account-cell-${walletOneGroupId}-selected-indicator`,
        ),
      ).toBeInTheDocument();

      // Enable checkboxes
      rerender(
        <MultichainAccountList
          wallets={mockWallets}
          selectedAccountGroups={[walletOneGroupId]}
          showAccountCheckbox={true}
        />,
      );

      // Now checkboxes should be visible and selected icon should be hidden
      expect(screen.getAllByRole('checkbox')).toHaveLength(2);
      expect(
        screen.queryByTestId(
          `multichain-account-cell-${walletOneGroupId}-selected-indicator`,
        ),
      ).not.toBeInTheDocument();
    });
  });

<<<<<<< HEAD
  describe('Connection Status', () => {
    it('does not show connection status when showConnectionStatus is false', () => {
      renderComponent({
        showConnectionStatus: false,
      });

      expect(
        screen.getByTestId(`multichain-account-cell-${walletOneGroupId}`),
      ).toBeInTheDocument();
      expect(
        screen.getByTestId(`multichain-account-cell-${walletTwoGroupId}`),
      ).toBeInTheDocument();

      // Connection badge dot and tooltip should not render when disabled
      expect(
        screen.queryAllByTestId('multichain-badge-status__tooltip'),
      ).toHaveLength(0);
      expect(
        document.querySelectorAll('.multichain-badge-status__badge').length,
      ).toBe(0);
    });

    it('shows not connected status when showConnectionStatus is true and no accounts are connected', () => {
      mockGetAccountGroupsByAddress.mockReturnValue([]);
      mockIsInternalAccountInPermittedAccountIds.mockReturnValue(false);

      renderComponent({
        showConnectionStatus: true,
        selectedAccountGroups: [walletOneGroupId],
      });

      expect(
        screen.getByTestId(`multichain-account-cell-${walletOneGroupId}`),
      ).toBeInTheDocument();
      expect(
        screen.getByTestId(`multichain-account-cell-${walletTwoGroupId}`),
      ).toBeInTheDocument();

      expect(mockGetAccountGroupsByAddress).toHaveBeenCalled();

      // BadgeStatus should be rendered for both accounts when showConnectionStatus is true
      const badgeStatuses = screen.getAllByTestId('multichain-badge-status');
      expect(badgeStatuses).toHaveLength(2);
    });

    it('shows connected status for selected connected account', () => {
      mockGetAccountGroupsByAddress.mockReturnValue([
        {
          id: walletOneGroupId,
          accounts: [{ address: '0x123' }],
        },
      ]);
      mockIsInternalAccountInPermittedAccountIds.mockReturnValue(true);

      renderComponent({
        showConnectionStatus: true,
        selectedAccountGroups: [walletOneGroupId],
      });

      expect(
        screen.getByTestId(`multichain-account-cell-${walletOneGroupId}`),
      ).toBeInTheDocument();
      expect(
        screen.getByTestId(`multichain-account-cell-${walletTwoGroupId}`),
      ).toBeInTheDocument();

      expect(mockGetAccountGroupsByAddress).toHaveBeenCalled();

      // BadgeStatus should be rendered for both accounts
      const badgeStatuses = screen.getAllByTestId('multichain-badge-status');
      expect(badgeStatuses).toHaveLength(2);

      // The selected account (walletOneGroupId) should show as connected/active
      // The connected account cell should have specific styling indicating active status
      expect(mockIsInternalAccountInPermittedAccountIds).toHaveBeenCalled();
    });

    it('shows connected to another account status for non-selected connected account', () => {
      mockGetAccountGroupsByAddress.mockReturnValue([
        {
          id: walletTwoGroupId,
          accounts: [{ address: '0x456' }],
        },
      ]);
      mockIsInternalAccountInPermittedAccountIds.mockReturnValue(true);

      renderComponent({
        showConnectionStatus: true,
        selectedAccountGroups: [walletOneGroupId], // Only wallet one is selected
      });

      expect(
        screen.getByTestId(`multichain-account-cell-${walletOneGroupId}`),
      ).toBeInTheDocument();
=======
  describe('Pinned accounts section', () => {
    it('renders pinned section when there are pinned accounts', () => {
      const walletsWithPinnedAccounts = {
        [walletOneId]: {
          ...mockWallets[walletOneId],
          groups: {
            [walletOneGroupId]: {
              ...mockWallets[walletOneId].groups[walletOneGroupId],
              metadata: {
                ...mockWallets[walletOneId].groups[walletOneGroupId].metadata,
                pinned: true,
              },
            },
          },
        },
        [walletTwoId]: {
          ...mockWallets[walletTwoId],
          groups: {
            [walletTwoGroupId]: {
              ...mockWallets[walletTwoId].groups[walletTwoGroupId],
              metadata: {
                ...mockWallets[walletTwoId].groups[walletTwoGroupId].metadata,
                pinned: true,
              },
            },
          },
        },
      };

      renderComponent({ wallets: walletsWithPinnedAccounts });

      // Pinned section header should be present
      expect(screen.getByText('Pinned')).toBeInTheDocument();

      // Pinned accounts should be rendered
      expect(screen.getByText('Account 1 from wallet 1')).toBeInTheDocument();
      expect(screen.getByText('Account 1 from wallet 2')).toBeInTheDocument();
    });

    it('shows pinned section even with one pinned account', () => {
      const walletsWithOnePinnedAccount = {
        [walletOneId]: {
          ...mockWallets[walletOneId],
          groups: {
            [walletOneGroupId]: {
              ...mockWallets[walletOneId].groups[walletOneGroupId],
              metadata: {
                ...mockWallets[walletOneId].groups[walletOneGroupId].metadata,
                pinned: true,
              },
            },
          },
        },
        [walletTwoId]: mockWallets[walletTwoId],
      };

      renderComponent({ wallets: walletsWithOnePinnedAccount });

      // Pinned section header should be present even with just 1 pinned account
      expect(screen.getByText('Pinned')).toBeInTheDocument();
      expect(screen.getByText('Account 1 from wallet 1')).toBeInTheDocument();
    });

    it('excludes pinned accounts from their wallet sections', () => {
      const walletsWithPinnedAccount = {
        [walletOneId]: {
          ...mockWallets[walletOneId],
          groups: {
            [walletOneGroupId]: {
              ...mockWallets[walletOneId].groups[walletOneGroupId],
              metadata: {
                ...mockWallets[walletOneId].groups[walletOneGroupId].metadata,
                pinned: true,
              },
            },
          },
        },
        [walletTwoId]: {
          ...mockWallets[walletTwoId],
          groups: {
            [walletTwoGroupId]: {
              ...mockWallets[walletTwoId].groups[walletTwoGroupId],
              metadata: {
                ...mockWallets[walletTwoId].groups[walletTwoGroupId].metadata,
                pinned: true,
              },
            },
          },
        },
      };

      renderComponent(
        { wallets: walletsWithPinnedAccount },
        {
          ...mockDefaultState,
          metamask: {
            ...mockDefaultState.metamask,
            accountTree: {
              ...mockDefaultState.metamask.accountTree,
              // @ts-expect-error - walletsWithPinnedAccount does not follow the exact structure due to test simplification
              wallets: walletsWithPinnedAccount,
            },
          },
        },
      );

      // Pinned section should exist
      expect(screen.getByText('Pinned')).toBeInTheDocument();

      // Wallet headers should still be present
      const walletHeaders = screen.getAllByTestId(walletHeaderTestId);
      expect(walletHeaders).toHaveLength(2);
      expect(
        within(walletHeaders[0]).getByText('Wallet 1'),
      ).toBeInTheDocument();
      expect(
        within(walletHeaders[1]).getByText('Wallet 2'),
      ).toBeInTheDocument();

      // Accounts should appear in pinned section, not in wallet sections
      // Only match the actual account cells, not indicators or accessories
      // Regex matches entropy:ID/number but not -selected-indicator or other suffixes
      const accountCells = screen.getAllByTestId(
        /^multichain-account-cell-entropy:[^/]+\/\d+$/u,
      );
      // Should be 2 accounts total (both in pinned section)
      expect(accountCells.length).toBe(2);
    });

    it('shows wallet headers when there is one wallet with pinned accounts', () => {
      const walletsWithOnePinnedAccount = {
        [walletOneId]: {
          ...mockWallets[walletOneId],
          groups: {
            [walletOneGroupId]: {
              ...mockWallets[walletOneId].groups[walletOneGroupId],
              metadata: {
                ...mockWallets[walletOneId].groups[walletOneGroupId].metadata,
                pinned: true,
              },
            },
          },
        },
      };

      renderComponent(
        { wallets: walletsWithOnePinnedAccount },
        {
          ...mockDefaultState,
          metamask: {
            ...mockDefaultState.metamask,
            accountTree: {
              ...mockDefaultState.metamask.accountTree,
              // @ts-expect-error - walletsWithOnePinnedAccount does not follow the exact structure due to test simplification
              wallets: walletsWithOnePinnedAccount,
            },
          },
        },
      );

      // With one wallet but pinned accounts, wallet header should be shown
      const walletHeader = screen.getByTestId(walletHeaderTestId);
      expect(walletHeader).toBeInTheDocument();
      // Wallet name should be in the header
      expect(within(walletHeader).getByText('Wallet 1')).toBeInTheDocument();
      expect(screen.getByText('Pinned')).toBeInTheDocument();
    });
  });

  describe('Hidden accounts section', () => {
    it('renders collapsible hidden section when there are hidden accounts', () => {
      const walletsWithHiddenAccounts = {
        [walletOneId]: mockWallets[walletOneId],
        [walletTwoId]: {
          ...mockWallets[walletTwoId],
          groups: {
            [walletTwoGroupId]: {
              ...mockWallets[walletTwoId].groups[walletTwoGroupId],
              metadata: {
                ...mockWallets[walletTwoId].groups[walletTwoGroupId].metadata,
                hidden: true,
              },
            },
          },
        },
      };

      renderComponent({ wallets: walletsWithHiddenAccounts });

      // Hidden section header should be present
      const hiddenHeader = screen.getByTestId(
        'multichain-account-tree-hidden-header',
      );
      expect(hiddenHeader).toBeInTheDocument();
      expect(screen.getByText('Hidden (1)')).toBeInTheDocument();

      // Hidden account should NOT be visible initially (collapsed)
      expect(
        screen.queryByTestId(`multichain-account-cell-${walletTwoGroupId}`),
      ).not.toBeInTheDocument();
    });

    it('expands hidden section when clicked', async () => {
      const walletsWithHiddenAccounts = {
        [walletOneId]: mockWallets[walletOneId],
        [walletTwoId]: {
          ...mockWallets[walletTwoId],
          groups: {
            [walletTwoGroupId]: {
              ...mockWallets[walletTwoId].groups[walletTwoGroupId],
              metadata: {
                ...mockWallets[walletTwoId].groups[walletTwoGroupId].metadata,
                hidden: true,
              },
            },
          },
        },
      };

      renderComponent({ wallets: walletsWithHiddenAccounts });

      const hiddenHeader = screen.getByTestId(
        'multichain-account-tree-hidden-header',
      );

      // Initially hidden account should not be visible
      expect(
        screen.queryByTestId(`multichain-account-cell-${walletTwoGroupId}`),
      ).not.toBeInTheDocument();

      // Click to expand
      await act(async () => {
        fireEvent.click(hiddenHeader);
      });

      // Now hidden account should be visible
      expect(
        screen.getByTestId(`multichain-account-cell-${walletTwoGroupId}`),
      ).toBeInTheDocument();
      expect(screen.getByText('Account 1 from wallet 2')).toBeInTheDocument();
    });

    it('collapses hidden section when clicked twice', async () => {
      const walletsWithHiddenAccounts = {
        [walletOneId]: mockWallets[walletOneId],
        [walletTwoId]: {
          ...mockWallets[walletTwoId],
          groups: {
            [walletTwoGroupId]: {
              ...mockWallets[walletTwoId].groups[walletTwoGroupId],
              metadata: {
                ...mockWallets[walletTwoId].groups[walletTwoGroupId].metadata,
                hidden: true,
              },
            },
          },
        },
      };

      renderComponent({ wallets: walletsWithHiddenAccounts });

      const hiddenHeader = screen.getByTestId(
        'multichain-account-tree-hidden-header',
      );

      // Click to expand
      await act(async () => {
        fireEvent.click(hiddenHeader);
      });

>>>>>>> c32182de
      expect(
        screen.getByTestId(`multichain-account-cell-${walletTwoGroupId}`),
      ).toBeInTheDocument();

<<<<<<< HEAD
      expect(mockGetAccountGroupsByAddress).toHaveBeenCalled();

      // BadgeStatus should be rendered for both accounts
      const badgeStatuses = screen.getAllByTestId('multichain-badge-status');
      expect(badgeStatuses).toHaveLength(2);

      // Wallet two is connected but not selected, wallet one is selected but not connected
      // This test verifies that connection status is displayed correctly for both scenarios
      expect(mockIsInternalAccountInPermittedAccountIds).toHaveBeenCalled();
=======
      // Click again to collapse
      await act(async () => {
        fireEvent.click(hiddenHeader);
      });

      // Hidden account should not be visible again
      expect(
        screen.queryByTestId(`multichain-account-cell-${walletTwoGroupId}`),
      ).not.toBeInTheDocument();
    });

    it('excludes hidden accounts from their wallet sections', () => {
      const walletsWithHiddenAccount = {
        [walletOneId]: mockWallets[walletOneId],
        [walletTwoId]: {
          ...mockWallets[walletTwoId],
          groups: {
            [walletTwoGroupId]: {
              ...mockWallets[walletTwoId].groups[walletTwoGroupId],
              metadata: {
                ...mockWallets[walletTwoId].groups[walletTwoGroupId].metadata,
                hidden: true,
              },
            },
          },
        },
      };

      renderComponent({ wallets: walletsWithHiddenAccount });

      // Wallet headers should still be present
      expect(screen.getByText('Wallet 1')).toBeInTheDocument();
      expect(screen.getByText('Wallet 2')).toBeInTheDocument();

      // Only one account should be visible in wallet section (not hidden one)
      expect(screen.getByText('Account 1 from wallet 1')).toBeInTheDocument();

      // Hidden account should not be in wallet section (collapsed by default)
      expect(
        screen.queryByTestId(`multichain-account-cell-${walletTwoGroupId}`),
      ).not.toBeInTheDocument();
>>>>>>> c32182de
    });
  });
});<|MERGE_RESOLUTION|>--- conflicted
+++ resolved
@@ -753,7 +753,6 @@
     });
   });
 
-<<<<<<< HEAD
   describe('Connection Status', () => {
     it('does not show connection status when showConnectionStatus is false', () => {
       renderComponent({
@@ -848,7 +847,21 @@
       expect(
         screen.getByTestId(`multichain-account-cell-${walletOneGroupId}`),
       ).toBeInTheDocument();
-=======
+      expect(
+        screen.getByTestId(`multichain-account-cell-${walletTwoGroupId}`),
+      ).toBeInTheDocument();
+
+      expect(mockGetAccountGroupsByAddress).toHaveBeenCalled();
+
+      // BadgeStatus should be rendered for both accounts
+      const badgeStatuses = screen.getAllByTestId('multichain-badge-status');
+      expect(badgeStatuses).toHaveLength(2);
+
+      // Wallet two is connected but not selected, wallet one is selected but not connected
+      // This test verifies that connection status is displayed correctly for both scenarios
+      expect(mockIsInternalAccountInPermittedAccountIds).toHaveBeenCalled();
+    });
+  });
   describe('Pinned accounts section', () => {
     it('renders pinned section when there are pinned accounts', () => {
       const walletsWithPinnedAccounts = {
@@ -1119,22 +1132,10 @@
         fireEvent.click(hiddenHeader);
       });
 
->>>>>>> c32182de
       expect(
         screen.getByTestId(`multichain-account-cell-${walletTwoGroupId}`),
       ).toBeInTheDocument();
 
-<<<<<<< HEAD
-      expect(mockGetAccountGroupsByAddress).toHaveBeenCalled();
-
-      // BadgeStatus should be rendered for both accounts
-      const badgeStatuses = screen.getAllByTestId('multichain-badge-status');
-      expect(badgeStatuses).toHaveLength(2);
-
-      // Wallet two is connected but not selected, wallet one is selected but not connected
-      // This test verifies that connection status is displayed correctly for both scenarios
-      expect(mockIsInternalAccountInPermittedAccountIds).toHaveBeenCalled();
-=======
       // Click again to collapse
       await act(async () => {
         fireEvent.click(hiddenHeader);
@@ -1176,7 +1177,6 @@
       expect(
         screen.queryByTestId(`multichain-account-cell-${walletTwoGroupId}`),
       ).not.toBeInTheDocument();
->>>>>>> c32182de
     });
   });
 });