import React from 'react';
import { screen, fireEvent, act, within } from '@testing-library/react';
import {
  AccountGroupId,
  AccountGroupType,
  AccountWalletType,
  toAccountWalletId,
} from '@metamask/account-api';
import { AccountTreeWallets } from '../../../selectors/multichain-accounts/account-tree.types';
import { renderWithProvider } from '../../../../test/lib/render-helpers';
import configureStore from '../../../store/store';
import mockDefaultState from '../../../../test/data/mock-state.json';
import { DEFAULT_ROUTE } from '../../../helpers/constants/routes';
import {
  MultichainAccountList,
  MultichainAccountListProps,
} from './multichain-account-list';

<<<<<<< HEAD
jest.mock('../../../../shared/lib/trace', () => {
  const actual = jest.requireActual('../../../../shared/lib/trace');
  return {
    ...actual,
    trace: jest.fn(),
    endTrace: jest.fn(),
  };
});

=======
jest.mock('../../../selectors/multichain-accounts/account-tree', () => {
  const actual = jest.requireActual(
    '../../../selectors/multichain-accounts/account-tree',
  );
  return {
    ...actual,
    getAccountGroupsByAddress: jest.fn(),
  };
});

jest.mock('@metamask/chain-agnostic-permission', () => {
  const actual = jest.requireActual('@metamask/chain-agnostic-permission');
  return {
    ...actual,
    isInternalAccountInPermittedAccountIds: jest.fn(),
  };
});

const mockGetAccountGroupsByAddress = jest.requireMock(
  '../../../selectors/multichain-accounts/account-tree',
).getAccountGroupsByAddress;

const mockIsInternalAccountInPermittedAccountIds = jest.requireMock(
  '@metamask/chain-agnostic-permission',
).isInternalAccountInPermittedAccountIds;

>>>>>>> dc2324f1
jest.mock('../../../store/actions', () => {
  const actualActions = jest.requireActual('../../../store/actions');
  return {
    ...actualActions,
    setAccountGroupName: jest.fn().mockImplementation(() => {
      return async function () {
        await Promise.resolve();
        return true;
      };
    }),
    setSelectedMultichainAccount: jest.fn().mockImplementation(() => {
      return async function () {
        await Promise.resolve();
      };
    }),
    setAccountGroupPinned: jest.fn().mockImplementation(() => {
      return async function () {
        await Promise.resolve();
      };
    }),
    setAccountGroupHidden: jest.fn().mockImplementation(() => {
      return async function () {
        await Promise.resolve();
      };
    }),
  };
});

const mockSetAccountGroupName = jest.requireMock(
  '../../../store/actions',
).setAccountGroupName;

const mockSetSelectedMultichainAccount = jest.requireMock(
  '../../../store/actions',
).setSelectedMultichainAccount;

const popoverOpenSelector = '.mm-popover--open';
const menuButtonSelector = '.multichain-account-cell-popover-menu-button';
const modalHeaderSelector = '.mm-modal-header';
const walletHeaderTestId = 'multichain-account-tree-wallet-header';
const accountNameInputTestId = 'account-name-input';

const mockWalletOneEntropySource = '01JKAF3DSGM3AB87EM9N0K41AJ';
const mockWalletTwoEntropySource = '01JKAF3PJ247KAM6C03G5Q0NP8';

const walletOneId = toAccountWalletId(
  AccountWalletType.Entropy,
  mockWalletOneEntropySource,
);
const walletOneGroupId = `${walletOneId}/0` as AccountGroupId;
const walletTwoId = toAccountWalletId(
  AccountWalletType.Entropy,
  mockWalletTwoEntropySource,
);
const walletTwoGroupId = `${walletTwoId}/0` as AccountGroupId;

const mockWallets = {
  [walletOneId]: {
    id: walletOneId,
    type: AccountWalletType.Entropy,
    metadata: {
      name: 'Wallet 1',
      entropy: {
        id: mockWalletOneEntropySource,
      },
    },
    status: 'ready',
    groups: {
      [walletOneGroupId]: {
        id: walletOneGroupId,
        type: AccountGroupType.MultichainAccount,
        metadata: {
          name: 'Account 1 from wallet 1',
          entropy: {
            groupIndex: 0,
          },
          pinned: false,
          hidden: false,
        },
        accounts: ['cf8dace4-9439-4bd4-b3a8-88c821c8fcb3'],
      },
    },
  },
  [walletTwoId]: {
    id: walletTwoId,
    type: AccountWalletType.Entropy,
    metadata: {
      name: 'Wallet 2',
      entropy: {
        id: mockWalletTwoEntropySource,
      },
    },
    groups: {
      [walletTwoGroupId]: {
        id: walletTwoGroupId,
        type: AccountGroupType.MultichainAccount,
        metadata: {
          name: 'Account 1 from wallet 2',
          entropy: {
            groupIndex: 0,
          },
          pinned: false,
          hidden: false,
        },
        accounts: ['784225f4-d30b-4e77-a900-c8bbce735b88'],
      },
    },
  },
} as AccountTreeWallets;

describe('MultichainAccountList', () => {
  const defaultProps: MultichainAccountListProps = {
    wallets: mockWallets,
    selectedAccountGroups: [walletOneGroupId],
  };

  const renderComponent = (props = {}, state = mockDefaultState) => {
    const store = configureStore(state);

    return renderWithProvider(
      <MultichainAccountList {...defaultProps} {...props} />,
      store,
    );
  };

  beforeEach(() => {
    jest.clearAllMocks();
    mockGetAccountGroupsByAddress.mockReturnValue([]);
    mockIsInternalAccountInPermittedAccountIds.mockReturnValue(false);
  });

  it('renders wallet headers and account cells correctly', () => {
    renderComponent();

    expect(screen.getByText('Wallet 1')).toBeInTheDocument();
    expect(screen.getByText('Wallet 2')).toBeInTheDocument();

    const walletHeaders = screen.getAllByTestId(walletHeaderTestId);
    expect(walletHeaders).toHaveLength(2);

    expect(
      screen.getByTestId(`multichain-account-cell-${walletOneGroupId}`),
    ).toBeInTheDocument();
    expect(
      screen.getByTestId(`multichain-account-cell-${walletTwoGroupId}`),
    ).toBeInTheDocument();

    expect(screen.getByText('Account 1 from wallet 1')).toBeInTheDocument();
    expect(screen.getByText('Account 1 from wallet 2')).toBeInTheDocument();
  });

  it('does not render wallet headers based on prop', () => {
    renderComponent({ displayWalletHeader: false });

    expect(screen.queryByText('Wallet 1')).not.toBeInTheDocument();
    expect(screen.queryByText('Wallet 2')).not.toBeInTheDocument();
    expect(
      screen.getByTestId(`multichain-account-cell-${walletOneGroupId}`),
    ).toBeInTheDocument();
    expect(
      screen.getByTestId(`multichain-account-cell-${walletTwoGroupId}`),
    ).toBeInTheDocument();

    expect(screen.getByText('Account 1 from wallet 1')).toBeInTheDocument();
    expect(screen.getByText('Account 1 from wallet 2')).toBeInTheDocument();
  });

  it('marks only the selected account with a check icon and dispatches action on click', () => {
    const { history } = renderComponent();
    const mockHistoryPush = jest.spyOn(history, 'push');

    // With default props, checkboxes should not be shown (showAccountCheckbox defaults to false)
    // Check that no checkboxes are present
    const checkboxes = screen.queryAllByRole('checkbox');
    expect(checkboxes).toHaveLength(0);

    // Selected icon should be present for the selected account
    expect(
      screen.getByTestId(
        `multichain-account-cell-${walletOneGroupId}-selected-indicator`,
      ),
    ).toBeInTheDocument();
    expect(
      screen.queryByTestId(
        `multichain-account-cell-${walletTwoGroupId}-selected-indicator`,
      ),
    ).not.toBeInTheDocument();

    // Find and click the second account cell (wallet two)
    const accountCell = screen.getByTestId(
      `multichain-account-cell-${walletTwoGroupId}`,
    );
    accountCell.click();

    // Verify that the action was dispatched with the correct account group ID
    expect(mockSetSelectedMultichainAccount).toHaveBeenCalledWith(
      walletTwoGroupId,
    );
    expect(mockHistoryPush).toHaveBeenCalledWith(DEFAULT_ROUTE);
  });

  it('updates selected account when selectedAccountGroup changes', () => {
    const { rerender } = renderComponent();

    // With default props, no checkboxes should be shown (showAccountCheckbox defaults to false)
    let checkboxes = screen.queryAllByRole('checkbox');
    expect(checkboxes).toHaveLength(0);

    // Selected icon should be present for the selected account
    expect(
      screen.getByTestId(
        `multichain-account-cell-${walletOneGroupId}-selected-indicator`,
      ),
    ).toBeInTheDocument();
    expect(
      screen.queryByTestId(
        `multichain-account-cell-${walletTwoGroupId}-selected-indicator`,
      ),
    ).not.toBeInTheDocument();

    // Change the selected account to wallet two
    rerender(
      <MultichainAccountList
        wallets={mockWallets}
        selectedAccountGroups={[walletTwoGroupId]}
      />,
    );

    // Still no checkboxes should be present
    checkboxes = screen.queryAllByRole('checkbox');
    expect(checkboxes).toHaveLength(0);

    // Now wallet two should have the selected icon
    expect(
      screen.queryByTestId(
        `multichain-account-cell-${walletOneGroupId}-selected-indicator`,
      ),
    ).not.toBeInTheDocument();
    expect(
      screen.getByTestId(
        `multichain-account-cell-${walletTwoGroupId}-selected-indicator`,
      ),
    ).toBeInTheDocument();
  });

  it('shows no checkboxes and no selected icons when selectedAccountGroups is empty', () => {
    renderComponent({ selectedAccountGroups: [] });

    // No checkboxes should be present
    expect(screen.queryAllByRole('checkbox')).toHaveLength(0);

    // No selected icons should be present since no accounts are marked as selected
    expect(
      screen.queryByTestId(
        `multichain-account-cell-${walletOneGroupId}-selected-indicator`,
      ),
    ).not.toBeInTheDocument();
    expect(
      screen.queryByTestId(
        `multichain-account-cell-${walletTwoGroupId}-selected-indicator`,
      ),
    ).not.toBeInTheDocument();
  });

  it('handles multiple account groups within a single wallet', () => {
    const secondGroupId = `${walletOneId}/1`;
    const multiGroupWallets = {
      [walletOneId]: {
        ...mockWallets[walletOneId],
        groups: {
          [walletOneGroupId]: {
            ...mockWallets[walletOneId].groups[walletOneGroupId],
          },
          [secondGroupId]: {
            id: secondGroupId,
            metadata: {
              name: 'Account 2 from wallet 1',
            },
            accounts: ['784225f4-d30b-4e77-a900-c8bbce735b88'],
          },
        },
      },
    };

    renderComponent(
      { wallets: multiGroupWallets },
      {
        ...mockDefaultState,
        metamask: {
          ...mockDefaultState.metamask,
          accountTree: {
            ...mockDefaultState.metamask.accountTree,
            // @ts-expect-error - multiGroupWallets does not follow the exact structure due to test simplification
            wallets: multiGroupWallets,
          },
        },
      },
    );

    // With displayWalletHeader=true (default), wallet header should be shown
    expect(screen.queryAllByTestId(walletHeaderTestId)).toHaveLength(1);
    expect(
      screen.getByTestId(`multichain-account-cell-${walletOneGroupId}`),
    ).toBeInTheDocument();
    expect(
      screen.getByTestId(`multichain-account-cell-${secondGroupId}`),
    ).toBeInTheDocument();

    expect(screen.getByText('Account 1 from wallet 1')).toBeInTheDocument();
    expect(screen.getByText('Account 2 from wallet 1')).toBeInTheDocument();
  });

  it('opens account rename modal when clicking rename in menu and handles form submission', async () => {
    renderComponent();

    // Find the menu button for the first account and click it
    const menuButton = document.querySelector(menuButtonSelector);
    expect(menuButton).toBeInTheDocument();

    await act(async () => {
      if (menuButton) {
        fireEvent.click(menuButton);
      }
    });

    // Find the popover
    const popover = document.querySelector(popoverOpenSelector);
    expect(popover).toBeInTheDocument();

    // Find all menu items within the popover
    const menuItems = popover
      ? within(popover as HTMLElement).getAllByText(/\w+/u)
      : [];

    // Find the "Rename" option by text
    const renameOption = menuItems.find(
      (item) => item.textContent === 'Rename',
    );
    expect(renameOption).toBeInTheDocument();

    await act(async () => {
      if (renameOption) {
        fireEvent.click(renameOption);
      }
    });

    // Verify the modal is open by finding the modal header
    const modalHeader = document.querySelector(modalHeaderSelector);
    expect(modalHeader).toBeInTheDocument();

    // Find the header text inside the modal
    if (modalHeader) {
      const headerText = within(modalHeader as HTMLElement).getByText('Rename');
      expect(headerText).toBeInTheDocument();
    }

    // Find the actual input element directly
    const inputContainer = screen.getByTestId(accountNameInputTestId);
    // Get the input element inside the container using a more direct selector
    const inputElement = inputContainer.querySelector('input');
    expect(inputElement).toBeInTheDocument();

    // Enter a new name
    const newAccountName = 'Renamed Account';
    await act(async () => {
      if (inputElement) {
        fireEvent.change(inputElement, { target: { value: newAccountName } });
      }
    });

    // Find and click the confirmation button
    const confirmButton = screen.getByText('Confirm');
    expect(confirmButton).toBeInTheDocument();

    // The button should no longer be disabled after entering text
    expect(confirmButton).not.toBeDisabled();

    await act(async () => {
      fireEvent.click(confirmButton);
    });

    // Verify the action was dispatched with the correct parameters
    expect(mockSetAccountGroupName).toHaveBeenCalledWith(
      walletOneGroupId,
      newAccountName,
    );

    // Verify the modal is closed after submission
    expect(
      screen.queryByTestId(accountNameInputTestId),
    ).not.toBeInTheDocument();
  });

  it('opens account rename modal and closes it without saving', async () => {
    renderComponent();

    // Find the menu button for the first account and click it
    const menuButton = document.querySelector(menuButtonSelector);
    expect(menuButton).toBeInTheDocument();

    await act(async () => {
      if (menuButton) {
        fireEvent.click(menuButton);
      }
    });

    // Find the popover
    const popover = document.querySelector(popoverOpenSelector);
    expect(popover).toBeInTheDocument();

    // Find all menu items within the popover
    const menuItems = popover
      ? within(popover as HTMLElement).getAllByText(/\w+/u)
      : [];

    // Find the "Rename" option by text
    const renameOption = menuItems.find(
      (item) => item.textContent === 'Rename',
    );
    expect(renameOption).toBeInTheDocument();

    await act(async () => {
      if (renameOption) {
        fireEvent.click(renameOption);
      }
    });

    // Verify that the modal is open
    const modalHeader = document.querySelector(modalHeaderSelector);
    expect(modalHeader).toBeInTheDocument();

    // Find the close button by aria-label
    const closeButton = screen.getByLabelText('Close');
    expect(closeButton).toBeInTheDocument();

    await act(async () => {
      fireEvent.click(closeButton);
    });

    // Verify the modal is closed and action was not called
    expect(
      screen.queryByTestId(accountNameInputTestId),
    ).not.toBeInTheDocument();
    expect(mockSetAccountGroupName).not.toHaveBeenCalled();
  });

  describe('Menu state management', () => {
    it('opens menu for specific account when menu button is clicked', async () => {
      renderComponent();

      // Initially no menus should be open
      expect(
        document.querySelector(popoverOpenSelector),
      ).not.toBeInTheDocument();

      // Click first account's menu button
      const firstMenuButton = document.querySelector(menuButtonSelector);
      expect(firstMenuButton).toBeInTheDocument();

      await act(async () => {
        if (firstMenuButton) {
          fireEvent.click(firstMenuButton);
        }
      });

      // Menu should now be open
      expect(document.querySelector(popoverOpenSelector)).toBeInTheDocument();
    });

    it('closes menu when same menu button is clicked twice', async () => {
      renderComponent();

      const menuButton = document.querySelector(menuButtonSelector);
      expect(menuButton).toBeInTheDocument();

      // Click to open
      await act(async () => {
        if (menuButton) {
          fireEvent.click(menuButton);
        }
      });
      expect(document.querySelector(popoverOpenSelector)).toBeInTheDocument();

      // Click again to close
      await act(async () => {
        if (menuButton) {
          fireEvent.click(menuButton);
        }
      });
      expect(
        document.querySelector(popoverOpenSelector),
      ).not.toBeInTheDocument();
    });

    it('switches between menus when different menu buttons are clicked', async () => {
      renderComponent();

      const menuButtons = document.querySelectorAll(menuButtonSelector);
      expect(menuButtons.length).toBeGreaterThanOrEqual(2);

      // Click first menu button
      await act(async () => {
        fireEvent.click(menuButtons[0]);
      });

      const openPopover = document.querySelector(popoverOpenSelector);
      expect(openPopover).toBeInTheDocument();

      // Click second menu button
      await act(async () => {
        fireEvent.click(menuButtons[1]);
      });

      // Should still have exactly one open popover (switched to second menu)
      const openPopovers = document.querySelectorAll(popoverOpenSelector);
      expect(openPopovers).toHaveLength(1);
    });
  });

  describe('Checkbox functionality', () => {
    it('displays checkboxes when showAccountCheckbox is true', () => {
      renderComponent({
        selectedAccountGroups: [walletOneGroupId],
        showAccountCheckbox: true,
      });

      // Check that checkboxes are rendered for both accounts
      const checkboxes = screen.getAllByRole('checkbox');
      expect(checkboxes).toHaveLength(2);
    });

    it('does not display checkboxes when showAccountCheckbox is false', () => {
      renderComponent({
        selectedAccountGroups: [walletOneGroupId],
        showAccountCheckbox: false,
      });

      // Check that no checkboxes are rendered
      const checkboxes = screen.queryAllByRole('checkbox');
      expect(checkboxes).toHaveLength(0);
    });

    it('shows correct checkbox states based on selected accounts', () => {
      renderComponent({
        selectedAccountGroups: [walletOneGroupId],
        showAccountCheckbox: true,
      });

      const checkboxes = screen.getAllByRole('checkbox');

      // First checkbox (wallet one) should be checked
      expect(checkboxes[0]).toBeChecked();

      // Second checkbox (wallet two) should not be checked
      expect(checkboxes[1]).not.toBeChecked();
    });

    it('shows correct checkbox states when multiple accounts are selected', () => {
      renderComponent({
        selectedAccountGroups: [walletOneGroupId, walletTwoGroupId],
        showAccountCheckbox: true,
      });

      const checkboxes = screen.getAllByRole('checkbox');

      // Both checkboxes should be checked
      expect(checkboxes[0]).toBeChecked();
      expect(checkboxes[1]).toBeChecked();
    });

    it('handles checkbox click to select unselected account', () => {
      const { history } = renderComponent({
        selectedAccountGroups: [walletOneGroupId],
        showAccountCheckbox: true,
      });
      const mockHistoryPush = jest.spyOn(history, 'push');

      const checkboxes = screen.getAllByRole('checkbox');

      // Click the unchecked checkbox (wallet two)
      fireEvent.click(checkboxes[1]);

      // Verify that the action was dispatched with the correct account group ID
      expect(mockSetSelectedMultichainAccount).toHaveBeenCalledWith(
        walletTwoGroupId,
      );
      expect(mockHistoryPush).toHaveBeenCalledWith(DEFAULT_ROUTE);
    });

    it('handles checkbox click to deselect selected account', () => {
      const { history } = renderComponent({
        selectedAccountGroups: [walletOneGroupId],
        showAccountCheckbox: true,
      });
      const mockHistoryPush = jest.spyOn(history, 'push');

      const checkboxes = screen.getAllByRole('checkbox');

      // Click the checked checkbox (wallet one)
      fireEvent.click(checkboxes[0]);

      // Verify that the action was dispatched with the correct account group ID
      expect(mockSetSelectedMultichainAccount).toHaveBeenCalledWith(
        walletOneGroupId,
      );
      expect(mockHistoryPush).toHaveBeenCalledWith(DEFAULT_ROUTE);
    });

    it('updates checkbox states when selectedAccountGroups prop changes', () => {
      const { rerender } = renderComponent({
        selectedAccountGroups: [walletOneGroupId],
        showAccountCheckbox: true,
      });

      let checkboxes = screen.getAllByRole('checkbox');
      expect(checkboxes[0]).toBeChecked();
      expect(checkboxes[1]).not.toBeChecked();

      // Change selection to wallet two
      rerender(
        <MultichainAccountList
          wallets={mockWallets}
          selectedAccountGroups={[walletTwoGroupId]}
          showAccountCheckbox={true}
        />,
      );

      checkboxes = screen.getAllByRole('checkbox');
      expect(checkboxes[0]).not.toBeChecked();
      expect(checkboxes[1]).toBeChecked();
    });

    it('removes checkboxes when showAccountCheckbox becomes false', () => {
      const { rerender } = renderComponent({
        selectedAccountGroups: [walletOneGroupId],
        showAccountCheckbox: true,
      });

      // Initially checkboxes should be present
      expect(screen.getAllByRole('checkbox')).toHaveLength(2);

      // Change showAccountCheckbox to false
      rerender(
        <MultichainAccountList
          wallets={mockWallets}
          selectedAccountGroups={[walletOneGroupId]}
          showAccountCheckbox={false}
        />,
      );

      // Checkboxes should be removed
      expect(screen.queryAllByRole('checkbox')).toHaveLength(0);
    });

    it('shows checkboxes when showAccountCheckbox becomes true', () => {
      const { rerender } = renderComponent({
        selectedAccountGroups: [walletOneGroupId],
        showAccountCheckbox: false,
      });

      // Initially no checkboxes should be present
      expect(screen.queryAllByRole('checkbox')).toHaveLength(0);

      // Change showAccountCheckbox to true
      rerender(
        <MultichainAccountList
          wallets={mockWallets}
          selectedAccountGroups={[walletOneGroupId]}
          showAccountCheckbox={true}
        />,
      );

      // Checkboxes should now be present
      expect(screen.getAllByRole('checkbox')).toHaveLength(2);
      expect(screen.getAllByRole('checkbox')[0]).toBeChecked();
      expect(screen.getAllByRole('checkbox')[1]).not.toBeChecked();
    });

    it('checkboxes and selected icons are mutually exclusive', () => {
      const { rerender } = renderComponent({
        selectedAccountGroups: [walletOneGroupId],
        showAccountCheckbox: false,
      });

      // With checkboxes disabled, selected icon should be visible
      expect(screen.queryAllByRole('checkbox')).toHaveLength(0);
      expect(
        screen.getByTestId(
          `multichain-account-cell-${walletOneGroupId}-selected-indicator`,
        ),
      ).toBeInTheDocument();

      // Enable checkboxes
      rerender(
        <MultichainAccountList
          wallets={mockWallets}
          selectedAccountGroups={[walletOneGroupId]}
          showAccountCheckbox={true}
        />,
      );

      // Now checkboxes should be visible and selected icon should be hidden
      expect(screen.getAllByRole('checkbox')).toHaveLength(2);
      expect(
        screen.queryByTestId(
          `multichain-account-cell-${walletOneGroupId}-selected-indicator`,
        ),
      ).not.toBeInTheDocument();
    });
  });

  describe('Connection Status', () => {
    it('does not show connection status when showConnectionStatus is false', () => {
      renderComponent({
        showConnectionStatus: false,
      });

      expect(
        screen.getByTestId(`multichain-account-cell-${walletOneGroupId}`),
      ).toBeInTheDocument();
      expect(
        screen.getByTestId(`multichain-account-cell-${walletTwoGroupId}`),
      ).toBeInTheDocument();

      // Connection badge dot and tooltip should not render when disabled
      expect(
        screen.queryAllByTestId('multichain-badge-status__tooltip'),
      ).toHaveLength(0);
      expect(
        document.querySelectorAll('.multichain-badge-status__badge').length,
      ).toBe(0);
    });

    it('shows connected status for selected connected account', () => {
      mockGetAccountGroupsByAddress.mockReturnValue([
        {
          id: walletOneGroupId,
          accounts: [{ address: '0x123' }],
        },
      ]);
      mockIsInternalAccountInPermittedAccountIds.mockReturnValue(true);

      renderComponent({
        showConnectionStatus: true,
        selectedAccountGroups: [walletOneGroupId],
      });

      expect(
        screen.getByTestId(`multichain-account-cell-${walletOneGroupId}`),
      ).toBeInTheDocument();
      expect(
        screen.getByTestId(`multichain-account-cell-${walletTwoGroupId}`),
      ).toBeInTheDocument();

      expect(mockGetAccountGroupsByAddress).toHaveBeenCalled();

      // BadgeStatus should be rendered for both accounts
      const badgeStatuses = screen.getAllByTestId('multichain-badge-status');
      expect(badgeStatuses).toHaveLength(2);

      // The selected account (walletOneGroupId) should show as connected/active
      // The connected account cell should have specific styling indicating active status
      expect(mockIsInternalAccountInPermittedAccountIds).toHaveBeenCalled();
    });

    it('shows connected to another account status for non-selected connected account', () => {
      mockGetAccountGroupsByAddress.mockReturnValue([
        {
          id: walletTwoGroupId,
          accounts: [{ address: '0x456' }],
        },
      ]);
      mockIsInternalAccountInPermittedAccountIds.mockReturnValue(true);

      renderComponent({
        showConnectionStatus: true,
        selectedAccountGroups: [walletOneGroupId], // Only wallet one is selected
      });

      expect(
        screen.getByTestId(`multichain-account-cell-${walletOneGroupId}`),
      ).toBeInTheDocument();
      expect(
        screen.getByTestId(`multichain-account-cell-${walletTwoGroupId}`),
      ).toBeInTheDocument();

      expect(mockGetAccountGroupsByAddress).toHaveBeenCalled();

      // BadgeStatus should be rendered for both accounts
      const badgeStatuses = screen.getAllByTestId('multichain-badge-status');
      expect(badgeStatuses).toHaveLength(2);

      // Wallet two is connected but not selected, wallet one is selected but not connected
      // This test verifies that connection status is displayed correctly for both scenarios
      expect(mockIsInternalAccountInPermittedAccountIds).toHaveBeenCalled();
    });
  });
  describe('Pinned accounts section', () => {
    it('renders pinned section when there are pinned accounts', () => {
      const walletsWithPinnedAccounts = {
        [walletOneId]: {
          ...mockWallets[walletOneId],
          groups: {
            [walletOneGroupId]: {
              ...mockWallets[walletOneId].groups[walletOneGroupId],
              metadata: {
                ...mockWallets[walletOneId].groups[walletOneGroupId].metadata,
                pinned: true,
              },
            },
          },
        },
        [walletTwoId]: {
          ...mockWallets[walletTwoId],
          groups: {
            [walletTwoGroupId]: {
              ...mockWallets[walletTwoId].groups[walletTwoGroupId],
              metadata: {
                ...mockWallets[walletTwoId].groups[walletTwoGroupId].metadata,
                pinned: true,
              },
            },
          },
        },
      };

      renderComponent({ wallets: walletsWithPinnedAccounts });

      // Pinned section header should be present
      expect(screen.getByText('Pinned')).toBeInTheDocument();

      // Pinned accounts should be rendered
      expect(screen.getByText('Account 1 from wallet 1')).toBeInTheDocument();
      expect(screen.getByText('Account 1 from wallet 2')).toBeInTheDocument();
    });

    it('shows pinned section even with one pinned account', () => {
      const walletsWithOnePinnedAccount = {
        [walletOneId]: {
          ...mockWallets[walletOneId],
          groups: {
            [walletOneGroupId]: {
              ...mockWallets[walletOneId].groups[walletOneGroupId],
              metadata: {
                ...mockWallets[walletOneId].groups[walletOneGroupId].metadata,
                pinned: true,
              },
            },
          },
        },
        [walletTwoId]: mockWallets[walletTwoId],
      };

      renderComponent({ wallets: walletsWithOnePinnedAccount });

      // Pinned section header should be present even with just 1 pinned account
      expect(screen.getByText('Pinned')).toBeInTheDocument();
      expect(screen.getByText('Account 1 from wallet 1')).toBeInTheDocument();
    });

    it('excludes pinned accounts from their wallet sections', () => {
      const walletsWithPinnedAccount = {
        [walletOneId]: {
          ...mockWallets[walletOneId],
          groups: {
            [walletOneGroupId]: {
              ...mockWallets[walletOneId].groups[walletOneGroupId],
              metadata: {
                ...mockWallets[walletOneId].groups[walletOneGroupId].metadata,
                pinned: true,
              },
            },
          },
        },
        [walletTwoId]: {
          ...mockWallets[walletTwoId],
          groups: {
            [walletTwoGroupId]: {
              ...mockWallets[walletTwoId].groups[walletTwoGroupId],
              metadata: {
                ...mockWallets[walletTwoId].groups[walletTwoGroupId].metadata,
                pinned: true,
              },
            },
          },
        },
      };

      renderComponent(
        { wallets: walletsWithPinnedAccount },
        {
          ...mockDefaultState,
          metamask: {
            ...mockDefaultState.metamask,
            accountTree: {
              ...mockDefaultState.metamask.accountTree,
              // @ts-expect-error - walletsWithPinnedAccount does not follow the exact structure due to test simplification
              wallets: walletsWithPinnedAccount,
            },
          },
        },
      );

      // Pinned section should exist
      expect(screen.getByText('Pinned')).toBeInTheDocument();

      // Wallet headers should still be present
      const walletHeaders = screen.getAllByTestId(walletHeaderTestId);
      expect(walletHeaders).toHaveLength(2);
      expect(
        within(walletHeaders[0]).getByText('Wallet 1'),
      ).toBeInTheDocument();
      expect(
        within(walletHeaders[1]).getByText('Wallet 2'),
      ).toBeInTheDocument();

      // Accounts should appear in pinned section, not in wallet sections
      // Only match the actual account cells, not indicators or accessories
      // Regex matches entropy:ID/number but not -selected-indicator or other suffixes
      const accountCells = screen.getAllByTestId(
        /^multichain-account-cell-entropy:[^/]+\/\d+$/u,
      );
      // Should be 2 accounts total (both in pinned section)
      expect(accountCells.length).toBe(2);
    });

    it('shows wallet headers when there is one wallet with pinned accounts', () => {
      const walletsWithOnePinnedAccount = {
        [walletOneId]: {
          ...mockWallets[walletOneId],
          groups: {
            [walletOneGroupId]: {
              ...mockWallets[walletOneId].groups[walletOneGroupId],
              metadata: {
                ...mockWallets[walletOneId].groups[walletOneGroupId].metadata,
                pinned: true,
              },
            },
          },
        },
      };

      renderComponent(
        { wallets: walletsWithOnePinnedAccount },
        {
          ...mockDefaultState,
          metamask: {
            ...mockDefaultState.metamask,
            accountTree: {
              ...mockDefaultState.metamask.accountTree,
              // @ts-expect-error - walletsWithOnePinnedAccount does not follow the exact structure due to test simplification
              wallets: walletsWithOnePinnedAccount,
            },
          },
        },
      );

      // With one wallet but pinned accounts, wallet header should be shown
      const walletHeader = screen.getByTestId(walletHeaderTestId);
      expect(walletHeader).toBeInTheDocument();
      // Wallet name should be in the header
      expect(within(walletHeader).getByText('Wallet 1')).toBeInTheDocument();
      expect(screen.getByText('Pinned')).toBeInTheDocument();
    });
  });

  describe('Hidden accounts section', () => {
    it('renders collapsible hidden section when there are hidden accounts', () => {
      const walletsWithHiddenAccounts = {
        [walletOneId]: mockWallets[walletOneId],
        [walletTwoId]: {
          ...mockWallets[walletTwoId],
          groups: {
            [walletTwoGroupId]: {
              ...mockWallets[walletTwoId].groups[walletTwoGroupId],
              metadata: {
                ...mockWallets[walletTwoId].groups[walletTwoGroupId].metadata,
                hidden: true,
              },
            },
          },
        },
      };

      renderComponent({ wallets: walletsWithHiddenAccounts });

      // Hidden section header should be present
      const hiddenHeader = screen.getByTestId(
        'multichain-account-tree-hidden-header',
      );
      expect(hiddenHeader).toBeInTheDocument();
      expect(screen.getByText('Hidden (1)')).toBeInTheDocument();

      // Hidden account should NOT be visible initially (collapsed)
      expect(
        screen.queryByTestId(`multichain-account-cell-${walletTwoGroupId}`),
      ).not.toBeInTheDocument();
    });

    it('expands hidden section when clicked', async () => {
      const walletsWithHiddenAccounts = {
        [walletOneId]: mockWallets[walletOneId],
        [walletTwoId]: {
          ...mockWallets[walletTwoId],
          groups: {
            [walletTwoGroupId]: {
              ...mockWallets[walletTwoId].groups[walletTwoGroupId],
              metadata: {
                ...mockWallets[walletTwoId].groups[walletTwoGroupId].metadata,
                hidden: true,
              },
            },
          },
        },
      };

      renderComponent({ wallets: walletsWithHiddenAccounts });

      const hiddenHeader = screen.getByTestId(
        'multichain-account-tree-hidden-header',
      );

      // Initially hidden account should not be visible
      expect(
        screen.queryByTestId(`multichain-account-cell-${walletTwoGroupId}`),
      ).not.toBeInTheDocument();

      // Click to expand
      await act(async () => {
        fireEvent.click(hiddenHeader);
      });

      // Now hidden account should be visible
      expect(
        screen.getByTestId(`multichain-account-cell-${walletTwoGroupId}`),
      ).toBeInTheDocument();
      expect(screen.getByText('Account 1 from wallet 2')).toBeInTheDocument();
    });

    it('collapses hidden section when clicked twice', async () => {
      const walletsWithHiddenAccounts = {
        [walletOneId]: mockWallets[walletOneId],
        [walletTwoId]: {
          ...mockWallets[walletTwoId],
          groups: {
            [walletTwoGroupId]: {
              ...mockWallets[walletTwoId].groups[walletTwoGroupId],
              metadata: {
                ...mockWallets[walletTwoId].groups[walletTwoGroupId].metadata,
                hidden: true,
              },
            },
          },
        },
      };

      renderComponent({ wallets: walletsWithHiddenAccounts });

      const hiddenHeader = screen.getByTestId(
        'multichain-account-tree-hidden-header',
      );

      // Click to expand
      await act(async () => {
        fireEvent.click(hiddenHeader);
      });

      expect(
        screen.getByTestId(`multichain-account-cell-${walletTwoGroupId}`),
      ).toBeInTheDocument();

      // Click again to collapse
      await act(async () => {
        fireEvent.click(hiddenHeader);
      });

      // Hidden account should not be visible again
      expect(
        screen.queryByTestId(`multichain-account-cell-${walletTwoGroupId}`),
      ).not.toBeInTheDocument();
    });

    it('excludes hidden accounts from their wallet sections', () => {
      const walletsWithHiddenAccount = {
        [walletOneId]: mockWallets[walletOneId],
        [walletTwoId]: {
          ...mockWallets[walletTwoId],
          groups: {
            [walletTwoGroupId]: {
              ...mockWallets[walletTwoId].groups[walletTwoGroupId],
              metadata: {
                ...mockWallets[walletTwoId].groups[walletTwoGroupId].metadata,
                hidden: true,
              },
            },
          },
        },
      };

      renderComponent({ wallets: walletsWithHiddenAccount });

      // Wallet headers should still be present
      expect(screen.getByText('Wallet 1')).toBeInTheDocument();
      expect(screen.getByText('Wallet 2')).toBeInTheDocument();

      // Only one account should be visible in wallet section (not hidden one)
      expect(screen.getByText('Account 1 from wallet 1')).toBeInTheDocument();

      // Hidden account should not be in wallet section (collapsed by default)
      expect(
        screen.queryByTestId(`multichain-account-cell-${walletTwoGroupId}`),
      ).not.toBeInTheDocument();
    });
  });

  describe('Trace events', () => {
    it('ends AccountList and ShowAccountList traces on mount', () => {
      renderComponent();
      const traceLib = jest.requireMock('../../../../shared/lib/trace');
      expect(traceLib.endTrace).toHaveBeenCalledWith(
        expect.objectContaining({ name: traceLib.TraceName.AccountList }),
      );
      expect(traceLib.endTrace).toHaveBeenCalledWith(
        expect.objectContaining({ name: traceLib.TraceName.ShowAccountList }),
      );
    });

    it('calls ShowAccountList trace on account click', () => {
      renderComponent();
      const cell = screen.getByTestId(
        `multichain-account-cell-${walletTwoGroupId}`,
      );
      cell.click();
      const traceLib = jest.requireMock('../../../../shared/lib/trace');
      expect(traceLib.trace).toHaveBeenCalledWith(
        expect.objectContaining({
          name: traceLib.TraceName.ShowAccountList,
        }),
      );
    });
  });
});<|MERGE_RESOLUTION|>--- conflicted
+++ resolved
@@ -16,7 +16,6 @@
   MultichainAccountListProps,
 } from './multichain-account-list';
 
-<<<<<<< HEAD
 jest.mock('../../../../shared/lib/trace', () => {
   const actual = jest.requireActual('../../../../shared/lib/trace');
   return {
@@ -26,7 +25,6 @@
   };
 });
 
-=======
 jest.mock('../../../selectors/multichain-accounts/account-tree', () => {
   const actual = jest.requireActual(
     '../../../selectors/multichain-accounts/account-tree',
@@ -53,7 +51,6 @@
   '@metamask/chain-agnostic-permission',
 ).isInternalAccountInPermittedAccountIds;
 
->>>>>>> dc2324f1
 jest.mock('../../../store/actions', () => {
   const actualActions = jest.requireActual('../../../store/actions');
   return {
