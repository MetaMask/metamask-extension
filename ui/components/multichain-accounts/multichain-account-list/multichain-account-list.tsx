--- conflicted
+++ resolved
@@ -36,17 +36,12 @@
 import { MetaMetricsContext } from '../../../contexts/metametrics';
 import { MultichainAccountMenu } from '../multichain-account-menu';
 import { AddMultichainAccount } from '../add-multichain-account';
-<<<<<<< HEAD
-=======
 import { MultichainAccountEditModal } from '../multichain-account-edit-modal';
->>>>>>> fd295214
 
 export type MultichainAccountListProps = {
   wallets: AccountTreeWallets;
   selectedAccountGroups: AccountGroupId[];
   handleAccountClick?: (accountGroupId: AccountGroupId) => void;
-<<<<<<< HEAD
-=======
   formattedAccountGroupBalancesByWallet?: Partial<{
     [walletId: string]: Partial<{
       [groupId: string]: string; // display balance
@@ -54,19 +49,15 @@
   }>;
   isInSearchMode?: boolean;
   displayWalletHeader?: boolean;
->>>>>>> fd295214
 };
 
 export const MultichainAccountList = ({
   wallets,
   selectedAccountGroups,
   handleAccountClick,
-<<<<<<< HEAD
-=======
   formattedAccountGroupBalancesByWallet,
   isInSearchMode = false,
   displayWalletHeader = true,
->>>>>>> fd295214
 }: MultichainAccountListProps) => {
   const dispatch = useDispatch();
   const history = useHistory();
@@ -76,8 +67,6 @@
   );
   const hdEntropyIndex = useSelector(getHDEntropyIndex);
 
-<<<<<<< HEAD
-=======
   const [isAccountRenameModalOpen, setIsAccountRenameModalOpen] =
     useState(false);
 
@@ -96,7 +85,6 @@
     [setIsAccountRenameModalOpen, setRenameAccountGroupId],
   );
 
->>>>>>> fd295214
   // Convert selectedAccountGroups array to Set for O(1) lookup
   const selectedAccountGroupsSet = useMemo(
     () => new Set(selectedAccountGroups),
@@ -160,15 +148,12 @@
 
         const groupsItems = Object.entries(walletData.groups || {}).flatMap(
           ([groupId, groupData]) => {
-<<<<<<< HEAD
-=======
             // If prop is provided, attempt render balance. Otherwise do not render balance.
             const balanceText = formattedAccountGroupBalancesByWallet
               ? (formattedAccountGroupBalancesByWallet?.[walletId]?.[groupId] ??
                 undefined)
               : '';
 
->>>>>>> fd295214
             // TODO: Implement logic for removable accounts
             const isRemovable = false;
 
@@ -177,11 +162,7 @@
                 key={`multichain-account-cell-${groupId}`}
                 accountId={groupId as AccountGroupId}
                 accountName={groupData.metadata.name}
-<<<<<<< HEAD
-                balance="$ n/a"
-=======
                 balance={balanceText ?? ''}
->>>>>>> fd295214
                 selected={selectedAccountGroupsSet.has(
                   groupId as AccountGroupId,
                 )}
@@ -190,16 +171,6 @@
                   <MultichainAccountMenu
                     accountGroupId={groupId as AccountGroupId}
                     isRemovable={isRemovable}
-<<<<<<< HEAD
-                  />
-                }
-              />,
-            ];
-          },
-        );
-
-        if (walletData.type === AccountWalletType.Entropy) {
-=======
                     handleAccountRenameAction={handleAccountRenameAction}
                   />
                 }
@@ -209,7 +180,6 @@
         );
 
         if (!isInSearchMode && walletData.type === AccountWalletType.Entropy) {
->>>>>>> fd295214
           groupsItems.push(
             <AddMultichainAccount
               walletId={walletId as AccountWalletId}
@@ -218,15 +188,11 @@
           );
         }
 
-<<<<<<< HEAD
-        return [...walletsAccumulator, walletHeader, ...groupsItems];
-=======
         return [
           ...walletsAccumulator,
           displayWalletHeader ? walletHeader : null,
           ...groupsItems,
         ];
->>>>>>> fd295214
       },
       [] as React.ReactNode[],
     );
@@ -238,15 +204,11 @@
     defaultHomeActiveTabName,
     dispatch,
     history,
-<<<<<<< HEAD
-    selectedAccountGroupsSet,
-=======
     isInSearchMode,
     displayWalletHeader,
     formattedAccountGroupBalancesByWallet,
     selectedAccountGroupsSet,
     handleAccountRenameAction,
->>>>>>> fd295214
   ]);
 
   return (
