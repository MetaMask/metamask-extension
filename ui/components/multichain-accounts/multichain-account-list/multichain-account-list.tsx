--- conflicted
+++ resolved
@@ -39,27 +39,19 @@
 
 export type MultichainAccountListProps = {
   wallets: AccountTreeWallets;
-<<<<<<< HEAD
-  selectedAccountGroup: AccountGroupId;
+  selectedAccountGroups: AccountGroupId[];
+  handleAccountClick?: (accountGroupId: AccountGroupId) => void;
   formattedAccountGroupBalancesByWallet?: Record<
     string,
     Record<string, string>
   >;
-=======
-  selectedAccountGroups: AccountGroupId[];
-  handleAccountClick?: (accountGroupId: AccountGroupId) => void;
->>>>>>> 5f5bfa7a
 };
 
 export const MultichainAccountList = ({
   wallets,
-<<<<<<< HEAD
-  selectedAccountGroup,
-  formattedAccountGroupBalancesByWallet,
-=======
   selectedAccountGroups,
   handleAccountClick,
->>>>>>> 5f5bfa7a
+  formattedAccountGroupBalancesByWallet,
 }: MultichainAccountListProps) => {
   const dispatch = useDispatch();
   const history = useHistory();
@@ -144,17 +136,11 @@
                 key={`multichain-account-cell-${groupId}`}
                 accountId={groupId as AccountGroupId}
                 accountName={groupData.metadata.name}
-<<<<<<< HEAD
                 balance={balanceText}
-                selected={selectedAccountGroup === groupId}
-                onClick={handleAccountClick}
-=======
-                balance="$ n/a"
                 selected={selectedAccountGroupsSet.has(
                   groupId as AccountGroupId,
                 )}
                 onClick={handleAccountClickToUse}
->>>>>>> 5f5bfa7a
                 endAccessory={
                   <MultichainAccountMenu
                     accountGroupId={groupId as AccountGroupId}
@@ -187,12 +173,8 @@
     defaultHomeActiveTabName,
     dispatch,
     history,
-<<<<<<< HEAD
-    selectedAccountGroup,
+    selectedAccountGroupsSet,
     formattedAccountGroupBalancesByWallet,
-=======
-    selectedAccountGroupsSet,
->>>>>>> 5f5bfa7a
   ]);
 
   return <>{walletTree}</>;
