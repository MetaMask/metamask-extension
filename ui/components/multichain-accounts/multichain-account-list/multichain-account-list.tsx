--- conflicted
+++ resolved
@@ -241,7 +241,6 @@
                     groupId as AccountGroupId,
                   )}
                   onClick={handleAccountClickToUse}
-<<<<<<< HEAD
                   connectionStatus={
                     connectedStatus as
                       | typeof STATUS_NOT_CONNECTED
@@ -249,9 +248,7 @@
                       | typeof STATUS_CONNECTED_TO_ANOTHER_ACCOUNT
                       | undefined
                   }
-=======
                   privacyMode={privacyMode}
->>>>>>> 5c579ae4
                   startAccessory={
                     showAccountCheckbox ? (
                       <Box marginRight={4}>
