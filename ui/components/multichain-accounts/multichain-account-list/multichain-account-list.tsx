--- conflicted
+++ resolved
@@ -49,10 +49,7 @@
   }>;
   isInSearchMode?: boolean;
   displayWalletHeader?: boolean;
-<<<<<<< HEAD
-=======
   showAccountCheckbox?: boolean;
->>>>>>> 17d008f4
 };
 
 export const MultichainAccountList = ({
@@ -62,10 +59,7 @@
   formattedAccountGroupBalancesByWallet,
   isInSearchMode = false,
   displayWalletHeader = true,
-<<<<<<< HEAD
-=======
   showAccountCheckbox = false,
->>>>>>> 17d008f4
 }: MultichainAccountListProps) => {
   const dispatch = useDispatch();
   const history = useHistory();
@@ -80,12 +74,9 @@
 
   const [renameAccountGroupId, setRenameAccountGroupId] = useState(undefined);
 
-<<<<<<< HEAD
-=======
   const [openMenuAccountId, setOpenMenuAccountId] =
     useState<AccountGroupId | null>(null);
 
->>>>>>> 17d008f4
   const handleAccountRenameActionModalClose = useCallback(() => {
     setIsAccountRenameModalOpen(false);
     setRenameAccountGroupId(undefined);
@@ -95,16 +86,11 @@
     (accountGroupId) => {
       setRenameAccountGroupId(accountGroupId);
       setIsAccountRenameModalOpen(true);
-<<<<<<< HEAD
-=======
       setOpenMenuAccountId(null);
->>>>>>> 17d008f4
     },
     [setIsAccountRenameModalOpen, setRenameAccountGroupId],
   );
 
-<<<<<<< HEAD
-=======
   const handleMenuToggle = useCallback((accountGroupId: AccountGroupId) => {
     // If the same menu is clicked, close it, otherwise open the new one
     setOpenMenuAccountId((current) =>
@@ -112,7 +98,6 @@
     );
   }, []);
 
->>>>>>> 17d008f4
   // Convert selectedAccountGroups array to Set for O(1) lookup
   const selectedAccountGroupsSet = useMemo(
     () => new Set(selectedAccountGroups),
@@ -189,23 +174,6 @@
               <Box
                 className="multichain-account-menu-popover__list--menu-item"
                 key={`multichain-account-cell-${groupId}`}
-<<<<<<< HEAD
-                accountId={groupId as AccountGroupId}
-                accountName={groupData.metadata.name}
-                balance={balanceText ?? ''}
-                selected={selectedAccountGroupsSet.has(
-                  groupId as AccountGroupId,
-                )}
-                onClick={handleAccountClickToUse}
-                endAccessory={
-                  <MultichainAccountMenu
-                    accountGroupId={groupId as AccountGroupId}
-                    isRemovable={isRemovable}
-                    handleAccountRenameAction={handleAccountRenameAction}
-                  />
-                }
-              />,
-=======
               >
                 <MultichainAccountCell
                   accountId={groupId as AccountGroupId}
@@ -242,7 +210,6 @@
                   }
                 />
               </Box>,
->>>>>>> 17d008f4
             ];
           },
         );
@@ -272,15 +239,9 @@
     defaultHomeActiveTabName,
     dispatch,
     history,
-<<<<<<< HEAD
-    formattedAccountGroupBalancesByWallet,
-    isInSearchMode,
-    displayWalletHeader,
-=======
     isInSearchMode,
     displayWalletHeader,
     formattedAccountGroupBalancesByWallet,
->>>>>>> 17d008f4
     selectedAccountGroupsSet,
     showAccountCheckbox,
     handleAccountRenameAction,
