import React, { useCallback, useEffect, useRef, useState } from 'react';
import { Hex } from '@metamask/utils';
import { useSelector, useDispatch } from 'react-redux';
import { useHistory } from 'react-router-dom';
import { TransactionMeta } from '@metamask/transaction-controller';
import { useEIP7702Account } from '../../../pages/confirmations/hooks/useEIP7702Account';
import { useBatchAuthorizationRequests } from '../../../pages/confirmations/hooks/useBatchAuthorizationRequests';

import ToggleButton from '../../ui/toggle-button';
import { Box, Text } from '../../component-library';
import {
  Display,
  JustifyContent,
  TextColor,
  TextVariant,
} from '../../../helpers/constants/design-system';
import { EIP7702NetworkConfiguration } from '../../../pages/confirmations/hooks/useEIP7702Networks';
import { CONFIRM_TRANSACTION_ROUTE } from '../../../helpers/constants/routes';
import { unconfirmedTransactionsListSelector } from '../../../selectors';
import { setRedirectAfterDefaultPage } from '../../../ducks/history/history';

type SmartContractAccountToggleProps = {
  networkConfig: EIP7702NetworkConfiguration;
  address: Hex;
  pendingToggleState: boolean | null;
  setPendingToggleState: (value: boolean | null) => void;
  returnToPage?: string; // Optional page to return to after transaction
};

export const SmartContractAccountToggle = ({
  networkConfig,
  address,
  pendingToggleState,
  setPendingToggleState,
  returnToPage,
}: SmartContractAccountToggleProps) => {
  const { name, isSupported, upgradeContractAddress, chainIdHex } =
    networkConfig;
  const history = useHistory();
  const dispatch = useDispatch();
  const unconfirmedTransactions = useSelector(
    unconfirmedTransactionsListSelector,
  );
  const { downgradeAccount, upgradeAccount, isUpgraded } = useEIP7702Account({
    chainId: chainIdHex,
    onRedirect: () => null,
  });

  const [addressSupportSmartAccount, setAddressSupportSmartAccount] =
    useState(isSupported);

  const prevHasPendingRequests = useRef<boolean>();
  const { hasPendingRequests } = useBatchAuthorizationRequests(
    address,
    chainIdHex,
  );

  // Use pendingToggleState as primary source of truth, fallback to actual account state
  const toggleValue = pendingToggleState ?? addressSupportSmartAccount;

  // Check initial account state and verify transaction results
  useEffect(() => {
    const checkUpgradeStatus = async () => {
      try {
        const upgraded = await isUpgraded(address);
        setAddressSupportSmartAccount(upgraded);
        // Only clear pendingToggleState when we have confirmed the actual state matches the intent
        // AND there are no pending requests (transaction is confirmed)
        if (
          pendingToggleState !== null &&
          pendingToggleState === upgraded &&
          !hasPendingRequests
        ) {
          setPendingToggleState(null);
        }
      } catch (error) {
        // Fall back to isSupported if we can't determine upgrade status
        setAddressSupportSmartAccount(isSupported);
      }
    };

<<<<<<< HEAD
    // Check initial state (when component mounts)
    if (prevHasPendingRequests.current === undefined) {
      // TODO: Fix in https://github.com/MetaMask/metamask-extension/issues/31878
      // eslint-disable-next-line @typescript-eslint/no-floating-promises
      checkUpgradeStatus();
    }
    // Verify transaction result when pending requests complete
    else if (prevHasPendingRequests.current && !hasPendingRequests) {
      // TODO: Fix in https://github.com/MetaMask/metamask-extension/issues/31878
      // eslint-disable-next-line @typescript-eslint/no-floating-promises
=======
    // Only check actual account state if pendingToggleState is null (no pending user action)
    // OR when pending requests complete (to verify transaction result)
    if (pendingToggleState === null) {
      // Check initial state (when component mounts)
      if (prevHasPendingRequests.current === undefined) {
        checkUpgradeStatus();
      }
      // Verify transaction result when pending requests complete
      else if (prevHasPendingRequests.current && !hasPendingRequests) {
        checkUpgradeStatus();
      }
    } else if (prevHasPendingRequests.current && !hasPendingRequests) {
      // If we have pendingToggleState and pending requests just completed, verify the result
>>>>>>> 0a485eda
      checkUpgradeStatus();
    }

    prevHasPendingRequests.current = hasPendingRequests;
  }, [
    isUpgraded,
    address,
    isSupported,
    hasPendingRequests,
    pendingToggleState,
    setPendingToggleState,
  ]);

  const findAndRedirectToTransaction = useCallback(() => {
    const matchingTransactions = unconfirmedTransactions.filter(
      (tx: TransactionMeta) =>
        tx.txParams?.from === address && tx.chainId === chainIdHex,
    );

    if (matchingTransactions.length > 0) {
      const latestTransaction = matchingTransactions.sort(
        (a: TransactionMeta, b: TransactionMeta) => b.time - a.time,
      )[0];

      if (returnToPage) {
        const redirectPath =
          returnToPage === '/account-details'
            ? `${returnToPage}/${address}`
            : returnToPage;
        dispatch(setRedirectAfterDefaultPage({ path: redirectPath, address }));
      }

      history.push(`${CONFIRM_TRANSACTION_ROUTE}/${latestTransaction.id}`);
      setPendingToggleState(null);
      return true;
    }
    return false;
  }, [
    unconfirmedTransactions,
    address,
    chainIdHex,
    history,
    setPendingToggleState,
    returnToPage,
    dispatch,
  ]);

  // Monitor for transactions when pendingToggleState is set
  useEffect(() => {
    if (pendingToggleState !== null) {
      const found = findAndRedirectToTransaction();

      // If no transaction is found, set a timeout to reset pendingToggleState
      // This prevents the toggle from being permanently disabled
      if (!found) {
        const timeoutId = setTimeout(() => {
          setPendingToggleState(null);
        }, 5000); // 5 second timeout

        return () => clearTimeout(timeoutId);
      }
    }
    return undefined;
  }, [pendingToggleState, findAndRedirectToTransaction, setPendingToggleState]);

  const onSwitch = useCallback(async () => {
    // Immediately update the pending toggle state to show user's action
    setPendingToggleState(!toggleValue);

    try {
      // Dispatch the transaction
      if (toggleValue) {
        await downgradeAccount(address);
      } else if (upgradeContractAddress) {
        await upgradeAccount(address, upgradeContractAddress);
      }
    } catch (error) {
      // Reset pendingToggleState on error
      setPendingToggleState(null);
    }
  }, [
    address,
    downgradeAccount,
    toggleValue,
    upgradeAccount,
    upgradeContractAddress,
    setPendingToggleState,
  ]);

  return (
    <Box
      display={Display.Flex}
      justifyContent={JustifyContent.spaceBetween}
      marginTop={2}
    >
      <Text
        variant={TextVariant.bodyMdMedium}
        color={TextColor.textAlternative}
      >
        {name}
      </Text>
      <ToggleButton
        value={toggleValue}
        onToggle={onSwitch}
        disabled={
          hasPendingRequests ||
          pendingToggleState !== null ||
          (!toggleValue && !upgradeContractAddress)
        }
      />
    </Box>
  );
};<|MERGE_RESOLUTION|>--- conflicted
+++ resolved
@@ -79,18 +79,6 @@
       }
     };
 
-<<<<<<< HEAD
-    // Check initial state (when component mounts)
-    if (prevHasPendingRequests.current === undefined) {
-      // TODO: Fix in https://github.com/MetaMask/metamask-extension/issues/31878
-      // eslint-disable-next-line @typescript-eslint/no-floating-promises
-      checkUpgradeStatus();
-    }
-    // Verify transaction result when pending requests complete
-    else if (prevHasPendingRequests.current && !hasPendingRequests) {
-      // TODO: Fix in https://github.com/MetaMask/metamask-extension/issues/31878
-      // eslint-disable-next-line @typescript-eslint/no-floating-promises
-=======
     // Only check actual account state if pendingToggleState is null (no pending user action)
     // OR when pending requests complete (to verify transaction result)
     if (pendingToggleState === null) {
@@ -104,7 +92,6 @@
       }
     } else if (prevHasPendingRequests.current && !hasPendingRequests) {
       // If we have pendingToggleState and pending requests just completed, verify the result
->>>>>>> 0a485eda
       checkUpgradeStatus();
     }
 
