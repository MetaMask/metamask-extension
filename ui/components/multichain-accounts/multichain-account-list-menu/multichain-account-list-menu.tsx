import React, { useCallback, useContext, useEffect } from 'react';
import { useDispatch, useSelector } from 'react-redux';
import {
  BtcAccountType,
  EthAccountType,
  KeyringAccountType,
  SolAccountType,
} from '@metamask/keyring-api';

<<<<<<< HEAD
import {
  Box,
  ButtonLink,
  ButtonLinkSize,
  ButtonSecondary,
  ButtonSecondarySize,
  IconName,
  IconSize,
  Modal,
  ModalOverlay,
  Text,
} from '../../component-library';
import { ModalContent } from '../../component-library/modal-content/deprecated';
import { ModalHeader } from '../../component-library/modal-header';
import { TextFieldSearch } from '../../component-library/text-field-search/text-field-search';

import {
  AlignItems,
  Display,
  FlexDirection,
  TextColor,
  TextVariant,
  BlockSize,
} from '../../../helpers/constants/design-system';
import { useI18nContext } from '../../../hooks/useI18nContext';
=======
import { Box } from '../../component-library';

>>>>>>> 4130032b
import { MetaMetricsContext } from '../../../contexts/metametrics';
import {
  getAllChainsToPoll,
  getConnectedSubjectsForAllAddresses,
  getDefaultHomeActiveTabName,
  getHDEntropyIndex,
  getOriginOfCurrentTab,
  getSelectedInternalAccount,
} from '../../../selectors';
import { detectNfts, setSelectedAccount } from '../../../store/actions';
import {
  MetaMetricsEventCategory,
  MetaMetricsEventName,
} from '../../../../shared/constants/metametrics';
import {
  AccountConnections,
  MergedInternalAccount,
} from '../../../selectors/selectors.types';
import { endTrace, trace, TraceName } from '../../../../shared/lib/trace';
import {
  ACCOUNT_OVERVIEW_TAB_KEY_TO_TRACE_NAME_MAP,
  AccountOverviewTabKey,
} from '../../../../shared/constants/app-state';
import { getWalletsWithAccounts } from '../../../selectors/multichain-accounts/account-tree';
import { MultichainAccountsTree } from '../multichain-accounts-tree';
import { AccountMenu } from '../../multichain/account-menu';

export type MultichainAccountListMenuProps = {
  onClose: () => void;
  privacyMode?: boolean;
  showAccountCreation?: boolean;
  accountListItemProps?: Record<string, unknown>;
  allowedAccountTypes?: KeyringAccountType[];
};

export const MultichainAccountListMenu = ({
  onClose,
  privacyMode = false,
  showAccountCreation = true,
  accountListItemProps,
  allowedAccountTypes = [
    EthAccountType.Eoa,
    EthAccountType.Erc4337,
    BtcAccountType.P2pkh,
    BtcAccountType.P2sh,
    BtcAccountType.P2wpkh,
    BtcAccountType.P2tr,
    SolAccountType.DataAccount,
  ],
}: MultichainAccountListMenuProps) => {
  const trackEvent = useContext(MetaMetricsContext);
  const hdEntropyIndex = useSelector(getHDEntropyIndex);
  useEffect(() => {
    endTrace({ name: TraceName.AccountList });
  }, []);
  const allChainIds = useSelector(getAllChainsToPoll);
  const selectedAccount = useSelector(getSelectedInternalAccount);
  const connectedSites = useSelector(
    getConnectedSubjectsForAllAddresses,
  ) as AccountConnections;
  const currentTabOrigin = useSelector(getOriginOfCurrentTab);
  const dispatch = useDispatch();

  const walletAccountCollection = useSelector(getWalletsWithAccounts);
  const defaultHomeActiveTabName: AccountOverviewTabKey = useSelector(
    getDefaultHomeActiveTabName,
  );
<<<<<<< HEAD
  const [searchPattern, setSearchPattern] = useState<string>('');
  ///: BEGIN:ONLY_INCLUDE_IF(keyring-snaps)
  const addSnapAccountEnabled = useSelector(getIsAddSnapAccountEnabled);
  ///: END:ONLY_INCLUDE_IF
  ///: BEGIN:ONLY_INCLUDE_IF(build-flask)
  const isAddWatchEthereumAccountEnabled = useSelector(
    getIsWatchEthereumAccountEnabled,
  );

  const handleAddWatchAccount = useCallback(async () => {
    await trackEvent({
      category: MetaMetricsEventCategory.Navigation,
      event: MetaMetricsEventName.AccountAddSelected,
      properties: {
        account_type: MetaMetricsEventAccountType.Snap,
        snap_id: ACCOUNT_WATCHER_SNAP_ID,
        snap_name: ACCOUNT_WATCHER_NAME,
        location: 'Main Menu',
        hd_entropy_index: hdEntropyIndex,
      },
    });
    onClose();
    history.push(`/snaps/view/${encodeURIComponent(ACCOUNT_WATCHER_SNAP_ID)}`);
  }, [trackEvent, onClose, history]);
  ///: END:ONLY_INCLUDE_IF

  ///: BEGIN:ONLY_INCLUDE_IF(bitcoin)
  const bitcoinSupportEnabled = useSelector(getIsBitcoinSupportEnabled);
  const bitcoinWalletSnapClient = useMultichainWalletSnapClient(
    WalletClientType.Bitcoin,
  );
  ///: END:ONLY_INCLUDE_IF

  ///: BEGIN:ONLY_INCLUDE_IF(solana)
  const solanaSupportEnabled = useSelector(getIsSolanaSupportEnabled);
  const solanaWalletSnapClient = useMultichainWalletSnapClient(
    WalletClientType.Solana,
  );
  ///: END:ONLY_INCLUDE_IF
  ///: BEGIN:ONLY_INCLUDE_IF(solana,bitcoin)
  const [primaryKeyring] = useSelector(getMetaMaskHdKeyrings);

  const handleMultichainSnapAccountCreation = async (
    client: MultichainWalletSnapClient,
    _options: CreateAccountSnapOptions,
    action: ActionMode,
  ) => {
    trackEvent({
      category: MetaMetricsEventCategory.Navigation,
      event: MetaMetricsEventName.AccountAddSelected,
      properties: {
        account_type: MetaMetricsEventAccountType.Snap,
        snap_id: client.getSnapId(),
        snap_name: client.getSnapName(),
        location: 'Main Menu',
        hd_entropy_index: hdEntropyIndex,
        chain_id_caip: _options.scope,
      },
    });

    return setActionMode(action);
  };
  ///: END:ONLY_INCLUDE_IF
  const manageInstitutionalWallets = useSelector(getManageInstitutionalWallets);
=======
>>>>>>> 4130032b

  // Here we are getting the keyring of the last selected account
  // if it is not an hd keyring, we will use the primary keyring
  const onAccountTreeItemClick = useCallback(
    (account: MergedInternalAccount) => {
      onClose();
      trackEvent({
        category: MetaMetricsEventCategory.Navigation,
        event: MetaMetricsEventName.NavAccountSwitched,
        properties: {
          location: 'Main Menu',
          hd_entropy_index: hdEntropyIndex,
        },
      });
      endTrace({
        name: ACCOUNT_OVERVIEW_TAB_KEY_TO_TRACE_NAME_MAP[
          defaultHomeActiveTabName
        ],
      });
      trace({
        name: ACCOUNT_OVERVIEW_TAB_KEY_TO_TRACE_NAME_MAP[
          defaultHomeActiveTabName
        ],
      });
      dispatch(setSelectedAccount(account.address));
      dispatch(detectNfts(allChainIds));
    },
    [
      dispatch,
      onClose,
      trackEvent,
      defaultHomeActiveTabName,
      hdEntropyIndex,
      allChainIds,
    ],
  );

  return (
<<<<<<< HEAD
    <Modal isOpen onClose={onClose}>
      <ModalOverlay />
      <ModalContent
        className="multichain-account-menu-popover"
        modalDialogProps={{
          className: 'multichain-account-menu-popover__dialog',
          padding: 0,
          display: Display.Flex,
          flexDirection: FlexDirection.Column,
        }}
      >
        <ModalHeader padding={4} onClose={onClose} onBack={onBack}>
          {title}
        </ModalHeader>
        {actionMode === ACTION_MODES.ADD ? (
          <Box paddingLeft={4} paddingRight={4} paddingBottom={4}>
            <CreateEthAccount
              onActionComplete={onActionComplete}
              selectedKeyringId={selectedKeyringId}
              onSelectSrp={onSelectSrp}
            />
          </Box>
        ) : null}
        {
          ///: BEGIN:ONLY_INCLUDE_IF(multichain)
          clientType && chainId ? (
            <Box paddingLeft={4} paddingRight={4} paddingBottom={4}>
              <CreateSnapAccount
                onActionComplete={onActionComplete}
                selectedKeyringId={selectedKeyringId}
                onSelectSrp={onSelectSrp}
                clientType={clientType}
                chainId={chainId}
              />
            </Box>
          ) : null
          ///: END:ONLY_INCLUDE_IF(multichain)
        }
        {actionMode === ACTION_MODES.IMPORT ? (
          <Box
            paddingLeft={4}
            paddingRight={4}
            paddingBottom={4}
            paddingTop={0}
          >
            <ImportAccount onActionComplete={onActionComplete} />
          </Box>
        ) : null}
        {actionMode === ACTION_MODES.SELECT_SRP && (
          <SrpList
            onActionComplete={(keyringId: string) => {
              setSelectedKeyringId(keyringId);
              setActionMode(previousActionMode);
            }}
          />
        )}

        {/* Add / Import / Hardware Menu */}
        {actionMode === ACTION_MODES.MENU ? (
          <Box padding={4}>
            <Text
              variant={TextVariant.bodySmMedium}
              marginBottom={2}
              color={TextColor.textAlternative}
            >
              {t('createNewAccountHeader')}
            </Text>
            <Box>
              <ButtonLink
                size={ButtonLinkSize.Sm}
                startIconName={IconName.Add}
                startIconProps={{ size: IconSize.Md }}
                onClick={() => {
                  trackEvent({
                    category: MetaMetricsEventCategory.Navigation,
                    event: MetaMetricsEventName.AccountAddSelected,
                    properties: {
                      account_type: MetaMetricsEventAccountType.Default,
                      location: 'Main Menu',
                      hd_entropy_index: hdEntropyIndex,
                    },
                  });
                  setActionMode(ACTION_MODES.ADD);
                }}
                data-testid="multichain-account-menu-popover-add-account"
              >
                {t('addNewEthereumAccountLabel')}
              </ButtonLink>
            </Box>
            {
              ///: BEGIN:ONLY_INCLUDE_IF(solana)
              solanaSupportEnabled && (
                <Box marginTop={4}>
                  <ButtonLink
                    size={ButtonLinkSize.Sm}
                    startIconName={IconName.Add}
                    startIconProps={{ size: IconSize.Md }}
                    // TODO: Fix in https://github.com/MetaMask/metamask-extension/issues/31879
                    // eslint-disable-next-line @typescript-eslint/no-misused-promises
                    onClick={async () => {
                      await handleMultichainSnapAccountCreation(
                        solanaWalletSnapClient,
                        {
                          scope: MultichainNetworks.SOLANA,
                          entropySource: primaryKeyring.metadata.id,
                        },
                        ACTION_MODES.ADD_SOLANA,
                      );
                    }}
                    data-testid="multichain-account-menu-popover-add-solana-account"
                  >
                    {t('addNewSolanaAccountLabel')}
                  </ButtonLink>
                </Box>
              )
              ///: END:ONLY_INCLUDE_IF
            }
            {
              ///: BEGIN:ONLY_INCLUDE_IF(bitcoin)
              bitcoinSupportEnabled && (
                <Box marginTop={4}>
                  <ButtonLink
                    size={ButtonLinkSize.Sm}
                    startIconName={IconName.Add}
                    startIconProps={{ size: IconSize.Md }}
                    // TODO: Fix in https://github.com/MetaMask/metamask-extension/issues/31879
                    // eslint-disable-next-line @typescript-eslint/no-misused-promises
                    onClick={async () => {
                      return await handleMultichainSnapAccountCreation(
                        bitcoinWalletSnapClient,
                        {
                          scope: MultichainNetworks.BITCOIN,
                          entropySource: primaryKeyring.metadata.id,
                        },
                        ACTION_MODES.ADD_BITCOIN,
                      );
                    }}
                    data-testid="multichain-account-menu-popover-add-btc-account"
                  >
                    {t('addBitcoinAccountLabel')}
                  </ButtonLink>
                </Box>
              )
              ///: END:ONLY_INCLUDE_IF
            }

            <Text
              variant={TextVariant.bodySmMedium}
              marginTop={4}
              marginBottom={2}
              color={TextColor.textAlternative}
            >
              {t('importWalletOrAccountHeader')}
            </Text>
            {
              <Box marginTop={4}>
                <ButtonLink
                  size={ButtonLinkSize.Sm}
                  startIconName={IconName.Wallet}
                  startIconProps={{ size: IconSize.Md }}
                  onClick={() => {
                    trackEvent({
                      category: MetaMetricsEventCategory.Navigation,
                      event:
                        MetaMetricsEventName.ImportSecretRecoveryPhraseClicked,
                    });
                    history.push(IMPORT_SRP_ROUTE);
                    onClose();
                  }}
                  data-testid="multichain-account-menu-popover-import-srp"
                >
                  {t('secretRecoveryPhrase')}
                </ButtonLink>
              </Box>
            }

            <Box marginTop={4}>
              <ButtonLink
                size={ButtonLinkSize.Sm}
                startIconName={IconName.Key}
                startIconProps={{ size: IconSize.Md }}
                data-testid="multichain-account-menu-popover-add-imported-account"
                onClick={() => {
                  trackEvent({
                    category: MetaMetricsEventCategory.Navigation,
                    event: MetaMetricsEventName.AccountAddSelected,
                    properties: {
                      account_type: MetaMetricsEventAccountType.Imported,
                      location: 'Main Menu',
                      hd_entropy_index: hdEntropyIndex,
                    },
                  });
                  setActionMode(ACTION_MODES.IMPORT);
                }}
              >
                {t('importPrivateKey')}
              </ButtonLink>
            </Box>
            <Text
              variant={TextVariant.bodySmMedium}
              marginTop={4}
              marginBottom={2}
              color={TextColor.textAlternative}
            >
              {t('connectAnAccountHeader')}
            </Text>
            <Box marginTop={4}>
              <ButtonLink
                size={ButtonLinkSize.Sm}
                startIconName={IconName.Hardware}
                startIconProps={{ size: IconSize.Md }}
                onClick={() => {
                  onClose();
                  trackEvent({
                    category: MetaMetricsEventCategory.Navigation,
                    event: MetaMetricsEventName.AccountAddSelected,
                    properties: {
                      account_type: MetaMetricsEventAccountType.Hardware,
                      location: 'Main Menu',
                      hd_entropy_index: hdEntropyIndex,
                    },
                  });
                  if (getEnvironmentType() === ENVIRONMENT_TYPE_POPUP) {
                    global.platform.openExtensionInBrowser?.(
                      CONNECT_HARDWARE_ROUTE,
                    );
                  } else {
                    history.push(CONNECT_HARDWARE_ROUTE);
                  }
                }}
              >
                {t('addHardwareWalletLabel')}
              </ButtonLink>
            </Box>
            {
              ///: BEGIN:ONLY_INCLUDE_IF(keyring-snaps)
              addSnapAccountEnabled ? (
                <Box marginTop={4}>
                  <ButtonLink
                    size={ButtonLinkSize.Sm}
                    startIconName={IconName.Snaps}
                    startIconProps={{ size: IconSize.Md }}
                    onClick={() => {
                      onClose();
                      trackEvent({
                        category: MetaMetricsEventCategory.Navigation,
                        event: MetaMetricsEventName.AccountAddSelected,
                        properties: {
                          account_type: MetaMetricsEventAccountType.Snap,
                          location: 'Main Menu',
                          hd_entropy_index: hdEntropyIndex,
                        },
                      });
                      global.platform.openTab({
                        url: process.env.ACCOUNT_SNAPS_DIRECTORY_URL as string,
                      });
                    }}
                  >
                    {t('settingAddSnapAccount')}
                  </ButtonLink>
                </Box>
              ) : null
              ///: END:ONLY_INCLUDE_IF
            }
            {
              ///: BEGIN:ONLY_INCLUDE_IF(build-flask)
              isAddWatchEthereumAccountEnabled && (
                <Box marginTop={4}>
                  <ButtonLink
                    disabled={!isAddWatchEthereumAccountEnabled}
                    size={ButtonLinkSize.Sm}
                    startIconName={IconName.Eye}
                    startIconProps={{ size: IconSize.Md }}
                    // TODO: Fix in https://github.com/MetaMask/metamask-extension/issues/31879
                    // eslint-disable-next-line @typescript-eslint/no-misused-promises
                    onClick={handleAddWatchAccount}
                    data-testid="multichain-account-menu-popover-add-watch-only-account"
                  >
                    {t('addEthereumWatchOnlyAccount')}
                  </ButtonLink>
                </Box>
              )
              ///: END:ONLY_INCLUDE_IF
            }
            {manageInstitutionalWallets && (
              <Box marginTop={4}>
                <ButtonLink
                  size={ButtonLinkSize.Sm}
                  startIconName={IconName.Add}
                  onClick={() => {
                    onClose();
                    history.push(
                      `/snaps/view/${encodeURIComponent(
                        INSTITUTIONAL_WALLET_SNAP_ID,
                      )}`,
                    );
                  }}
                >
                  {t('manageInstitutionalWallets')}
                </ButtonLink>
              </Box>
            )}
          </Box>
        ) : null}
        {actionMode === ACTION_MODES.LIST ? (
          <>
            {/* Search box */}
            <Box
              paddingLeft={4}
              paddingRight={4}
              paddingBottom={4}
              paddingTop={0}
            >
              <TextFieldSearch
                width={BlockSize.Full}
                placeholder={t('searchAccounts')}
                value={searchPattern}
                onChange={(e: React.ChangeEvent<HTMLInputElement>) =>
                  setSearchPattern(e.target.value)
                }
                clearButtonOnClick={() => setSearchPattern('')}
              />
            </Box>
            {/* Account list block */}
            <Box className="multichain-account-menu-popover__list">
              <MultichainAccountsTree
                wallets={walletAccountCollection}
                allowedAccountTypes={allowedAccountTypes}
                connectedSites={connectedSites}
                currentTabOrigin={currentTabOrigin}
                privacyMode={privacyMode}
                accountListItemProps={accountListItemProps}
                searchPattern={searchPattern}
                selectedAccount={selectedAccount}
                onClose={onClose}
                onAccountListItemItemClicked={onAccountListItemItemClicked}
              />
            </Box>
            {/* Add / Import / Hardware button */}
            {showAccountCreation ? (
              <Box
                paddingTop={2}
                paddingBottom={4}
                paddingLeft={4}
                paddingRight={4}
                alignItems={AlignItems.center}
                display={Display.Flex}
              >
                <ButtonSecondary
                  startIconName={IconName.Add}
                  size={ButtonSecondarySize.Lg}
                  block
                  onClick={() => setActionMode(ACTION_MODES.MENU)}
                  data-testid="multichain-account-menu-popover-action-button"
                >
                  {t('addImportAccount')}
                </ButtonSecondary>
              </Box>
            ) : null}
          </>
        ) : null}
      </ModalContent>
    </Modal>
=======
    <AccountMenu onClose={onClose} showAccountCreation={showAccountCreation}>
      {/* Account tree block */}
      <Box className="multichain-account-menu-popover__list">
        <MultichainAccountsTree
          wallets={walletAccountCollection}
          allowedAccountTypes={allowedAccountTypes}
          connectedSites={connectedSites}
          currentTabOrigin={currentTabOrigin}
          privacyMode={privacyMode}
          accountTreeItemProps={accountListItemProps}
          selectedAccount={selectedAccount}
          onClose={onClose}
          onAccountTreeItemClick={onAccountTreeItemClick}
        />
      </Box>
    </AccountMenu>
>>>>>>> 4130032b
  );
};<|MERGE_RESOLUTION|>--- conflicted
+++ resolved
@@ -7,36 +7,8 @@
   SolAccountType,
 } from '@metamask/keyring-api';
 
-<<<<<<< HEAD
-import {
-  Box,
-  ButtonLink,
-  ButtonLinkSize,
-  ButtonSecondary,
-  ButtonSecondarySize,
-  IconName,
-  IconSize,
-  Modal,
-  ModalOverlay,
-  Text,
-} from '../../component-library';
-import { ModalContent } from '../../component-library/modal-content/deprecated';
-import { ModalHeader } from '../../component-library/modal-header';
-import { TextFieldSearch } from '../../component-library/text-field-search/text-field-search';
-
-import {
-  AlignItems,
-  Display,
-  FlexDirection,
-  TextColor,
-  TextVariant,
-  BlockSize,
-} from '../../../helpers/constants/design-system';
-import { useI18nContext } from '../../../hooks/useI18nContext';
-=======
 import { Box } from '../../component-library';
 
->>>>>>> 4130032b
 import { MetaMetricsContext } from '../../../contexts/metametrics';
 import {
   getAllChainsToPoll,
@@ -104,73 +76,6 @@
   const defaultHomeActiveTabName: AccountOverviewTabKey = useSelector(
     getDefaultHomeActiveTabName,
   );
-<<<<<<< HEAD
-  const [searchPattern, setSearchPattern] = useState<string>('');
-  ///: BEGIN:ONLY_INCLUDE_IF(keyring-snaps)
-  const addSnapAccountEnabled = useSelector(getIsAddSnapAccountEnabled);
-  ///: END:ONLY_INCLUDE_IF
-  ///: BEGIN:ONLY_INCLUDE_IF(build-flask)
-  const isAddWatchEthereumAccountEnabled = useSelector(
-    getIsWatchEthereumAccountEnabled,
-  );
-
-  const handleAddWatchAccount = useCallback(async () => {
-    await trackEvent({
-      category: MetaMetricsEventCategory.Navigation,
-      event: MetaMetricsEventName.AccountAddSelected,
-      properties: {
-        account_type: MetaMetricsEventAccountType.Snap,
-        snap_id: ACCOUNT_WATCHER_SNAP_ID,
-        snap_name: ACCOUNT_WATCHER_NAME,
-        location: 'Main Menu',
-        hd_entropy_index: hdEntropyIndex,
-      },
-    });
-    onClose();
-    history.push(`/snaps/view/${encodeURIComponent(ACCOUNT_WATCHER_SNAP_ID)}`);
-  }, [trackEvent, onClose, history]);
-  ///: END:ONLY_INCLUDE_IF
-
-  ///: BEGIN:ONLY_INCLUDE_IF(bitcoin)
-  const bitcoinSupportEnabled = useSelector(getIsBitcoinSupportEnabled);
-  const bitcoinWalletSnapClient = useMultichainWalletSnapClient(
-    WalletClientType.Bitcoin,
-  );
-  ///: END:ONLY_INCLUDE_IF
-
-  ///: BEGIN:ONLY_INCLUDE_IF(solana)
-  const solanaSupportEnabled = useSelector(getIsSolanaSupportEnabled);
-  const solanaWalletSnapClient = useMultichainWalletSnapClient(
-    WalletClientType.Solana,
-  );
-  ///: END:ONLY_INCLUDE_IF
-  ///: BEGIN:ONLY_INCLUDE_IF(solana,bitcoin)
-  const [primaryKeyring] = useSelector(getMetaMaskHdKeyrings);
-
-  const handleMultichainSnapAccountCreation = async (
-    client: MultichainWalletSnapClient,
-    _options: CreateAccountSnapOptions,
-    action: ActionMode,
-  ) => {
-    trackEvent({
-      category: MetaMetricsEventCategory.Navigation,
-      event: MetaMetricsEventName.AccountAddSelected,
-      properties: {
-        account_type: MetaMetricsEventAccountType.Snap,
-        snap_id: client.getSnapId(),
-        snap_name: client.getSnapName(),
-        location: 'Main Menu',
-        hd_entropy_index: hdEntropyIndex,
-        chain_id_caip: _options.scope,
-      },
-    });
-
-    return setActionMode(action);
-  };
-  ///: END:ONLY_INCLUDE_IF
-  const manageInstitutionalWallets = useSelector(getManageInstitutionalWallets);
-=======
->>>>>>> 4130032b
 
   // Here we are getting the keyring of the last selected account
   // if it is not an hd keyring, we will use the primary keyring
@@ -209,371 +114,6 @@
   );
 
   return (
-<<<<<<< HEAD
-    <Modal isOpen onClose={onClose}>
-      <ModalOverlay />
-      <ModalContent
-        className="multichain-account-menu-popover"
-        modalDialogProps={{
-          className: 'multichain-account-menu-popover__dialog',
-          padding: 0,
-          display: Display.Flex,
-          flexDirection: FlexDirection.Column,
-        }}
-      >
-        <ModalHeader padding={4} onClose={onClose} onBack={onBack}>
-          {title}
-        </ModalHeader>
-        {actionMode === ACTION_MODES.ADD ? (
-          <Box paddingLeft={4} paddingRight={4} paddingBottom={4}>
-            <CreateEthAccount
-              onActionComplete={onActionComplete}
-              selectedKeyringId={selectedKeyringId}
-              onSelectSrp={onSelectSrp}
-            />
-          </Box>
-        ) : null}
-        {
-          ///: BEGIN:ONLY_INCLUDE_IF(multichain)
-          clientType && chainId ? (
-            <Box paddingLeft={4} paddingRight={4} paddingBottom={4}>
-              <CreateSnapAccount
-                onActionComplete={onActionComplete}
-                selectedKeyringId={selectedKeyringId}
-                onSelectSrp={onSelectSrp}
-                clientType={clientType}
-                chainId={chainId}
-              />
-            </Box>
-          ) : null
-          ///: END:ONLY_INCLUDE_IF(multichain)
-        }
-        {actionMode === ACTION_MODES.IMPORT ? (
-          <Box
-            paddingLeft={4}
-            paddingRight={4}
-            paddingBottom={4}
-            paddingTop={0}
-          >
-            <ImportAccount onActionComplete={onActionComplete} />
-          </Box>
-        ) : null}
-        {actionMode === ACTION_MODES.SELECT_SRP && (
-          <SrpList
-            onActionComplete={(keyringId: string) => {
-              setSelectedKeyringId(keyringId);
-              setActionMode(previousActionMode);
-            }}
-          />
-        )}
-
-        {/* Add / Import / Hardware Menu */}
-        {actionMode === ACTION_MODES.MENU ? (
-          <Box padding={4}>
-            <Text
-              variant={TextVariant.bodySmMedium}
-              marginBottom={2}
-              color={TextColor.textAlternative}
-            >
-              {t('createNewAccountHeader')}
-            </Text>
-            <Box>
-              <ButtonLink
-                size={ButtonLinkSize.Sm}
-                startIconName={IconName.Add}
-                startIconProps={{ size: IconSize.Md }}
-                onClick={() => {
-                  trackEvent({
-                    category: MetaMetricsEventCategory.Navigation,
-                    event: MetaMetricsEventName.AccountAddSelected,
-                    properties: {
-                      account_type: MetaMetricsEventAccountType.Default,
-                      location: 'Main Menu',
-                      hd_entropy_index: hdEntropyIndex,
-                    },
-                  });
-                  setActionMode(ACTION_MODES.ADD);
-                }}
-                data-testid="multichain-account-menu-popover-add-account"
-              >
-                {t('addNewEthereumAccountLabel')}
-              </ButtonLink>
-            </Box>
-            {
-              ///: BEGIN:ONLY_INCLUDE_IF(solana)
-              solanaSupportEnabled && (
-                <Box marginTop={4}>
-                  <ButtonLink
-                    size={ButtonLinkSize.Sm}
-                    startIconName={IconName.Add}
-                    startIconProps={{ size: IconSize.Md }}
-                    // TODO: Fix in https://github.com/MetaMask/metamask-extension/issues/31879
-                    // eslint-disable-next-line @typescript-eslint/no-misused-promises
-                    onClick={async () => {
-                      await handleMultichainSnapAccountCreation(
-                        solanaWalletSnapClient,
-                        {
-                          scope: MultichainNetworks.SOLANA,
-                          entropySource: primaryKeyring.metadata.id,
-                        },
-                        ACTION_MODES.ADD_SOLANA,
-                      );
-                    }}
-                    data-testid="multichain-account-menu-popover-add-solana-account"
-                  >
-                    {t('addNewSolanaAccountLabel')}
-                  </ButtonLink>
-                </Box>
-              )
-              ///: END:ONLY_INCLUDE_IF
-            }
-            {
-              ///: BEGIN:ONLY_INCLUDE_IF(bitcoin)
-              bitcoinSupportEnabled && (
-                <Box marginTop={4}>
-                  <ButtonLink
-                    size={ButtonLinkSize.Sm}
-                    startIconName={IconName.Add}
-                    startIconProps={{ size: IconSize.Md }}
-                    // TODO: Fix in https://github.com/MetaMask/metamask-extension/issues/31879
-                    // eslint-disable-next-line @typescript-eslint/no-misused-promises
-                    onClick={async () => {
-                      return await handleMultichainSnapAccountCreation(
-                        bitcoinWalletSnapClient,
-                        {
-                          scope: MultichainNetworks.BITCOIN,
-                          entropySource: primaryKeyring.metadata.id,
-                        },
-                        ACTION_MODES.ADD_BITCOIN,
-                      );
-                    }}
-                    data-testid="multichain-account-menu-popover-add-btc-account"
-                  >
-                    {t('addBitcoinAccountLabel')}
-                  </ButtonLink>
-                </Box>
-              )
-              ///: END:ONLY_INCLUDE_IF
-            }
-
-            <Text
-              variant={TextVariant.bodySmMedium}
-              marginTop={4}
-              marginBottom={2}
-              color={TextColor.textAlternative}
-            >
-              {t('importWalletOrAccountHeader')}
-            </Text>
-            {
-              <Box marginTop={4}>
-                <ButtonLink
-                  size={ButtonLinkSize.Sm}
-                  startIconName={IconName.Wallet}
-                  startIconProps={{ size: IconSize.Md }}
-                  onClick={() => {
-                    trackEvent({
-                      category: MetaMetricsEventCategory.Navigation,
-                      event:
-                        MetaMetricsEventName.ImportSecretRecoveryPhraseClicked,
-                    });
-                    history.push(IMPORT_SRP_ROUTE);
-                    onClose();
-                  }}
-                  data-testid="multichain-account-menu-popover-import-srp"
-                >
-                  {t('secretRecoveryPhrase')}
-                </ButtonLink>
-              </Box>
-            }
-
-            <Box marginTop={4}>
-              <ButtonLink
-                size={ButtonLinkSize.Sm}
-                startIconName={IconName.Key}
-                startIconProps={{ size: IconSize.Md }}
-                data-testid="multichain-account-menu-popover-add-imported-account"
-                onClick={() => {
-                  trackEvent({
-                    category: MetaMetricsEventCategory.Navigation,
-                    event: MetaMetricsEventName.AccountAddSelected,
-                    properties: {
-                      account_type: MetaMetricsEventAccountType.Imported,
-                      location: 'Main Menu',
-                      hd_entropy_index: hdEntropyIndex,
-                    },
-                  });
-                  setActionMode(ACTION_MODES.IMPORT);
-                }}
-              >
-                {t('importPrivateKey')}
-              </ButtonLink>
-            </Box>
-            <Text
-              variant={TextVariant.bodySmMedium}
-              marginTop={4}
-              marginBottom={2}
-              color={TextColor.textAlternative}
-            >
-              {t('connectAnAccountHeader')}
-            </Text>
-            <Box marginTop={4}>
-              <ButtonLink
-                size={ButtonLinkSize.Sm}
-                startIconName={IconName.Hardware}
-                startIconProps={{ size: IconSize.Md }}
-                onClick={() => {
-                  onClose();
-                  trackEvent({
-                    category: MetaMetricsEventCategory.Navigation,
-                    event: MetaMetricsEventName.AccountAddSelected,
-                    properties: {
-                      account_type: MetaMetricsEventAccountType.Hardware,
-                      location: 'Main Menu',
-                      hd_entropy_index: hdEntropyIndex,
-                    },
-                  });
-                  if (getEnvironmentType() === ENVIRONMENT_TYPE_POPUP) {
-                    global.platform.openExtensionInBrowser?.(
-                      CONNECT_HARDWARE_ROUTE,
-                    );
-                  } else {
-                    history.push(CONNECT_HARDWARE_ROUTE);
-                  }
-                }}
-              >
-                {t('addHardwareWalletLabel')}
-              </ButtonLink>
-            </Box>
-            {
-              ///: BEGIN:ONLY_INCLUDE_IF(keyring-snaps)
-              addSnapAccountEnabled ? (
-                <Box marginTop={4}>
-                  <ButtonLink
-                    size={ButtonLinkSize.Sm}
-                    startIconName={IconName.Snaps}
-                    startIconProps={{ size: IconSize.Md }}
-                    onClick={() => {
-                      onClose();
-                      trackEvent({
-                        category: MetaMetricsEventCategory.Navigation,
-                        event: MetaMetricsEventName.AccountAddSelected,
-                        properties: {
-                          account_type: MetaMetricsEventAccountType.Snap,
-                          location: 'Main Menu',
-                          hd_entropy_index: hdEntropyIndex,
-                        },
-                      });
-                      global.platform.openTab({
-                        url: process.env.ACCOUNT_SNAPS_DIRECTORY_URL as string,
-                      });
-                    }}
-                  >
-                    {t('settingAddSnapAccount')}
-                  </ButtonLink>
-                </Box>
-              ) : null
-              ///: END:ONLY_INCLUDE_IF
-            }
-            {
-              ///: BEGIN:ONLY_INCLUDE_IF(build-flask)
-              isAddWatchEthereumAccountEnabled && (
-                <Box marginTop={4}>
-                  <ButtonLink
-                    disabled={!isAddWatchEthereumAccountEnabled}
-                    size={ButtonLinkSize.Sm}
-                    startIconName={IconName.Eye}
-                    startIconProps={{ size: IconSize.Md }}
-                    // TODO: Fix in https://github.com/MetaMask/metamask-extension/issues/31879
-                    // eslint-disable-next-line @typescript-eslint/no-misused-promises
-                    onClick={handleAddWatchAccount}
-                    data-testid="multichain-account-menu-popover-add-watch-only-account"
-                  >
-                    {t('addEthereumWatchOnlyAccount')}
-                  </ButtonLink>
-                </Box>
-              )
-              ///: END:ONLY_INCLUDE_IF
-            }
-            {manageInstitutionalWallets && (
-              <Box marginTop={4}>
-                <ButtonLink
-                  size={ButtonLinkSize.Sm}
-                  startIconName={IconName.Add}
-                  onClick={() => {
-                    onClose();
-                    history.push(
-                      `/snaps/view/${encodeURIComponent(
-                        INSTITUTIONAL_WALLET_SNAP_ID,
-                      )}`,
-                    );
-                  }}
-                >
-                  {t('manageInstitutionalWallets')}
-                </ButtonLink>
-              </Box>
-            )}
-          </Box>
-        ) : null}
-        {actionMode === ACTION_MODES.LIST ? (
-          <>
-            {/* Search box */}
-            <Box
-              paddingLeft={4}
-              paddingRight={4}
-              paddingBottom={4}
-              paddingTop={0}
-            >
-              <TextFieldSearch
-                width={BlockSize.Full}
-                placeholder={t('searchAccounts')}
-                value={searchPattern}
-                onChange={(e: React.ChangeEvent<HTMLInputElement>) =>
-                  setSearchPattern(e.target.value)
-                }
-                clearButtonOnClick={() => setSearchPattern('')}
-              />
-            </Box>
-            {/* Account list block */}
-            <Box className="multichain-account-menu-popover__list">
-              <MultichainAccountsTree
-                wallets={walletAccountCollection}
-                allowedAccountTypes={allowedAccountTypes}
-                connectedSites={connectedSites}
-                currentTabOrigin={currentTabOrigin}
-                privacyMode={privacyMode}
-                accountListItemProps={accountListItemProps}
-                searchPattern={searchPattern}
-                selectedAccount={selectedAccount}
-                onClose={onClose}
-                onAccountListItemItemClicked={onAccountListItemItemClicked}
-              />
-            </Box>
-            {/* Add / Import / Hardware button */}
-            {showAccountCreation ? (
-              <Box
-                paddingTop={2}
-                paddingBottom={4}
-                paddingLeft={4}
-                paddingRight={4}
-                alignItems={AlignItems.center}
-                display={Display.Flex}
-              >
-                <ButtonSecondary
-                  startIconName={IconName.Add}
-                  size={ButtonSecondarySize.Lg}
-                  block
-                  onClick={() => setActionMode(ACTION_MODES.MENU)}
-                  data-testid="multichain-account-menu-popover-action-button"
-                >
-                  {t('addImportAccount')}
-                </ButtonSecondary>
-              </Box>
-            ) : null}
-          </>
-        ) : null}
-      </ModalContent>
-    </Modal>
-=======
     <AccountMenu onClose={onClose} showAccountCreation={showAccountCreation}>
       {/* Account tree block */}
       <Box className="multichain-account-menu-popover__list">
@@ -590,6 +130,5 @@
         />
       </Box>
     </AccountMenu>
->>>>>>> 4130032b
   );
 };