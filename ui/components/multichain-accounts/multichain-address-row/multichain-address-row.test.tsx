import React from 'react';
import { fireEvent, screen, render } from '@testing-library/react';
import { useCopyToClipboard } from '../../../hooks/useCopyToClipboard';
import { MultichainAddressRow } from './multichain-address-row';

jest.mock('../../../hooks/useCopyToClipboard', () => ({
  useCopyToClipboard: jest.fn(),
}));

const mockCopyCallback = jest.fn();
const mockQrCallback = jest.fn();

const defaultProps = {
  chainId: '0x1',
  networkName: 'Ethereum Mainnet',
  address: '0x1234567890123456789012345678901234567890',
  copyActionParams: {
    message: 'Copied!',
    callback: mockCopyCallback,
  },
};

const propsWithQrCode = {
  chainId: '0x1',
  networkName: 'Ethereum Mainnet',
  address: '0x1234567890123456789012345678901234567890',
  copyActionParams: {
    message: 'Copied!',
    callback: mockCopyCallback,
  },
  qrActionParams: {
    callback: mockQrCallback,
  },
};

const renderComponent = (props = {}) => {
  return render(<MultichainAddressRow {...defaultProps} {...props} />);
};

describe('MultichainAddressRow', () => {
  beforeEach(() => {
    mockCopyCallback.mockClear();
    mockQrCallback.mockClear();
    (useCopyToClipboard as jest.Mock).mockReturnValue([
      false,
      mockCopyCallback,
    ]);
  });

  it('renders correctly with all elements', () => {
    renderComponent();

    expect(
      screen.getByTestId('multichain-address-row-network-name'),
    ).toHaveTextContent('Ethereum Mainnet');

    expect(
      screen.getByTestId('multichain-address-row-address'),
    ).toHaveTextContent('0x12345...67890');

    expect(
      screen.getByTestId('multichain-address-row-copy-button'),
    ).toBeInTheDocument();
    expect(
      screen.getByTestId('multichain-address-row-network-icon'),
    ).toBeInTheDocument();
  });

  it('does not render QR button when qrActionParams is not provided', () => {
    renderComponent();
    expect(
      screen.queryByTestId('multichain-address-row-qr-button'),
    ).not.toBeInTheDocument();
  });

  it('renders correctly with QR icon element', () => {
    renderComponent(propsWithQrCode);
    expect(
      screen.getByTestId('multichain-address-row-qr-button'),
    ).toBeInTheDocument();
  });

  it('handles empty networkName gracefully', () => {
    renderComponent({
<<<<<<< HEAD
      chainId: '0x89',
      networkName: 'Polygon',
      address: '0xabcdefabcdefabcdefabcdefabcdefabcdefabcd',
=======
      networkName: '',
>>>>>>> a05c594b
    });
    expect(
      screen.getByTestId('multichain-address-row-network-name'),
<<<<<<< HEAD
    ).toHaveTextContent('Polygon');
=======
    ).toHaveTextContent(''); // Should render empty content without error
  });
>>>>>>> a05c594b

  it('handles empty address gracefully', () => {
    renderComponent({
      address: '',
    });
    expect(
      screen.getByTestId('multichain-address-row-address'),
    ).toHaveTextContent(''); // Should render empty address without error
  });

  it('handles QR button click with onQrClick callback', () => {
    renderComponent(propsWithQrCode);
    const qrButton = screen.getByTestId('multichain-address-row-qr-button');
    fireEvent.click(qrButton);
    expect(mockQrCallback).toHaveBeenCalledWith(
      '0x1234567890123456789012345678901234567890',
      'Ethereum Mainnet',
      expect.anything(),
    );
  });

  it('renders fallback content when networkImageSrc is unavailable', () => {
    renderComponent({
      chainId: '0x999', // Non-existing chainId
    });
    const networkIcon = screen.getByTestId(
      'multichain-address-row-network-icon',
    );
    expect(networkIcon).toBeInTheDocument();
  });

  it('applies custom className when provided', () => {
    renderComponent({ className: 'custom-class' });
    const addressRow = screen.getByTestId('multichain-address-row');
    expect(addressRow).toHaveClass('custom-class');
  });
});<|MERGE_RESOLUTION|>--- conflicted
+++ resolved
@@ -82,22 +82,12 @@
 
   it('handles empty networkName gracefully', () => {
     renderComponent({
-<<<<<<< HEAD
-      chainId: '0x89',
-      networkName: 'Polygon',
-      address: '0xabcdefabcdefabcdefabcdefabcdefabcdefabcd',
-=======
       networkName: '',
->>>>>>> a05c594b
     });
     expect(
       screen.getByTestId('multichain-address-row-network-name'),
-<<<<<<< HEAD
-    ).toHaveTextContent('Polygon');
-=======
     ).toHaveTextContent(''); // Should render empty content without error
   });
->>>>>>> a05c594b
 
   it('handles empty address gracefully', () => {
     renderComponent({
