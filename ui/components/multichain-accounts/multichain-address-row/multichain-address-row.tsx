--- conflicted
+++ resolved
@@ -1,9 +1,6 @@
 import React, { useState, useEffect, useRef } from 'react';
 import { CaipChainId, KnownCaipNamespace } from '@metamask/utils';
-<<<<<<< HEAD
-=======
 import { formatChainIdToCaip } from '@metamask/bridge-controller';
->>>>>>> 17d008f4
 import {
   AlignItems,
   BlockSize,
@@ -47,10 +44,7 @@
   callback: (
     address: string,
     networkName: string,
-<<<<<<< HEAD
-=======
     chainId: CaipChainId,
->>>>>>> 17d008f4
     networkImageSrc?: string,
   ) => void;
 };
@@ -140,16 +134,12 @@
 
   // Handle "QR Code" button click
   const handleQrClick = () => {
-<<<<<<< HEAD
-    qrActionParams?.callback(address, networkName, networkImageSrc);
-=======
     qrActionParams?.callback(
       address,
       networkName,
       formatChainIdToCaip(chainId),
       networkImageSrc,
     );
->>>>>>> 17d008f4
   };
 
   return (
