--- conflicted
+++ resolved
@@ -32,15 +32,11 @@
       paddingRight={4}
       alignItems={AlignItems.center}
     >
-<<<<<<< HEAD
-      <Text color={TextColor.textDefault} paddingRight={12}>
-=======
       <Text
         color={TextColor.textDefault}
         variant={TextVariant.bodyMdMedium}
         paddingRight={12}
       >
->>>>>>> cd19ba3c
         {label}
       </Text>
       <Box
@@ -50,10 +46,7 @@
       >
         <Text
           color={TextColor.textAlternative}
-<<<<<<< HEAD
-=======
           variant={TextVariant.bodyMdMedium}
->>>>>>> cd19ba3c
           ellipsis
           style={{
             maxWidth: '150px',
