import React from 'react';
import { Box, Text } from '../../component-library';
import {
  BackgroundColor,
  Display,
  JustifyContent,
  AlignItems,
  TextColor,
  TextVariant,
} from '../../../helpers/constants/design-system';

type AccountDetailsRowProps = {
  label: string;
  value: string;
  endAccessory: React.ReactNode;
  onClick?: () => void;
  style?: React.CSSProperties;
};

export const AccountDetailsRow = ({
  label,
  value,
  endAccessory,
  style,
  onClick,
}: AccountDetailsRowProps) => {
  return (
    <Box
      backgroundColor={BackgroundColor.backgroundAlternative}
      display={Display.Flex}
      justifyContent={JustifyContent.spaceBetween}
      style={{
        ...style,
        height: '48px',
        cursor: onClick ? 'pointer' : 'default',
      }}
      paddingLeft={4}
      paddingRight={4}
      alignItems={AlignItems.center}
      onClick={onClick}
      className="multichain-account-details__row"
      data-testid={`account-details-row-${label
        .toLowerCase()
        .replaceAll(' ', '-')}`}
    >
      <Text
        color={TextColor.textDefault}
        variant={TextVariant.bodyMdMedium}
        paddingRight={12}
      >
        {label}
      </Text>
      <Box
        display={Display.Flex}
        alignItems={AlignItems.center}
        style={{ minWidth: 0, flex: 1, justifyContent: 'flex-end' }}
      >
        <Text
          color={TextColor.textAlternative}
          variant={TextVariant.bodyMdMedium}
          ellipsis
          style={{
            maxWidth: '150px',
          }}
<<<<<<< HEAD
=======
          data-testid={`account-details-row-value-${label
            .toLowerCase()
            .replaceAll(' ', '-')}`}
>>>>>>> 9ab104b0
        >
          {value}
        </Text>
        {endAccessory}
      </Box>
    </Box>
  );
};<|MERGE_RESOLUTION|>--- conflicted
+++ resolved
@@ -62,12 +62,9 @@
           style={{
             maxWidth: '150px',
           }}
-<<<<<<< HEAD
-=======
           data-testid={`account-details-row-value-${label
             .toLowerCase()
             .replaceAll(' ', '-')}`}
->>>>>>> 9ab104b0
         >
           {value}
         </Text>
