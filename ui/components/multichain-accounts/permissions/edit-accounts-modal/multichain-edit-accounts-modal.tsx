--- conflicted
+++ resolved
@@ -5,10 +5,7 @@
   useMemo,
   useState,
 } from 'react';
-<<<<<<< HEAD
-=======
 import { AccountGroupId, AccountWalletId } from '@metamask/account-api';
->>>>>>> c7abeed5
 import { useSelector } from 'react-redux';
 import { useI18nContext } from '../../../../hooks/useI18nContext';
 import {
