--- conflicted
+++ resolved
@@ -66,11 +66,7 @@
       hidden: false,
     },
     walletName: 'Test Wallet 1',
-<<<<<<< HEAD
-    walletId: 'entropy:01JKAF3DSGM3AB87EM9N0K41AJ',
-=======
     walletId: 'entropy:01JKAF3DSGM3AB87EM9N0K41AJ' as const,
->>>>>>> 4fd8a2b3
   },
   {
     id: 'entropy:01JKAF3PJ247KAM6C03G5Q0NP8/0' as const,
@@ -89,11 +85,7 @@
       hidden: false,
     },
     walletName: 'Test Wallet 2',
-<<<<<<< HEAD
-    walletId: 'entropy:01JKAF3PJ247KAM6C03G5Q0NP8',
-=======
     walletId: 'entropy:01JKAF3PJ247KAM6C03G5Q0NP8' as const,
->>>>>>> 4fd8a2b3
   },
 ];
 
