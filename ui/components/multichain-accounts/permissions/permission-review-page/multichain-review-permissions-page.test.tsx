import React from 'react';
import { fireEvent, waitFor } from '@testing-library/react';
import { AccountGroupType } from '@metamask/account-api';
import { CaipAccountId } from '@metamask/utils';
import { renderWithProvider } from '../../../../../test/lib/render-helpers-navigate';
import { createMockInternalAccount } from '../../../../../test/jest/mocks';
import mockState from '../../../../../test/data/mock-state.json';
import configureStore from '../../../../store/store';
import * as actions from '../../../../store/actions';
import * as hooks from '../../../../hooks/useAccountGroupsForPermissions';
import { isGatorPermissionsRevocationFeatureEnabled } from '../../../../../shared/modules/environment';
import {
  getTokenTransferPermissionsByOrigin,
  getPermissionMetaDataByOrigin,
} from '../../../../selectors/gator-permissions/gator-permissions';
import { MultichainReviewPermissions } from './multichain-review-permissions-page';

const mockUseNavigate = jest.fn();
jest.mock('react-router-dom-v5-compat', () => {
  return {
    ...jest.requireActual('react-router-dom-v5-compat'),
    useNavigate: () => mockUseNavigate,
    useParams: () => ({ origin: 'https%3A//test.dapp' }),
    useLocation: () => ({
      pathname: '/test',
      search: '',
      hash: '',
      state: null,
    }),
    matchPath: jest.fn(() => null),
  };
});

jest.mock('../../../../hooks/useAccountGroupsForPermissions', () => ({
  useAccountGroupsForPermissions: jest.fn(() => ({
    supportedAccountGroups: [],
    connectedAccountGroups: [],
    existingConnectedCaipAccountIds: [],
  })),
}));

jest.mock('../../../../store/actions', () => ({
  forceUpdateMetamaskState: jest.fn(),
  hidePermittedNetworkToast: jest.fn(() => ({
    type: 'HIDE_PERMITTED_NETWORK_TOAST',
  })),
  removePermissionsFor: jest.fn(() => ({ type: 'REMOVE_PERMISSIONS_FOR' })),
  requestAccountsAndChainPermissionsWithId: jest.fn(() =>
    Promise.resolve('test-request-id'),
  ),
  setPermittedAccounts: jest.fn(() => ({ type: 'SET_PERMITTED_ACCOUNTS' })),
  setPermittedChains: jest.fn(() => ({ type: 'SET_PERMITTED_CHAINS' })),
}));

jest.mock('../../../../../shared/modules/environment');

jest.mock('../../../../selectors/gator-permissions/gator-permissions', () => ({
  getPermissionMetaDataByOrigin: jest.fn(),
  getTokenTransferPermissionsByOrigin: jest.fn(),
}));

const mockAccountGroups = [
  {
    id: 'entropy:01JKAF3DSGM3AB87EM9N0K41AJ/0' as const,
    type: AccountGroupType.MultichainAccount as const,
    accounts: [
      createMockInternalAccount({
        id: 'cf8dace4-9439-4bd4-b3a8-88c821c8fcb3',
        address: '0x0dcd5d886577d5081b0c52e242ef29e70be3e7bc',
        name: 'Test Account',
      }),
      createMockInternalAccount({
        id: '07c2cfec-36c9-46c4-8115-3836d3ac9047',
        address: '0xec1adf982415d2ef5ec55899b9bfb8bc0f29251b',
        name: 'Test Account 2',
      }),
    ],
    metadata: {
      name: 'Account 1',
      entropy: { groupIndex: 0 },
      pinned: false,
      hidden: false,
    },
    walletName: 'Test Wallet 1',
    walletId: 'entropy:01JKAF3DSGM3AB87EM9N0K41AJ' as const,
  },
  {
    id: 'entropy:01JKAF3PJ247KAM6C03G5Q0NP8/0' as const,
    type: AccountGroupType.MultichainAccount as const,
    accounts: [
      createMockInternalAccount({
        id: '784225f4-d30b-4e77-a900-c8bbce735b88',
        address: '0xeb9e64b93097bc15f01f13eae97015c57ab64823',
        name: 'Test Account 3',
      }),
    ],
    metadata: {
      name: 'Account 2',
      entropy: { groupIndex: 1 },
      pinned: false,
      hidden: false,
    },
    walletName: 'Test Wallet 2',
    walletId: 'entropy:01JKAF3PJ247KAM6C03G5Q0NP8' as const,
  },
];

const generateCaipAccountIds = (
  accountGroups: typeof mockAccountGroups,
  chainId = '1',
): CaipAccountId[] => {
  return accountGroups.flatMap((group) =>
    group.accounts.map(
      (account) => `eip155:${chainId}:${account.address}` as CaipAccountId,
    ),
  );
};

const TEST_IDS = {
  CONNECTIONS_PAGE: 'connections-page',
  MODAL_PAGE: 'modal-page',
  EDIT_BUTTON: 'edit',
  CONNECT_MORE_ACCOUNTS_BUTTON: 'connect-more-accounts-button',
  MULTICHAIN_ACCOUNT_CELL: (id: string) => `multichain-account-cell-${id}`,
  SITE_CELL_CONNECTION_LIST_ITEM: 'site-cell-connection-list-item',
  DISCONNECT_ALL_MODAL: 'disconnect-all-modal',
  GATOR_PERMISSIONS_CELL: 'gator-permissions-cell',
} as const;

const render = (state = {}) => {
  const store = configureStore({
    ...mockState,
    metamask: {
      ...mockState.metamask,
      ...state,
      permissionHistory: {
        'https://test.dapp': {
          // eslint-disable-next-line @typescript-eslint/naming-convention
          eth_accounts: {
            accounts: {
              '0x0dcd5d886577d5081b0c52e242ef29e70be3e7bc': 1709225290848,
            },
          },
        },
      },
    },
    activeTab: {
      origin: 'https://test.dapp',
    },
  });
  return renderWithProvider(<MultichainReviewPermissions />, store);
};

describe('MultichainReviewPermissions', () => {
<<<<<<< HEAD
=======
  beforeEach(() => {
    jest.clearAllMocks();
    jest
      .mocked(isGatorPermissionsRevocationFeatureEnabled)
      .mockReturnValue(false);
    jest.mocked(getTokenTransferPermissionsByOrigin).mockReturnValue([]);
  });
>>>>>>> 6d953aeb
  it('renders summary page when no account groups are connected', () => {
    const { getByTestId } = render();

    expect(getByTestId(TEST_IDS.CONNECTIONS_PAGE)).toBeInTheDocument();
  });

  it('handles missing permissions gracefully', () => {
    const { getByTestId } = render();

    expect(getByTestId(TEST_IDS.CONNECTIONS_PAGE)).toBeInTheDocument();
  });

  it('handles empty account groups gracefully', () => {
    const { getByTestId } = render();

    expect(getByTestId(TEST_IDS.CONNECTIONS_PAGE)).toBeInTheDocument();
  });

  it('decodes URL parameters correctly', () => {
    const { getByTestId } = render();

    expect(getByTestId(TEST_IDS.CONNECTIONS_PAGE)).toBeInTheDocument();
  });

  describe('account selection', () => {
    const expectedCaipAccountIds = generateCaipAccountIds(mockAccountGroups);

    beforeEach(() => {
      const useAccountGroupsForPermissionsSpy = jest.spyOn(
        hooks,
        'useAccountGroupsForPermissions',
      );
      useAccountGroupsForPermissionsSpy.mockReturnValue({
        supportedAccountGroups: mockAccountGroups,
        connectedAccountGroups: [mockAccountGroups[0]], // Initially only first account group is connected
        existingConnectedCaipAccountIds: [
          expectedCaipAccountIds[0] as CaipAccountId, // First account from first group
        ],
        connectedAccountGroupWithRequested: [mockAccountGroups[0]],
        caipAccountIdsOfConnectedAndRequestedAccountGroups: [
          expectedCaipAccountIds[0] as CaipAccountId,
        ],
        selectedAndRequestedAccountGroups: mockAccountGroups,
      });
    });

    it('displays connected account groups in the site cell', () => {
      const { getAllByTestId } = render();

      const siteCellItems = getAllByTestId(
        TEST_IDS.SITE_CELL_CONNECTION_LIST_ITEM,
      );
      expect(siteCellItems).toHaveLength(2);
    });

    it('shows edit accounts button when account groups are connected', () => {
      const { getByText, getAllByTestId } = render();

      expect(
        getByText('See your accounts and suggest transactions'),
      ).toBeInTheDocument();

      const editButtons = getAllByTestId(TEST_IDS.EDIT_BUTTON);
      expect(editButtons[0]).toBeInTheDocument();
    });

    it('transitions to edit accounts page when edit accounts is clicked', async () => {
      const { getAllByTestId, getByTestId } = render();

      const editButtons = getAllByTestId(TEST_IDS.EDIT_BUTTON);
      const accountsEditButton = editButtons[0];
      fireEvent.click(accountsEditButton);

      await waitFor(() => {
        expect(getByTestId(TEST_IDS.MODAL_PAGE)).toBeInTheDocument();
      });
    });

    it('allows selecting additional account groups', async () => {
      const { getAllByTestId, getByTestId } = render();

      const editButtons = getAllByTestId(TEST_IDS.EDIT_BUTTON);
      const accountsEditButton = editButtons[0];
      fireEvent.click(accountsEditButton);

      await waitFor(() => {
        expect(getByTestId(TEST_IDS.MODAL_PAGE)).toBeInTheDocument();
      });

      const secondAccountCell = getByTestId(
        TEST_IDS.MULTICHAIN_ACCOUNT_CELL(mockAccountGroups[1].id),
      );
      fireEvent.click(secondAccountCell);

      const submitButton = getByTestId(TEST_IDS.CONNECT_MORE_ACCOUNTS_BUTTON);
      fireEvent.click(submitButton);

      await waitFor(() => {
        expect(getByTestId(TEST_IDS.CONNECTIONS_PAGE)).toBeInTheDocument();
      });
    });

    it('allows deselecting account groups', async () => {
      const { getAllByTestId, getByTestId } = render();

      const editButtons = getAllByTestId(TEST_IDS.EDIT_BUTTON);
      const accountsEditButton = editButtons[0];
      fireEvent.click(accountsEditButton);

      await waitFor(() => {
        expect(getByTestId(TEST_IDS.MODAL_PAGE)).toBeInTheDocument();
      });

      const firstAccountCell = getByTestId(
        TEST_IDS.MULTICHAIN_ACCOUNT_CELL(mockAccountGroups[0].id),
      );
      fireEvent.click(firstAccountCell);

      const submitButton = getByTestId(TEST_IDS.CONNECT_MORE_ACCOUNTS_BUTTON);
      fireEvent.click(submitButton);

      await waitFor(() => {
        expect(getByTestId(TEST_IDS.CONNECTIONS_PAGE)).toBeInTheDocument();
      });
    });

    it('shows edit accounts page with proper header', async () => {
      const { getAllByTestId, getByTestId, getByText } = render();

      const editButtons = getAllByTestId(TEST_IDS.EDIT_BUTTON);
      const accountsEditButton = editButtons[0];
      fireEvent.click(accountsEditButton);

      await waitFor(() => {
        expect(getByTestId(TEST_IDS.MODAL_PAGE)).toBeInTheDocument();
      });

      expect(getByText('Edit accounts')).toBeInTheDocument();
    });

    it('handles deselecting all accounts', async () => {
      const { getAllByTestId, getByTestId } = render();

      const editButtons = getAllByTestId(TEST_IDS.EDIT_BUTTON);
      const accountsEditButton = editButtons[0];
      fireEvent.click(accountsEditButton);

      await waitFor(() => {
        expect(getByTestId(TEST_IDS.MODAL_PAGE)).toBeInTheDocument();
      });

      const firstAccountCell = getByTestId(
        TEST_IDS.MULTICHAIN_ACCOUNT_CELL(mockAccountGroups[0].id),
      );
      fireEvent.click(firstAccountCell);

      const submitButton = getByTestId(TEST_IDS.CONNECT_MORE_ACCOUNTS_BUTTON);
      fireEvent.click(submitButton);

      await waitFor(() => {
        expect(getByTestId(TEST_IDS.CONNECTIONS_PAGE)).toBeInTheDocument();
      });
    });

    it('dispatches setPermittedAccounts action when accounts are selected', async () => {
      const { getAllByTestId, getByTestId } = render();
      const setPermittedAccountsSpy = jest.spyOn(
        actions,
        'setPermittedAccounts',
      );

      const editButtons = getAllByTestId(TEST_IDS.EDIT_BUTTON);
      const accountsEditButton = editButtons[0];
      fireEvent.click(accountsEditButton);

      await waitFor(() => {
        expect(getByTestId(TEST_IDS.MODAL_PAGE)).toBeInTheDocument();
      });

      const secondAccountCell = getByTestId(
        TEST_IDS.MULTICHAIN_ACCOUNT_CELL(mockAccountGroups[1].id),
      );
      fireEvent.click(secondAccountCell);

      const submitButton = getByTestId(TEST_IDS.CONNECT_MORE_ACCOUNTS_BUTTON);
      fireEvent.click(submitButton);

      await waitFor(() => {
        expect(setPermittedAccountsSpy).toHaveBeenCalled();
      });
    });

    it('updates the UI to reflect selected account groups', async () => {
      const { getByText, getAllByTestId, getByTestId } = render();

      const editButtons = getAllByTestId(TEST_IDS.EDIT_BUTTON);
      const accountsEditButton = editButtons[0];
      fireEvent.click(accountsEditButton);

      await waitFor(() => {
        expect(getByTestId(TEST_IDS.MODAL_PAGE)).toBeInTheDocument();
      });

      const secondAccountCell = getByTestId(
        TEST_IDS.MULTICHAIN_ACCOUNT_CELL(mockAccountGroups[1].id),
      );
      fireEvent.click(secondAccountCell);

      const submitButton = getByTestId(TEST_IDS.CONNECT_MORE_ACCOUNTS_BUTTON);
      fireEvent.click(submitButton);

      await waitFor(() => {
        expect(getByTestId(TEST_IDS.CONNECTIONS_PAGE)).toBeInTheDocument();
      });

      expect(
        getByText('See your accounts and suggest transactions'),
      ).toBeInTheDocument();
    });
  });
});

<<<<<<< HEAD
describe('gator permissions', () => {
  it('renders gator permissions cell when feature is enabled and there are permissions', () => {
    jest
      .mocked(isGatorPermissionsRevocationFeatureEnabled)
      .mockReturnValue(true);

    jest.mocked(getPermissionMetaDataByOrigin).mockReturnValue({
      tokenTransfer: {
        count: 2,
        chains: ['0x1'],
      },
=======
  describe('gator permissions', () => {
    it('renders gator permissions cell when feature is enabled and there are permissions', () => {
      jest
        .mocked(isGatorPermissionsRevocationFeatureEnabled)
        .mockReturnValue(true);

      jest.mocked(getPermissionMetaDataByOrigin).mockReturnValue({
        tokenTransfer: {
          count: 2,
          chains: ['0x1'],
        },
      });

      jest.mocked(getTokenTransferPermissionsByOrigin).mockReturnValue([]);

      const { getAllByTestId } = render();

      const gatorPermissionsCells = getAllByTestId(
        TEST_IDS.GATOR_PERMISSIONS_CELL,
      );
      expect(gatorPermissionsCells.length).toBeGreaterThan(0);
>>>>>>> 6d953aeb
    });

    const { getByTestId } = render();

    expect(getByTestId(TEST_IDS.GATOR_PERMISSIONS_CELL)).toBeInTheDocument();
  });

<<<<<<< HEAD
  it('should not render gator permissions cell when feature is disabled and there are permissions', () => {
    jest
      .mocked(isGatorPermissionsRevocationFeatureEnabled)
      .mockReturnValue(false);
=======
      jest.mocked(getTokenTransferPermissionsByOrigin).mockReturnValue([]);

      const { queryByTestId } = render();
>>>>>>> 6d953aeb

    jest.mocked(getPermissionMetaDataByOrigin).mockReturnValue({
      tokenTransfer: {
        count: 2,
        chains: ['0x1'],
      },
    });

    const { queryByTestId } = render();

    expect(
      queryByTestId(TEST_IDS.GATOR_PERMISSIONS_CELL),
    ).not.toBeInTheDocument();
  });

<<<<<<< HEAD
  it('should not render gator permissions cell when feature is enabled and there are no permissions', () => {
    jest
      .mocked(isGatorPermissionsRevocationFeatureEnabled)
      .mockReturnValue(true);
=======
      jest.mocked(getTokenTransferPermissionsByOrigin).mockReturnValue([]);

      const { queryByTestId } = render();
>>>>>>> 6d953aeb

    jest.mocked(getPermissionMetaDataByOrigin).mockReturnValue({
      tokenTransfer: {
        count: 0,
        chains: [],
      },
    });

    const { queryByTestId } = render();

    expect(
      queryByTestId(TEST_IDS.GATOR_PERMISSIONS_CELL),
    ).not.toBeInTheDocument();
  });
});<|MERGE_RESOLUTION|>--- conflicted
+++ resolved
@@ -152,8 +152,6 @@
 };
 
 describe('MultichainReviewPermissions', () => {
-<<<<<<< HEAD
-=======
   beforeEach(() => {
     jest.clearAllMocks();
     jest
@@ -161,7 +159,7 @@
       .mockReturnValue(false);
     jest.mocked(getTokenTransferPermissionsByOrigin).mockReturnValue([]);
   });
->>>>>>> 6d953aeb
+
   it('renders summary page when no account groups are connected', () => {
     const { getByTestId } = render();
 
@@ -384,7 +382,6 @@
   });
 });
 
-<<<<<<< HEAD
 describe('gator permissions', () => {
   it('renders gator permissions cell when feature is enabled and there are permissions', () => {
     jest
@@ -396,46 +393,22 @@
         count: 2,
         chains: ['0x1'],
       },
-=======
-  describe('gator permissions', () => {
-    it('renders gator permissions cell when feature is enabled and there are permissions', () => {
-      jest
-        .mocked(isGatorPermissionsRevocationFeatureEnabled)
-        .mockReturnValue(true);
-
-      jest.mocked(getPermissionMetaDataByOrigin).mockReturnValue({
-        tokenTransfer: {
-          count: 2,
-          chains: ['0x1'],
-        },
-      });
-
-      jest.mocked(getTokenTransferPermissionsByOrigin).mockReturnValue([]);
-
-      const { getAllByTestId } = render();
-
-      const gatorPermissionsCells = getAllByTestId(
-        TEST_IDS.GATOR_PERMISSIONS_CELL,
-      );
-      expect(gatorPermissionsCells.length).toBeGreaterThan(0);
->>>>>>> 6d953aeb
-    });
-
-    const { getByTestId } = render();
-
-    expect(getByTestId(TEST_IDS.GATOR_PERMISSIONS_CELL)).toBeInTheDocument();
-  });
-
-<<<<<<< HEAD
+    });
+
+    jest.mocked(getTokenTransferPermissionsByOrigin).mockReturnValue([]);
+
+    const { getAllByTestId } = render();
+
+    const gatorPermissionsCells = getAllByTestId(
+      TEST_IDS.GATOR_PERMISSIONS_CELL,
+    );
+    expect(gatorPermissionsCells.length).toBeGreaterThan(0);
+  });
+
   it('should not render gator permissions cell when feature is disabled and there are permissions', () => {
     jest
       .mocked(isGatorPermissionsRevocationFeatureEnabled)
       .mockReturnValue(false);
-=======
-      jest.mocked(getTokenTransferPermissionsByOrigin).mockReturnValue([]);
-
-      const { queryByTestId } = render();
->>>>>>> 6d953aeb
 
     jest.mocked(getPermissionMetaDataByOrigin).mockReturnValue({
       tokenTransfer: {
@@ -444,6 +417,8 @@
       },
     });
 
+    jest.mocked(getTokenTransferPermissionsByOrigin).mockReturnValue([]);
+
     const { queryByTestId } = render();
 
     expect(
@@ -451,16 +426,10 @@
     ).not.toBeInTheDocument();
   });
 
-<<<<<<< HEAD
   it('should not render gator permissions cell when feature is enabled and there are no permissions', () => {
     jest
       .mocked(isGatorPermissionsRevocationFeatureEnabled)
       .mockReturnValue(true);
-=======
-      jest.mocked(getTokenTransferPermissionsByOrigin).mockReturnValue([]);
-
-      const { queryByTestId } = render();
->>>>>>> 6d953aeb
 
     jest.mocked(getPermissionMetaDataByOrigin).mockReturnValue({
       tokenTransfer: {
@@ -469,6 +438,8 @@
       },
     });
 
+    jest.mocked(getTokenTransferPermissionsByOrigin).mockReturnValue([]);
+
     const { queryByTestId } = render();
 
     expect(
