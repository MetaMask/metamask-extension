--- conflicted
+++ resolved
@@ -1,12 +1,7 @@
 import React, { useCallback, useEffect, useMemo, useState } from 'react';
 import { useDispatch, useSelector } from 'react-redux';
-<<<<<<< HEAD
 import { useNavigate, useParams } from 'react-router-dom-v5-compat';
-import { CaipChainId, NonEmptyArray } from '@metamask/utils';
-=======
-import { useHistory, useParams } from 'react-router-dom';
 import { CaipChainId, NonEmptyArray, Hex } from '@metamask/utils';
->>>>>>> 6d953aeb
 import {
   getAllScopesFromCaip25CaveatValue,
   getCaipAccountIdsFromCaip25CaveatValue,
