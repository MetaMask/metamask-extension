import React, { useCallback, useEffect, useMemo, useState } from 'react';
import { useDispatch, useSelector } from 'react-redux';
import { useHistory, useParams } from 'react-router-dom';
import { CaipChainId, NonEmptyArray, Hex } from '@metamask/utils';
import {
  getAllScopesFromCaip25CaveatValue,
  getCaipAccountIdsFromCaip25CaveatValue,
} from '@metamask/chain-agnostic-permission';
import {
  AlignItems,
  BlockSize,
  Display,
  FlexDirection,
} from '../../../../helpers/constants/design-system';
import { useI18nContext } from '../../../../hooks/useI18nContext';
import { getAllNetworkConfigurationsByCaipChainId } from '../../../../../shared/modules/selectors/networks';
import {
  getAllPermittedChainsForSelectedTab,
  getConnectedSitesList,
  getPermissions,
  getPermissionSubjects,
  getShowPermittedNetworkToastOpen,
} from '../../../../selectors';
import {
  hidePermittedNetworkToast,
  removePermissionsFor,
  requestAccountsAndChainPermissionsWithId,
  setPermittedAccounts,
  setPermittedChains,
} from '../../../../store/actions';
import {
  AvatarFavicon,
  AvatarFaviconSize,
  Box,
  Button,
  ButtonPrimary,
  ButtonPrimarySize,
  ButtonSize,
  ButtonVariant,
  IconName,
} from '../../../component-library';
import { ToastContainer, Toast } from '../../../multichain/toast/toast';
import { NoConnectionContent } from '../../../multichain/pages/connections/components/no-connection';
import { Content, Footer, Page } from '../../../multichain/pages/page';
import { SubjectsType } from '../../../multichain/pages/connections/components/connections.types';
import { CONNECT_ROUTE } from '../../../../helpers/constants/routes';
import {
  DisconnectAllModal,
  DisconnectType,
} from '../../../multichain/disconnect-all-modal/disconnect-all-modal';
import { DisconnectPermissionsModal } from '../../../multichain/disconnect-permissions-modal/disconnect-permissions-modal';
import { PermissionsHeader } from '../../../multichain/permissions-header/permissions-header';
import { EvmAndMultichainNetworkConfigurationsWithCaipChainId } from '../../../../selectors/selectors.types';
import { CAIP_FORMATTED_EVM_TEST_CHAINS } from '../../../../../shared/constants/network';
import { endTrace, trace, TraceName } from '../../../../../shared/lib/trace';
import { MultichainSiteCell } from '../../multichain-site-cell/multichain-site-cell';
import { useAccountGroupsForPermissions } from '../../../../hooks/useAccountGroupsForPermissions';
import { getCaip25CaveatValueFromPermissions } from '../../../../pages/permissions-connect/connect-page/utils';
import { getCaip25AccountIdsFromAccountGroupAndScope } from '../../../../../shared/lib/multichain/scope-utils';
import { MultichainEditAccountsPage } from '../multichain-edit-accounts-page/multichain-edit-accounts-page';
import {
  AppState,
<<<<<<< HEAD
  getPermissionGroupDetailsByOrigin,
  getTokenTransferPermissionsByOrigin,
=======
  getTokenTransferPermissionsByOrigin,
  getPermissionMetaDataByOrigin,
>>>>>>> 1f1280f9
} from '../../../../selectors/gator-permissions/gator-permissions';
import { PermissionsCell } from '../../../multichain/pages/gator-permissions/components';
import { isGatorPermissionsRevocationFeatureEnabled } from '../../../../../shared/modules/environment';
import { useRevokeGatorPermissions } from '../../../../hooks/gator-permissions/useRevokeGatorPermissions';

export enum MultichainReviewPermissionsPageMode {
  Summary = 'summary',
  EditAccounts = 'edit-accounts',
}

export const MultichainReviewPermissions = () => {
  const t = useI18nContext();
  const dispatch = useDispatch();
  const history = useHistory();
  const urlParams = useParams<{ origin: string }>();
  // @ts-expect-error TODO: Fix this type error by handling undefined parameters
  const securedOrigin = decodeURIComponent(urlParams.origin);
  const [showAccountToast, setShowAccountToast] = useState(false);
  const [showNetworkToast, setShowNetworkToast] = useState(false);
  const [showDisconnectAllModal, setShowDisconnectAllModal] = useState(false);
  const [showDisconnectPermissionsModal, setShowDisconnectPermissionsModal] =
    useState(false);
  const [pageMode, setPageMode] = useState<MultichainReviewPermissionsPageMode>(
    MultichainReviewPermissionsPageMode.Summary,
  );
  const activeTabOrigin: string = securedOrigin;

  const showPermittedNetworkToastOpen = useSelector(
    getShowPermittedNetworkToastOpen,
  );

  useEffect(() => {
    if (showPermittedNetworkToastOpen) {
      setShowNetworkToast(showPermittedNetworkToastOpen);
      dispatch(hidePermittedNetworkToast());
    }
  }, [showPermittedNetworkToastOpen, dispatch]);

  const requestAccountsAndChainPermissions = async () => {
    const requestId = await dispatch(
      requestAccountsAndChainPermissionsWithId(activeTabOrigin),
    );
    // TODO: Fix in https://github.com/MetaMask/metamask-extension/issues/31893
    // eslint-disable-next-line @typescript-eslint/restrict-template-expressions
    history.push(`${CONNECT_ROUTE}/${requestId}`);
  };

  // TODO: Fix in https://github.com/MetaMask/metamask-extension/issues/31973
  // eslint-disable-next-line @typescript-eslint/no-explicit-any
  const subjectMetadata: { [key: string]: any } = useSelector(
    getConnectedSitesList,
  );
  const connectedSubjectsMetadata = subjectMetadata[activeTabOrigin];
  const subjects = useSelector(getPermissionSubjects);

  const disconnectAllPermissions = () => {
    const subject = (subjects as SubjectsType)[activeTabOrigin];

    if (subject) {
      const permissionMethodNames = Object.values(subject.permissions).map(
        ({ parentCapability }: { parentCapability: string }) =>
          parentCapability,
      ) as string[];
      if (permissionMethodNames.length > 0) {
        const permissionsRecord = {
          [activeTabOrigin]: permissionMethodNames as NonEmptyArray<string>,
        };

        dispatch(removePermissionsFor(permissionsRecord));
      }
    }
    dispatch(hidePermittedNetworkToast());
  };

  const handleDisconnectClick = () => {
    setShowDisconnectAllModal(true);
  };

  const handleSkipPermissions = () => {
    setShowDisconnectPermissionsModal(false);
    // Skip permissions and disconnect directly
    trace({ name: TraceName.DisconnectAllModal });
    disconnectAllPermissions();
    endTrace({ name: TraceName.DisconnectAllModal });
  };

  const networkConfigurationsByCaipChainId = useSelector(
    getAllNetworkConfigurationsByCaipChainId,
  );

  const [nonTestNetworks, testNetworks] = useMemo(
    () =>
      Object.entries(networkConfigurationsByCaipChainId).reduce(
        ([nonTestNetworksList, testNetworksList], [chainId, network]) => {
          const caipChainId = chainId as CaipChainId;
          const isTestNetwork =
            CAIP_FORMATTED_EVM_TEST_CHAINS.includes(caipChainId);
          (isTestNetwork ? testNetworksList : nonTestNetworksList).push({
            ...network,
            caipChainId,
          });
          return [nonTestNetworksList, testNetworksList];
        },
        [
          [] as EvmAndMultichainNetworkConfigurationsWithCaipChainId[],
          [] as EvmAndMultichainNetworkConfigurationsWithCaipChainId[],
        ],
      ),
    [networkConfigurationsByCaipChainId],
  );

  const connectedChainIds = useSelector((state) =>
    getAllPermittedChainsForSelectedTab(state, activeTabOrigin),
  ) as CaipChainId[];

  const handleSelectChainIds = async (chainIds: string[]) => {
    if (chainIds.length === 0) {
      setShowDisconnectAllModal(true);
      return;
    }

    dispatch(setPermittedChains(activeTabOrigin, chainIds));

    setShowNetworkToast(true);
  };

  const existingPermissions = useSelector((state) =>
    getPermissions(state, activeTabOrigin),
  );

  const existingCaip25CaveatValue = useMemo(
    () =>
      existingPermissions
        ? getCaip25CaveatValueFromPermissions(existingPermissions)
        : null,
    [existingPermissions],
  );

  const existingCaip25AccountIds = useMemo(() => {
    return getCaipAccountIdsFromCaip25CaveatValue(
      existingCaip25CaveatValue ?? {
        requiredScopes: {},
        optionalScopes: {},
        sessionProperties: {},
        isMultichainOrigin: false,
      },
    );
  }, [existingCaip25CaveatValue]);

  const existingCaipChainIds = existingCaip25CaveatValue
    ? getAllScopesFromCaip25CaveatValue(existingCaip25CaveatValue)
    : [];

  const {
    supportedAccountGroups,
    connectedAccountGroups,
    existingConnectedCaipAccountIds,
  } = useAccountGroupsForPermissions(
    existingCaip25CaveatValue ?? {
      requiredScopes: {},
      optionalScopes: {},
      sessionProperties: {},
      isMultichainOrigin: false,
    },
    existingCaip25AccountIds,
    existingCaipChainIds,
    [],
  );

  const selectedAccountGroupIds = useMemo(
    () => connectedAccountGroups.map((group) => group.id),
    [connectedAccountGroups],
  );

  const setModeToEditAccounts = useCallback(() => {
    setPageMode(MultichainReviewPermissionsPageMode.EditAccounts);
  }, []);

  const handleAccountGroupIdsSelected = useCallback(
    (accountGroupIds: string[]) => {
      if (accountGroupIds.length === 0) {
        setPageMode(MultichainReviewPermissionsPageMode.Summary);
        setShowDisconnectAllModal(true);
        return;
      }

      const accountGroups = supportedAccountGroups.filter((group) =>
        accountGroupIds.includes(group.id),
      );

      const caipAccountIds = getCaip25AccountIdsFromAccountGroupAndScope(
        accountGroups,
        connectedChainIds,
      );

      setPageMode(MultichainReviewPermissionsPageMode.Summary);
      dispatch(setPermittedAccounts(activeTabOrigin, caipAccountIds));
    },
    [activeTabOrigin, connectedChainIds, dispatch, supportedAccountGroups],
  );

<<<<<<< HEAD
  const gatorPermissionGroupDetailsMap = useSelector((state) =>
    getPermissionGroupDetailsByOrigin(state as AppState, activeTabOrigin),
=======
  const gatorPermissionsGroupMetaData = useSelector((state) =>
    getPermissionMetaDataByOrigin(state as AppState, activeTabOrigin),
>>>>>>> 1f1280f9
  );

  // Gator permissions revocation logic
  const tokenTransferPermissions = useSelector((state: AppState) =>
    getTokenTransferPermissionsByOrigin(state, activeTabOrigin),
  );

  // Group permissions by chain ID for proper revocation
  const permissionsByChainId = useMemo(() => {
    const grouped: { [chainId: string]: typeof tokenTransferPermissions } = {};
    tokenTransferPermissions.forEach((permission) => {
      const { chainId } = permission.permissionResponse;
      if (!grouped[chainId]) {
        grouped[chainId] = [];
      }
      grouped[chainId].push(permission);
    });
    return grouped;
  }, [tokenTransferPermissions]);

  // Single hook instance for multi-chain support
  const { revokeGatorPermissionsBatchMultiChain } = useRevokeGatorPermissions({
    chainId: '0x1', // This will be overridden by the multi-chain function
  });

  // Format permissions for the DisconnectPermissionsModal
  const formattedPermissions = useMemo(() => {
    return tokenTransferPermissions.map((permission) => ({
      permission,
      chainId: permission.permissionResponse.chainId,
      permissionType: permission.permissionResponse.permission.type,
    }));
  }, [tokenTransferPermissions]);

  const shouldRenderGatorPermissionGroupDetails = useMemo(() => {
<<<<<<< HEAD
    if (!gatorPermissionGroupDetailsMap) {
=======
    if (!gatorPermissionsGroupMetaData) {
>>>>>>> 1f1280f9
      return false;
    }

    const isPermissionGroupDetailsMapEmpty = Object.values(
<<<<<<< HEAD
      gatorPermissionGroupDetailsMap,
    ).every((details) => details.total === 0);
=======
      gatorPermissionsGroupMetaData,
    ).every((details) => details.count === 0);
>>>>>>> 1f1280f9

    return (
      isGatorPermissionsRevocationFeatureEnabled() &&
      !isPermissionGroupDetailsMapEmpty
    );
<<<<<<< HEAD
  }, [gatorPermissionGroupDetailsMap]);
=======
  }, [gatorPermissionsGroupMetaData]);
>>>>>>> 1f1280f9

  const handleRemoveAllPermissions = async () => {
    try {
      trace({ name: TraceName.DisconnectAllModal });
      disconnectAllPermissions();
      endTrace({ name: TraceName.DisconnectAllModal });

      // Close the permissions modal immediately for better UX
      setShowDisconnectPermissionsModal(false);

      // Revoke gator permissions if they exist (run in background)
      if (tokenTransferPermissions.length > 0) {
        // Start revocation process in the background (don't await)
        revokeGatorPermissionsBatchMultiChain(
          permissionsByChainId as Record<Hex, typeof tokenTransferPermissions>,
        ).catch((gatorError) => {
          console.error('Error revoking gator permissions:', gatorError);
        });
      }
    } catch (error) {
      console.error('Error removing permissions:', error);
      // Still proceed to disconnect even if revocation fails
      setShowDisconnectPermissionsModal(false);
    }
  };

  return pageMode === MultichainReviewPermissionsPageMode.Summary ? (
    <Page
      data-testid="connections-page"
      className="main-container connections-page"
    >
      <>
        <PermissionsHeader
          securedOrigin={securedOrigin}
          connectedSubjectsMetadata={connectedSubjectsMetadata}
        />
        <Content padding={0}>
          {connectedAccountGroups.length > 0 ? (
            <MultichainSiteCell
              nonTestNetworks={nonTestNetworks}
              testNetworks={testNetworks}
              supportedAccountGroups={supportedAccountGroups}
              showEditAccounts={setModeToEditAccounts}
              onSelectChainIds={handleSelectChainIds}
              selectedAccountGroupIds={selectedAccountGroupIds}
              selectedChainIds={connectedChainIds}
            />
          ) : null}

          {shouldRenderGatorPermissionGroupDetails
<<<<<<< HEAD
            ? Object.entries(gatorPermissionGroupDetailsMap).map(
=======
            ? Object.entries(gatorPermissionsGroupMetaData).map(
>>>>>>> 1f1280f9
                ([permissionGroupName, details]) => (
                  <PermissionsCell
                    key={permissionGroupName}
                    nonTestNetworks={nonTestNetworks}
                    testNetworks={testNetworks}
<<<<<<< HEAD
                    totalCount={details.total}
=======
                    totalCount={details.count}
>>>>>>> 1f1280f9
                    chainIds={details.chains}
                    paddingTop={connectedAccountGroups.length === 0 ? 4 : 0}
                  />
                ),
              )
            : null}

          {connectedAccountGroups.length === 0 &&
          !shouldRenderGatorPermissionGroupDetails ? (
            <NoConnectionContent />
          ) : null}

          {showDisconnectAllModal ? (
            <DisconnectAllModal
              type={DisconnectType.Account}
              hostname={activeTabOrigin}
              onClose={() => setShowDisconnectAllModal(false)}
              onClick={() => {
                // Check if there are token transfer permissions

                setShowDisconnectAllModal(false);
                const hasTokenTransferPermissions = Object.values(
<<<<<<< HEAD
                  gatorPermissionGroupDetailsMap,
                ).some((details) => details.total > 0);
=======
                  gatorPermissionsGroupMetaData,
                ).some((details) => details.count > 0);
>>>>>>> 1f1280f9

                if (hasTokenTransferPermissions) {
                  setShowDisconnectPermissionsModal(true);
                } else {
                  trace({ name: TraceName.DisconnectAllModal });
                  disconnectAllPermissions();
                  endTrace({ name: TraceName.DisconnectAllModal });
                }
              }}
            />
          ) : null}
          {showDisconnectPermissionsModal ? (
            <DisconnectPermissionsModal
              isOpen={showDisconnectPermissionsModal}
              onClose={() => setShowDisconnectPermissionsModal(false)}
              onSkip={handleSkipPermissions}
              onRemoveAll={handleRemoveAllPermissions}
              permissions={formattedPermissions}
            />
          ) : null}
        </Content>
        <Footer>
          <>
            {existingConnectedCaipAccountIds.length > 0 ? (
              <Box
                display={Display.Flex}
                flexDirection={FlexDirection.Column}
                width={BlockSize.Full}
                gap={2}
                alignItems={AlignItems.center}
              >
                {showAccountToast ? (
                  <ToastContainer>
                    <Toast
                      text={t('accountPermissionToast')}
                      onClose={() => setShowAccountToast(false)}
                      startAdornment={
                        <AvatarFavicon
                          name={connectedSubjectsMetadata?.name}
                          size={AvatarFaviconSize.Sm}
                          src={connectedSubjectsMetadata?.iconUrl}
                        />
                      }
                    />
                  </ToastContainer>
                ) : null}
                {showNetworkToast ? (
                  <ToastContainer>
                    <Toast
                      text={t('networkPermissionToast')}
                      onClose={() => setShowNetworkToast(false)}
                      startAdornment={
                        <AvatarFavicon
                          name={connectedSubjectsMetadata?.name}
                          size={AvatarFaviconSize.Sm}
                          src={connectedSubjectsMetadata?.iconUrl}
                        />
                      }
                    />
                  </ToastContainer>
                ) : null}
                <Button
                  size={ButtonSize.Lg}
                  block
                  variant={ButtonVariant.Secondary}
                  startIconName={IconName.Logout}
                  danger
                  onClick={handleDisconnectClick}
                  data-test-id="disconnect-all"
                >
                  {t('disconnect')}
                </Button>
              </Box>
            ) : (
              <>
                {connectedAccountGroups.length > 0 ? (
                  <ButtonPrimary
                    size={ButtonPrimarySize.Lg}
                    block
                    data-test-id="no-connections-button"
                    // TODO: Fix in https://github.com/MetaMask/metamask-extension/issues/31879
                    // eslint-disable-next-line @typescript-eslint/no-misused-promises
                    onClick={requestAccountsAndChainPermissions}
                  >
                    {t('connectAccounts')}
                  </ButtonPrimary>
                ) : null}
              </>
            )}
          </>
        </Footer>
      </>
    </Page>
  ) : (
    <MultichainEditAccountsPage
      title={t('editAccounts')}
      confirmButtonText={t('update')}
      supportedAccountGroups={supportedAccountGroups}
      defaultSelectedAccountGroups={selectedAccountGroupIds}
      onSubmit={handleAccountGroupIdsSelected}
      onClose={() => setPageMode(MultichainReviewPermissionsPageMode.Summary)}
    />
  );
};<|MERGE_RESOLUTION|>--- conflicted
+++ resolved
@@ -60,13 +60,8 @@
 import { MultichainEditAccountsPage } from '../multichain-edit-accounts-page/multichain-edit-accounts-page';
 import {
   AppState,
-<<<<<<< HEAD
-  getPermissionGroupDetailsByOrigin,
-  getTokenTransferPermissionsByOrigin,
-=======
   getTokenTransferPermissionsByOrigin,
   getPermissionMetaDataByOrigin,
->>>>>>> 1f1280f9
 } from '../../../../selectors/gator-permissions/gator-permissions';
 import { PermissionsCell } from '../../../multichain/pages/gator-permissions/components';
 import { isGatorPermissionsRevocationFeatureEnabled } from '../../../../../shared/modules/environment';
@@ -268,13 +263,8 @@
     [activeTabOrigin, connectedChainIds, dispatch, supportedAccountGroups],
   );
 
-<<<<<<< HEAD
-  const gatorPermissionGroupDetailsMap = useSelector((state) =>
-    getPermissionGroupDetailsByOrigin(state as AppState, activeTabOrigin),
-=======
   const gatorPermissionsGroupMetaData = useSelector((state) =>
     getPermissionMetaDataByOrigin(state as AppState, activeTabOrigin),
->>>>>>> 1f1280f9
   );
 
   // Gator permissions revocation logic
@@ -310,32 +300,19 @@
   }, [tokenTransferPermissions]);
 
   const shouldRenderGatorPermissionGroupDetails = useMemo(() => {
-<<<<<<< HEAD
-    if (!gatorPermissionGroupDetailsMap) {
-=======
     if (!gatorPermissionsGroupMetaData) {
->>>>>>> 1f1280f9
       return false;
     }
 
     const isPermissionGroupDetailsMapEmpty = Object.values(
-<<<<<<< HEAD
-      gatorPermissionGroupDetailsMap,
-    ).every((details) => details.total === 0);
-=======
       gatorPermissionsGroupMetaData,
     ).every((details) => details.count === 0);
->>>>>>> 1f1280f9
 
     return (
       isGatorPermissionsRevocationFeatureEnabled() &&
       !isPermissionGroupDetailsMapEmpty
     );
-<<<<<<< HEAD
-  }, [gatorPermissionGroupDetailsMap]);
-=======
   }, [gatorPermissionsGroupMetaData]);
->>>>>>> 1f1280f9
 
   const handleRemoveAllPermissions = async () => {
     try {
@@ -386,21 +363,13 @@
           ) : null}
 
           {shouldRenderGatorPermissionGroupDetails
-<<<<<<< HEAD
-            ? Object.entries(gatorPermissionGroupDetailsMap).map(
-=======
             ? Object.entries(gatorPermissionsGroupMetaData).map(
->>>>>>> 1f1280f9
                 ([permissionGroupName, details]) => (
                   <PermissionsCell
                     key={permissionGroupName}
                     nonTestNetworks={nonTestNetworks}
                     testNetworks={testNetworks}
-<<<<<<< HEAD
-                    totalCount={details.total}
-=======
                     totalCount={details.count}
->>>>>>> 1f1280f9
                     chainIds={details.chains}
                     paddingTop={connectedAccountGroups.length === 0 ? 4 : 0}
                   />
@@ -423,13 +392,8 @@
 
                 setShowDisconnectAllModal(false);
                 const hasTokenTransferPermissions = Object.values(
-<<<<<<< HEAD
-                  gatorPermissionGroupDetailsMap,
-                ).some((details) => details.total > 0);
-=======
                   gatorPermissionsGroupMetaData,
                 ).some((details) => details.count > 0);
->>>>>>> 1f1280f9
 
                 if (hasTokenTransferPermissions) {
                   setShowDisconnectPermissionsModal(true);
