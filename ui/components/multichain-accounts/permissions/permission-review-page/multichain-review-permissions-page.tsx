import React, { useCallback, useEffect, useMemo, useState } from 'react';
import { useDispatch, useSelector } from 'react-redux';
import { useHistory, useParams } from 'react-router-dom';
import { CaipChainId, NonEmptyArray, Hex } from '@metamask/utils';
import {
  getAllScopesFromCaip25CaveatValue,
  getCaipAccountIdsFromCaip25CaveatValue,
} from '@metamask/chain-agnostic-permission';
import {
  AlignItems,
  BlockSize,
  Display,
  FlexDirection,
} from '../../../../helpers/constants/design-system';
import { useI18nContext } from '../../../../hooks/useI18nContext';
import { getAllNetworkConfigurationsByCaipChainId } from '../../../../../shared/modules/selectors/networks';
import {
  getAllPermittedChainsForSelectedTab,
  getConnectedSitesList,
  getPermissions,
  getPermissionSubjects,
  getShowPermittedNetworkToastOpen,
} from '../../../../selectors';
import {
  hidePermittedNetworkToast,
  removePermissionsFor,
  requestAccountsAndChainPermissionsWithId,
  setPermittedAccounts,
  setPermittedChains,
} from '../../../../store/actions';
import {
  AvatarFavicon,
  AvatarFaviconSize,
  Box,
  Button,
  ButtonPrimary,
  ButtonPrimarySize,
  ButtonSize,
  ButtonVariant,
  IconName,
} from '../../../component-library';
import { ToastContainer, Toast } from '../../../multichain/toast/toast';
import { NoConnectionContent } from '../../../multichain/pages/connections/components/no-connection';
import { Content, Footer, Page } from '../../../multichain/pages/page';
import { SubjectsType } from '../../../multichain/pages/connections/components/connections.types';
import { CONNECT_ROUTE } from '../../../../helpers/constants/routes';
import {
  DisconnectAllModal,
  DisconnectType,
} from '../../../multichain/disconnect-all-modal/disconnect-all-modal';
import { DisconnectPermissionsModal } from '../../../multichain/disconnect-permissions-modal/disconnect-permissions-modal';
import { PermissionsHeader } from '../../../multichain/permissions-header/permissions-header';
import { EvmAndMultichainNetworkConfigurationsWithCaipChainId } from '../../../../selectors/selectors.types';
import { CAIP_FORMATTED_EVM_TEST_CHAINS } from '../../../../../shared/constants/network';
import { endTrace, trace, TraceName } from '../../../../../shared/lib/trace';
import { MultichainSiteCell } from '../../multichain-site-cell/multichain-site-cell';
import { useAccountGroupsForPermissions } from '../../../../hooks/useAccountGroupsForPermissions';
import { getCaip25CaveatValueFromPermissions } from '../../../../pages/permissions-connect/connect-page/utils';
import { getCaip25AccountIdsFromAccountGroupAndScope } from '../../../../../shared/lib/multichain/scope-utils';
import { MultichainEditAccountsPage } from '../multichain-edit-accounts-page/multichain-edit-accounts-page';
import {
  AppState,
<<<<<<< HEAD
  getPermissionGroupDetailsByOrigin,
  getTokenTransferPermissionsByOrigin,
=======
  getPermissionMetaDataByOrigin,
>>>>>>> 415d6655
} from '../../../../selectors/gator-permissions/gator-permissions';
import { PermissionsCell } from '../../../multichain/pages/gator-permissions/components';
import { isGatorPermissionsRevocationFeatureEnabled } from '../../../../../shared/modules/environment';
import { useRevokeGatorPermissions } from '../../../../hooks/gator-permissions/useRevokeGatorPermissions';

export enum MultichainReviewPermissionsPageMode {
  Summary = 'summary',
  EditAccounts = 'edit-accounts',
}

export const MultichainReviewPermissions = () => {
  const t = useI18nContext();
  const dispatch = useDispatch();
  const history = useHistory();
  const urlParams = useParams<{ origin: string }>();
  // @ts-expect-error TODO: Fix this type error by handling undefined parameters
  const securedOrigin = decodeURIComponent(urlParams.origin);
  const [showAccountToast, setShowAccountToast] = useState(false);
  const [showNetworkToast, setShowNetworkToast] = useState(false);
  const [showDisconnectAllModal, setShowDisconnectAllModal] = useState(false);
  const [showDisconnectPermissionsModal, setShowDisconnectPermissionsModal] =
    useState(false);
  const [pageMode, setPageMode] = useState<MultichainReviewPermissionsPageMode>(
    MultichainReviewPermissionsPageMode.Summary,
  );
  const activeTabOrigin: string = securedOrigin;

  const showPermittedNetworkToastOpen = useSelector(
    getShowPermittedNetworkToastOpen,
  );

  useEffect(() => {
    if (showPermittedNetworkToastOpen) {
      setShowNetworkToast(showPermittedNetworkToastOpen);
      dispatch(hidePermittedNetworkToast());
    }
  }, [showPermittedNetworkToastOpen, dispatch]);

  const requestAccountsAndChainPermissions = async () => {
    const requestId = await dispatch(
      requestAccountsAndChainPermissionsWithId(activeTabOrigin),
    );
    // TODO: Fix in https://github.com/MetaMask/metamask-extension/issues/31893
    // eslint-disable-next-line @typescript-eslint/restrict-template-expressions
    history.push(`${CONNECT_ROUTE}/${requestId}`);
  };

  // TODO: Fix in https://github.com/MetaMask/metamask-extension/issues/31973
  // eslint-disable-next-line @typescript-eslint/no-explicit-any
  const subjectMetadata: { [key: string]: any } = useSelector(
    getConnectedSitesList,
  );
  const connectedSubjectsMetadata = subjectMetadata[activeTabOrigin];
  const subjects = useSelector(getPermissionSubjects);

  const disconnectAllPermissions = () => {
    const subject = (subjects as SubjectsType)[activeTabOrigin];

    if (subject) {
      const permissionMethodNames = Object.values(subject.permissions).map(
        ({ parentCapability }: { parentCapability: string }) =>
          parentCapability,
      ) as string[];
      if (permissionMethodNames.length > 0) {
        const permissionsRecord = {
          [activeTabOrigin]: permissionMethodNames as NonEmptyArray<string>,
        };

        dispatch(removePermissionsFor(permissionsRecord));
      }
    }
    dispatch(hidePermittedNetworkToast());
  };

  const handleDisconnectClick = () => {
    setShowDisconnectAllModal(true);
  };

  const handleSkipPermissions = () => {
    setShowDisconnectPermissionsModal(false);
    // Skip permissions and disconnect directly
    trace({ name: TraceName.DisconnectAllModal });
    disconnectAllPermissions();
    endTrace({ name: TraceName.DisconnectAllModal });
  };

  const networkConfigurationsByCaipChainId = useSelector(
    getAllNetworkConfigurationsByCaipChainId,
  );

  const [nonTestNetworks, testNetworks] = useMemo(
    () =>
      Object.entries(networkConfigurationsByCaipChainId).reduce(
        ([nonTestNetworksList, testNetworksList], [chainId, network]) => {
          const caipChainId = chainId as CaipChainId;
          const isTestNetwork =
            CAIP_FORMATTED_EVM_TEST_CHAINS.includes(caipChainId);
          (isTestNetwork ? testNetworksList : nonTestNetworksList).push({
            ...network,
            caipChainId,
          });
          return [nonTestNetworksList, testNetworksList];
        },
        [
          [] as EvmAndMultichainNetworkConfigurationsWithCaipChainId[],
          [] as EvmAndMultichainNetworkConfigurationsWithCaipChainId[],
        ],
      ),
    [networkConfigurationsByCaipChainId],
  );

  const connectedChainIds = useSelector((state) =>
    getAllPermittedChainsForSelectedTab(state, activeTabOrigin),
  ) as CaipChainId[];

  const handleSelectChainIds = async (chainIds: string[]) => {
    if (chainIds.length === 0) {
      setShowDisconnectAllModal(true);
      return;
    }

    dispatch(setPermittedChains(activeTabOrigin, chainIds));

    setShowNetworkToast(true);
  };

  const existingPermissions = useSelector((state) =>
    getPermissions(state, activeTabOrigin),
  );

  const existingCaip25CaveatValue = useMemo(
    () =>
      existingPermissions
        ? getCaip25CaveatValueFromPermissions(existingPermissions)
        : null,
    [existingPermissions],
  );

  const existingCaip25AccountIds = useMemo(() => {
    return getCaipAccountIdsFromCaip25CaveatValue(
      existingCaip25CaveatValue ?? {
        requiredScopes: {},
        optionalScopes: {},
        sessionProperties: {},
        isMultichainOrigin: false,
      },
    );
  }, [existingCaip25CaveatValue]);

  const existingCaipChainIds = existingCaip25CaveatValue
    ? getAllScopesFromCaip25CaveatValue(existingCaip25CaveatValue)
    : [];

  const {
    supportedAccountGroups,
    connectedAccountGroups,
    existingConnectedCaipAccountIds,
  } = useAccountGroupsForPermissions(
    existingCaip25CaveatValue ?? {
      requiredScopes: {},
      optionalScopes: {},
      sessionProperties: {},
      isMultichainOrigin: false,
    },
    existingCaip25AccountIds,
    existingCaipChainIds,
    [],
  );

  const selectedAccountGroupIds = useMemo(
    () => connectedAccountGroups.map((group) => group.id),
    [connectedAccountGroups],
  );

  const setModeToEditAccounts = useCallback(() => {
    setPageMode(MultichainReviewPermissionsPageMode.EditAccounts);
  }, []);

  const handleAccountGroupIdsSelected = useCallback(
    (accountGroupIds: string[]) => {
      if (accountGroupIds.length === 0) {
        setPageMode(MultichainReviewPermissionsPageMode.Summary);
        setShowDisconnectAllModal(true);
        return;
      }

      const accountGroups = supportedAccountGroups.filter((group) =>
        accountGroupIds.includes(group.id),
      );

      const caipAccountIds = getCaip25AccountIdsFromAccountGroupAndScope(
        accountGroups,
        connectedChainIds,
      );

      setPageMode(MultichainReviewPermissionsPageMode.Summary);
      dispatch(setPermittedAccounts(activeTabOrigin, caipAccountIds));
    },
    [activeTabOrigin, connectedChainIds, dispatch, supportedAccountGroups],
  );

  const gatorPermissionsGroupMetaData = useSelector((state) =>
    getPermissionMetaDataByOrigin(state as AppState, activeTabOrigin),
  );

  // Gator permissions revocation logic
  const tokenTransferPermissions = useSelector((state: AppState) =>
    getTokenTransferPermissionsByOrigin(state, activeTabOrigin),
  );

  // Group permissions by chain ID for proper revocation
  const permissionsByChainId = useMemo(() => {
    const grouped: { [chainId: string]: typeof tokenTransferPermissions } = {};
    tokenTransferPermissions.forEach((permission) => {
      const { chainId } = permission.permissionResponse;
      if (!grouped[chainId]) {
        grouped[chainId] = [];
      }
      grouped[chainId].push(permission);
    });
    return grouped;
  }, [tokenTransferPermissions]);

  // Single hook instance for multi-chain support
  const { revokeGatorPermissionsBatchMultiChain } = useRevokeGatorPermissions({
    chainId: '0x1', // This will be overridden by the multi-chain function
  });

  // Format permissions for the DisconnectPermissionsModal
  const formattedPermissions = useMemo(() => {
    return tokenTransferPermissions.map((permission) => ({
      permission,
      chainId: permission.permissionResponse.chainId,
      permissionType: permission.permissionResponse.permission.type,
    }));
  }, [tokenTransferPermissions]);

  const shouldRenderGatorPermissionGroupDetails = useMemo(() => {
    if (!gatorPermissionsGroupMetaData) {
      return false;
    }

    const isPermissionGroupDetailsMapEmpty = Object.values(
      gatorPermissionsGroupMetaData,
    ).every((details) => details.count === 0);

    return (
      isGatorPermissionsRevocationFeatureEnabled() &&
      !isPermissionGroupDetailsMapEmpty
    );
  }, [gatorPermissionsGroupMetaData]);

  const handleRemoveAllPermissions = async () => {
    try {
      trace({ name: TraceName.DisconnectAllModal });
      disconnectAllPermissions();
      endTrace({ name: TraceName.DisconnectAllModal });

      // Close the permissions modal immediately for better UX
      setShowDisconnectPermissionsModal(false);

      // Revoke gator permissions if they exist (run in background)
      if (tokenTransferPermissions.length > 0) {
        // Start revocation process in the background (don't await)
        revokeGatorPermissionsBatchMultiChain(
          permissionsByChainId as Record<Hex, typeof tokenTransferPermissions>,
        ).catch((gatorError) => {
          console.error('Error revoking gator permissions:', gatorError);
        });
      }
    } catch (error) {
      console.error('Error removing permissions:', error);
      // Still proceed to disconnect even if revocation fails
      setShowDisconnectPermissionsModal(false);
    }
  };

  return pageMode === MultichainReviewPermissionsPageMode.Summary ? (
    <Page
      data-testid="connections-page"
      className="main-container connections-page"
    >
      <>
        <PermissionsHeader
          securedOrigin={securedOrigin}
          connectedSubjectsMetadata={connectedSubjectsMetadata}
        />
        <Content padding={0}>
          {connectedAccountGroups.length > 0 ? (
            <MultichainSiteCell
              nonTestNetworks={nonTestNetworks}
              testNetworks={testNetworks}
              supportedAccountGroups={supportedAccountGroups}
              showEditAccounts={setModeToEditAccounts}
              onSelectChainIds={handleSelectChainIds}
              selectedAccountGroupIds={selectedAccountGroupIds}
              selectedChainIds={connectedChainIds}
            />
          ) : null}

          {shouldRenderGatorPermissionGroupDetails
            ? Object.entries(gatorPermissionsGroupMetaData).map(
                ([permissionGroupName, details]) => (
                  <PermissionsCell
                    key={permissionGroupName}
                    nonTestNetworks={nonTestNetworks}
                    testNetworks={testNetworks}
                    totalCount={details.count}
                    chainIds={details.chains}
                    paddingTop={connectedAccountGroups.length === 0 ? 4 : 0}
                  />
                ),
              )
            : null}

          {connectedAccountGroups.length === 0 &&
          !shouldRenderGatorPermissionGroupDetails ? (
            <NoConnectionContent />
          ) : null}

          {showDisconnectAllModal ? (
            <DisconnectAllModal
              type={DisconnectType.Account}
              hostname={activeTabOrigin}
              onClose={() => setShowDisconnectAllModal(false)}
              onClick={() => {
                // Check if there are token transfer permissions

                setShowDisconnectAllModal(false);
                const hasTokenTransferPermissions = Object.values(
                  gatorPermissionGroupDetailsMap,
                ).some((details) => details.total > 0);

                if (hasTokenTransferPermissions) {
                  setShowDisconnectPermissionsModal(true);
                } else {
                  trace({ name: TraceName.DisconnectAllModal });
                  disconnectAllPermissions();
                  endTrace({ name: TraceName.DisconnectAllModal });
                }
              }}
            />
          ) : null}
          {showDisconnectPermissionsModal ? (
            <DisconnectPermissionsModal
              isOpen={showDisconnectPermissionsModal}
              onClose={() => setShowDisconnectPermissionsModal(false)}
              onSkip={handleSkipPermissions}
              onRemoveAll={handleRemoveAllPermissions}
              permissions={formattedPermissions}
            />
          ) : null}
        </Content>
        <Footer>
          <>
            {existingConnectedCaipAccountIds.length > 0 ? (
              <Box
                display={Display.Flex}
                flexDirection={FlexDirection.Column}
                width={BlockSize.Full}
                gap={2}
                alignItems={AlignItems.center}
              >
                {showAccountToast ? (
                  <ToastContainer>
                    <Toast
                      text={t('accountPermissionToast')}
                      onClose={() => setShowAccountToast(false)}
                      startAdornment={
                        <AvatarFavicon
                          name={connectedSubjectsMetadata?.name}
                          size={AvatarFaviconSize.Sm}
                          src={connectedSubjectsMetadata?.iconUrl}
                        />
                      }
                    />
                  </ToastContainer>
                ) : null}
                {showNetworkToast ? (
                  <ToastContainer>
                    <Toast
                      text={t('networkPermissionToast')}
                      onClose={() => setShowNetworkToast(false)}
                      startAdornment={
                        <AvatarFavicon
                          name={connectedSubjectsMetadata?.name}
                          size={AvatarFaviconSize.Sm}
                          src={connectedSubjectsMetadata?.iconUrl}
                        />
                      }
                    />
                  </ToastContainer>
                ) : null}
                <Button
                  size={ButtonSize.Lg}
                  block
                  variant={ButtonVariant.Secondary}
                  startIconName={IconName.Logout}
                  danger
                  onClick={handleDisconnectClick}
                  data-test-id="disconnect-all"
                >
                  {t('disconnect')}
                </Button>
              </Box>
            ) : (
              <>
                {connectedAccountGroups.length > 0 ? (
                  <ButtonPrimary
                    size={ButtonPrimarySize.Lg}
                    block
                    data-test-id="no-connections-button"
                    // TODO: Fix in https://github.com/MetaMask/metamask-extension/issues/31879
                    // eslint-disable-next-line @typescript-eslint/no-misused-promises
                    onClick={requestAccountsAndChainPermissions}
                  >
                    {t('connectAccounts')}
                  </ButtonPrimary>
                ) : null}
              </>
            )}
          </>
        </Footer>
      </>
    </Page>
  ) : (
    <MultichainEditAccountsPage
      title={t('editAccounts')}
      confirmButtonText={t('update')}
      supportedAccountGroups={supportedAccountGroups}
      defaultSelectedAccountGroups={selectedAccountGroupIds}
      onSubmit={handleAccountGroupIdsSelected}
      onClose={() => setPageMode(MultichainReviewPermissionsPageMode.Summary)}
    />
  );
};<|MERGE_RESOLUTION|>--- conflicted
+++ resolved
@@ -60,12 +60,8 @@
 import { MultichainEditAccountsPage } from '../multichain-edit-accounts-page/multichain-edit-accounts-page';
 import {
   AppState,
-<<<<<<< HEAD
-  getPermissionGroupDetailsByOrigin,
   getTokenTransferPermissionsByOrigin,
-=======
   getPermissionMetaDataByOrigin,
->>>>>>> 415d6655
 } from '../../../../selectors/gator-permissions/gator-permissions';
 import { PermissionsCell } from '../../../multichain/pages/gator-permissions/components';
 import { isGatorPermissionsRevocationFeatureEnabled } from '../../../../../shared/modules/environment';
@@ -396,8 +392,8 @@
 
                 setShowDisconnectAllModal(false);
                 const hasTokenTransferPermissions = Object.values(
-                  gatorPermissionGroupDetailsMap,
-                ).some((details) => details.total > 0);
+                  gatorPermissionsGroupMetaData,
+                ).some((details) => details.count > 0);
 
                 if (hasTokenTransferPermissions) {
                   setShowDisconnectPermissionsModal(true);
