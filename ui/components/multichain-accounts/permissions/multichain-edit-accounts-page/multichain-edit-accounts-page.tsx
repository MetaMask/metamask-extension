import React, { useCallback, useContext, useMemo, useState } from 'react';
import { AccountGroupId, AccountWalletId } from '@metamask/account-api';
import { useSelector } from 'react-redux';
import { useI18nContext } from '../../../../hooks/useI18nContext';
import {
  Box,
  IconName,
  ButtonIcon,
  ButtonIconSize,
  ButtonSecondary,
  ButtonSecondarySize,
} from '../../../component-library';

import {
  BackgroundColor,
  Display,
  FlexDirection,
  TextVariant,
} from '../../../../helpers/constants/design-system';
import {
  MetaMetricsEventCategory,
  MetaMetricsEventName,
} from '../../../../../shared/constants/metametrics';
import { MetaMetricsContext } from '../../../../contexts/metametrics';
import { MultichainAccountList } from '../../multichain-account-list';
import { getAccountTree } from '../../../../selectors/multichain-accounts/account-tree';
import { AccountGroupWithInternalAccounts } from '../../../../selectors/multichain-accounts/account-tree.types';
import { Content, Footer, Header, Page } from '../../../multichain/pages/page';
import { extractWalletIdFromGroupId } from '../../../../selectors/multichain-accounts/utils';
import { useAllWalletAccountsBalances } from '../../../../hooks/multichain-accounts/useAccountBalance';

type MultichainEditAccountsPageProps = {
  title?: string;
<<<<<<< HEAD
=======
  confirmButtonText?: string;
>>>>>>> 17d008f4
  defaultSelectedAccountGroups: AccountGroupId[];
  supportedAccountGroups: AccountGroupWithInternalAccounts[];
  onSubmit: (accountGroups: AccountGroupId[]) => void;
  onClose: () => void;
};

export const MultichainEditAccountsPage: React.FC<
  MultichainEditAccountsPageProps
> = ({
  title,
<<<<<<< HEAD
=======
  confirmButtonText,
>>>>>>> 17d008f4
  defaultSelectedAccountGroups,
  supportedAccountGroups,
  onSubmit,
  onClose,
}) => {
  const t = useI18nContext();
  const trackEvent = useContext(MetaMetricsContext);
  const [selectedAccountGroups, setSelectedAccountGroups] = useState(
    defaultSelectedAccountGroups,
  );
  const accountTree = useSelector(getAccountTree);
  const formattedAccountGroupBalancesByWallet = useAllWalletAccountsBalances();

  const walletsWithSupportedAccountGroups = useMemo(() => {
    const walletMap = new Map();

    // Build wallets from scratch using only supported account groups
    supportedAccountGroups.forEach((group) => {
      const walletId = extractWalletIdFromGroupId(group.id);
      const walletIdTyped = walletId as AccountWalletId;
      const wallet = accountTree.wallets[walletIdTyped];

      if (wallet) {
        if (!walletMap.has(walletId)) {
          walletMap.set(walletId, {
            id: wallet.id,
            type: wallet.type,
            metadata: wallet.metadata,
            groups: {},
          });
        }
        walletMap.get(walletId).groups[group.id] = group;
      }
    });

    return Object.fromEntries(walletMap);
  }, [accountTree.wallets, supportedAccountGroups]);

  const handleAccountClick = useCallback(
    (accountGroupId: AccountGroupId) => {
      if (selectedAccountGroups.includes(accountGroupId)) {
        // Remove item if it exists
        setSelectedAccountGroups(
          selectedAccountGroups.filter((id) => id !== accountGroupId),
        );
      } else {
        // Add item if it doesn't exist
        setSelectedAccountGroups([...selectedAccountGroups, accountGroupId]);
      }
    },
    [selectedAccountGroups],
  );

  const handleConnect = useCallback(() => {
    const defaultSet = new Set(defaultSelectedAccountGroups);
    const selectedSet = new Set(selectedAccountGroups);

    const addedAccounts = selectedAccountGroups.filter(
      (accountGroup) => !defaultSet.has(accountGroup),
    );
    const removedAccounts = defaultSelectedAccountGroups.filter(
      (accountGroup) => !selectedSet.has(accountGroup),
    );

    onSubmit(selectedAccountGroups);
    trackEvent({
      category: MetaMetricsEventCategory.Permissions,
      event: MetaMetricsEventName.UpdatePermissionedAccounts,
      properties: {
        addedAccounts: addedAccounts.length,
        removedAccounts: removedAccounts.length,
        location: 'Edit Accounts Modal',
      },
    });
  }, [
    selectedAccountGroups,
    defaultSelectedAccountGroups,
    onSubmit,
    trackEvent,
  ]);

  return (
    <Page
      data-testid="modal-page"
      className="main-container connect-page"
      backgroundColor={BackgroundColor.backgroundDefault}
    >
      <Header
        paddingTop={8}
        paddingBottom={0}
        startAccessory={
          <ButtonIcon
            size={ButtonIconSize.Md}
            ariaLabel={t('back')}
            iconName={IconName.ArrowLeft}
            onClick={onClose}
            data-testid="back-button"
          />
        }
        textProps={{
          variant: TextVariant.headingSm,
        }}
      >
        {title ?? t('editAccounts')}
      </Header>
      <Content
        paddingLeft={4}
        paddingRight={4}
        backgroundColor={BackgroundColor.transparent}
      >
        <Box display={Display.Flex} flexDirection={FlexDirection.Column}>
          <MultichainAccountList
            wallets={walletsWithSupportedAccountGroups}
            selectedAccountGroups={selectedAccountGroups}
            handleAccountClick={handleAccountClick}
            formattedAccountGroupBalancesByWallet={
              formattedAccountGroupBalancesByWallet
            }
            showAccountCheckbox={true}
          />
        </Box>
      </Content>
      <Footer>
        <ButtonSecondary
          data-testid="connect-more-accounts-button"
          onClick={handleConnect}
          size={ButtonSecondarySize.Lg}
          block
        >
          {confirmButtonText ?? t('connect')}
        </ButtonSecondary>
      </Footer>
    </Page>
  );
};<|MERGE_RESOLUTION|>--- conflicted
+++ resolved
@@ -31,10 +31,7 @@
 
 type MultichainEditAccountsPageProps = {
   title?: string;
-<<<<<<< HEAD
-=======
   confirmButtonText?: string;
->>>>>>> 17d008f4
   defaultSelectedAccountGroups: AccountGroupId[];
   supportedAccountGroups: AccountGroupWithInternalAccounts[];
   onSubmit: (accountGroups: AccountGroupId[]) => void;
@@ -45,10 +42,7 @@
   MultichainEditAccountsPageProps
 > = ({
   title,
-<<<<<<< HEAD
-=======
   confirmButtonText,
->>>>>>> 17d008f4
   defaultSelectedAccountGroups,
   supportedAccountGroups,
   onSubmit,
