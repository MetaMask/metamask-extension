--- conflicted
+++ resolved
@@ -116,11 +116,7 @@
         scopes: ['solana:5eykt4UsFv8P8NJdTREpY1vzqKqZKvdp'],
       },
     ],
-<<<<<<< HEAD
-    walletName: 'Test Wallet 1',
-=======
     walletName: 'Test Wallet',
->>>>>>> 4fd8a2b3
     walletId: MOCK_WALLET_ID,
   },
   {
@@ -144,11 +140,7 @@
         scopes: ['solana:5eykt4UsFv8P8NJdTREpY1vzqKqZKvdp'],
       },
     ],
-<<<<<<< HEAD
-    walletName: 'Test Wallet 2',
-=======
     walletName: 'Test Wallet',
->>>>>>> 4fd8a2b3
     walletId: MOCK_WALLET_ID,
   },
   {
@@ -172,11 +164,7 @@
         scopes: ['solana:5eykt4UsFv8P8NJdTREpY1vzqKqZKvdp'],
       },
     ],
-<<<<<<< HEAD
-    walletName: 'Test Wallet 3',
-=======
     walletName: 'Test Wallet',
->>>>>>> 4fd8a2b3
     walletId: MOCK_WALLET_ID,
   },
 ];
