import React from 'react';
import { fireEvent, waitFor } from '@testing-library/react';
import { EthAccountType, SolAccountType } from '@metamask/keyring-api';
import {
  AccountGroupType,
  AccountWalletType,
  AccountGroupId,
} from '@metamask/account-api';
import { renderWithProvider } from '../../../../../test/jest/rendering';
import configureStore from '../../../../store/store';
import { createMockInternalAccount } from '../../../../../test/jest/mocks';
import {
  AccountGroupWithInternalAccounts,
  AccountTreeState,
  InternalAccountsState,
} from '../../../../selectors/multichain-accounts/account-tree.types';
import { createMockMultichainAccountsState } from '../../../../selectors/multichain-accounts/test-utils';
import { useAllWalletAccountsBalances } from '../../../../hooks/multichain-accounts/useAccountBalance';
import { MultichainEditAccountsPage } from './multichain-edit-accounts-page';

// Mock the useAllWalletAccountsBalances hook
jest.mock('../../../../hooks/multichain-accounts/useAccountBalance', () => ({
  useAllWalletAccountsBalances: jest.fn(),
}));

const MOCK_WALLET_ID = 'entropy:01JKAF3DSGM3AB87EM9N0K41AJ';
const MOCK_GROUP_ID_1 =
  'entropy:01JKAF3DSGM3AB87EM9N0K41AJ/0' as AccountGroupId;
const MOCK_GROUP_ID_2 =
  'entropy:01JKAF3DSGM3AB87EM9N0K41AJ/1' as AccountGroupId;
const MOCK_GROUP_ID_3 =
  'entropy:01JKAF3DSGM3AB87EM9N0K41AJ/2' as AccountGroupId;

const TEST_IDS = {
  CONNECT_MORE_ACCOUNTS_BUTTON: 'connect-more-accounts-button',
  MULTICHAIN_ACCOUNT_CELL: (groupId: string) =>
    `multichain-account-cell-${groupId}`,
  BACK_BUTTON: 'back-button',
} as const;

const mockEvmAccount1 = createMockInternalAccount({
  id: 'cf8dace4-9439-4bd4-b3a8-88c821c8fcb3',
  name: 'EVM Account 1',
  address: '0x1111111111111111111111111111111111111111',
  type: EthAccountType.Eoa,
});

const mockEvmAccount2 = createMockInternalAccount({
  id: '07c2cfec-36c9-46c4-8115-3836d3ac9047',
  name: 'EVM Account 2',
  address: '0x2222222222222222222222222222222222222222',
  type: EthAccountType.Eoa,
});

const mockEvmAccount3 = createMockInternalAccount({
  id: '784225f4-d30b-4e77-a900-c8bbce735b88',
  name: 'EVM Account 3',
  address: '0x3333333333333333333333333333333333333333',
  type: EthAccountType.Eoa,
});

const mockSolAccount1 = createMockInternalAccount({
  id: '9b6b30a0-3c87-4a33-9d10-a27a2aba2ba2',
  name: 'Solana Account 1',
  address: 'So1anaAddr1111111111111111111111111111111111',
  type: SolAccountType.DataAccount,
});

const mockSolAccount2 = createMockInternalAccount({
  id: 'a1b2c3d4-5e6f-7890-abcd-ef1234567890',
  name: 'Solana Account 2',
  address: 'So1anaAddr2222222222222222222222222222222222',
  type: SolAccountType.DataAccount,
});

const mockSolAccount3 = createMockInternalAccount({
  id: 'b2c3d4e5-6f78-90ab-cdef-123456789012',
  name: 'Solana Account 3',
  address: 'So1anaAddr3333333333333333333333333333333333',
  type: SolAccountType.DataAccount,
});

// Mock balance data for the useAllWalletAccountsBalances hook
const mockBalanceData = {
  [MOCK_WALLET_ID]: {
    [MOCK_GROUP_ID_1]: '$100.50',
    [MOCK_GROUP_ID_2]: '$250.75',
    [MOCK_GROUP_ID_3]: '$75.25',
  },
};

const mockUseAllWalletAccountsBalances =
  useAllWalletAccountsBalances as jest.MockedFunction<
    typeof useAllWalletAccountsBalances
  >;

const createMockAccountGroups = (): AccountGroupWithInternalAccounts[] => [
  {
    id: MOCK_GROUP_ID_1,
    type: AccountGroupType.MultichainAccount,
    metadata: {
      name: 'Test Group 1',
      pinned: false,
      hidden: false,
      entropy: {
        groupIndex: 0,
      },
    },
    accounts: [
      {
        ...mockEvmAccount1,
        scopes: ['eip155:1'],
      },
      {
        ...mockSolAccount1,
        scopes: ['solana:5eykt4UsFv8P8NJdTREpY1vzqKqZKvdp'],
      },
    ],
<<<<<<< HEAD
    walletName: 'Test Wallet 1',
=======
    walletName: 'Test Wallet',
    walletId: MOCK_WALLET_ID,
>>>>>>> 17d008f4
  },
  {
    id: MOCK_GROUP_ID_2,
    type: AccountGroupType.MultichainAccount,
    metadata: {
      name: 'Test Group 2',
      pinned: false,
      hidden: false,
      entropy: {
        groupIndex: 1,
      },
    },
    accounts: [
      {
        ...mockEvmAccount2,
        scopes: ['eip155:1'],
      },
      {
        ...mockSolAccount2,
        scopes: ['solana:5eykt4UsFv8P8NJdTREpY1vzqKqZKvdp'],
      },
    ],
<<<<<<< HEAD
    walletName: 'Test Wallet 2',
=======
    walletName: 'Test Wallet',
    walletId: MOCK_WALLET_ID,
>>>>>>> 17d008f4
  },
  {
    id: MOCK_GROUP_ID_3,
    type: AccountGroupType.MultichainAccount,
    metadata: {
      name: 'Test Group 3',
      pinned: false,
      hidden: false,
      entropy: {
        groupIndex: 2,
      },
    },
    accounts: [
      {
        ...mockEvmAccount3,
        scopes: ['eip155:1'],
      },
      {
        ...mockSolAccount3,
        scopes: ['solana:5eykt4UsFv8P8NJdTREpY1vzqKqZKvdp'],
      },
    ],
<<<<<<< HEAD
    walletName: 'Test Wallet 3',
=======
    walletName: 'Test Wallet',
    walletId: MOCK_WALLET_ID,
>>>>>>> 17d008f4
  },
];

const createMockState = (overrides = {}) => {
  const accountTreeState = {
    selectedAccountGroup: MOCK_GROUP_ID_1,
    wallets: {
      [MOCK_WALLET_ID]: {
        id: MOCK_WALLET_ID,
        type: AccountWalletType.Entropy,
        metadata: {
          name: 'Test Wallet',
          entropy: {
            id: '01JKAF3DSGM3AB87EM9N0K41AJ',
          },
        },
        groups: {
          [MOCK_GROUP_ID_1]: {
            id: MOCK_GROUP_ID_1,
            type: AccountGroupType.MultichainAccount,
            metadata: {
              name: 'Test Group 1',
              pinned: false,
              hidden: false,
              entropy: {
                groupIndex: 0,
              },
            },
            accounts: [mockEvmAccount1.id, mockSolAccount1.id],
          },
          [MOCK_GROUP_ID_2]: {
            id: MOCK_GROUP_ID_2,
            type: AccountGroupType.MultichainAccount,
            metadata: {
              name: 'Test Group 2',
              pinned: false,
              hidden: false,
              entropy: {
                groupIndex: 1,
              },
            },
            accounts: [mockEvmAccount2.id, mockSolAccount2.id],
          },
          [MOCK_GROUP_ID_3]: {
            id: MOCK_GROUP_ID_3,
            type: AccountGroupType.MultichainAccount,
            metadata: {
              name: 'Test Group 3',
              pinned: false,
              hidden: false,
              entropy: {
                groupIndex: 2,
              },
            },
            accounts: [mockEvmAccount3.id, mockSolAccount3.id],
          },
        },
      },
    },
  };

  const internalAccountsState = {
    accounts: {
      [mockEvmAccount1.id]: {
        ...mockEvmAccount1,
        scopes: ['eip155:1'],
      },
      [mockEvmAccount2.id]: {
        ...mockEvmAccount2,
        scopes: ['eip155:1'],
      },
      [mockEvmAccount3.id]: {
        ...mockEvmAccount3,
        scopes: ['eip155:1'],
      },
      [mockSolAccount1.id]: {
        ...mockSolAccount1,
        scopes: ['solana:5eykt4UsFv8P8NJdTREpY1vzqKqZKvdp'],
      },
      [mockSolAccount2.id]: {
        ...mockSolAccount2,
        scopes: ['solana:5eykt4UsFv8P8NJdTREpY1vzqKqZKvdp'],
      },
      [mockSolAccount3.id]: {
        ...mockSolAccount3,
        scopes: ['solana:5eykt4UsFv8P8NJdTREpY1vzqKqZKvdp'],
      },
    },
    selectedAccount: mockEvmAccount1.id,
  };

  const mockMultichainState = createMockMultichainAccountsState(
    accountTreeState as unknown as AccountTreeState,
    internalAccountsState as unknown as InternalAccountsState,
  );

  return {
    ...mockMultichainState,
    metamask: {
      ...mockMultichainState.metamask,
      keyrings: [],
      defaultHomeActiveTabName: 'activity',
      ...overrides,
    },
  };
};

const render = (
  props: {
    supportedAccountGroups?: AccountGroupWithInternalAccounts[];
    defaultSelectedAccountGroups?: AccountGroupId[];
    onSubmit?: (accountGroups: AccountGroupId[]) => void;
    onClose?: () => void;
  } = {},
  state = {},
) => {
  const store = configureStore(createMockState(state));

  const defaultProps = {
    supportedAccountGroups: createMockAccountGroups(),
    defaultSelectedAccountGroups: [MOCK_GROUP_ID_1],
    onSubmit: jest.fn(),
    onClose: jest.fn(),
    ...props,
  };

  return renderWithProvider(
    <MultichainEditAccountsPage {...defaultProps} />,
    store,
  );
};

describe('MultichainEditAccountsPage', () => {
  beforeEach(() => {
    jest.clearAllMocks();
    // Set up the mock return value for useAllWalletAccountsBalances
    mockUseAllWalletAccountsBalances.mockReturnValue(mockBalanceData);
  });

  it('renders modal with correct title', () => {
    const { getByText } = render();
    expect(getByText('Edit accounts')).toBeInTheDocument();
  });

  it('renders connect button', () => {
    const { getByTestId } = render();
    expect(
      getByTestId(TEST_IDS.CONNECT_MORE_ACCOUNTS_BUTTON),
    ).toBeInTheDocument();
    expect(
      getByTestId(TEST_IDS.CONNECT_MORE_ACCOUNTS_BUTTON),
    ).toHaveTextContent('Connect');
  });

  it('renders all account groups', () => {
    const { getByText } = render();
    expect(getByText('Test Group 1')).toBeInTheDocument();
    expect(getByText('Test Group 2')).toBeInTheDocument();
    expect(getByText('Test Group 3')).toBeInTheDocument();
  });

  it('shows selected accounts with visual indication', () => {
    const { getByTestId } = render({
      defaultSelectedAccountGroups: [MOCK_GROUP_ID_1],
    });

    // The selected account should have a border indicating selection
    const selectedAccount = getByTestId(
      TEST_IDS.MULTICHAIN_ACCOUNT_CELL(MOCK_GROUP_ID_1),
    );
    expect(selectedAccount).toBeInTheDocument();
  });

  it('toggles account selection when account is clicked', () => {
    const onSubmit = jest.fn();
    const { getByText, getByTestId } = render({
      defaultSelectedAccountGroups: [MOCK_GROUP_ID_1],
      onSubmit,
    });

    fireEvent.click(getByText('Test Group 2'));
    fireEvent.click(getByTestId(TEST_IDS.CONNECT_MORE_ACCOUNTS_BUTTON));

    expect(onSubmit).toHaveBeenCalledWith([MOCK_GROUP_ID_1, MOCK_GROUP_ID_2]);
  });

  it('deselects account when already selected account is clicked', () => {
    const onSubmit = jest.fn();
    const { getByText, getByTestId } = render({
      defaultSelectedAccountGroups: [MOCK_GROUP_ID_1, MOCK_GROUP_ID_2],
      onSubmit,
    });

    fireEvent.click(getByText('Test Group 1'));
    fireEvent.click(getByTestId(TEST_IDS.CONNECT_MORE_ACCOUNTS_BUTTON));

    expect(onSubmit).toHaveBeenCalledWith([MOCK_GROUP_ID_2]);
  });

  it('shows connect button with correct text', () => {
    const { getByTestId } = render({
      defaultSelectedAccountGroups: [MOCK_GROUP_ID_1],
    });

    expect(
      getByTestId(TEST_IDS.CONNECT_MORE_ACCOUNTS_BUTTON),
    ).toBeInTheDocument();
    expect(
      getByTestId(TEST_IDS.CONNECT_MORE_ACCOUNTS_BUTTON),
    ).toHaveTextContent('Connect');
  });

  it('calls onSubmit with selected account groups when connect button is clicked', () => {
    const onSubmit = jest.fn();
    const { getByTestId } = render({
      defaultSelectedAccountGroups: [MOCK_GROUP_ID_1, MOCK_GROUP_ID_2],
      onSubmit,
    });

    fireEvent.click(getByTestId(TEST_IDS.CONNECT_MORE_ACCOUNTS_BUTTON));

    expect(onSubmit).toHaveBeenCalledWith([MOCK_GROUP_ID_1, MOCK_GROUP_ID_2]);
  });

  it('calls onClose when close button is clicked', () => {
    const onClose = jest.fn();
    const { getByTestId } = render({ onClose });

    const backButton = getByTestId(TEST_IDS.BACK_BUTTON);
    fireEvent.click(backButton);
    expect(onClose).toHaveBeenCalled();
  });

  it('handles empty account groups array', () => {
    const { getByText } = render({
      supportedAccountGroups: [],
      defaultSelectedAccountGroups: [],
    });

    expect(getByText('Edit accounts')).toBeInTheDocument();
  });

  it('updates selected accounts when defaultSelectedAccountGroups prop changes', async () => {
    const { rerender, getByTestId } = render({
      defaultSelectedAccountGroups: [MOCK_GROUP_ID_1],
    });

    // Initially only first account should be selected
    expect(
      getByTestId(TEST_IDS.MULTICHAIN_ACCOUNT_CELL(MOCK_GROUP_ID_1)),
    ).toBeInTheDocument();

    // Rerender with all accounts selected
    rerender(
      <MultichainEditAccountsPage
        supportedAccountGroups={createMockAccountGroups()}
        defaultSelectedAccountGroups={[
          MOCK_GROUP_ID_1,
          MOCK_GROUP_ID_2,
          MOCK_GROUP_ID_3,
        ]}
        onSubmit={jest.fn()}
        onClose={jest.fn()}
      />,
    );

    await waitFor(() => {
      expect(
        getByTestId(TEST_IDS.MULTICHAIN_ACCOUNT_CELL(MOCK_GROUP_ID_1)),
      ).toBeInTheDocument();
      expect(
        getByTestId(TEST_IDS.MULTICHAIN_ACCOUNT_CELL(MOCK_GROUP_ID_2)),
      ).toBeInTheDocument();
      expect(
        getByTestId(TEST_IDS.MULTICHAIN_ACCOUNT_CELL(MOCK_GROUP_ID_3)),
      ).toBeInTheDocument();
    });
  });
});<|MERGE_RESOLUTION|>--- conflicted
+++ resolved
@@ -116,12 +116,8 @@
         scopes: ['solana:5eykt4UsFv8P8NJdTREpY1vzqKqZKvdp'],
       },
     ],
-<<<<<<< HEAD
-    walletName: 'Test Wallet 1',
-=======
     walletName: 'Test Wallet',
     walletId: MOCK_WALLET_ID,
->>>>>>> 17d008f4
   },
   {
     id: MOCK_GROUP_ID_2,
@@ -144,12 +140,8 @@
         scopes: ['solana:5eykt4UsFv8P8NJdTREpY1vzqKqZKvdp'],
       },
     ],
-<<<<<<< HEAD
-    walletName: 'Test Wallet 2',
-=======
     walletName: 'Test Wallet',
     walletId: MOCK_WALLET_ID,
->>>>>>> 17d008f4
   },
   {
     id: MOCK_GROUP_ID_3,
@@ -172,12 +164,8 @@
         scopes: ['solana:5eykt4UsFv8P8NJdTREpY1vzqKqZKvdp'],
       },
     ],
-<<<<<<< HEAD
-    walletName: 'Test Wallet 3',
-=======
     walletName: 'Test Wallet',
     walletId: MOCK_WALLET_ID,
->>>>>>> 17d008f4
   },
 ];
 
