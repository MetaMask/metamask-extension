--- conflicted
+++ resolved
@@ -1,10 +1,6 @@
-<<<<<<< HEAD
-import React, { useMemo, useRef, useState } from 'react';
+import React, { useMemo, useRef } from 'react';
 import { useNavigate } from 'react-router-dom-v5-compat';
-=======
-import React, { useMemo, useRef } from 'react';
-import { useHistory } from 'react-router-dom';
->>>>>>> 5a5b17ae
+
 import {
   Box,
   Icon,
