--- conflicted
+++ resolved
@@ -76,11 +76,7 @@
 // Network configurations for many networks stories
 const MAINNET_NETWORKS = [
   {
-<<<<<<< HEAD
-    name: 'Ethereum',
-=======
     name: MAINNET_DISPLAY_NAME,
->>>>>>> d0a46f91
     chainId: '0x1' as Hex,
     caipChainId: 'eip155:1',
     currency: 'ETH',
@@ -267,11 +263,7 @@
 const mockNonTestNetworks: EvmAndMultichainNetworkConfigurationsWithCaipChainId[] =
   [
     createMockNetwork(
-<<<<<<< HEAD
-      'Ethereum',
-=======
       MAINNET_DISPLAY_NAME,
->>>>>>> d0a46f91
       '0x1' as Hex,
       'eip155:1' as CaipChainId,
       'ETH',
