--- conflicted
+++ resolved
@@ -73,11 +73,7 @@
 
   const mockNetworks: EvmAndMultichainNetworkConfigurationsWithCaipChainId[] = [
     {
-<<<<<<< HEAD
-      name: 'Ethereum',
-=======
       name: MAINNET_DISPLAY_NAME,
->>>>>>> d0a46f91
       chainId: '0x1',
       caipChainId: 'eip155:1' as CaipChainId,
       blockExplorerUrls: ['mock-mainnet-url'],
