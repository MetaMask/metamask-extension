import React from 'react';
import { Provider } from 'react-redux';
import { render, fireEvent, screen } from '@testing-library/react';
import { CaipChainId, Hex } from '@metamask/utils';
import { EthAccountType, SolAccountType } from '@metamask/keyring-api';
import { AccountGroupType, AccountWalletType } from '@metamask/account-api';
import { AccountGroupObject } from '@metamask/account-tree-controller';
import { RpcEndpointType } from '@metamask/network-controller';
import configureStore from '../../../store/store';
import { createMockInternalAccount } from '../../../../test/jest/mocks';
import { AccountGroupWithInternalAccounts } from '../../../selectors/multichain-accounts/account-tree.types';
import { EvmAndMultichainNetworkConfigurationsWithCaipChainId } from '../../../selectors/selectors.types';
import { MultichainSiteCell } from './multichain-site-cell';

jest.mock('../../../contexts/metametrics', () => {
  const { createContext } = jest.requireActual('react');
  return {
    MetaMetricsContext: createContext(jest.fn()),
  };
});

const MOCK_WALLET_ID = 'entropy:01JKAF3DSGM3AB87EM9N0K41AJ';
const MOCK_GROUP_ID_1 = 'entropy:01JKAF3DSGM3AB87EM9N0K41AJ/0';
const MOCK_GROUP_ID_2 = 'entropy:01JKAF3DSGM3AB87EM9N0K41AJ/1';
const MOCK_SOLANA_CHAIN_ID = 'solana:5eykt4UsFv8P8NJdTREpY1vzqKqZKvdp';

const mockEvmAccount1 = createMockInternalAccount({
  id: 'cf8dace4-9439-4bd4-b3a8-88c821c8fcb3',
  name: 'EVM Account 1',
  address: '0x1111111111111111111111111111111111111111',
  type: EthAccountType.Eoa,
});

const mockEvmAccount2 = createMockInternalAccount({
  id: '07c2cfec-36c9-46c4-8115-3836d3ac9047',
  name: 'EVM Account 2',
  address: '0x2222222222222222222222222222222222222222',
  type: EthAccountType.Eoa,
});

const mockSolAccount1 = createMockInternalAccount({
  id: '784225f4-d30b-4e77-a900-c8bbce735b88',
  name: 'Solana Account 1',
  address: 'So1anaAddr1111111111111111111111111111111111',
  type: SolAccountType.DataAccount,
});

const mockSolAccount2 = createMockInternalAccount({
  id: '9b6b30a0-3c87-4a33-9d10-a27a2aba2ba2',
  name: 'Solana Account 2',
  address: 'So1anaAddr2222222222222222222222222222222222',
  type: SolAccountType.DataAccount,
});

const mockAccountGroups: AccountGroupWithInternalAccounts[] = [
  {
    id: MOCK_GROUP_ID_1,
    type: AccountGroupType.MultichainAccount,
    metadata: {
      name: 'Test Group 1',
      pinned: false,
      hidden: false,
      entropy: {
        groupIndex: 0,
      },
    },
    accounts: [mockEvmAccount1, mockSolAccount1],
<<<<<<< HEAD
    walletName: 'Test Wallet 1',
=======
    walletName: 'Test Wallet',
>>>>>>> 4fd8a2b3
    walletId: MOCK_WALLET_ID,
  },
  {
    id: MOCK_GROUP_ID_2,
    type: AccountGroupType.MultichainAccount,
    metadata: {
      name: 'Test Group 2',
      pinned: false,
      hidden: false,
      entropy: {
        groupIndex: 1,
      },
    },
    accounts: [mockEvmAccount2, mockSolAccount2],
<<<<<<< HEAD
    walletName: 'Test Wallet 2',
=======
    walletName: 'Test Wallet',
>>>>>>> 4fd8a2b3
    walletId: MOCK_WALLET_ID,
  },
];

const mockNetworks: EvmAndMultichainNetworkConfigurationsWithCaipChainId[] = [
  {
    name: 'Ethereum Mainnet',
    chainId: '0x1' as Hex,
    caipChainId: 'eip155:1' as CaipChainId,
    blockExplorerUrls: ['https://etherscan.io'],
    defaultBlockExplorerUrlIndex: 0,
    defaultRpcEndpointIndex: 0,
    nativeCurrency: 'ETH',
    rpcEndpoints: [
      {
        networkClientId: 'mainnet',
        type: RpcEndpointType.Custom,
        url: 'https://mainnet.infura.io/v3/',
      },
    ],
  },
  {
    name: 'Polygon',
    chainId: '0x89' as Hex,
    caipChainId: 'eip155:137' as CaipChainId,
    blockExplorerUrls: ['https://polygonscan.com'],
    defaultBlockExplorerUrlIndex: 0,
    defaultRpcEndpointIndex: 0,
    nativeCurrency: 'MATIC',
    rpcEndpoints: [
      {
        networkClientId: 'polygon',
        type: RpcEndpointType.Custom,
        url: 'https://polygon-rpc.com',
      },
    ],
  },
];

const mockTestNetworks: EvmAndMultichainNetworkConfigurationsWithCaipChainId[] =
  [
    {
      name: 'Sepolia',
      chainId: '0xaa36a7' as Hex,
      caipChainId: 'eip155:11155111' as CaipChainId,
      blockExplorerUrls: ['https://sepolia.etherscan.io'],
      defaultBlockExplorerUrlIndex: 0,
      defaultRpcEndpointIndex: 0,
      nativeCurrency: 'ETH',
      rpcEndpoints: [
        {
          networkClientId: 'sepolia',
          type: RpcEndpointType.Custom,
          url: 'https://sepolia.infura.io/v3/',
        },
      ],
    },
  ];

const createMockState = (overrides = {}) => ({
  metamask: {
    useBlockie: false,
    keyrings: [
      {
        type: 'HD Key Tree',
        accounts: [mockEvmAccount1.address, mockEvmAccount2.address],
      },
      {
        type: 'Simple Key Pair',
        accounts: [mockSolAccount1.address, mockSolAccount2.address],
      },
    ],
    accountTree: {
      selectedAccountGroup: MOCK_GROUP_ID_1,
      wallets: {
        [MOCK_WALLET_ID]: {
          id: MOCK_WALLET_ID,
          type: AccountWalletType.Entropy,
          metadata: {
            name: 'Test Wallet',
            entropy: {
              id: '01JKAF3DSGM3AB87EM9N0K41AJ',
            },
          },
          groups: {
            [MOCK_GROUP_ID_1]: {
              id: MOCK_GROUP_ID_1,
              type: AccountGroupType.MultichainAccount,
              metadata: {
                name: 'Test Group 1',
                pinned: false,
                hidden: false,
                entropy: {
                  groupIndex: 0,
                },
              },
              accounts: [mockEvmAccount1.id, mockSolAccount1.id],
            },
            [MOCK_GROUP_ID_2]: {
              id: MOCK_GROUP_ID_2,
              type: AccountGroupType.MultichainAccount,
              metadata: {
                name: 'Test Group 2',
                pinned: false,
                hidden: false,
                entropy: {
                  groupIndex: 1,
                },
              },
              accounts: [mockEvmAccount2.id, mockSolAccount2.id],
            },
          },
        },
      },
    },
    internalAccounts: {
      accounts: {
        [mockEvmAccount1.id]: {
          ...mockEvmAccount1,
          scopes: ['eip155:0'],
        },
        [mockEvmAccount2.id]: {
          ...mockEvmAccount2,
          scopes: ['eip155:0'],
        },
        [mockSolAccount1.id]: {
          ...mockSolAccount1,
          scopes: [MOCK_SOLANA_CHAIN_ID],
        },
        [mockSolAccount2.id]: {
          ...mockSolAccount2,
          scopes: [MOCK_SOLANA_CHAIN_ID],
        },
      },
      selectedAccount: mockEvmAccount1.id,
    },
    ...overrides,
  },
});

const renderComponent = (props = {}, stateOverrides = {}) => {
  const defaultProps = {
    nonTestNetworks: mockNetworks,
    testNetworks: mockTestNetworks,
    accountsGroups: mockAccountGroups,
    onSelectAccountGroupIds: jest.fn(),
    onSelectChainIds: jest.fn(),
    selectedAccountGroupIds: [MOCK_GROUP_ID_1 as AccountGroupObject['id']],
    selectedChainIds: ['eip155:1' as CaipChainId],
    isConnectFlow: false,
    hideAllToasts: jest.fn(),
  };

  const store = configureStore(createMockState(stateOverrides));

  return render(
    <Provider store={store}>
      <MultichainSiteCell
        showEditAccounts={jest.fn()}
        {...defaultProps}
        {...props}
        supportedAccountGroups={mockAccountGroups}
      />
    </Provider>,
  );
};

describe('MultichainSiteCell', () => {
  beforeEach(() => {
    jest.clearAllMocks();
  });

  describe('basic rendering', () => {
    it('renders the component with accounts and networks sections', () => {
      renderComponent();

      expect(
        screen.getAllByTestId('site-cell-connection-list-item'),
      ).toHaveLength(2);
    });

    it('displays correct account information for single account', () => {
      renderComponent({
        selectedAccountGroupIds: [MOCK_GROUP_ID_1 as AccountGroupObject['id']],
      });

      // Should show the component sections
      expect(
        screen.getAllByTestId('site-cell-connection-list-item'),
      ).toHaveLength(2);
    });

    it('displays tooltip for multiple accounts', () => {
      renderComponent({
        selectedAccountGroupIds: [
          MOCK_GROUP_ID_1,
          MOCK_GROUP_ID_2,
        ] as AccountGroupObject['id'][],
      });

      expect(screen.getAllByTestId('avatar-group').length).toBeGreaterThan(0);
    });
  });

  describe('toast handling', () => {
    it('calls hideAllToasts when edit accounts is clicked', () => {
      const hideAllToasts = jest.fn();
      renderComponent({ hideAllToasts });

      const editButtons = screen.getAllByTestId('edit');
      fireEvent.click(editButtons[0]); // First edit button is for accounts

      expect(hideAllToasts).toHaveBeenCalled();
    });

    it('calls hideAllToasts when edit networks is clicked', () => {
      const hideAllToasts = jest.fn();
      renderComponent({ hideAllToasts });

      const editButtons = screen.getAllByTestId('edit');
      fireEvent.click(editButtons[1]); // Second edit button is for networks

      expect(hideAllToasts).toHaveBeenCalled();
    });

    it('does not throw if hideAllToasts is not provided', () => {
      renderComponent({ hideAllToasts: undefined });

      expect(() => {
        const editButtons = screen.getAllByTestId('edit');
        fireEvent.click(editButtons[0]);
        fireEvent.click(editButtons[1]);
      }).not.toThrow();
    });
  });

  describe('network filtering', () => {
    it('filters selected networks correctly', () => {
      renderComponent({
        selectedChainIds: [
          'eip155:1' as CaipChainId,
          'eip155:137' as CaipChainId,
        ],
      });

      expect(screen.getAllByTestId('avatar-group').length).toBeGreaterThan(0);
    });

    it('handles empty selected networks', () => {
      renderComponent({
        selectedChainIds: [],
      });

      expect(
        screen.getAllByTestId('site-cell-connection-list-item'),
      ).toHaveLength(2);
    });

    it('combines test and non-test networks', () => {
      renderComponent({
        selectedChainIds: ['eip155:11155111' as CaipChainId],
      });

      expect(
        screen.getAllByTestId('site-cell-connection-list-item'),
      ).toHaveLength(2);
    });
  });

  describe('avatar display logic', () => {
    it('shows AvatarAccount for single selected account group', () => {
      renderComponent({
        selectedAccountGroupIds: [MOCK_GROUP_ID_1 as AccountGroupObject['id']],
      });

      // With single account, should not show tooltip in the accounts section
      const editButtons = screen.getAllByTestId('edit');
      expect(editButtons).toHaveLength(2);
    });

    it('shows MultichainSiteCellTooltip for multiple selected account groups', () => {
      renderComponent({
        selectedAccountGroupIds: [
          MOCK_GROUP_ID_1,
          MOCK_GROUP_ID_2,
        ] as AccountGroupObject['id'][],
      });

      expect(screen.getAllByTestId('avatar-group').length).toBeGreaterThan(0);
    });

    it('handles missing account group gracefully', () => {
      renderComponent({
        selectedAccountGroupIds: [
          'non-existent-group' as AccountGroupObject['id'],
        ],
      });

      expect(
        screen.getAllByTestId('site-cell-connection-list-item'),
      ).toHaveLength(2);
    });
  });

  it('handles empty account groups array', () => {
    renderComponent({
      accountsGroups: [],
      selectedAccountGroupIds: [] as AccountGroupObject['id'][],
    });

    expect(
      screen.getAllByTestId('site-cell-connection-list-item'),
    ).toHaveLength(2);
  });

  it('handles empty networks arrays', () => {
    renderComponent({
      nonTestNetworks: [],
      testNetworks: [],
      selectedChainIds: [],
    });

    expect(
      screen.getAllByTestId('site-cell-connection-list-item'),
    ).toHaveLength(2);
  });

  it('handles undefined isConnectFlow prop', () => {
    renderComponent({
      isConnectFlow: undefined,
    });

    expect(
      screen.getAllByTestId('site-cell-connection-list-item'),
    ).toHaveLength(2);
  });
});<|MERGE_RESOLUTION|>--- conflicted
+++ resolved
@@ -65,11 +65,7 @@
       },
     },
     accounts: [mockEvmAccount1, mockSolAccount1],
-<<<<<<< HEAD
-    walletName: 'Test Wallet 1',
-=======
     walletName: 'Test Wallet',
->>>>>>> 4fd8a2b3
     walletId: MOCK_WALLET_ID,
   },
   {
@@ -84,11 +80,7 @@
       },
     },
     accounts: [mockEvmAccount2, mockSolAccount2],
-<<<<<<< HEAD
-    walletName: 'Test Wallet 2',
-=======
     walletName: 'Test Wallet',
->>>>>>> 4fd8a2b3
     walletId: MOCK_WALLET_ID,
   },
 ];
