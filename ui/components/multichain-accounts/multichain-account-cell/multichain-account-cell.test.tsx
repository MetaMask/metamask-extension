--- conflicted
+++ resolved
@@ -184,7 +184,23 @@
     ).not.toBeInTheDocument();
   });
 
-<<<<<<< HEAD
+  it('hides balance value when privacy mode is enabled', () => {
+    const props = {
+      ...defaultProps,
+      privacyMode: true,
+    };
+
+    renderWithProvider(<MultichainAccountCell {...props} />, store);
+
+    expect(screen.queryByText('$2,400.00')).not.toBeInTheDocument();
+
+    const balanceContainer = screen.getByTestId('balance-display');
+
+    expect(balanceContainer).toBeInTheDocument();
+    expect(balanceContainer.textContent).not.toContain('$2,400.00');
+    expect(balanceContainer.textContent).toMatch(/^[•]+$/u);
+  });
+
   describe('Connection Status', () => {
     beforeEach(() => {
       mockIsInternalAccountInPermittedAccountIds.mockReturnValue(false);
@@ -307,22 +323,5 @@
       );
       expect(avatarContainer).toBeInTheDocument();
     });
-=======
-  it('hides balance value when privacy mode is enabled', () => {
-    const props = {
-      ...defaultProps,
-      privacyMode: true,
-    };
-
-    renderWithProvider(<MultichainAccountCell {...props} />, store);
-
-    expect(screen.queryByText('$2,400.00')).not.toBeInTheDocument();
-
-    const balanceContainer = screen.getByTestId('balance-display');
-
-    expect(balanceContainer).toBeInTheDocument();
-    expect(balanceContainer.textContent).not.toContain('$2,400.00');
-    expect(balanceContainer.textContent).toMatch(/^[•]+$/u);
->>>>>>> 5c579ae4
   });
 });