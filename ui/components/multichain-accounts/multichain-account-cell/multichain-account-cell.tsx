import React from 'react';
import { useSelector } from 'react-redux';
import { AccountGroupId } from '@metamask/account-api';
import { getIconSeedAddressByAccountGroupId } from '../../../selectors/multichain-accounts/account-tree';
<<<<<<< HEAD
import { Box, Icon, IconName, Text } from '../../component-library';
=======
import { Box, Text } from '../../component-library';
import { PreferredAvatar } from '../../app/preferred-avatar';
>>>>>>> e9274776
import {
  AlignItems,
  BackgroundColor,
  BorderColor,
  BorderRadius,
  Display,
  JustifyContent,
  TextColor,
  TextVariant,
} from '../../../helpers/constants/design-system';
import { ConnectedStatus } from '../../multichain/connected-status/connected-status';
import {
  STATUS_CONNECTED,
  STATUS_CONNECTED_TO_ANOTHER_ACCOUNT,
  STATUS_NOT_CONNECTED,
} from '../../../helpers/constants/connected-sites';

export type MultichainAccountCellProps = {
  accountId: AccountGroupId;
  accountName: string;
  onClick?: (accountGroupId: AccountGroupId) => void;
  balance: string;
  startAccessory?: React.ReactNode;
  endAccessory?: React.ReactNode;
  selected?: boolean;
  walletName?: string;
  disableHoverEffect?: boolean;
  connectionStatus?:
    | typeof STATUS_CONNECTED
    | typeof STATUS_CONNECTED_TO_ANOTHER_ACCOUNT
    | typeof STATUS_NOT_CONNECTED;
};

export const MultichainAccountCell = ({
  accountId,
  accountName,
  onClick,
  balance,
  startAccessory,
  endAccessory,
  selected = false,
  walletName,
  disableHoverEffect = false,
  connectionStatus,
}: MultichainAccountCellProps) => {
  const handleClick = () => onClick?.(accountId);
  const seedAddressIcon = useSelector((state) =>
    getIconSeedAddressByAccountGroupId(state, accountId),
  );

  return (
    <Box
      display={Display.Flex}
      alignItems={AlignItems.center}
      justifyContent={JustifyContent.spaceBetween}
      style={{
        cursor: onClick ? 'pointer' : 'default',
        position: 'relative',
      }}
      padding={4}
      onClick={handleClick}
      className={`multichain-account-cell${disableHoverEffect ? ' multichain-account-cell--no-hover' : ''}${selected ? ' is-selected' : ''}`}
      data-testid={`multichain-account-cell-${accountId}`}
      key={`multichain-account-cell-${accountId}`}
      backgroundColor={
        selected ? BackgroundColor.infoMuted : BackgroundColor.transparent
      }
    >
      {selected && !startAccessory && (
        <Box
          className="multichain-account-cell__selected-indicator"
          style={{
            width: '4px',
            position: 'absolute',
            left: '4px',
            top: '4px',
            bottom: '4px',
          }}
          borderRadius={BorderRadius.pill}
          backgroundColor={BackgroundColor.primaryDefault}
          data-testid={`multichain-account-cell-${accountId}-selected-indicator`}
        />
      )}
      {startAccessory}
      <Box
        display={Display.Flex}
        alignItems={AlignItems.center}
        justifyContent={JustifyContent.flexStart}
        style={{ minWidth: 0, flex: 1 }}
      >
        <Box
          className="multichain-account-cell__account-avatar"
          display={Display.Flex}
          justifyContent={JustifyContent.center}
          alignItems={AlignItems.center}
          borderColor={BorderColor.transparent}
          borderRadius={BorderRadius.XL}
        >
          <ConnectedStatus
            address={seedAddressIcon}
            isActive={connectionStatus === STATUS_CONNECTED}
            showConnectedStatus={Boolean(connectionStatus)}
          />
        </Box>
        <Box style={{ overflow: 'hidden' }}>
          {/* Prevent overflow of account name by long account names */}
          <Text
            className="multichain-account-cell__account-name"
            variant={TextVariant.bodyMdMedium}
            marginLeft={3}
            ellipsis
          >
            {accountName}
          </Text>
          {walletName && (
            <Text
              className="multichain-account-cell__account-name"
              color={TextColor.textAlternative}
              variant={TextVariant.bodySmMedium}
              marginLeft={3}
              ellipsis
            >
              {walletName}
            </Text>
          )}
        </Box>
      </Box>
      <Box
        display={Display.Flex}
        alignItems={AlignItems.center}
        justifyContent={JustifyContent.center}
        style={{ flexShrink: 0 }}
      >
        <Text
          className="multichain-account-cell__account-balance"
          data-testid="balance-display"
          variant={TextVariant.bodyMdMedium}
          marginRight={2}
        >
          {balance}
        </Text>
        <Box
          className="multichain-account-cell__end_accessory"
          display={Display.Flex}
          alignItems={AlignItems.center}
          justifyContent={JustifyContent.flexEnd}
          data-testid="multichain-account-cell-end-accessory"
          aria-label={`${accountName} options`}
        >
          {endAccessory}
        </Box>
      </Box>
    </Box>
  );
};<|MERGE_RESOLUTION|>--- conflicted
+++ resolved
@@ -2,12 +2,7 @@
 import { useSelector } from 'react-redux';
 import { AccountGroupId } from '@metamask/account-api';
 import { getIconSeedAddressByAccountGroupId } from '../../../selectors/multichain-accounts/account-tree';
-<<<<<<< HEAD
-import { Box, Icon, IconName, Text } from '../../component-library';
-=======
 import { Box, Text } from '../../component-library';
-import { PreferredAvatar } from '../../app/preferred-avatar';
->>>>>>> e9274776
 import {
   AlignItems,
   BackgroundColor,
