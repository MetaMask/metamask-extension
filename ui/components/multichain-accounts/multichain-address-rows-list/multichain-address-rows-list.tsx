--- conflicted
+++ resolved
@@ -77,18 +77,6 @@
     setSearchPattern('');
   };
 
-<<<<<<< HEAD
-  const renderedRows = useMemo(() => {
-    return filteredItems.map((item, index) => (
-      <MultichainAddressRow
-        key={`${item.address}-${item.chainId}-${index}`}
-        chainId={item.chainId}
-        networkName={item.networkName}
-        address={item.address}
-      />
-    ));
-  }, [filteredItems]);
-=======
   const renderAddressItem = useCallback(
     (
       item: {
@@ -124,7 +112,6 @@
   const renderedRows = useMemo(() => {
     return filteredItems.map((item, index) => renderAddressItem(item, index));
   }, [filteredItems, renderAddressItem]);
->>>>>>> fd295214
 
   return (
     <Box
