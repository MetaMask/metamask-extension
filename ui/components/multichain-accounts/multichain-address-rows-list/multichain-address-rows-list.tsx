--- conflicted
+++ resolved
@@ -35,10 +35,7 @@
   onQrClick: (
     address: string,
     networkName: string,
-<<<<<<< HEAD
-=======
     chainId: CaipChainId,
->>>>>>> 17d008f4
     networkImageSrc?: string,
   ) => void;
 };
