--- conflicted
+++ resolved
@@ -4,10 +4,7 @@
 import configureStore from 'redux-mock-store';
 import { InternalAccount } from '@metamask/keyring-internal-api';
 import { AccountGroupId } from '@metamask/account-api';
-<<<<<<< HEAD
-=======
 import { formatChainIdToCaip } from '@metamask/bridge-controller';
->>>>>>> 17d008f4
 import { MultichainAddressRowsList } from './multichain-address-rows-list';
 
 jest.mock('@metamask/bridge-controller', () => ({
@@ -275,12 +272,9 @@
   });
 
   it('passes onQrClick callback to child components', () => {
-<<<<<<< HEAD
-=======
     // Mock the formatChainIdToCaip function to return the expected CAIP format
     mockFormatChainIdToCaip.mockReturnValue('eip155:1');
 
->>>>>>> 17d008f4
     const mockOnQrClick = jest.fn();
     renderComponent(GROUP_ID_MOCK, mockOnQrClick);
 
@@ -293,12 +287,8 @@
     expect(mockOnQrClick).toHaveBeenCalledTimes(1);
     expect(mockOnQrClick).toHaveBeenCalledWith(
       '0x1234567890abcdef1234567890abcdef12345678',
-<<<<<<< HEAD
-      'Ethereum Mainnet',
-=======
       'Ethereum',
       'eip155:1',
->>>>>>> 17d008f4
       './images/eth_logo.svg',
     );
   });
